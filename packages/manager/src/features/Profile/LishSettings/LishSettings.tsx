<<<<<<< HEAD
import { FormControl, Paper } from '@linode/ui';
=======
import { Box, FormControl } from '@linode/ui';
>>>>>>> 46d14e2a
import { useTheme } from '@mui/material/styles';
import { createLazyRoute } from '@tanstack/react-router';
import { equals, lensPath, remove, set } from 'ramda';
import * as React from 'react';

import { ActionsPanel } from 'src/components/ActionsPanel/ActionsPanel';
import { Autocomplete } from 'src/components/Autocomplete/Autocomplete';
import { Button } from 'src/components/Button/Button';
import { DocumentTitleSegment } from 'src/components/DocumentTitle';
import { Notice } from 'src/components/Notice/Notice';
import { TextField } from 'src/components/TextField';
import { Typography } from 'src/components/Typography';
import { useMutateProfile, useProfile } from 'src/queries/profile/profile';
import { getAPIErrorOrDefault } from 'src/utilities/errorUtils';
import { getAPIErrorFor } from 'src/utilities/getAPIErrorFor';
import { scrollErrorIntoView } from 'src/utilities/scrollErrorIntoView';

import type { Profile } from '@linode/api-v4/lib/profile';
import type { APIError } from '@linode/api-v4/lib/types';

export interface LishAuthOption<T = string, L = string> {
  label: L;
  value: T;
}

export const LishSettings = () => {
  const theme = useTheme();
  const { data: profile, isLoading } = useProfile();
  const { mutateAsync: updateProfile } = useMutateProfile();
  const [submitting, setSubmitting] = React.useState<boolean>(false);
  const [errors, setErrors] = React.useState<APIError[]>([]);
  const [success, setSuccess] = React.useState<string>();
  const thirdPartyEnabled = profile?.authentication_type !== 'password';

  const [lishAuthMethod, setLishAuthMethod] = React.useState<
    Profile['lish_auth_method'] | undefined
  >(profile?.lish_auth_method || 'password_keys');

  const [authorizedKeys, setAuthorizedKeys] = React.useState<string[]>(
    profile?.authorized_keys || []
  );

  const [authorizedKeysCount, setAuthorizedKeysCount] = React.useState<number>(
    profile?.authorized_keys ? profile!.authorized_keys.length : 1
  );

  const tooltipText = thirdPartyEnabled
    ? 'Password is disabled because Third-Party Authentication has been enabled.'
    : '';

  const hasErrorFor = getAPIErrorFor(
    {
      authorized_keys: 'ssh public keys',
      lish_auth_method: 'authentication method',
    },
    errors
  );

  const generalError = hasErrorFor('none');
  const authMethodError = hasErrorFor('lish_auth_method');
  const authorizedKeysError = hasErrorFor('authorized_keys');

  const modeOptions = [
    {
      disabled: profile?.authentication_type !== 'password',
      label: 'Allow both password and key authentication',
      value: 'password_keys',
    },
    {
      label: 'Allow key authentication only',
      value: 'keys_only',
    },
    {
      label: 'Disable Lish',
      value: 'disabled',
    },
  ];

  const defaultMode = modeOptions.find((eachMode) => {
    if (profile?.authentication_type !== 'password') {
      return (eachMode.value as Profile['lish_auth_method']) === 'keys_only';
    } else {
      return (eachMode.value as Profile['lish_auth_method']) === lishAuthMethod;
    }
  });

  const addSSHPublicKeyField = () =>
    setAuthorizedKeysCount(authorizedKeysCount + 1);

  const onSubmit = () => {
    const keys = authorizedKeys.filter((v) => v !== '');

    setErrors([]);
    setSubmitting(false);

    updateProfile({
      authorized_keys: keys,
      lish_auth_method: lishAuthMethod as Profile['lish_auth_method'],
    })
      .then((profileData) => {
        setSubmitting(false);
        setSuccess('LISH authentication settings have been updated.');
        setAuthorizedKeys(profileData.authorized_keys || []);
        setAuthorizedKeysCount(
          profileData.authorized_keys ? profileData.authorized_keys.length : 1
        );
      })
      .catch((error) => {
        setSubmitting(false);
        setErrors(getAPIErrorOrDefault(error));
        setSuccess(undefined);
        scrollErrorIntoView();
      });
  };

  const onPublicKeyChange = (idx: number) => (
    e: React.ChangeEvent<HTMLInputElement>
  ) => {
    setAuthorizedKeys(set(lensPath([idx]), e.target.value));
  };

  const onPublicKeyRemove = (idx: number) => () => {
    setAuthorizedKeys(remove(idx, 1, authorizedKeys));
    setAuthorizedKeysCount(authorizedKeysCount - 1);
  };

  return (
    <>
      <DocumentTitleSegment segment="LISH Console Settings" />
      <Paper>
        {success && <Notice text={success} variant="success" />}
        {authorizedKeysError && (
          <Notice text={authorizedKeysError} variant="error" />
        )}
        {generalError && <Notice text={generalError} variant="error" />}
        <Typography sx={{ marginBottom: theme.spacing(2) }}>
          This controls what authentication methods are allowed to connect to
          the Lish console servers.
        </Typography>
        {isLoading ? null : (
          <>
            <FormControl sx={{ display: 'flex' }}>
              <Autocomplete
                onChange={(
                  _,
                  item: LishAuthOption<Profile['lish_auth_method']>
                ) => setLishAuthMethod(item.value)}
                textFieldProps={{
                  dataAttrs: {
                    'data-qa-mode-select': true,
                  },
                  tooltipText,
                }}
                value={modeOptions.find(
                  (option) => option.value === lishAuthMethod
                )}
                defaultValue={defaultMode}
                disableClearable
                errorText={authMethodError}
                getOptionDisabled={(option) => option.disabled === true}
                id="mode-select"
                label="Authentication Mode"
                options={modeOptions}
              />
            </FormControl>
            {Array.from(Array(authorizedKeysCount)).map((value, idx) => (
              <Box key={idx} sx={{ margin: `${theme.spacing(1)} 0` }}>
                <TextField
                  sx={{
                    [theme.breakpoints.up('md')]: {
                      minWidth: 415,
                    },
                  }}
                  data-qa-public-key
                  key={idx}
                  label="SSH Public Key"
                  multiline
                  onChange={onPublicKeyChange(idx)}
                  rows={1.75}
                  value={authorizedKeys[idx] || ''}
                />
                {(idx === 0 && typeof authorizedKeys[0] !== 'undefined') ||
                idx > 0 ? (
                  <Button
                    buttonType="outlined"
                    data-qa-remove
                    onClick={onPublicKeyRemove(idx)}
                    sx={{ marginTop: theme.spacing() }}
                  >
                    Remove
                  </Button>
                ) : null}
              </Box>
            ))}
            <Typography style={{ paddingTop: 2 }}>
              Place your SSH public keys here for use with Lish console access.
            </Typography>
            <Button
              buttonType="outlined"
              onClick={addSSHPublicKeyField}
              sx={{ marginTop: theme.spacing() }}
            >
              Add SSH Public Key
            </Button>
          </>
        )}
        <ActionsPanel
          primaryButtonProps={{
            'data-testid': 'save',
            disabled:
              lishAuthMethod === profile?.lish_auth_method &&
              equals(authorizedKeys, profile?.authorized_keys),
            label: 'Save',
            loading: submitting,
            onClick: onSubmit,
          }}
        />
      </Paper>
    </>
  );
};

export const lishSettingsLazyRoute = createLazyRoute('/profile/lish')({
  component: LishSettings,
});<|MERGE_RESOLUTION|>--- conflicted
+++ resolved
@@ -1,8 +1,4 @@
-<<<<<<< HEAD
-import { FormControl, Paper } from '@linode/ui';
-=======
-import { Box, FormControl } from '@linode/ui';
->>>>>>> 46d14e2a
+import { Box, FormControl, Paper } from '@linode/ui';
 import { useTheme } from '@mui/material/styles';
 import { createLazyRoute } from '@tanstack/react-router';
 import { equals, lensPath, remove, set } from 'ramda';
