import { Profile } from '@linode/api-v4/lib/profile';
import { APIError } from '@linode/api-v4/lib/types';
import { makeStyles } from '@material-ui/styles';
import { equals, lensPath, remove, set } from 'ramda';
import * as React from 'react';
import { compose } from 'recompose';
import ActionsPanel from 'src/components/ActionsPanel';
import Button from 'src/components/Button';
import FormControl from 'src/components/core/FormControl';
import Paper from 'src/components/core/Paper';
import { Theme } from 'src/components/core/styles';
import Typography from 'src/components/core/Typography';
import setDocs from 'src/components/DocsSidebar/setDocs';
import { DocumentTitleSegment } from 'src/components/DocumentTitle';
import Select, { Item } from 'src/components/EnhancedSelect/Select';
import Notice from 'src/components/Notice';
import TextField from 'src/components/TextField';
import { LISH } from 'src/documentation';
import { useMutateProfile, useProfile } from 'src/queries/profile';
import { getAPIErrorOrDefault } from 'src/utilities/errorUtils';
import getAPIErrorFor from 'src/utilities/getAPIErrorFor';
import scrollErrorIntoView from 'src/utilities/scrollErrorIntoView';

<<<<<<< HEAD
const useStyles = makeStyles((theme: Theme) => ({
  root: {
    padding: theme.spacing(3),
    paddingBottom: theme.spacing(3),
  },
  title: {
    marginBottom: theme.spacing(2),
  },
  intro: {
    marginBottom: theme.spacing(2),
  },
  modeControl: {
    display: 'flex',
  },
  image: {
    display: 'flex',
    flexWrap: 'wrap',
  },
  addNew: {
    ...theme.applyLinkStyles,
    marginTop: theme.spacing(2),
  },
  sshWrap: {
    margin: `${theme.spacing(1)}px 0`,
  },
  keyTextarea: {
    [theme.breakpoints.up('md')]: {
      minWidth: 415,
    },
  },
  remove: {
    ...theme.applyLinkStyles,
  },
  button: {
    margin: 0,
    padding: 0,
  },
}));

const LishSettings: React.FC<{}> = () => {
  const classes = useStyles();
  const { data: profile, isLoading } = useProfile();
  const { mutateAsync: updateProfile } = useMutateProfile();

  const [submitting, setSubmitting] = React.useState<boolean>(false);
  const [lishAuthMethod, setLishAuthMethod] = React.useState<
    Pick<Profile, 'lish_auth_method'> | undefined
  >(profile?.lish_auth_method || ('password_keys' as any));
  const [authorizedKeys, setAuthorizedKeys] = React.useState<string[]>(
    profile?.authorized_keys || []
  );
  const [authorizedKeysCount, setAuthorizedKeysCount] = React.useState<number>(
    profile?.authorized_keys ? profile!.authorized_keys.length : 1
  );

  const [errors, setErrors] = React.useState<APIError[]>([]);
  const [success, setSuccess] = React.useState<string>();

  const thirdPartyEnabled = profile?.authentication_type !== 'password';

  const tooltipText = thirdPartyEnabled
    ? 'Password is disabled because Third-Party Authentication has been enabled.'
    : '';

  const hasErrorFor = getAPIErrorFor(
    {
      lish_auth_method: 'authentication method',
      authorized_keys: 'ssh public keys',
    },
    errors
  );
  const generalError = hasErrorFor('none');
  const authMethodError = hasErrorFor('lish_auth_method');
  const authorizedKeysError = hasErrorFor('authorized_keys');

  const modeOptions = [
    {
      label: 'Allow both password and key authentication',
      value: 'password_keys',
      isDisabled: profile?.authentication_type !== 'password',
=======
type ClassNames =
  | 'intro'
  | 'modeControl'
  | 'sshWrap'
  | 'keyTextarea'
  | 'addNew';

const styles = (theme: Theme) =>
  createStyles({
    intro: {
      marginBottom: theme.spacing(2),
    },
    modeControl: {
      display: 'flex',
    },
    addNew: {
      ...theme.applyLinkStyles,
      marginTop: theme.spacing(2),
>>>>>>> 26d27913
    },
    {
      label: 'Allow key authentication only',
      value: 'keys_only',
    },
<<<<<<< HEAD
    {
      label: 'Disable Lish',
      value: 'disabled',
    },
  ];

  const defaultMode = modeOptions.find((eachMode) => {
    if (profile?.authentication_type !== 'password') {
      return (eachMode.value as any) === 'keys_only';
    } else {
      return (eachMode.value as any) === lishAuthMethod;
    }
=======
    keyTextarea: {
      [theme.breakpoints.up('md')]: {
        minWidth: 415,
      },
    },
>>>>>>> 26d27913
  });

  const addSSHPublicKeyField = () =>
    setAuthorizedKeysCount(authorizedKeysCount + 1);

<<<<<<< HEAD
  const onSubmit = () => {
=======
    return (
      <>
        <DocumentTitleSegment segment="LISH Console Settings" />
        <Paper>
          {success ? <Notice success text={success} /> : null}
          {authorizedKeysError ? (
            <Notice error text={authorizedKeysError} />
          ) : null}
          {generalError ? <Notice error text={generalError} /> : null}
          <Typography className={classes.intro}>
            This controls what authentication methods are allowed to connect to
            the Lish console servers.
          </Typography>
          {loading ? null : (
            <>
              <FormControl className={classes.modeControl}>
                <Select
                  textFieldProps={{
                    dataAttrs: {
                      'data-qa-mode-select': true,
                    },
                    tooltipText,
                  }}
                  options={modeOptions}
                  name="mode-select"
                  id="mode-select"
                  label="Authentication Mode"
                  defaultValue={defaultMode}
                  onChange={this.onListAuthMethodChange as any}
                  isClearable={false}
                  errorText={authMethodError}
                />
              </FormControl>
              {Array.from(Array(authorizedKeysCount)).map((value, idx) => (
                <div className={classes.sshWrap} key={idx}>
                  <TextField
                    key={idx}
                    label="SSH Public Key"
                    onChange={this.onPublicKeyChange(idx)}
                    value={authorizedKeys[idx] || ''}
                    multiline
                    rows="4"
                    className={classes.keyTextarea}
                    data-qa-public-key
                  />
                  {(idx === 0 && typeof authorizedKeys[0] !== 'undefined') ||
                  idx > 0 ? (
                    <Button
                      buttonType="secondary"
                      compact
                      onClick={this.onPublicKeyRemove(idx)}
                      data-qa-remove
                    >
                      Remove
                    </Button>
                  ) : null}
                </div>
              ))}
              <Typography style={{ paddingTop: 2 }}>
                Place your SSH public keys here for use with Lish console
                access.
              </Typography>
              <Button
                buttonType="secondary"
                compact
                onClick={this.addSSHPublicKeyField}
              >
                Add SSH Public Key
              </Button>
            </>
          )}
          <ActionsPanel>
            <Button
              buttonType="primary"
              disabled={
                this.state.lishAuthMethod === this.props.lishAuthMethod &&
                equals(this.state.authorizedKeys, this.props.authorizedKeys)
              }
              loading={this.state.submitting}
              onClick={this.onSubmit}
              data-qa-save
            >
              Save
            </Button>
          </ActionsPanel>
        </Paper>
      </>
    );
  }

  static docs = [LISH];

  addSSHPublicKeyField = () =>
    this.setState({ authorizedKeysCount: this.state.authorizedKeysCount + 1 });

  onSubmit = () => {
    const { authorizedKeys, lishAuthMethod } = this.state;
    const { updateProfile } = this.props;
>>>>>>> 26d27913
    const keys = authorizedKeys.filter((v) => v !== '');

    setErrors([]);
    setSubmitting(false);

    updateProfile({
      lish_auth_method: lishAuthMethod as any,
      authorized_keys: keys,
    })
      .then((profileData) => {
        setSubmitting(false);
        setSuccess('LISH authentication settings have been updated.');
        setAuthorizedKeys(profileData.authorized_keys || []);
        setAuthorizedKeysCount(
          profileData.authorized_keys ? profileData.authorized_keys.length : 1
        );
      })
      .catch((error) => {
        setSubmitting(false);
        setErrors(getAPIErrorOrDefault(error));
        setSuccess(undefined);
        scrollErrorIntoView();
      });
  };

  const onListAuthMethodChange = (e: Item<Pick<Profile, 'lish_auth_method'>>) =>
    setLishAuthMethod(e.value);

  const onPublicKeyChange = (idx: number) => (
    e: React.ChangeEvent<HTMLInputElement>
  ) => {
    setAuthorizedKeys(set(lensPath([idx]), e.target.value));
  };

  const onPublicKeyRemove = (idx: number) => () => {
    setAuthorizedKeys(remove(idx, 1, authorizedKeys));
    setAuthorizedKeysCount(authorizedKeysCount - 1);
  };

  return (
    <>
      <DocumentTitleSegment segment="LISH Console Settings" />
      <Paper className={classes.root}>
        <Typography variant="h2" className={classes.title} data-qa-title>
          LISH Console Settings
        </Typography>
        {success && <Notice success text={success} />}
        {authorizedKeysError && <Notice error text={authorizedKeysError} />}
        {generalError && <Notice error text={generalError} />}
        <Typography className={classes.intro}>
          This controls what authentication methods are allowed to connect to
          the Lish console servers.
        </Typography>
        {isLoading ? null : (
          <>
            <FormControl className={classes.modeControl}>
              <Select
                textFieldProps={{
                  dataAttrs: {
                    'data-qa-mode-select': true,
                  },
                  tooltipText,
                }}
                options={modeOptions}
                name="mode-select"
                id="mode-select"
                label="Authentication Mode"
                defaultValue={defaultMode}
                onChange={onListAuthMethodChange as any}
                isClearable={false}
                errorText={authMethodError}
              />
            </FormControl>
            {Array.from(Array(authorizedKeysCount)).map((value, idx) => (
              <div className={classes.sshWrap} key={idx}>
                <TextField
                  key={idx}
                  label="SSH Public Key"
                  onChange={onPublicKeyChange(idx)}
                  value={authorizedKeys[idx] || ''}
                  multiline
                  rows="4"
                  className={classes.keyTextarea}
                  data-qa-public-key
                />
                {((idx === 0 && typeof authorizedKeys[0] !== 'undefined') ||
                  idx > 0) && (
                  <button
                    onClick={onPublicKeyRemove(idx)}
                    className={classes.remove}
                    data-qa-remove
                  >
                    Remove
                  </button>
                )}
              </div>
            ))}
            <Typography style={{ paddingTop: 2 }}>
              Place your SSH public keys here for use with Lish console access.
            </Typography>
            <button onClick={addSSHPublicKeyField} className={classes.addNew}>
              Add SSH Public Key
            </button>
          </>
        )}
        <ActionsPanel>
          <Button
            className={classes.button}
            buttonType="primary"
            onClick={onSubmit}
            loading={submitting}
            disabled={
              lishAuthMethod === profile?.lish_auth_method &&
              equals(authorizedKeys, profile?.authorized_keys)
            }
            data-qa-save
          >
            Save
          </Button>
        </ActionsPanel>
      </Paper>
    </>
  );
};

const enhanced = compose(setDocs([LISH]));

export default enhanced(LishSettings);<|MERGE_RESOLUTION|>--- conflicted
+++ resolved
@@ -21,28 +21,12 @@
 import getAPIErrorFor from 'src/utilities/getAPIErrorFor';
 import scrollErrorIntoView from 'src/utilities/scrollErrorIntoView';
 
-<<<<<<< HEAD
 const useStyles = makeStyles((theme: Theme) => ({
-  root: {
-    padding: theme.spacing(3),
-    paddingBottom: theme.spacing(3),
-  },
-  title: {
-    marginBottom: theme.spacing(2),
-  },
   intro: {
     marginBottom: theme.spacing(2),
   },
   modeControl: {
     display: 'flex',
-  },
-  image: {
-    display: 'flex',
-    flexWrap: 'wrap',
-  },
-  addNew: {
-    ...theme.applyLinkStyles,
-    marginTop: theme.spacing(2),
   },
   sshWrap: {
     margin: `${theme.spacing(1)}px 0`,
@@ -52,16 +36,9 @@
       minWidth: 415,
     },
   },
-  remove: {
-    ...theme.applyLinkStyles,
-  },
-  button: {
-    margin: 0,
-    padding: 0,
-  },
 }));
 
-const LishSettings: React.FC<{}> = () => {
+const LishSettings: React.FC = () => {
   const classes = useStyles();
   const { data: profile, isLoading } = useProfile();
   const { mutateAsync: updateProfile } = useMutateProfile();
@@ -102,32 +79,11 @@
       label: 'Allow both password and key authentication',
       value: 'password_keys',
       isDisabled: profile?.authentication_type !== 'password',
-=======
-type ClassNames =
-  | 'intro'
-  | 'modeControl'
-  | 'sshWrap'
-  | 'keyTextarea'
-  | 'addNew';
-
-const styles = (theme: Theme) =>
-  createStyles({
-    intro: {
-      marginBottom: theme.spacing(2),
-    },
-    modeControl: {
-      display: 'flex',
-    },
-    addNew: {
-      ...theme.applyLinkStyles,
-      marginTop: theme.spacing(2),
->>>>>>> 26d27913
     },
     {
       label: 'Allow key authentication only',
       value: 'keys_only',
     },
-<<<<<<< HEAD
     {
       label: 'Disable Lish',
       value: 'disabled',
@@ -140,120 +96,12 @@
     } else {
       return (eachMode.value as any) === lishAuthMethod;
     }
-=======
-    keyTextarea: {
-      [theme.breakpoints.up('md')]: {
-        minWidth: 415,
-      },
-    },
->>>>>>> 26d27913
   });
 
   const addSSHPublicKeyField = () =>
     setAuthorizedKeysCount(authorizedKeysCount + 1);
 
-<<<<<<< HEAD
   const onSubmit = () => {
-=======
-    return (
-      <>
-        <DocumentTitleSegment segment="LISH Console Settings" />
-        <Paper>
-          {success ? <Notice success text={success} /> : null}
-          {authorizedKeysError ? (
-            <Notice error text={authorizedKeysError} />
-          ) : null}
-          {generalError ? <Notice error text={generalError} /> : null}
-          <Typography className={classes.intro}>
-            This controls what authentication methods are allowed to connect to
-            the Lish console servers.
-          </Typography>
-          {loading ? null : (
-            <>
-              <FormControl className={classes.modeControl}>
-                <Select
-                  textFieldProps={{
-                    dataAttrs: {
-                      'data-qa-mode-select': true,
-                    },
-                    tooltipText,
-                  }}
-                  options={modeOptions}
-                  name="mode-select"
-                  id="mode-select"
-                  label="Authentication Mode"
-                  defaultValue={defaultMode}
-                  onChange={this.onListAuthMethodChange as any}
-                  isClearable={false}
-                  errorText={authMethodError}
-                />
-              </FormControl>
-              {Array.from(Array(authorizedKeysCount)).map((value, idx) => (
-                <div className={classes.sshWrap} key={idx}>
-                  <TextField
-                    key={idx}
-                    label="SSH Public Key"
-                    onChange={this.onPublicKeyChange(idx)}
-                    value={authorizedKeys[idx] || ''}
-                    multiline
-                    rows="4"
-                    className={classes.keyTextarea}
-                    data-qa-public-key
-                  />
-                  {(idx === 0 && typeof authorizedKeys[0] !== 'undefined') ||
-                  idx > 0 ? (
-                    <Button
-                      buttonType="secondary"
-                      compact
-                      onClick={this.onPublicKeyRemove(idx)}
-                      data-qa-remove
-                    >
-                      Remove
-                    </Button>
-                  ) : null}
-                </div>
-              ))}
-              <Typography style={{ paddingTop: 2 }}>
-                Place your SSH public keys here for use with Lish console
-                access.
-              </Typography>
-              <Button
-                buttonType="secondary"
-                compact
-                onClick={this.addSSHPublicKeyField}
-              >
-                Add SSH Public Key
-              </Button>
-            </>
-          )}
-          <ActionsPanel>
-            <Button
-              buttonType="primary"
-              disabled={
-                this.state.lishAuthMethod === this.props.lishAuthMethod &&
-                equals(this.state.authorizedKeys, this.props.authorizedKeys)
-              }
-              loading={this.state.submitting}
-              onClick={this.onSubmit}
-              data-qa-save
-            >
-              Save
-            </Button>
-          </ActionsPanel>
-        </Paper>
-      </>
-    );
-  }
-
-  static docs = [LISH];
-
-  addSSHPublicKeyField = () =>
-    this.setState({ authorizedKeysCount: this.state.authorizedKeysCount + 1 });
-
-  onSubmit = () => {
-    const { authorizedKeys, lishAuthMethod } = this.state;
-    const { updateProfile } = this.props;
->>>>>>> 26d27913
     const keys = authorizedKeys.filter((v) => v !== '');
 
     setErrors([]);
@@ -296,10 +144,7 @@
   return (
     <>
       <DocumentTitleSegment segment="LISH Console Settings" />
-      <Paper className={classes.root}>
-        <Typography variant="h2" className={classes.title} data-qa-title>
-          LISH Console Settings
-        </Typography>
+      <Paper>
         {success && <Notice success text={success} />}
         {authorizedKeysError && <Notice error text={authorizedKeysError} />}
         {generalError && <Notice error text={generalError} />}
@@ -339,29 +184,33 @@
                   className={classes.keyTextarea}
                   data-qa-public-key
                 />
-                {((idx === 0 && typeof authorizedKeys[0] !== 'undefined') ||
-                  idx > 0) && (
-                  <button
+                {(idx === 0 && typeof authorizedKeys[0] !== 'undefined') ||
+                idx > 0 ? (
+                  <Button
+                    buttonType="secondary"
+                    compact
                     onClick={onPublicKeyRemove(idx)}
-                    className={classes.remove}
                     data-qa-remove
                   >
                     Remove
-                  </button>
-                )}
+                  </Button>
+                ) : null}
               </div>
             ))}
             <Typography style={{ paddingTop: 2 }}>
               Place your SSH public keys here for use with Lish console access.
             </Typography>
-            <button onClick={addSSHPublicKeyField} className={classes.addNew}>
+            <Button
+              onClick={addSSHPublicKeyField}
+              buttonType="secondary"
+              compact
+            >
               Add SSH Public Key
-            </button>
+            </Button>
           </>
         )}
         <ActionsPanel>
           <Button
-            className={classes.button}
             buttonType="primary"
             onClick={onSubmit}
             loading={submitting}
