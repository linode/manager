--- conflicted
+++ resolved
@@ -3,12 +3,8 @@
 import { useTheme } from '@mui/material/styles';
 import { equals, lensPath, remove, set } from 'ramda';
 import * as React from 'react';
-<<<<<<< HEAD
+
 import ActionsPanel from 'src/components/ActionsPanel/ActionsPanel';
-=======
-
-import ActionsPanel from 'src/components/ActionsPanel';
->>>>>>> a3d98700
 import { Box } from 'src/components/Box';
 import { Button } from 'src/components/Button/Button';
 import { DocumentTitleSegment } from 'src/components/DocumentTitle';
@@ -193,9 +189,7 @@
             </Button>
           </>
         )}
-<<<<<<< HEAD
         <ActionsPanel
-          showPrimary
           primaryButtonDisabled={
             lishAuthMethod === profile?.lish_auth_method &&
             equals(authorizedKeys, profile?.authorized_keys)
@@ -204,23 +198,8 @@
           primaryButtonHandler={onSubmit}
           primaryButtonLoading={submitting}
           primaryButtonText="Save"
+          showPrimary
         />
-=======
-        <ActionsPanel>
-          <Button
-            disabled={
-              lishAuthMethod === profile?.lish_auth_method &&
-              equals(authorizedKeys, profile?.authorized_keys)
-            }
-            buttonType="primary"
-            data-qa-save
-            loading={submitting}
-            onClick={onSubmit}
-          >
-            Save
-          </Button>
-        </ActionsPanel>
->>>>>>> a3d98700
       </Paper>
     </>
   );
