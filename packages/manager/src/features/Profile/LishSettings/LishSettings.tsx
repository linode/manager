import { Profile } from '@linode/api-v4/lib/profile';
import { useTheme } from '@mui/material/styles';
import { equals, lensPath, remove, set } from 'ramda';
import * as React from 'react';

import { ActionsPanel } from 'src/components/ActionsPanel/ActionsPanel';
import { Box } from 'src/components/Box';
import { Button } from 'src/components/Button/Button';
import { DocumentTitleSegment } from 'src/components/DocumentTitle';
import Select, { Item } from 'src/components/EnhancedSelect/Select';
import { FormControl } from 'src/components/FormControl';
import { Notice } from 'src/components/Notice/Notice';
import { Paper } from 'src/components/Paper';
import { TextField } from 'src/components/TextField';
import { Typography } from 'src/components/Typography';
<<<<<<< HEAD
import { useMutateProfile, useProfile } from 'src/queries/profile';
=======
import { FormControl } from 'src/components/FormControl';
import { useMutateProfile, useProfile } from 'src/queries/profile/profile';
>>>>>>> d4139ad6
import { getAPIErrorOrDefault } from 'src/utilities/errorUtils';
import { getAPIErrorFor } from 'src/utilities/getAPIErrorFor';
import { scrollErrorIntoView } from 'src/utilities/scrollErrorIntoView';

import type { FormattedAPIError } from 'src/types/FormattedAPIError';

export const LishSettings = () => {
  const theme = useTheme();
  const { data: profile, isLoading } = useProfile();
  const { mutateAsync: updateProfile } = useMutateProfile();
  const [submitting, setSubmitting] = React.useState<boolean>(false);
  const [lishAuthMethod, setLishAuthMethod] = React.useState<
    Profile['lish_auth_method'] | undefined
  >(profile?.lish_auth_method || 'password_keys');
  const [authorizedKeys, setAuthorizedKeys] = React.useState<string[]>(
    profile?.authorized_keys || []
  );
  const [authorizedKeysCount, setAuthorizedKeysCount] = React.useState<number>(
    profile?.authorized_keys ? profile!.authorized_keys.length : 1
  );
  const [errors, setErrors] = React.useState<FormattedAPIError[]>([]);
  const [success, setSuccess] = React.useState<string>();
  const thirdPartyEnabled = profile?.authentication_type !== 'password';
  const tooltipText = thirdPartyEnabled
    ? 'Password is disabled because Third-Party Authentication has been enabled.'
    : '';
  const hasErrorFor = getAPIErrorFor(
    {
      authorized_keys: 'ssh public keys',
      lish_auth_method: 'authentication method',
    },
    errors
  );
  const generalError = hasErrorFor('none');
  const authMethodError = hasErrorFor('lish_auth_method');
  const authorizedKeysError = hasErrorFor('authorized_keys');

  const modeOptions = [
    {
      isDisabled: profile?.authentication_type !== 'password',
      label: 'Allow both password and key authentication',
      value: 'password_keys',
    },
    {
      label: 'Allow key authentication only',
      value: 'keys_only',
    },
    {
      label: 'Disable Lish',
      value: 'disabled',
    },
  ];

  const defaultMode = modeOptions.find((eachMode) => {
    if (profile?.authentication_type !== 'password') {
      return (eachMode.value as any) === 'keys_only';
    } else {
      return (eachMode.value as any) === lishAuthMethod;
    }
  });

  const addSSHPublicKeyField = () =>
    setAuthorizedKeysCount(authorizedKeysCount + 1);

  const onSubmit = () => {
    const keys = authorizedKeys.filter((v) => v !== '');

    setErrors([]);
    setSubmitting(false);

    updateProfile({
      authorized_keys: keys,
      lish_auth_method: lishAuthMethod as any,
    })
      .then((profileData) => {
        setSubmitting(false);
        setSuccess('LISH authentication settings have been updated.');
        setAuthorizedKeys(profileData.authorized_keys || []);
        setAuthorizedKeysCount(
          profileData.authorized_keys ? profileData.authorized_keys.length : 1
        );
      })
      .catch((error) => {
        setSubmitting(false);
        setErrors(getAPIErrorOrDefault(error));
        setSuccess(undefined);
        scrollErrorIntoView();
      });
  };

  const onListAuthMethodChange = (e: Item<Profile['lish_auth_method']>) =>
    setLishAuthMethod(e.value);

  const onPublicKeyChange = (idx: number) => (
    e: React.ChangeEvent<HTMLInputElement>
  ) => {
    setAuthorizedKeys(set(lensPath([idx]), e.target.value));
  };

  const onPublicKeyRemove = (idx: number) => () => {
    setAuthorizedKeys(remove(idx, 1, authorizedKeys));
    setAuthorizedKeysCount(authorizedKeysCount - 1);
  };

  return (
    <>
      <DocumentTitleSegment segment="LISH Console Settings" />
      <Paper>
        {success && <Notice text={success} variant="success" />}
        {authorizedKeysError && (
          <Notice text={authorizedKeysError} variant="error" />
        )}
        {generalError && <Notice text={generalError} variant="error" />}
        <Typography sx={{ marginBottom: theme.spacing(2) }}>
          This controls what authentication methods are allowed to connect to
          the Lish console servers.
        </Typography>
        {isLoading ? null : (
          <>
            <FormControl sx={{ display: 'flex' }}>
              <Select
                textFieldProps={{
                  dataAttrs: {
                    'data-qa-mode-select': true,
                  },
                  tooltipText,
                }}
                defaultValue={defaultMode}
                errorText={authMethodError}
                id="mode-select"
                isClearable={false}
                label="Authentication Mode"
                name="mode-select"
                onChange={onListAuthMethodChange as any}
                options={modeOptions}
              />
            </FormControl>
            {Array.from(Array(authorizedKeysCount)).map((value, idx) => (
              <Box key={idx} sx={{ margin: `${theme.spacing(1)} 0` }}>
                <TextField
                  sx={{
                    [theme.breakpoints.up('md')]: {
                      minWidth: 415,
                    },
                  }}
                  data-qa-public-key
                  key={idx}
                  label="SSH Public Key"
                  multiline
                  onChange={onPublicKeyChange(idx)}
                  rows={1.75}
                  value={authorizedKeys[idx] || ''}
                />
                {(idx === 0 && typeof authorizedKeys[0] !== 'undefined') ||
                idx > 0 ? (
                  <Button
                    buttonType="outlined"
                    data-qa-remove
                    onClick={onPublicKeyRemove(idx)}
                    sx={{ marginTop: theme.spacing() }}
                  >
                    Remove
                  </Button>
                ) : null}
              </Box>
            ))}
            <Typography style={{ paddingTop: 2 }}>
              Place your SSH public keys here for use with Lish console access.
            </Typography>
            <Button
              buttonType="outlined"
              onClick={addSSHPublicKeyField}
              sx={{ marginTop: theme.spacing() }}
            >
              Add SSH Public Key
            </Button>
          </>
        )}
        <ActionsPanel
          primaryButtonProps={{
            'data-testid': 'save',
            disabled:
              lishAuthMethod === profile?.lish_auth_method &&
              equals(authorizedKeys, profile?.authorized_keys),
            label: 'Save',
            loading: submitting,
            onClick: onSubmit,
          }}
        />
      </Paper>
    </>
  );
};<|MERGE_RESOLUTION|>--- conflicted
+++ resolved
@@ -1,4 +1,3 @@
-import { Profile } from '@linode/api-v4/lib/profile';
 import { useTheme } from '@mui/material/styles';
 import { equals, lensPath, remove, set } from 'ramda';
 import * as React from 'react';
@@ -7,22 +6,19 @@
 import { Box } from 'src/components/Box';
 import { Button } from 'src/components/Button/Button';
 import { DocumentTitleSegment } from 'src/components/DocumentTitle';
-import Select, { Item } from 'src/components/EnhancedSelect/Select';
+import Select from 'src/components/EnhancedSelect/Select';
 import { FormControl } from 'src/components/FormControl';
 import { Notice } from 'src/components/Notice/Notice';
 import { Paper } from 'src/components/Paper';
 import { TextField } from 'src/components/TextField';
 import { Typography } from 'src/components/Typography';
-<<<<<<< HEAD
-import { useMutateProfile, useProfile } from 'src/queries/profile';
-=======
-import { FormControl } from 'src/components/FormControl';
 import { useMutateProfile, useProfile } from 'src/queries/profile/profile';
->>>>>>> d4139ad6
 import { getAPIErrorOrDefault } from 'src/utilities/errorUtils';
 import { getAPIErrorFor } from 'src/utilities/getAPIErrorFor';
 import { scrollErrorIntoView } from 'src/utilities/scrollErrorIntoView';
 
+import type { Profile } from '@linode/api-v4/lib/profile';
+import type { Item } from 'src/components/EnhancedSelect/Select';
 import type { FormattedAPIError } from 'src/types/FormattedAPIError';
 
 export const LishSettings = () => {
