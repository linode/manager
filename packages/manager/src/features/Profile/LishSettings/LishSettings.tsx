<<<<<<< HEAD
import { Notice } from '@linode/ui';
=======
import { Box, FormControl, Paper } from '@linode/ui';
>>>>>>> 8c3c7fdd
import { useTheme } from '@mui/material/styles';
import { createLazyRoute } from '@tanstack/react-router';
import { equals, lensPath, remove, set } from 'ramda';
import * as React from 'react';

import { ActionsPanel } from 'src/components/ActionsPanel/ActionsPanel';
import { Autocomplete } from 'src/components/Autocomplete/Autocomplete';
import { Button } from 'src/components/Button/Button';
import { DocumentTitleSegment } from 'src/components/DocumentTitle';
<<<<<<< HEAD
import { FormControl } from 'src/components/FormControl';
import { Paper } from 'src/components/Paper';
=======
import { Notice } from 'src/components/Notice/Notice';
>>>>>>> 8c3c7fdd
import { TextField } from 'src/components/TextField';
import { Typography } from 'src/components/Typography';
import { useMutateProfile, useProfile } from 'src/queries/profile/profile';
import { getAPIErrorOrDefault } from 'src/utilities/errorUtils';
import { getAPIErrorFor } from 'src/utilities/getAPIErrorFor';
import { scrollErrorIntoView } from 'src/utilities/scrollErrorIntoView';

import type { Profile } from '@linode/api-v4/lib/profile';
import type { APIError } from '@linode/api-v4/lib/types';

export interface LishAuthOption<T = string, L = string> {
  label: L;
  value: T;
}

export const LishSettings = () => {
  const theme = useTheme();
  const { data: profile, isLoading } = useProfile();
  const { mutateAsync: updateProfile } = useMutateProfile();
  const [submitting, setSubmitting] = React.useState<boolean>(false);
  const [errors, setErrors] = React.useState<APIError[]>([]);
  const [success, setSuccess] = React.useState<string>();
  const thirdPartyEnabled = profile?.authentication_type !== 'password';

  const [lishAuthMethod, setLishAuthMethod] = React.useState<
    Profile['lish_auth_method'] | undefined
  >(profile?.lish_auth_method || 'password_keys');

  const [authorizedKeys, setAuthorizedKeys] = React.useState<string[]>(
    profile?.authorized_keys || []
  );

  const [authorizedKeysCount, setAuthorizedKeysCount] = React.useState<number>(
    profile?.authorized_keys ? profile!.authorized_keys.length : 1
  );

  const tooltipText = thirdPartyEnabled
    ? 'Password is disabled because Third-Party Authentication has been enabled.'
    : '';

  const hasErrorFor = getAPIErrorFor(
    {
      authorized_keys: 'ssh public keys',
      lish_auth_method: 'authentication method',
    },
    errors
  );

  const generalError = hasErrorFor('none');
  const authMethodError = hasErrorFor('lish_auth_method');
  const authorizedKeysError = hasErrorFor('authorized_keys');

  const modeOptions = [
    {
      disabled: profile?.authentication_type !== 'password',
      label: 'Allow both password and key authentication',
      value: 'password_keys',
    },
    {
      label: 'Allow key authentication only',
      value: 'keys_only',
    },
    {
      label: 'Disable Lish',
      value: 'disabled',
    },
  ];

  const defaultMode = modeOptions.find((eachMode) => {
    if (profile?.authentication_type !== 'password') {
      return (eachMode.value as Profile['lish_auth_method']) === 'keys_only';
    } else {
      return (eachMode.value as Profile['lish_auth_method']) === lishAuthMethod;
    }
  });

  const addSSHPublicKeyField = () =>
    setAuthorizedKeysCount(authorizedKeysCount + 1);

  const onSubmit = () => {
    const keys = authorizedKeys.filter((v) => v !== '');

    setErrors([]);
    setSubmitting(false);

    updateProfile({
      authorized_keys: keys,
      lish_auth_method: lishAuthMethod as Profile['lish_auth_method'],
    })
      .then((profileData) => {
        setSubmitting(false);
        setSuccess('LISH authentication settings have been updated.');
        setAuthorizedKeys(profileData.authorized_keys || []);
        setAuthorizedKeysCount(
          profileData.authorized_keys ? profileData.authorized_keys.length : 1
        );
      })
      .catch((error) => {
        setSubmitting(false);
        setErrors(getAPIErrorOrDefault(error));
        setSuccess(undefined);
        scrollErrorIntoView();
      });
  };

  const onPublicKeyChange = (idx: number) => (
    e: React.ChangeEvent<HTMLInputElement>
  ) => {
    setAuthorizedKeys(set(lensPath([idx]), e.target.value));
  };

  const onPublicKeyRemove = (idx: number) => () => {
    setAuthorizedKeys(remove(idx, 1, authorizedKeys));
    setAuthorizedKeysCount(authorizedKeysCount - 1);
  };

  return (
    <>
      <DocumentTitleSegment segment="LISH Console Settings" />
      <Paper>
        {success && <Notice text={success} variant="success" />}
        {authorizedKeysError && (
          <Notice text={authorizedKeysError} variant="error" />
        )}
        {generalError && <Notice text={generalError} variant="error" />}
        <Typography sx={{ marginBottom: theme.spacing(2) }}>
          This controls what authentication methods are allowed to connect to
          the Lish console servers.
        </Typography>
        {isLoading ? null : (
          <>
            <FormControl sx={{ display: 'flex' }}>
              <Autocomplete
                onChange={(
                  _,
                  item: LishAuthOption<Profile['lish_auth_method']>
                ) => setLishAuthMethod(item.value)}
                textFieldProps={{
                  dataAttrs: {
                    'data-qa-mode-select': true,
                  },
                  tooltipText,
                }}
                value={modeOptions.find(
                  (option) => option.value === lishAuthMethod
                )}
                defaultValue={defaultMode}
                disableClearable
                errorText={authMethodError}
                getOptionDisabled={(option) => option.disabled === true}
                id="mode-select"
                label="Authentication Mode"
                options={modeOptions}
              />
            </FormControl>
            {Array.from(Array(authorizedKeysCount)).map((value, idx) => (
              <Box key={idx} sx={{ margin: `${theme.spacing(1)} 0` }}>
                <TextField
                  sx={{
                    [theme.breakpoints.up('md')]: {
                      minWidth: 415,
                    },
                  }}
                  data-qa-public-key
                  key={idx}
                  label="SSH Public Key"
                  multiline
                  onChange={onPublicKeyChange(idx)}
                  rows={1.75}
                  value={authorizedKeys[idx] || ''}
                />
                {(idx === 0 && typeof authorizedKeys[0] !== 'undefined') ||
                idx > 0 ? (
                  <Button
                    buttonType="outlined"
                    data-qa-remove
                    onClick={onPublicKeyRemove(idx)}
                    sx={{ marginTop: theme.spacing() }}
                  >
                    Remove
                  </Button>
                ) : null}
              </Box>
            ))}
            <Typography style={{ paddingTop: 2 }}>
              Place your SSH public keys here for use with Lish console access.
            </Typography>
            <Button
              buttonType="outlined"
              onClick={addSSHPublicKeyField}
              sx={{ marginTop: theme.spacing() }}
            >
              Add SSH Public Key
            </Button>
          </>
        )}
        <ActionsPanel
          primaryButtonProps={{
            'data-testid': 'save',
            disabled:
              lishAuthMethod === profile?.lish_auth_method &&
              equals(authorizedKeys, profile?.authorized_keys),
            label: 'Save',
            loading: submitting,
            onClick: onSubmit,
          }}
        />
      </Paper>
    </>
  );
};

export const lishSettingsLazyRoute = createLazyRoute('/profile/lish')({
  component: LishSettings,
});<|MERGE_RESOLUTION|>--- conflicted
+++ resolved
@@ -1,8 +1,4 @@
-<<<<<<< HEAD
-import { Notice } from '@linode/ui';
-=======
-import { Box, FormControl, Paper } from '@linode/ui';
->>>>>>> 8c3c7fdd
+import { Box, FormControl, Notice, Paper } from '@linode/ui';
 import { useTheme } from '@mui/material/styles';
 import { createLazyRoute } from '@tanstack/react-router';
 import { equals, lensPath, remove, set } from 'ramda';
@@ -12,12 +8,6 @@
 import { Autocomplete } from 'src/components/Autocomplete/Autocomplete';
 import { Button } from 'src/components/Button/Button';
 import { DocumentTitleSegment } from 'src/components/DocumentTitle';
-<<<<<<< HEAD
-import { FormControl } from 'src/components/FormControl';
-import { Paper } from 'src/components/Paper';
-=======
-import { Notice } from 'src/components/Notice/Notice';
->>>>>>> 8c3c7fdd
 import { TextField } from 'src/components/TextField';
 import { Typography } from 'src/components/Typography';
 import { useMutateProfile, useProfile } from 'src/queries/profile/profile';
