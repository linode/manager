--- conflicted
+++ resolved
@@ -1,11 +1,6 @@
 import React from 'react';
-<<<<<<< HEAD
+
 import ActionsPanel from 'src/components/ActionsPanel/ActionsPanel';
-=======
-
-import ActionsPanel from 'src/components/ActionsPanel';
-import { Button } from 'src/components/Button/Button';
->>>>>>> a3d98700
 import { ConfirmationDialog } from 'src/components/ConfirmationDialog/ConfirmationDialog';
 import { Typography } from 'src/components/Typography';
 import { useResetOAuthClientMutation } from 'src/queries/accountOAuth';
@@ -37,26 +32,15 @@
   return (
     <ConfirmationDialog
       actions={
-<<<<<<< HEAD
         <ActionsPanel
-          showPrimary
           primaryButtonHandler={onReset}
           primaryButtonLoading={isLoading}
           primaryButtonText="Reset Secret"
-          showSecondary
           secondaryButtonHandler={onClose}
           secondaryButtonText="Cancel"
+          showPrimary
+          showSecondary
         />
-=======
-        <ActionsPanel>
-          <Button buttonType="secondary" onClick={onClose}>
-            Cancel
-          </Button>
-          <Button buttonType="primary" loading={isLoading} onClick={onReset}>
-            Reset Secret
-          </Button>
-        </ActionsPanel>
->>>>>>> a3d98700
       }
       error={error?.[0].reason}
       onClose={onClose}
