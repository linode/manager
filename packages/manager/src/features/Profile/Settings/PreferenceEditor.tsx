--- conflicted
+++ resolved
@@ -8,16 +8,9 @@
 
 type DialogProps = Pick<_DialogProps, 'onClose' | 'open'>;
 
-<<<<<<< HEAD
-type CombinedProps = DialogProps & PreferencesProps;
-
-const PreferenceEditor: React.FC<React.PropsWithChildren<CombinedProps>> = (props) => {
-  const { getUserPreferences, updateUserPreferences } = props;
-=======
 const PreferenceEditor: React.FC<DialogProps> = (props) => {
   const { refetch: refetchPreferences } = usePreferences();
   const { mutateAsync: updatePreferences } = useMutatePreferences(true);
->>>>>>> 2729c2ef
 
   const [userPrefs, setUserPrefs] = React.useState('');
   const [errorMessage, setErrorMessage] = React.useState('');
