--- conflicted
+++ resolved
@@ -22,15 +22,7 @@
   },
 }));
 
-<<<<<<< HEAD
-interface Props {
-  toggleTheme: () => void;
-}
-
-const ProfileSettings: React.FC<React.PropsWithChildren<Props & { theme: Theme }>> = (props) => {
-=======
 const ProfileSettings = () => {
->>>>>>> 2729c2ef
   const classes = useStyles();
   const [submitting, setSubmitting] = React.useState<boolean>(false);
   const [
