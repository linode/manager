--- conflicted
+++ resolved
@@ -75,21 +75,8 @@
       getQueryParam(window.location.search, 'preferenceEditor') === 'true';
 
     return (
-<<<<<<< HEAD
-      <Paper className={classes.root}>
+      <>
         <DocumentTitleSegment segment="My Settings" />
-        <Typography variant="h2" className={classes.title}>
-          Notifications
-        </Typography>
-        <Grid container alignItems="center">
-          <Grid item xs={12}>
-            <FormControlLabel
-              className="toggleLassie"
-              control={<Toggle onChange={this.toggle} checked={status} />}
-              label={`
-=======
-      <>
-        <DocumentTitleSegment segment="Settings" />
         <Paper className={classes.root}>
           <Typography variant="h2" className={classes.title}>
             Notifications
@@ -99,7 +86,6 @@
               <FormControlLabel
                 control={<Toggle onChange={this.toggle} checked={status} />}
                 label={`
->>>>>>> c9d33894
                 Email alerts for account activity are ${
                   status === true ? 'enabled' : 'disabled'
                 }
