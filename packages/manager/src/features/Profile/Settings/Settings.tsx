--- conflicted
+++ resolved
@@ -5,6 +5,7 @@
 
 import { DocumentTitleSegment } from 'src/components/DocumentTitle';
 
+import { EnableTableStriping } from './EnableTableStriping';
 import { MaskSensitiveData } from './MaskSensitiveData';
 import { Notifications } from './Notifications';
 import { PreferenceEditor } from './PreferenceEditor';
@@ -24,144 +25,16 @@
     history.replace({ search: queryParams.toString() });
   };
 
-<<<<<<< HEAD
-  const { data: profile } = useProfile();
-  const { isPending, mutateAsync: updateProfile } = useMutateProfile();
-
-  const { data: preferences } = usePreferences();
-  const { mutateAsync: updatePreferences } = useMutatePreferences();
-
-  // Type-to-confirm is enabled by default (no preference is set)
-  // or if the user explicitly enables it.
-  const isTypeToConfirmEnabled =
-    preferences?.type_to_confirm === undefined ||
-    preferences?.type_to_confirm === true;
-
-  // Email notifications and masking sensitive data are disabled by default until the user explicitly enables it.
-  const areEmailNotificationsEnabled = profile?.email_notifications === true;
-  const isSensitiveDataMasked = preferences?.maskSensitiveData === true;
-  const isTableStripingEnabled = preferences?.isTableStripingEnabled === true;
-
-=======
->>>>>>> 3e74aca1
   return (
     <>
       <DocumentTitleSegment segment="My Settings" />
-<<<<<<< HEAD
-      <Paper>
-        <Typography marginBottom={1} variant="h2">
-          Notifications
-        </Typography>
-        <FormControlLabel
-          control={
-            <Toggle
-              onChange={(_, checked) =>
-                updateProfile({
-                  email_notifications: checked,
-                })
-              }
-              checked={areEmailNotificationsEnabled}
-            />
-          }
-          label={`Email alerts for account activity are ${
-            areEmailNotificationsEnabled ? 'enabled' : 'disabled'
-          }`}
-          disabled={isPending}
-        />
-      </Paper>
-      <Paper>
-        <Typography marginBottom={1} variant="h2">
-          Theme
-        </Typography>
-        <Typography variant="body1">
-          You may toggle your theme with the keyboard shortcut{' '}
-          {ThemeKeyboardShortcut}.
-        </Typography>
-        <RadioGroup
-          onChange={(e) =>
-            updatePreferences({ theme: e.target.value as ThemeChoice })
-          }
-          row
-          style={{ marginBottom: 0 }}
-          value={preferences?.theme ?? 'system'}
-        >
-          <FormControlLabel control={<Radio />} label="Light" value="light" />
-          <FormControlLabel control={<Radio />} label="Dark" value="dark" />
-          <FormControlLabel control={<Radio />} label="System" value="system" />
-        </RadioGroup>
-      </Paper>
-      <Paper>
-        <Typography marginBottom={1} variant="h2">
-          Type-to-Confirm
-        </Typography>
-        <Typography marginBottom={1} variant="body1">
-          For some products and services, the type-to-confirm setting requires
-          entering the label before deletion.
-        </Typography>
-        <FormControlLabel
-          control={
-            <Toggle
-              onChange={(_, checked) =>
-                updatePreferences({ type_to_confirm: checked })
-              }
-              checked={isTypeToConfirmEnabled}
-            />
-          }
-          label={`Type-to-confirm is ${
-            isTypeToConfirmEnabled ? 'enabled' : 'disabled'
-          }`}
-        />
-      </Paper>
-      <Paper>
-        <Typography marginBottom={1} variant="h2">
-          Mask Sensitive Data
-        </Typography>
-        <Typography marginBottom={1} variant="body1">
-          Mask IP addresses and user contact information for data privacy.
-        </Typography>
-        <FormControlLabel
-          control={
-            <Toggle
-              onChange={(_, checked) =>
-                updatePreferences({ maskSensitiveData: checked })
-              }
-              checked={isSensitiveDataMasked}
-            />
-          }
-          label={`Sensitive data is ${
-            isSensitiveDataMasked ? 'masked' : 'visible'
-          }`}
-        />
-      </Paper>
-      <Paper>
-        <Typography marginBottom={1} variant="h2">
-          Enable Table Striping
-        </Typography>
-        <Typography marginBottom={1} variant="body1">
-          Enable table striping for better readability.
-        </Typography>
-        <FormControlLabel
-          control={
-            <Toggle
-              onChange={(_, checked) =>
-                updatePreferences({ isTableStripingEnabled: checked })
-              }
-              checked={isTableStripingEnabled}
-            />
-          }
-          label={`Table striping is ${
-            isTableStripingEnabled ? 'enabled' : 'disabled'
-          }`}
-        />
-      </Paper>
-=======
       <Stack spacing={2}>
         <Notifications />
         <Theme />
         <TypeToConfirm />
         <MaskSensitiveData />
+        <EnableTableStriping />
       </Stack>
->>>>>>> 3e74aca1
       <PreferenceEditor
         onClose={handleClosePreferenceEditor}
         open={isPreferenceEditorOpen}
