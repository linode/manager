--- conflicted
+++ resolved
@@ -1,8 +1,11 @@
-<<<<<<< HEAD
-import { Paper, Radio, RadioGroup, Stack, Toggle } from '@linode/ui';
-=======
-import { Paper, Radio, RadioGroup, Stack, Typography } from '@linode/ui';
->>>>>>> 1b0733f1
+import {
+  Paper,
+  Radio,
+  RadioGroup,
+  Stack,
+  Toggle,
+  Typography,
+} from '@linode/ui';
 import { createLazyRoute } from '@tanstack/react-router';
 import * as React from 'react';
 import { useHistory, useLocation } from 'react-router-dom';
@@ -10,11 +13,6 @@
 import { Code } from 'src/components/Code/Code';
 import { DocumentTitleSegment } from 'src/components/DocumentTitle';
 import { FormControlLabel } from 'src/components/FormControlLabel';
-<<<<<<< HEAD
-import { Typography } from 'src/components/Typography';
-=======
-import { Toggle } from 'src/components/Toggle/Toggle';
->>>>>>> 1b0733f1
 import {
   useMutatePreferences,
   usePreferences,
