--- conflicted
+++ resolved
@@ -1,18 +1,8 @@
-<<<<<<< HEAD
-import { Drawer, Notice, TextField } from '@linode/ui';
-=======
-import { ActionsPanel, Notice, TextField } from '@linode/ui';
->>>>>>> 34b1eb03
+import { ActionsPanel, Drawer, Notice, TextField } from '@linode/ui';
 import { useFormik } from 'formik';
 import { useSnackbar } from 'notistack';
 import * as React from 'react';
 import { useEffect } from 'react';
-
-<<<<<<< HEAD
-import { ActionsPanel } from 'src/components/ActionsPanel/ActionsPanel';
-=======
-import { Drawer } from 'src/components/Drawer';
->>>>>>> 34b1eb03
 import { useUpdateSSHKeyMutation } from 'src/queries/profile/profile';
 import { getAPIErrorFor } from 'src/utilities/getAPIErrorFor';
 
