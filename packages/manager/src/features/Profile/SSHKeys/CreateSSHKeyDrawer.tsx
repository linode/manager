--- conflicted
+++ resolved
@@ -1,14 +1,9 @@
 import { useFormik } from 'formik';
 import { useSnackbar } from 'notistack';
 import * as React from 'react';
-<<<<<<< HEAD
+
 import ActionsPanel from 'src/components/ActionsPanel/ActionsPanel';
-=======
-
-import ActionsPanel from 'src/components/ActionsPanel';
-import { Button } from 'src/components/Button/Button';
 import { Code } from 'src/components/Code/Code';
->>>>>>> a3d98700
 import Drawer from 'src/components/Drawer';
 import { Link } from 'src/components/Link';
 import { Notice } from 'src/components/Notice/Notice';
@@ -90,32 +85,16 @@
           rows={1.75}
           value={formik.values.ssh_key}
         />
-<<<<<<< HEAD
         <ActionsPanel
-          showPrimary
           primaryButtonDataTestId="submit"
           primaryButtonLoading={isLoading}
           primaryButtonText="Add Key"
           primaryButtonType="submit"
-          showSecondary
           secondaryButtonHandler={onClose}
           secondaryButtonText="Cancel"
+          showPrimary
+          showSecondary
         />
-=======
-        <ActionsPanel>
-          <Button buttonType="secondary" onClick={onClose}>
-            Cancel
-          </Button>
-          <Button
-            buttonType="primary"
-            data-testid="submit"
-            loading={isLoading}
-            type="submit"
-          >
-            Add Key
-          </Button>
-        </ActionsPanel>
->>>>>>> a3d98700
       </form>
     </Drawer>
   );
