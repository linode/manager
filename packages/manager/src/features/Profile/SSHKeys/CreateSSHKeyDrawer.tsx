import * as React from 'react';
import ActionsPanel from 'src/components/ActionsPanel';
import { Button } from 'src/components/Button/Button';
import Drawer from 'src/components/Drawer';
import { Notice } from 'src/components/Notice/Notice';
import { TextField } from 'src/components/TextField';
import getAPIErrorFor from 'src/utilities/getAPIErrorFor';
<<<<<<< HEAD
import Link from 'src/components/Link';
import Typography from 'src/components/core/Typography';
import { Code } from 'src/components/Code/Code';
=======
import { Typography } from 'src/components/Typography';
import { Code } from 'src/components/Code/Code';
import { Link } from 'src/components/Link';
>>>>>>> d63e70a2
import { useCreateSSHKeyMutation } from 'src/queries/profile';
import { useFormik } from 'formik';
import { useSnackbar } from 'notistack';

interface Props {
  open: boolean;
  onClose: () => void;
}

export const CreateSSHKeyDrawer = React.memo(({ open, onClose }: Props) => {
  const { enqueueSnackbar } = useSnackbar();
  const {
    mutateAsync: createSSHKey,
    isLoading,
    error,
  } = useCreateSSHKeyMutation();

  const formik = useFormik<{ label: string; ssh_key: string }>({
    initialValues: {
      label: '',
      ssh_key: '',
    },
    async onSubmit(values) {
      await createSSHKey(values);
      enqueueSnackbar('Successfully created SSH key.', { variant: 'success' });
      formik.resetForm();
      onClose();
    },
  });

  const hasErrorFor = getAPIErrorFor(
    {
      label: 'Label',
      ssh_key: 'Public key',
    },
    error ?? undefined
  );

  const generalError = hasErrorFor('none');

  const SSHTextAreaHelperText = () => (
    <Typography component="span">
      <Link to="https://www.linode.com/docs/guides/use-public-key-authentication-with-ssh/">
        Learn about
      </Link>{' '}
      uploading an SSH key or generating a new key pair. Note that the public
      key begins with <Code>ssh-rsa</Code> and ends with{' '}
      <Code>your_username@hostname</Code>.
    </Typography>
  );

  return (
    <Drawer open={open} title="Add SSH Key" onClose={onClose}>
      {generalError && <Notice error text={generalError} />}
      <form onSubmit={formik.handleSubmit}>
        <TextField
          errorText={hasErrorFor('label')}
          label="Label"
          name="label"
          onChange={formik.handleChange}
          value={formik.values.label}
        />
        <TextField
          errorText={hasErrorFor('ssh_key')}
          label="SSH Public Key"
          name="ssh_key"
          onChange={formik.handleChange}
          value={formik.values.ssh_key}
          multiline
          rows={1.75}
          helperText={<SSHTextAreaHelperText />}
          onBlur={(e) => {
            const trimmedValue = e.target.value.trim();
            formik.setFieldValue('ssh_key', trimmedValue);
            formik.handleBlur(e);
          }}
        />
        <ActionsPanel>
          <Button buttonType="secondary" onClick={onClose}>
            Cancel
          </Button>
          <Button
            buttonType="primary"
            type="submit"
            loading={isLoading}
            data-testid="submit"
          >
            Add Key
          </Button>
        </ActionsPanel>
      </form>
    </Drawer>
  );
});<|MERGE_RESOLUTION|>--- conflicted
+++ resolved
@@ -5,15 +5,9 @@
 import { Notice } from 'src/components/Notice/Notice';
 import { TextField } from 'src/components/TextField';
 import getAPIErrorFor from 'src/utilities/getAPIErrorFor';
-<<<<<<< HEAD
-import Link from 'src/components/Link';
-import Typography from 'src/components/core/Typography';
-import { Code } from 'src/components/Code/Code';
-=======
 import { Typography } from 'src/components/Typography';
 import { Code } from 'src/components/Code/Code';
 import { Link } from 'src/components/Link';
->>>>>>> d63e70a2
 import { useCreateSSHKeyMutation } from 'src/queries/profile';
 import { useFormik } from 'formik';
 import { useSnackbar } from 'notistack';
