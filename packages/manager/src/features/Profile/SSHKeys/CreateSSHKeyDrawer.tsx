--- conflicted
+++ resolved
@@ -11,12 +11,8 @@
 
 import { Code } from 'src/components/Code/Code';
 import { Link } from 'src/components/Link';
-<<<<<<< HEAD
 import { NotFound } from 'src/components/NotFound';
-import { useCreateSSHKeyMutation } from 'src/queries/profile/profile';
-=======
 import { useCreateSSHKeyMutation } from '@linode/queries';
->>>>>>> 4f9504a0
 import { handleFormikBlur } from 'src/utilities/formikTrimUtil';
 import { getAPIErrorFor } from 'src/utilities/getAPIErrorFor';
 
