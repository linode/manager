import { styled } from '@mui/material/styles';
import * as React from 'react';
<<<<<<< HEAD
import ActionsPanel from 'src/components/ActionsPanel/ActionsPanel';
import { Box } from 'src/components/Box';
import CopyableAndDownloadableTextField from 'src/components/CopyableAndDownloadableTextField';
=======

import ActionsPanel from 'src/components/ActionsPanel';
import { Box } from 'src/components/Box';
import { Button } from 'src/components/Button/Button';
>>>>>>> a3d98700
import { ConfirmationDialog } from 'src/components/ConfirmationDialog/ConfirmationDialog';
import CopyableAndDownloadableTextField from 'src/components/CopyableAndDownloadableTextField';
import { Notice } from 'src/components/Notice/Notice';

import type { ObjectStorageKey } from '@linode/api-v4/lib/object-storage';

interface Props {
  objectStorageKey?: ObjectStorageKey | null;
  onClose: () => void;
  open: boolean;
  title: string;
  value?: string | undefined;
}

const renderActions = (
  onClose: () => void,
  modalConfirmationButtonText: string
) => (
  <ActionsPanel
    showPrimary
    primaryButtonDataTestId="confirm"
    primaryButtonHandler={onClose}
    primaryButtonText={modalConfirmationButtonText}
  />
);

export const SecretTokenDialog = (props: Props) => {
  const { objectStorageKey, onClose, open, title, value } = props;

  const modalConfirmationButtonText = objectStorageKey
    ? 'I Have Saved My Secret Key'
    : `I Have Saved My ${title}`;

  const actions = renderActions(onClose, modalConfirmationButtonText);

  return (
    <ConfirmationDialog
      actions={actions}
      disableEscapeKeyDown
      fullWidth
      maxWidth="sm"
      onClose={onClose}
      open={open}
      title={title}
    >
      <StyledNotice
        text={`${
          objectStorageKey ? 'Your keys have been generated.' : ''
        } For security purposes, we can only display your ${
          objectStorageKey ? 'secret key' : title.toLowerCase()
        } once, after which it can\u{2019}t be recovered. Be sure to keep it in a safe place.`}
        spacingTop={8}
        warning
      />
      {objectStorageKey ? (
        <>
          <Box marginBottom="16px">
            <CopyableAndDownloadableTextField
              expand
              label={'Access Key'}
              spellCheck={false}
              value={objectStorageKey.access_key || ''}
            />
          </Box>
          <Box marginBottom="16px">
            <CopyableAndDownloadableTextField
              expand
              label={'Secret Key'}
              spellCheck={false}
              value={objectStorageKey.secret_key || ''}
            />
          </Box>
        </>
      ) : value ? (
        <Box marginBottom="16px">
          <CopyableAndDownloadableTextField
            expand
            label={title}
            spellCheck={false}
            value={value || ''}
          />
        </Box>
      ) : null}
    </ConfirmationDialog>
  );
};

const StyledNotice = styled(Notice, {
  label: 'StyledNotice',
})(() => ({
  '& .noticeText': {
    color: 'inherit',
    fontFamily: 'inherit',
    fontSize: '0.875rem',
    lineHeight: 'inherit',
  },
}));<|MERGE_RESOLUTION|>--- conflicted
+++ resolved
@@ -1,15 +1,8 @@
 import { styled } from '@mui/material/styles';
 import * as React from 'react';
-<<<<<<< HEAD
+
 import ActionsPanel from 'src/components/ActionsPanel/ActionsPanel';
 import { Box } from 'src/components/Box';
-import CopyableAndDownloadableTextField from 'src/components/CopyableAndDownloadableTextField';
-=======
-
-import ActionsPanel from 'src/components/ActionsPanel';
-import { Box } from 'src/components/Box';
-import { Button } from 'src/components/Button/Button';
->>>>>>> a3d98700
 import { ConfirmationDialog } from 'src/components/ConfirmationDialog/ConfirmationDialog';
 import CopyableAndDownloadableTextField from 'src/components/CopyableAndDownloadableTextField';
 import { Notice } from 'src/components/Notice/Notice';
@@ -29,10 +22,10 @@
   modalConfirmationButtonText: string
 ) => (
   <ActionsPanel
-    showPrimary
     primaryButtonDataTestId="confirm"
     primaryButtonHandler={onClose}
     primaryButtonText={modalConfirmationButtonText}
+    showPrimary
   />
 );
 
