import { styled } from '@mui/material/styles';
import * as React from 'react';

import { ActionsPanel } from 'src/components/ActionsPanel/ActionsPanel';
import { Box } from 'src/components/Box';
import { ConfirmationDialog } from 'src/components/ConfirmationDialog/ConfirmationDialog';
import { CopyableAndDownloadableTextField } from 'src/components/CopyableAndDownloadableTextField';
import { CopyableTextField } from 'src/components/CopyableTextField/CopyableTextField';
import { Notice } from 'src/components/Notice/Notice';
import { CopyAllHostnames } from 'src/features/ObjectStorage/AccessKeyLanding/CopyAllHostnames';
import { useAccountManagement } from 'src/hooks/useAccountManagement';
import { useFlags } from 'src/hooks/useFlags';
import { useRegionsQuery } from 'src/queries/regions';
import { isFeatureEnabled } from 'src/utilities/accountCapabilities';
import { getRegionsByRegionId } from 'src/utilities/regions';

import type { ObjectStorageKey } from '@linode/api-v4/lib/object-storage';
interface Props {
  objectStorageKey?: ObjectStorageKey | null;
  onClose: () => void;
  open: boolean;
  title: string;
  value?: string | undefined;
}

const renderActions = (
  onClose: () => void,
  modalConfirmationButtonText: string
) => (
  <ActionsPanel
    primaryButtonProps={{
      'data-testid': 'confirm',
      label: modalConfirmationButtonText,
      onClick: onClose,
    }}
  />
);

export const SecretTokenDialog = (props: Props) => {
  const { objectStorageKey, onClose, open, title, value } = props;

  const { data: regionsData } = useRegionsQuery();
  const regionsLookup = regionsData && getRegionsByRegionId(regionsData);

  const flags = useFlags();
  const { account } = useAccountManagement();

  const isObjMultiClusterEnabled = isFeatureEnabled(
    'Object Storage Access Key Regions',
    Boolean(flags.objMultiCluster),
    account?.capabilities ?? []
  );

  const modalConfirmationButtonText = objectStorageKey
    ? 'I Have Saved My Secret Key'
    : `I Have Saved My ${title}`;

  const actions = renderActions(onClose, modalConfirmationButtonText);

  return (
    <ConfirmationDialog
      actions={actions}
      disableEscapeKeyDown
      fullWidth
      maxWidth="sm"
      onClose={onClose}
      open={open}
      title={title}
    >
      <StyledNotice
        text={`${
          objectStorageKey ? 'Your keys have been generated.' : ''
        } For security purposes, we can only display your ${
          objectStorageKey ? 'secret key' : title.toLowerCase()
        } once, after which it can\u{2019}t be recovered. Be sure to keep it in a safe place.`}
        spacingTop={8}
        variant="warning"
      />
<<<<<<< HEAD
      {/* @TODO OBJ Multicluster: The objectStorageKey check is a temporary fix
      to handle error cases when the feature flag is enabled without Mock
      Service Worker (MSW). This can be removed during the feature flag cleanup. */}
      {isObjMultiClusterEnabled &&
        objectStorageKey &&
        objectStorageKey?.regions?.length > 0 && (
          <div>
            <CopyAll
              text={
                objectStorageKey?.regions
                  .map(
                    (region) =>
                      `S3 Endpoint: ${region.id}: ${region.s3_endpoint}`
                  )
                  .join('\n') ?? ''
              }
=======
      {isObjMultiClusterEnabled && (
        <div>
          <CopyAllHostnames
            hideShowAll={Boolean(
              objectStorageKey && objectStorageKey?.regions?.length <= 1
            )}
            text={
              objectStorageKey?.regions
                .map(
                  (region) =>
                    `${regionsLookup?.[region.id]?.label}: ${
                      region.s3_endpoint
                    }`
                )
                .join('\n') ?? ''
            }
          />
        </div>
      )}
      {isObjMultiClusterEnabled && (
        <Box
          sx={(theme) => ({
            backgroundColor: theme.bg.main,
            border: `1px solid ${theme.color.grey3}`,
            borderColor: theme.name === 'light' ? '#ccc' : '#222',
          })}
        >
          {objectStorageKey?.regions.map((region, index) => (
            <CopyableTextField
              value={`${regionsLookup?.[region.id]?.label}: ${
                region.s3_endpoint
              }`}
              hideLabel
              key={index}
              label="Create a Filesystem"
              sx={{ border: 'none', maxWidth: '100%' }}
>>>>>>> 8e5bb022
            />
          </div>
        )}
      {/* @TODO OBJ Multicluster: The objectStorageKey check is a temporary fix
      to handle error cases when the feature flag is enabled without Mock
      Service Worker (MSW). This can be removed during the feature flag cleanup. */}
      {isObjMultiClusterEnabled &&
        objectStorageKey &&
        objectStorageKey?.regions?.length > 0 && (
          <Box
            sx={(theme) => ({
              '.copyIcon': {
                marginRight: 0,
                paddingRight: 0,
              },
              backgroundColor: theme.bg.main,
              border: `1px solid ${theme.color.grey3}`,
              borderColor: theme.name === 'light' ? '#ccc' : '#222',
              padding: theme.spacing(1),
            })}
          >
            {objectStorageKey?.regions.map((region, index) => (
              <CopyableTextField
                hideLabel
                key={index}
                label="Create a Filesystem"
                sx={{ border: 'none', maxWidth: '100%' }}
                value={`S3 Endpoint: ${region.id}: ${region.s3_endpoint}`}
              />
            ))}
          </Box>
        )}
      {objectStorageKey ? (
        <>
          <Box marginBottom="16px">
            <CopyableAndDownloadableTextField
              expand
              label={'Access Key'}
              spellCheck={false}
              value={objectStorageKey.access_key || ''}
            />
          </Box>
          <Box marginBottom="16px">
            <CopyableAndDownloadableTextField
              expand
              label={'Secret Key'}
              spellCheck={false}
              value={objectStorageKey.secret_key || ''}
            />
          </Box>
        </>
      ) : value ? (
        <Box marginBottom="16px">
          <CopyableAndDownloadableTextField
            expand
            label={title}
            spellCheck={false}
            value={value || ''}
          />
        </Box>
      ) : null}
    </ConfirmationDialog>
  );
};

const StyledNotice = styled(Notice, {
  label: 'StyledNotice',
})(() => ({
  '& .noticeText': {
    color: 'inherit',
    fontFamily: 'inherit',
    fontSize: '0.875rem',
    lineHeight: 'inherit',
  },
}));<|MERGE_RESOLUTION|>--- conflicted
+++ resolved
@@ -76,7 +76,6 @@
         spacingTop={8}
         variant="warning"
       />
-<<<<<<< HEAD
       {/* @TODO OBJ Multicluster: The objectStorageKey check is a temporary fix
       to handle error cases when the feature flag is enabled without Mock
       Service Worker (MSW). This can be removed during the feature flag cleanup. */}
@@ -84,53 +83,20 @@
         objectStorageKey &&
         objectStorageKey?.regions?.length > 0 && (
           <div>
-            <CopyAll
+            <CopyAllHostnames
+              hideShowAll={Boolean(
+                objectStorageKey && objectStorageKey?.regions?.length <= 1
+              )}
               text={
                 objectStorageKey?.regions
                   .map(
                     (region) =>
-                      `S3 Endpoint: ${region.id}: ${region.s3_endpoint}`
+                      `${regionsLookup?.[region.id]?.label}: ${
+                        region.s3_endpoint
+                      }`
                   )
                   .join('\n') ?? ''
               }
-=======
-      {isObjMultiClusterEnabled && (
-        <div>
-          <CopyAllHostnames
-            hideShowAll={Boolean(
-              objectStorageKey && objectStorageKey?.regions?.length <= 1
-            )}
-            text={
-              objectStorageKey?.regions
-                .map(
-                  (region) =>
-                    `${regionsLookup?.[region.id]?.label}: ${
-                      region.s3_endpoint
-                    }`
-                )
-                .join('\n') ?? ''
-            }
-          />
-        </div>
-      )}
-      {isObjMultiClusterEnabled && (
-        <Box
-          sx={(theme) => ({
-            backgroundColor: theme.bg.main,
-            border: `1px solid ${theme.color.grey3}`,
-            borderColor: theme.name === 'light' ? '#ccc' : '#222',
-          })}
-        >
-          {objectStorageKey?.regions.map((region, index) => (
-            <CopyableTextField
-              value={`${regionsLookup?.[region.id]?.label}: ${
-                region.s3_endpoint
-              }`}
-              hideLabel
-              key={index}
-              label="Create a Filesystem"
-              sx={{ border: 'none', maxWidth: '100%' }}
->>>>>>> 8e5bb022
             />
           </div>
         )}
@@ -154,11 +120,13 @@
           >
             {objectStorageKey?.regions.map((region, index) => (
               <CopyableTextField
+                value={`${regionsLookup?.[region.id]?.label}: ${
+                  region.s3_endpoint
+                }`}
                 hideLabel
                 key={index}
                 label="Create a Filesystem"
                 sx={{ border: 'none', maxWidth: '100%' }}
-                value={`S3 Endpoint: ${region.id}: ${region.s3_endpoint}`}
               />
             ))}
           </Box>
