import * as React from 'react';
import { matchPath, RouteComponentProps, withRouter } from 'react-router-dom';
import SafeTabPanel from 'src/components/SafeTabPanel';
import TabPanels from 'src/components/core/ReachTabPanels';
import Tabs from 'src/components/core/ReachTabs';
import TabLinkList from 'src/components/TabLinkList';
import { DocumentTitleSegment } from 'src/components/DocumentTitle';
import H1Header from 'src/components/H1Header';
import SuspenseLoader from 'src/components/SuspenseLoader';
<<<<<<< HEAD
import TabLink from 'src/components/TabLink';
import useFlags from 'src/hooks/useFlags';
=======
import Props from './OAuthClients';
>>>>>>> b527cd8c

const SSHKeys = React.lazy(() => import('./SSHKeys'));
const SSHKeys_CMR = React.lazy(() => import('./SSHKeys/SSHKeys_CMR'));
const Settings = React.lazy(() => import('./Settings'));
const Referrals = React.lazy(() => import('./Referrals'));
const OAuthClients = React.lazy(() => import('./OAuthClients'));
const LishSettings = React.lazy(() => import('./LishSettings'));
const DisplaySettings = React.lazy(() => import('./DisplaySettings'));
const AuthenticationSettings = React.lazy(() =>
  import('./AuthenticationSettings')
);
const APITokens = React.lazy(() => import('./APITokens'));

type Props = RouteComponentProps<{}>;

const Profile: React.FC<Props> = props => {
  const flags = useFlags();
  const {
    match: { url }
  } = props;

  const tabs = [
    /* NB: These must correspond to the routes inside the Switch */
    {
      title: 'Display',
      routeName: `${url}/display`
    },
    {
      title: 'Password & Authentication',
      routeName: `${url}/auth`
    },
    {
      title: 'SSH Keys',
      routeName: `${url}/keys`
    },
    {
      title: 'LISH',
      routeName: `${url}/lish`
    },
    {
      title: 'API Tokens',
      routeName: `${url}/tokens`
    },
    {
      title: 'OAuth Apps',
      routeName: `${url}/clients`
    },
    {
      title: 'Referrals',
      routeName: `${url}/referrals`
    },
    {
      title: 'Settings',
      routeName: `${url}/settings`
    }
  ];

  const matches = (p: string) => {
    return Boolean(matchPath(p, { path: location.pathname }));
  };

  return (
    <React.Fragment>
      <DocumentTitleSegment segment="My Profile " />
      <H1Header title="My Profile" data-qa-profile-header />
<<<<<<< HEAD
      <AppBar position="static" color="default" role="tablist">
        <Tabs
          // Prevent console error for -1 as invalid tab index if we're redirecting from e.g. /profile/invalid-route
          value={Math.max(
            0,
            tabs.findIndex(tab => matches(tab.routeName))
          )}
          onChange={handleTabChange}
          indicatorColor="primary"
          textColor="primary"
          variant="scrollable"
          scrollButtons="on"
          data-qa-tabs
        >
          {tabs.map(tab => (
            <Tab
              key={tab.title}
              data-qa-tab={tab.title}
              component={React.forwardRef((props, ref) => (
                <TabLink
                  to={tab.routeName}
                  title={tab.title}
                  {...props}
                  ref={ref}
                />
              ))}
            />
          ))}
        </Tabs>
      </AppBar>
      <React.Suspense fallback={<SuspenseLoader />}>
        <Switch>
          <Route exact path={`${url}/settings`} component={Settings} />
          <Route
            exact
            path={`${url}/auth`}
            component={AuthenticationSettings}
          />
          <Route exact path={`${url}/tokens`} component={APITokens} />
          <Route exact path={`${url}/clients`} component={OAuthClients} />
          <Route exact path={`${url}/lish`} component={LishSettings} />
          <Route exact path={`${url}/referrals`} component={Referrals} />
          {flags.cmr ? (
            <Route exact path={`${url}/keys`} component={SSHKeys_CMR} />
          ) : (
            <Route exact path={`${url}/keys`} component={SSHKeys} />
          )}
          <Route exact path={`${url}/display`} component={DisplaySettings} />
          <Redirect to={`${url}/display`} />
        </Switch>
      </React.Suspense>
=======
      <Tabs
        defaultIndex={tabs.findIndex(tab => matches(tab.routeName))}
        data-qa-tabs
      >
        <TabLinkList tabs={tabs} />

        <React.Suspense fallback={<SuspenseLoader />}>
          <TabPanels>
            <SafeTabPanel index={0}>
              <DisplaySettings />
            </SafeTabPanel>
            <SafeTabPanel index={1}>
              <AuthenticationSettings />
            </SafeTabPanel>
            <SafeTabPanel index={2}>
              <SSHKeys />
            </SafeTabPanel>
            <SafeTabPanel index={3}>
              <LishSettings />
            </SafeTabPanel>
            <SafeTabPanel index={4}>
              <APITokens />
            </SafeTabPanel>
            <SafeTabPanel index={5}>
              <OAuthClients />
            </SafeTabPanel>
            <SafeTabPanel index={6}>
              <Referrals />
            </SafeTabPanel>
            <SafeTabPanel index={7}>
              <Settings />
            </SafeTabPanel>
          </TabPanels>
        </React.Suspense>
      </Tabs>
>>>>>>> b527cd8c
    </React.Fragment>
  );
};

export default withRouter(Profile);<|MERGE_RESOLUTION|>--- conflicted
+++ resolved
@@ -7,12 +7,8 @@
 import { DocumentTitleSegment } from 'src/components/DocumentTitle';
 import H1Header from 'src/components/H1Header';
 import SuspenseLoader from 'src/components/SuspenseLoader';
-<<<<<<< HEAD
-import TabLink from 'src/components/TabLink';
 import useFlags from 'src/hooks/useFlags';
-=======
 import Props from './OAuthClients';
->>>>>>> b527cd8c
 
 const SSHKeys = React.lazy(() => import('./SSHKeys'));
 const SSHKeys_CMR = React.lazy(() => import('./SSHKeys/SSHKeys_CMR'));
@@ -78,59 +74,6 @@
     <React.Fragment>
       <DocumentTitleSegment segment="My Profile " />
       <H1Header title="My Profile" data-qa-profile-header />
-<<<<<<< HEAD
-      <AppBar position="static" color="default" role="tablist">
-        <Tabs
-          // Prevent console error for -1 as invalid tab index if we're redirecting from e.g. /profile/invalid-route
-          value={Math.max(
-            0,
-            tabs.findIndex(tab => matches(tab.routeName))
-          )}
-          onChange={handleTabChange}
-          indicatorColor="primary"
-          textColor="primary"
-          variant="scrollable"
-          scrollButtons="on"
-          data-qa-tabs
-        >
-          {tabs.map(tab => (
-            <Tab
-              key={tab.title}
-              data-qa-tab={tab.title}
-              component={React.forwardRef((props, ref) => (
-                <TabLink
-                  to={tab.routeName}
-                  title={tab.title}
-                  {...props}
-                  ref={ref}
-                />
-              ))}
-            />
-          ))}
-        </Tabs>
-      </AppBar>
-      <React.Suspense fallback={<SuspenseLoader />}>
-        <Switch>
-          <Route exact path={`${url}/settings`} component={Settings} />
-          <Route
-            exact
-            path={`${url}/auth`}
-            component={AuthenticationSettings}
-          />
-          <Route exact path={`${url}/tokens`} component={APITokens} />
-          <Route exact path={`${url}/clients`} component={OAuthClients} />
-          <Route exact path={`${url}/lish`} component={LishSettings} />
-          <Route exact path={`${url}/referrals`} component={Referrals} />
-          {flags.cmr ? (
-            <Route exact path={`${url}/keys`} component={SSHKeys_CMR} />
-          ) : (
-            <Route exact path={`${url}/keys`} component={SSHKeys} />
-          )}
-          <Route exact path={`${url}/display`} component={DisplaySettings} />
-          <Redirect to={`${url}/display`} />
-        </Switch>
-      </React.Suspense>
-=======
       <Tabs
         defaultIndex={tabs.findIndex(tab => matches(tab.routeName))}
         data-qa-tabs
@@ -146,7 +89,7 @@
               <AuthenticationSettings />
             </SafeTabPanel>
             <SafeTabPanel index={2}>
-              <SSHKeys />
+              {flags.cmr ? <SSHKeys_CMR /> : <SSHKeys />}
             </SafeTabPanel>
             <SafeTabPanel index={3}>
               <LishSettings />
@@ -166,7 +109,6 @@
           </TabPanels>
         </React.Suspense>
       </Tabs>
->>>>>>> b527cd8c
     </React.Fragment>
   );
 };
