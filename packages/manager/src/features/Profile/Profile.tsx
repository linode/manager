--- conflicted
+++ resolved
@@ -15,17 +15,7 @@
 );
 const APITokens = React.lazy(() => import('./APITokens/APITokens'));
 
-<<<<<<< HEAD
-interface Props {
-  toggleTheme: () => void;
-}
-
-type CombinedProps = Props & RouteComponentProps<{}>;
-
-const Profile: React.FC<React.PropsWithChildren<CombinedProps>> = (props) => {
-=======
 const Profile = (props: RouteComponentProps) => {
->>>>>>> 2729c2ef
   const {
     match: { url },
   } = props;
