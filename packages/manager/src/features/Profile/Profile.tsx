import * as React from 'react';
import { RouteComponentProps, withRouter } from 'react-router-dom';
import { makeStyles, Theme } from 'src/components/core/styles';
import { DocumentTitleSegment } from 'src/components/DocumentTitle';
import H1Header from 'src/components/H1Header';
import NavTabs, { NavTab } from 'src/components/NavTabs/NavTabs';
import useFlags from 'src/hooks/useFlags';
import Props from './OAuthClients';

const SSHKeys = React.lazy(() => import('./SSHKeys'));
const SSHKeys_CMR = React.lazy(() => import('./SSHKeys/SSHKeys_CMR'));
const Settings = React.lazy(() => import('./Settings'));
const Referrals = React.lazy(() => import('./Referrals'));
const OAuthClients = React.lazy(() => import('./OAuthClients'));
const OAuthClients_CMR = React.lazy(() =>
  import('./OAuthClients/OAuthClients_CMR')
);
const LishSettings = React.lazy(() => import('./LishSettings'));
const DisplaySettings = React.lazy(() => import('./DisplaySettings'));
const AuthenticationSettings = React.lazy(() =>
  import('./AuthenticationSettings')
);
const APITokens = React.lazy(() => import('./APITokens'));

const useStyles = makeStyles((theme: Theme) => ({
  cmrSpacing: {
    [theme.breakpoints.down('md')]: {
      marginLeft: theme.spacing()
    }
  }
}));

type Props = RouteComponentProps<{}>;

const Profile: React.FC<Props> = props => {
  const classes = useStyles();
  const flags = useFlags();
  const {
    match: { url }
  } = props;

  const tabs: NavTab[] = [
    {
      title: 'Display',
      routeName: `${url}/display`,
      component: DisplaySettings
    },
    {
      title: 'Password & Authentication',
      routeName: `${url}/auth`,
      component: AuthenticationSettings
    },
    {
      title: 'SSH Keys',
      routeName: `${url}/keys`,
      component: flags.cmr ? SSHKeys_CMR : SSHKeys
    },
    {
      title: 'LISH',
      routeName: `${url}/lish`,
      component: LishSettings
    },
    {
      title: 'API Tokens',
      routeName: `${url}/tokens`,
      component: APITokens
    },
    {
      title: 'OAuth Apps',
      routeName: `${url}/clients`,
      component: flags.cmr ? OAuthClients_CMR : OAuthClients
    },
    {
      title: 'Referrals',
      routeName: `${url}/referrals`,
      component: Referrals
    },
    {
      title: 'Settings',
      routeName: `${url}/settings`,
      component: Settings
    }
  ];

<<<<<<< HEAD
  const matches = (p: string) => {
    return Boolean(matchPath(p, { path: location.pathname }));
  };

  const navToURL = (index: number) => {
    props.history.push(tabs[index].routeName);
  };

=======
>>>>>>> 705dd7af
  return (
    <React.Fragment>
      <DocumentTitleSegment segment="My Profile " />
      <H1Header
        title="My Profile"
        className={flags.cmr ? classes.cmrSpacing : ''}
        data-qa-profile-header
      />
<<<<<<< HEAD
      <Tabs
        index={Math.max(
          tabs.findIndex(tab => matches(tab.routeName)),
          0
        )}
        onChange={navToURL}
        data-qa-tabs
      >
        <TabLinkList tabs={tabs} />

        <React.Suspense fallback={<SuspenseLoader />}>
          <TabPanels>
            <SafeTabPanel index={0}>
              <DisplaySettings />
            </SafeTabPanel>
            <SafeTabPanel index={1}>
              <AuthenticationSettings />
            </SafeTabPanel>
            <SafeTabPanel index={2}>
              {flags.cmr ? <SSHKeys_CMR /> : <SSHKeys />}
            </SafeTabPanel>
            <SafeTabPanel index={3}>
              <LishSettings />
            </SafeTabPanel>
            <SafeTabPanel index={4}>
              <APITokens />
            </SafeTabPanel>
            <SafeTabPanel index={5}>
              {flags.cmr ? <OAuthClients_CMR /> : <OAuthClients />}
            </SafeTabPanel>
            <SafeTabPanel index={6}>
              <Referrals />
            </SafeTabPanel>
            <SafeTabPanel index={7}>
              <Settings />
            </SafeTabPanel>
          </TabPanels>
        </React.Suspense>
      </Tabs>
=======
      <NavTabs tabs={tabs} />
>>>>>>> 705dd7af
    </React.Fragment>
  );
};

export default withRouter(Profile);<|MERGE_RESOLUTION|>--- conflicted
+++ resolved
@@ -82,17 +82,6 @@
     }
   ];
 
-<<<<<<< HEAD
-  const matches = (p: string) => {
-    return Boolean(matchPath(p, { path: location.pathname }));
-  };
-
-  const navToURL = (index: number) => {
-    props.history.push(tabs[index].routeName);
-  };
-
-=======
->>>>>>> 705dd7af
   return (
     <React.Fragment>
       <DocumentTitleSegment segment="My Profile " />
@@ -101,49 +90,7 @@
         className={flags.cmr ? classes.cmrSpacing : ''}
         data-qa-profile-header
       />
-<<<<<<< HEAD
-      <Tabs
-        index={Math.max(
-          tabs.findIndex(tab => matches(tab.routeName)),
-          0
-        )}
-        onChange={navToURL}
-        data-qa-tabs
-      >
-        <TabLinkList tabs={tabs} />
-
-        <React.Suspense fallback={<SuspenseLoader />}>
-          <TabPanels>
-            <SafeTabPanel index={0}>
-              <DisplaySettings />
-            </SafeTabPanel>
-            <SafeTabPanel index={1}>
-              <AuthenticationSettings />
-            </SafeTabPanel>
-            <SafeTabPanel index={2}>
-              {flags.cmr ? <SSHKeys_CMR /> : <SSHKeys />}
-            </SafeTabPanel>
-            <SafeTabPanel index={3}>
-              <LishSettings />
-            </SafeTabPanel>
-            <SafeTabPanel index={4}>
-              <APITokens />
-            </SafeTabPanel>
-            <SafeTabPanel index={5}>
-              {flags.cmr ? <OAuthClients_CMR /> : <OAuthClients />}
-            </SafeTabPanel>
-            <SafeTabPanel index={6}>
-              <Referrals />
-            </SafeTabPanel>
-            <SafeTabPanel index={7}>
-              <Settings />
-            </SafeTabPanel>
-          </TabPanels>
-        </React.Suspense>
-      </Tabs>
-=======
       <NavTabs tabs={tabs} />
->>>>>>> 705dd7af
     </React.Fragment>
   );
 };
