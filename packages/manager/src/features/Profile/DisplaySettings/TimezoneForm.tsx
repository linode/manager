import { styled } from '@mui/material/styles';
import { DateTime } from 'luxon';
import { useSnackbar } from 'notistack';
import * as React from 'react';

import timezones from 'src/assets/timezones/timezones';
import { ActionsPanel } from 'src/components/ActionsPanel/ActionsPanel';
import { Autocomplete } from 'src/components/Autocomplete/Autocomplete';
import { CircleProgress } from 'src/components/CircleProgress';
<<<<<<< HEAD
import { Stack } from 'src/components/Stack';
=======
import Select from 'src/components/EnhancedSelect/Select';
>>>>>>> ab154a40
import { Typography } from 'src/components/Typography';
import { useMutateProfile, useProfile } from 'src/queries/profile/profile';

import type { Item } from 'src/components/EnhancedSelect/Select';

interface Props {
  loggedInAsCustomer: boolean;
}

interface Timezone {
  label: string;
  name: string;
  offset: number;
}

export interface TimezoneOption<T = string, L = string> {
  label: L;
  value: T;
}

export const formatOffset = ({ label, offset }: Timezone) => {
  const minutes = (Math.abs(offset) % 60).toLocaleString(undefined, {
    minimumIntegerDigits: 2,
    useGrouping: false,
  });
  const hours = Math.floor(Math.abs(offset) / 60);
  const isPositive = Math.abs(offset) === offset ? '+' : '-';

  return `\(GMT ${isPositive}${hours}:${minutes}\) ${label}`;
};

const renderTimezonesList = (): TimezoneOption<string>[] => {
  return timezones
    .map((tz) => ({ ...tz, offset: DateTime.now().setZone(tz.name).offset }))
    .sort((a, b) => a.offset - b.offset)
    .map((tz: Timezone) => {
      const label = formatOffset(tz);
      return { label, value: tz.name };
    });
};

const timezoneList = renderTimezonesList();

export const TimezoneForm = (props: Props) => {
  const { loggedInAsCustomer } = props;
  const { enqueueSnackbar } = useSnackbar();
  const { data: profile } = useProfile();
<<<<<<< HEAD
  const { error, isLoading, mutateAsync: updateProfile } = useMutateProfile();
  const [timezoneValue, setTimezoneValue] = React.useState<
    TimezoneOption<string> | string
  >('');
=======
  const { error, isPending, mutateAsync: updateProfile } = useMutateProfile();
  const [value, setValue] = React.useState<Item<string> | null>(null);
>>>>>>> ab154a40
  const timezone = profile?.timezone ?? '';

  const handleTimezoneChange = (timezone: TimezoneOption<string>) => {
    setTimezoneValue(timezone);
  };

  const onSubmit = () => {
    if (timezoneValue === '') {
      return;
    }

    updateProfile({ timezone: String(timezoneValue) }).then(() => {
      enqueueSnackbar('Successfully updated timezone', { variant: 'success' });
    });
  };

  const defaultTimezone = timezoneList.find((eachZone) => {
    return eachZone.value === timezone;
  });

  const disabled =
    timezoneValue === '' || defaultTimezone?.value === timezoneValue;

  if (!profile) {
    return <CircleProgress />;
  }

  return (
    <>
      {loggedInAsCustomer ? (
        <StyledLoggedInAsCustomerNotice data-testid="admin-notice">
          <Typography variant="h2">
            While you are logged in as a customer, all times, dates, and graphs
            will be displayed in your browser&rsquo;s timezone ({timezone}).
          </Typography>
        </StyledLoggedInAsCustomerNotice>
      ) : null}
      <StyledRootContainer>
        <Stack>
          <Autocomplete
            sxPopperComponent={{
              maxHeight: '285px',
              overflow: 'hidden',
            }}
            value={timezoneList.find(
              (option) => option.value === timezoneValue
            )}
            autoHighlight
            data-qa-tz-select
            defaultValue={defaultTimezone}
            disableClearable
            errorText={error?.[0].reason}
            label="Timezone"
            onChange={(_, option) => handleTimezoneChange(option)}
            options={timezoneList}
            placeholder="Choose a Timezone"
            sx={{ width: '416px' }}
          />
        </Stack>
        <ActionsPanel
          primaryButtonProps={{
            disabled,
            label: 'Update Timezone',
            loading: isPending,
            onClick: onSubmit,
            sx: {
              margin: '0',
              minWidth: 180,
            },
          }}
          sx={{
            padding: 0,
          }}
        />
      </StyledRootContainer>
    </>
  );
};

const StyledRootContainer = styled('div', {
  label: 'StyledRootContainer',
})(({ theme }) => ({
  alignItems: 'flex-end',
  display: 'flex',
  justifyContent: 'space-between',
  [theme.breakpoints.down('md')]: {
    alignItems: 'flex-start',
    flexDirection: 'column',
  },
}));

const StyledLoggedInAsCustomerNotice = styled('div', {
  label: 'StyledLoggedInAsCustomerNotice',
})(({ theme }) => ({
  backgroundColor: theme.color.red,
  marginBottom: 8,
  padding: 16,
  textAlign: 'center',
}));<|MERGE_RESOLUTION|>--- conflicted
+++ resolved
@@ -7,15 +7,9 @@
 import { ActionsPanel } from 'src/components/ActionsPanel/ActionsPanel';
 import { Autocomplete } from 'src/components/Autocomplete/Autocomplete';
 import { CircleProgress } from 'src/components/CircleProgress';
-<<<<<<< HEAD
 import { Stack } from 'src/components/Stack';
-=======
-import Select from 'src/components/EnhancedSelect/Select';
->>>>>>> ab154a40
 import { Typography } from 'src/components/Typography';
 import { useMutateProfile, useProfile } from 'src/queries/profile/profile';
-
-import type { Item } from 'src/components/EnhancedSelect/Select';
 
 interface Props {
   loggedInAsCustomer: boolean;
@@ -59,15 +53,10 @@
   const { loggedInAsCustomer } = props;
   const { enqueueSnackbar } = useSnackbar();
   const { data: profile } = useProfile();
-<<<<<<< HEAD
-  const { error, isLoading, mutateAsync: updateProfile } = useMutateProfile();
   const [timezoneValue, setTimezoneValue] = React.useState<
     TimezoneOption<string> | string
   >('');
-=======
   const { error, isPending, mutateAsync: updateProfile } = useMutateProfile();
-  const [value, setValue] = React.useState<Item<string> | null>(null);
->>>>>>> ab154a40
   const timezone = profile?.timezone ?? '';
 
   const handleTimezoneChange = (timezone: TimezoneOption<string>) => {
