import { Notice } from '@linode/ui';
import { styled } from '@mui/material/styles';
import { DateTime } from 'luxon';
import { useSnackbar } from 'notistack';
import * as React from 'react';
import { Controller, useForm } from 'react-hook-form';

import { timezones } from 'src/assets/timezones/timezones';
import { Autocomplete } from 'src/components/Autocomplete/Autocomplete';
import { Button } from 'src/components/Button/Button';
<<<<<<< HEAD
import { CircleProgress } from 'src/components/CircleProgress';
=======
import { Notice } from 'src/components/Notice/Notice';
import { useAuthentication } from 'src/hooks/useAuthentication';
>>>>>>> 77111ab9
import { useMutateProfile, useProfile } from 'src/queries/profile/profile';

import type { Profile } from '@linode/api-v4';

type Timezone = typeof timezones[number];

export const getOptionLabel = ({ label, offset }: Timezone) => {
  const minutes = (Math.abs(offset) % 60).toLocaleString(undefined, {
    minimumIntegerDigits: 2,
    useGrouping: false,
  });
  const hours = Math.floor(Math.abs(offset) / 60);
  const isPositive = Math.abs(offset) === offset ? '+' : '-';

  return `(GMT ${isPositive}${hours}:${minutes}) ${label}`;
};

const getTimezoneOptions = () => {
  return timezones
    .map((tz) => {
      // We use Luxon to get the offset because it correctly factors in Daylight Savings Time (see https://github.com/linode/manager/pull/8526)
      const offset = DateTime.now().setZone(tz.name).offset;
      const label = getOptionLabel({ ...tz, offset });
      return { label, offset, value: tz.name };
    })
    .sort((a, b) => a.offset - b.offset);
};

const timezoneOptions = getTimezoneOptions();

type Values = Pick<Profile, 'timezone'>;

export const TimezoneForm = () => {
  const { loggedInAsCustomer } = useAuthentication();
  const { enqueueSnackbar } = useSnackbar();
  const { data: profile } = useProfile();
  const { mutateAsync: updateProfile } = useMutateProfile();

  const values = { timezone: profile?.timezone ?? '' };

  const {
    control,
    formState: { isDirty, isSubmitting },
    handleSubmit,
    setError,
  } = useForm<Values>({
    defaultValues: values,
    values,
  });

  const onSubmit = async (values: Values) => {
    try {
      await updateProfile(values);
      enqueueSnackbar('Successfully updated timezone.', { variant: 'success' });
    } catch (error) {
      setError('timezone', { message: error[0].reason });
    }
  };

  return (
    <form onSubmit={handleSubmit(onSubmit)}>
      {loggedInAsCustomer && (
        <Notice dataTestId="admin-notice" variant="error">
          While you are logged in as a customer, all times, dates, and graphs
          will be displayed in the user&rsquo;s timezone ({profile?.timezone}).
        </Notice>
      )}
      <SingleTextFieldFormContainer>
        <Controller
          render={({ field, fieldState }) => (
            <Autocomplete
              value={
                timezoneOptions.find(
                  (option) => option.value === field.value
                ) ?? null
              }
              autoHighlight
              disableClearable={profile?.timezone !== undefined}
              errorText={fieldState.error?.message}
              fullWidth
              label="Timezone"
              noMarginTop
              onChange={(e, option) => field.onChange(option?.value ?? '')}
              options={timezoneOptions}
              placeholder="Choose a Timezone"
            />
          )}
          control={control}
          name="timezone"
        />
        <Button
          buttonType="primary"
          disabled={!isDirty}
          loading={isSubmitting}
          sx={{ minWidth: 180 }}
          type="submit"
        >
          Update Timezone
        </Button>
      </SingleTextFieldFormContainer>
    </form>
  );
};

export const SingleTextFieldFormContainer = styled('div', {
  label: 'SingleTextFieldFormContainer',
})(({ theme }) => ({
  alignItems: 'flex-end',
  display: 'flex',
  justifyContent: 'space-between',
  [theme.breakpoints.down('md')]: {
    alignItems: 'flex-start',
    flexDirection: 'column',
    gap: theme.spacing(),
  },
}));<|MERGE_RESOLUTION|>--- conflicted
+++ resolved
@@ -8,12 +8,7 @@
 import { timezones } from 'src/assets/timezones/timezones';
 import { Autocomplete } from 'src/components/Autocomplete/Autocomplete';
 import { Button } from 'src/components/Button/Button';
-<<<<<<< HEAD
-import { CircleProgress } from 'src/components/CircleProgress';
-=======
-import { Notice } from 'src/components/Notice/Notice';
 import { useAuthentication } from 'src/hooks/useAuthentication';
->>>>>>> 77111ab9
 import { useMutateProfile, useProfile } from 'src/queries/profile/profile';
 
 import type { Profile } from '@linode/api-v4';
