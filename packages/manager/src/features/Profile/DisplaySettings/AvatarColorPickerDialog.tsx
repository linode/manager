--- conflicted
+++ resolved
@@ -1,15 +1,9 @@
-<<<<<<< HEAD
-import { Dialog, Stack, Typography } from '@linode/ui';
+import { useMutatePreferences, usePreferences } from '@linode/queries';
+import { ActionsPanel, Dialog, Stack, Typography } from '@linode/ui';
 import React, { useState } from 'react';
-=======
-import { ActionsPanel, Dialog, Stack, Typography } from '@linode/ui';
-import React from 'react';
-import { useState } from 'react';
->>>>>>> bebc1824
 
 import { Avatar } from 'src/components/Avatar/Avatar';
 import { ColorPicker } from 'src/components/ColorPicker/ColorPicker';
-import { useMutatePreferences, usePreferences } from '@linode/queries';
 
 export interface AvatarColorPickerDialogProps {
   handleClose: () => void;
