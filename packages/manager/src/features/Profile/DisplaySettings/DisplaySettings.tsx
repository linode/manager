--- conflicted
+++ resolved
@@ -1,16 +1,7 @@
-<<<<<<< HEAD
-import { Divider } from '@linode/ui';
+import { Divider, Paper } from '@linode/ui';
 import { createLazyRoute } from '@tanstack/react-router';
 import React from 'react';
 
-import { Paper } from 'src/components/Paper';
-=======
-import { Paper } from '@linode/ui';
-import { createLazyRoute } from '@tanstack/react-router';
-import React from 'react';
-
-import { Divider } from 'src/components/Divider';
->>>>>>> 4ec07b0e
 import { Stack } from 'src/components/Stack';
 import { useProfile } from 'src/queries/profile/profile';
 
