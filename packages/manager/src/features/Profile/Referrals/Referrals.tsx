<<<<<<< HEAD
import { Notice } from '@linode/ui';
=======
import { Paper } from '@linode/ui';
>>>>>>> 8c3c7fdd
import Grid from '@mui/material/Unstable_Grid2';
import { createLazyRoute } from '@tanstack/react-router';
import * as React from 'react';

import Step1 from 'src/assets/referrals/step-1.svg';
import Step2 from 'src/assets/referrals/step-2.svg';
import Step3 from 'src/assets/referrals/step-3.svg';
import { CircleProgress } from 'src/components/CircleProgress';
import { CopyableTextField } from 'src/components/CopyableTextField/CopyableTextField';
import { DocumentTitleSegment } from 'src/components/DocumentTitle';
import { Link } from 'src/components/Link';
<<<<<<< HEAD
import { Paper } from 'src/components/Paper';
=======
import { Notice } from 'src/components/Notice/Notice';
>>>>>>> 8c3c7fdd
import { Typography } from 'src/components/Typography';
import { useProfile } from 'src/queries/profile/profile';
import { getAPIErrorOrDefault } from 'src/utilities/errorUtils';

import {
  StyledEarnedGrid,
  StyledImageCopy,
  StyledImageGrid,
  StyledImagesGridContainer,
  StyledLimitNotice,
  StyledReferralGrid,
  StyledResultsWrapper,
} from './Referrals.styles';

export const Referrals = () => {
  const {
    data: profile,
    error: profileError,
    isLoading: profileLoading,
  } = useProfile();

  if (profileError) {
    return (
      <Notice
        text={
          getAPIErrorOrDefault(
            profileError,
            'Unable to load referral information.'
          )[0].reason
        }
        variant="error"
      />
    );
  }

  if (profileLoading || !profile) {
    return <CircleProgress />;
  }

  const { completed, credit, pending, total, url } = profile?.referrals;
  const allowReferral = Boolean(url);

  return (
    <Paper>
      <DocumentTitleSegment segment="Referrals" />
      <Grid container spacing={2} sx={{ maxWidth: 920 }}>
        <Grid>
          <Typography style={{ marginBottom: 12 }} variant="body1">
            When you refer friends or colleagues to Linode using your referral
            link, they&rsquo;ll receive a $100, 60-day credit once a valid
            payment method is added to their new account.
          </Typography>
          <Typography variant="body1">
            When the referred customer spends $25 on Linode services, and has
            remained an active customer in good standing for 90 days,
            you&rsquo;ll receive a $25 non-expiring account credit. There are no
            limits to the number of people you can refer.{' '}
            <Link to="https://www.linode.com/promotional-policy/">
              Read more about our promotions policy
            </Link>
            .
          </Typography>
        </Grid>
        <>
          <Grid xs={12}>
            {allowReferral ? (
              <CopyableTextField
                expand
                label="Your personal referral link"
                value={url}
              />
            ) : null}
          </Grid>
          {allowReferral && total !== undefined && total > 0 ? (
            <StyledResultsWrapper>
              {pending !== undefined && pending > 0 ? (
                <StyledReferralGrid
                  container
                  justifyContent="space-between"
                  spacing={2}
                >
                  <Grid>Pending referrals</Grid>
                  <Grid>{pending}</Grid>
                </StyledReferralGrid>
              ) : null}
              <StyledReferralGrid
                container
                justifyContent="space-between"
                spacing={2}
              >
                <Grid>Completed referrals</Grid>
                <Grid>{completed}</Grid>
              </StyledReferralGrid>
              <StyledEarnedGrid
                container
                justifyContent="space-between"
                spacing={2}
              >
                <Grid>Credit earned</Grid>
                <Grid>${credit}</Grid>
              </StyledEarnedGrid>
            </StyledResultsWrapper>
          ) : null}
          {!allowReferral ? (
            <StyledLimitNotice
              sx={{
                '&&': {
                  // '&&' is only needed because Notice is using makeStyles
                  padding: '8px',
                },
              }}
              spacingBottom={0}
              spacingTop={8}
              variant="warning"
            >
              Spend $25 with Linode to activate your personal referral link
            </StyledLimitNotice>
          ) : null}
          <StyledImagesGridContainer
            sx={{
              padding: 0,
              width: '100%',
            }}
            container
            direction="row"
            justifyContent="space-between"
            wrap="nowrap"
          >
            <StyledImageGrid>
              <Step1 />
              <StyledImageCopy variant="body1">
                Share your referral link with friends and colleagues
              </StyledImageCopy>
            </StyledImageGrid>
            <StyledImageGrid>
              <Step2 />
              <StyledImageCopy variant="body1">
                They sign up and receive a $100, 60-day credit
              </StyledImageCopy>
            </StyledImageGrid>
            <StyledImageGrid>
              <Step3 />
              <StyledImageCopy variant="body1">
                You earn $25 after they make their first payment of $25
              </StyledImageCopy>
            </StyledImageGrid>
          </StyledImagesGridContainer>
        </>
      </Grid>
    </Paper>
  );
};

export const ReferralsLazyRoute = createLazyRoute('/profile/referrals')({
  component: Referrals,
});<|MERGE_RESOLUTION|>--- conflicted
+++ resolved
@@ -1,8 +1,4 @@
-<<<<<<< HEAD
-import { Notice } from '@linode/ui';
-=======
-import { Paper } from '@linode/ui';
->>>>>>> 8c3c7fdd
+import { Notice, Paper } from '@linode/ui';
 import Grid from '@mui/material/Unstable_Grid2';
 import { createLazyRoute } from '@tanstack/react-router';
 import * as React from 'react';
@@ -14,11 +10,6 @@
 import { CopyableTextField } from 'src/components/CopyableTextField/CopyableTextField';
 import { DocumentTitleSegment } from 'src/components/DocumentTitle';
 import { Link } from 'src/components/Link';
-<<<<<<< HEAD
-import { Paper } from 'src/components/Paper';
-=======
-import { Notice } from 'src/components/Notice/Notice';
->>>>>>> 8c3c7fdd
 import { Typography } from 'src/components/Typography';
 import { useProfile } from 'src/queries/profile/profile';
 import { getAPIErrorOrDefault } from 'src/utilities/errorUtils';
