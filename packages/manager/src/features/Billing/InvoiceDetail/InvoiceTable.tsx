import { InvoiceItem } from '@linode/api-v4/lib/account';
import { APIError } from '@linode/api-v4/lib/types';
import { Theme } from '@mui/material/styles';
import * as React from 'react';
import { makeStyles } from 'tss-react/mui';

import { Currency } from 'src/components/Currency';
import { DateTimeDisplay } from 'src/components/DateTimeDisplay';
import Paginate from 'src/components/Paginate';
import { PaginationFooter } from 'src/components/PaginationFooter/PaginationFooter';
import { Table } from 'src/components/Table';
import { TableBody } from 'src/components/TableBody';
import { TableCell } from 'src/components/TableCell';
import { TableHead } from 'src/components/TableHead';
import { TableRow } from 'src/components/TableRow';
import { TableRowEmpty } from 'src/components/TableRowEmpty/TableRowEmpty';
import { TableRowError } from 'src/components/TableRowError/TableRowError';
import { TableRowLoading } from 'src/components/TableRowLoading/TableRowLoading';
import { renderUnitPrice } from 'src/features/Billing/billingUtils';
import { useFlags } from 'src/hooks/useFlags';
import { useRegionsQuery } from 'src/queries/regions';

import { getInvoiceRegion } from '../PdfGenerator/utils';

const useStyles = makeStyles()((theme: Theme) => ({
  table: {
    '& thead th': {
      '&:last-of-type': {
        paddingRight: 15,
      },
      borderBottom: `1px solid ${theme.borderColors.borderTable}`,
    },
    border: `1px solid ${theme.borderColors.borderTable}`,
  },
}));

interface Props {
  errors?: APIError[];
  items?: InvoiceItem[];
  loading: boolean;
}

export const InvoiceTable = (props: Props) => {
  const { classes } = useStyles();
  const MIN_PAGE_SIZE = 25;
  const flags = useFlags();
  const NUM_COLUMNS = flags.dcSpecificPricing ? 9 : 8;

  const {
    data: regions,
    error: regionsError,
    isLoading: regionsLoading,
  } = useRegionsQuery();

  const { errors, items, loading } = props;

  const renderTableContent = () => {
    if (loading || regionsLoading) {
      return <TableRowLoading columns={NUM_COLUMNS} />;
    }

    if (regionsError) {
      return (
        <TableRowError
          colSpan={NUM_COLUMNS}
          message="Unable to retrieve regions for this invoice."
        />
      );
    }

    if (errors) {
      return (
        <TableRowError
          colSpan={NUM_COLUMNS}
          message="Unable to retrieve invoice items."
        />
      );
    }

    if (items && items.length > 0) {
      return (
        <Paginate data={items} pageSize={25}>
          {({
            count,
            data: paginatedData,
            handlePageChange,
            handlePageSizeChange,
            page,
            pageSize,
          }) => (
            <React.Fragment>
              {paginatedData.map((invoiceItem: InvoiceItem) => (
                <TableRow
                  key={`${invoiceItem.label}-${invoiceItem.from}-${invoiceItem.to}`}
                >
                  <TableCell data-qa-description parentColumn="Description">
                    {invoiceItem.label}
                  </TableCell>
                  <TableCell data-qa-from parentColumn="From">
                    {renderDate(invoiceItem.from)}
                  </TableCell>
                  <TableCell data-qa-to parentColumn="To">
                    {renderDate(invoiceItem.to)}
                  </TableCell>
                  <TableCell data-qa-quantity parentColumn="Quantity">
                    {renderQuantity(invoiceItem.quantity)}
                  </TableCell>
                  {flags.dcSpecificPricing && (
                    <TableCell parentColumn="Region">
                      {getInvoiceRegion(invoiceItem, regions ?? [])}
                    </TableCell>
                  )}
                  <TableCell data-qa-unit-price parentColumn="Unit Price">
                    {invoiceItem.unit_price !== 'None' &&
                      renderUnitPrice(invoiceItem.unit_price)}
                  </TableCell>
                  <TableCell data-qa-amount parentColumn="Amount (USD)">
                    <Currency
                      quantity={invoiceItem.amount}
                      wrapInParentheses={invoiceItem.amount < 0}
                    />
                  </TableCell>
                  <TableCell data-qa-tax parentColumn="Tax (USD)">
                    <Currency quantity={invoiceItem.tax} />
                  </TableCell>
                  <TableCell data-qa-total parentColumn="Total (USD)">
                    <Currency
                      quantity={invoiceItem.total}
                      wrapInParentheses={invoiceItem.total < 0}
                    />
                  </TableCell>
                </TableRow>
              ))}
              {count > MIN_PAGE_SIZE && (
                <TableRow>
                  <TableCell
                    colSpan={NUM_COLUMNS}
                    sx={{ paddingLeft: '0px !important' }}
                  >
                    <PaginationFooter
                      count={count}
                      eventCategory="invoice_items"
                      handlePageChange={handlePageChange}
                      handleSizeChange={handlePageSizeChange}
                      page={page}
                      pageSize={pageSize}
                    />
                  </TableCell>
                </TableRow>
              )}
            </React.Fragment>
          )}
        </Paginate>
      );
    }

    return <TableRowEmpty colSpan={NUM_COLUMNS} />;
  };

  return (
    <Table aria-label="Invoice Details" className={classes.table} noBorder>
      <TableHead>
        <TableRow>
          <TableCell>Description</TableCell>
          <TableCell sx={{ minWidth: '125px' }}>From</TableCell>
          <TableCell sx={{ minWidth: '125px' }}>To</TableCell>
          <TableCell>Quantity</TableCell>
          {flags.dcSpecificPricing && <TableCell>Region</TableCell>}
          <TableCell noWrap>Unit Price</TableCell>
          <TableCell>Amount (USD)</TableCell>
          <TableCell>Tax (USD)</TableCell>
          <TableCell>Total (USD)</TableCell>
        </TableRow>
      </TableHead>
      <TableBody>{renderTableContent()}</TableBody>
    </Table>
  );
};

const renderDate = (v: null | string) =>
<<<<<<< HEAD
  v ? <DateTimeDisplay data-qa-invoice-date value={v} /> : null;

const renderQuantity = (v: null | number) => (v ? v : null);

const RenderData = (props: { items: InvoiceItem[] }) => {
  const flags = useFlags();
  const { items } = props;

  const MIN_PAGE_SIZE = 25;

  return (
    <Paginate data={items} pageSize={25}>
      {({
        count,
        data: paginatedData,
        handlePageChange,
        handlePageSizeChange,
        page,
        pageSize,
      }) => (
        <React.Fragment>
          {paginatedData.map((invoiceItem: InvoiceItem) => (
            <TableRow
              key={`${invoiceItem.label}-${invoiceItem.from}-${invoiceItem.to}`}
            >
              <TableCell data-qa-description parentColumn="Description">
                {invoiceItem.label}
              </TableCell>
              <TableCell data-qa-from parentColumn="From">
                {renderDate(invoiceItem.from)}
              </TableCell>
              <TableCell data-qa-to parentColumn="To">
                {renderDate(invoiceItem.to)}
              </TableCell>
              <TableCell data-qa-quantity parentColumn="Quantity">
                {renderQuantity(invoiceItem.quantity)}
              </TableCell>
              {flags.dcSpecificPricing && (
                <TableCell data-qa-region parentColumn="Region">
                  {getInvoiceRegion(invoiceItem)}
                </TableCell>
              )}
              <TableCell data-qa-unit-price parentColumn="Unit Price">
                {invoiceItem.unit_price !== 'None' &&
                  renderUnitPrice(invoiceItem.unit_price)}
              </TableCell>
              <TableCell data-qa-amount parentColumn="Amount (USD)">
                <Currency
                  quantity={invoiceItem.amount}
                  wrapInParentheses={invoiceItem.amount < 0}
                />
              </TableCell>
              <TableCell data-qa-tax parentColumn="Tax (USD)">
                <Currency quantity={invoiceItem.tax} />
              </TableCell>
              <TableCell data-qa-total parentColumn="Total (USD)">
                <Currency
                  quantity={invoiceItem.total}
                  wrapInParentheses={invoiceItem.total < 0}
                />
              </TableCell>
            </TableRow>
          ))}
          {count > MIN_PAGE_SIZE && (
            <TableRow>
              <TableCell
                style={{
                  paddingTop: 2,
                }}
                colSpan={8}
              >
                <PaginationFooter
                  count={count}
                  eventCategory="invoice_items"
                  handlePageChange={handlePageChange}
                  handleSizeChange={handlePageSizeChange}
                  page={page}
                  pageSize={pageSize}
                />
              </TableCell>
            </TableRow>
          )}
        </React.Fragment>
      )}
    </Paginate>
  );
};

const MaybeRenderContent = (props: {
  errors?: APIError[];
  items?: any[];
  loading: boolean;
}) => {
  const flags = useFlags();
  const { errors, items, loading } = props;

  const columns = flags.dcSpecificPricing ? 9 : 8;

  if (loading) {
    return <TableRowLoading columns={columns} />;
  }

  if (errors) {
    return (
      <TableRowError
        colSpan={columns}
        message="Unable to retrieve invoice items."
      />
    );
  }

  if (items && items.length > 0) {
    return <RenderData items={items} />;
  }

  return <TableRowEmpty colSpan={columns} />;
};
=======
  v ? <DateTimeDisplay value={v} /> : null;
>>>>>>> 11b79607

const renderQuantity = (v: null | number) => (v ? v : null);<|MERGE_RESOLUTION|>--- conflicted
+++ resolved
@@ -106,7 +106,7 @@
                     {renderQuantity(invoiceItem.quantity)}
                   </TableCell>
                   {flags.dcSpecificPricing && (
-                    <TableCell parentColumn="Region">
+                    <TableCell data-qa-region parentColumn="Region">
                       {getInvoiceRegion(invoiceItem, regions ?? [])}
                     </TableCell>
                   )}
@@ -178,126 +178,6 @@
 };
 
 const renderDate = (v: null | string) =>
-<<<<<<< HEAD
-  v ? <DateTimeDisplay data-qa-invoice-date value={v} /> : null;
-
-const renderQuantity = (v: null | number) => (v ? v : null);
-
-const RenderData = (props: { items: InvoiceItem[] }) => {
-  const flags = useFlags();
-  const { items } = props;
-
-  const MIN_PAGE_SIZE = 25;
-
-  return (
-    <Paginate data={items} pageSize={25}>
-      {({
-        count,
-        data: paginatedData,
-        handlePageChange,
-        handlePageSizeChange,
-        page,
-        pageSize,
-      }) => (
-        <React.Fragment>
-          {paginatedData.map((invoiceItem: InvoiceItem) => (
-            <TableRow
-              key={`${invoiceItem.label}-${invoiceItem.from}-${invoiceItem.to}`}
-            >
-              <TableCell data-qa-description parentColumn="Description">
-                {invoiceItem.label}
-              </TableCell>
-              <TableCell data-qa-from parentColumn="From">
-                {renderDate(invoiceItem.from)}
-              </TableCell>
-              <TableCell data-qa-to parentColumn="To">
-                {renderDate(invoiceItem.to)}
-              </TableCell>
-              <TableCell data-qa-quantity parentColumn="Quantity">
-                {renderQuantity(invoiceItem.quantity)}
-              </TableCell>
-              {flags.dcSpecificPricing && (
-                <TableCell data-qa-region parentColumn="Region">
-                  {getInvoiceRegion(invoiceItem)}
-                </TableCell>
-              )}
-              <TableCell data-qa-unit-price parentColumn="Unit Price">
-                {invoiceItem.unit_price !== 'None' &&
-                  renderUnitPrice(invoiceItem.unit_price)}
-              </TableCell>
-              <TableCell data-qa-amount parentColumn="Amount (USD)">
-                <Currency
-                  quantity={invoiceItem.amount}
-                  wrapInParentheses={invoiceItem.amount < 0}
-                />
-              </TableCell>
-              <TableCell data-qa-tax parentColumn="Tax (USD)">
-                <Currency quantity={invoiceItem.tax} />
-              </TableCell>
-              <TableCell data-qa-total parentColumn="Total (USD)">
-                <Currency
-                  quantity={invoiceItem.total}
-                  wrapInParentheses={invoiceItem.total < 0}
-                />
-              </TableCell>
-            </TableRow>
-          ))}
-          {count > MIN_PAGE_SIZE && (
-            <TableRow>
-              <TableCell
-                style={{
-                  paddingTop: 2,
-                }}
-                colSpan={8}
-              >
-                <PaginationFooter
-                  count={count}
-                  eventCategory="invoice_items"
-                  handlePageChange={handlePageChange}
-                  handleSizeChange={handlePageSizeChange}
-                  page={page}
-                  pageSize={pageSize}
-                />
-              </TableCell>
-            </TableRow>
-          )}
-        </React.Fragment>
-      )}
-    </Paginate>
-  );
-};
-
-const MaybeRenderContent = (props: {
-  errors?: APIError[];
-  items?: any[];
-  loading: boolean;
-}) => {
-  const flags = useFlags();
-  const { errors, items, loading } = props;
-
-  const columns = flags.dcSpecificPricing ? 9 : 8;
-
-  if (loading) {
-    return <TableRowLoading columns={columns} />;
-  }
-
-  if (errors) {
-    return (
-      <TableRowError
-        colSpan={columns}
-        message="Unable to retrieve invoice items."
-      />
-    );
-  }
-
-  if (items && items.length > 0) {
-    return <RenderData items={items} />;
-  }
-
-  return <TableRowEmpty colSpan={columns} />;
-};
-=======
   v ? <DateTimeDisplay value={v} /> : null;
->>>>>>> 11b79607
 
 const renderQuantity = (v: null | number) => (v ? v : null);