--- conflicted
+++ resolved
@@ -1,10 +1,6 @@
 import { getInvoice, getInvoiceItems } from '@linode/api-v4/lib/account';
-<<<<<<< HEAD
-import { Notice } from '@linode/ui';
-import { IconButton } from '@linode/ui';
-=======
+import { Notice, Paper } from '@linode/ui';
 import { Box, IconButton } from '@linode/ui';
->>>>>>> 8c3c7fdd
 import KeyboardArrowLeft from '@mui/icons-material/KeyboardArrowLeft';
 import { useTheme } from '@mui/material/styles';
 import Grid from '@mui/material/Unstable_Grid2';
@@ -17,12 +13,6 @@
 import { DownloadCSV } from 'src/components/DownloadCSV/DownloadCSV';
 import { LandingHeader } from 'src/components/LandingHeader';
 import { Link } from 'src/components/Link';
-<<<<<<< HEAD
-import { Paper } from 'src/components/Paper';
-=======
-import { Notice } from 'src/components/Notice/Notice';
-import { Paper } from '@linode/ui';
->>>>>>> 8c3c7fdd
 import { Typography } from 'src/components/Typography';
 import { printInvoice } from 'src/features/Billing/PdfGenerator/PdfGenerator';
 import { useFlags } from 'src/hooks/useFlags';
