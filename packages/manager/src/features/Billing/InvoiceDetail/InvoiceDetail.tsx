import {
  Account,
  getInvoice,
  getInvoiceItems,
  Invoice,
  InvoiceItem,
} from '@linode/api-v4/lib/account';
import { APIError } from '@linode/api-v4/lib/types';
import KeyboardArrowLeft from '@mui/icons-material/KeyboardArrowLeft';
import * as React from 'react';
import { CSVLink } from 'react-csv';
import { RouteComponentProps, withRouter } from 'react-router-dom';
import { compose } from 'recompose';
import Button from 'src/components/Button';
import Paper from 'src/components/core/Paper';
import { useTheme } from '@mui/material/styles';
import Typography from 'src/components/core/Typography';
import Currency from 'src/components/Currency';
import Grid from '@mui/material/Unstable_Grid2';
import IconButton from 'src/components/IconButton';
import Link from 'src/components/Link';
import Notice from 'src/components/Notice';
import { printInvoice } from 'src/features/Billing/PdfGenerator/PdfGenerator';
import useFlags from 'src/hooks/useFlags';
import { useAccount } from 'src/queries/account';
import { getAPIErrorOrDefault } from 'src/utilities/errorUtils';
import { getAll } from 'src/utilities/getAll';
import { getShouldUseAkamaiBilling } from '../billingUtils';
import InvoiceTable from './InvoiceTable';
import Box from '@mui/material/Box';

type CombinedProps = RouteComponentProps<{ invoiceId: string }>;

export const InvoiceDetail = (props: CombinedProps) => {
  const theme = useTheme();

  const csvRef = React.useRef<any>();

  const { data: account } = useAccount();

  const [invoice, setInvoice] = React.useState<Invoice | undefined>(undefined);
  const [items, setItems] = React.useState<InvoiceItem[] | undefined>(
    undefined
  );
  const [loading, setLoading] = React.useState<boolean>(false);
  const [errors, setErrors] = React.useState<APIError[] | undefined>();
  const [pdfGenerationError, setPDFGenerationError] = React.useState<any>(
    undefined
  );

  const flags = useFlags();

  const requestData = () => {
    const {
      match: {
        params: { invoiceId },
      },
    } = props;
    setLoading(true);

    const getAllInvoiceItems = getAll<InvoiceItem>((params, filter) =>
      getInvoiceItems(+invoiceId, params, filter)
    );

    Promise.all([getInvoice(+invoiceId), getAllInvoiceItems()])
      .then(([invoice, { data: items }]) => {
        setLoading(false);
        setInvoice(invoice);
        setItems(items);
      })
      .catch((errorResponse) => {
        setLoading(false);
        setErrors(
          getAPIErrorOrDefault(
            errorResponse,
            'Unable to retrieve invoice details.'
          )
        );
      });
  };

  React.useEffect(() => {
    requestData();
  }, []);

  const printInvoicePDF = (
    account: Account,
    invoice: Invoice,
    items: InvoiceItem[]
  ) => {
    const taxes =
      flags[getShouldUseAkamaiBilling(invoice.date) ? 'taxes' : 'taxBanner'];
    const result = printInvoice(account, invoice, items, taxes);

    setPDFGenerationError(result.status === 'error' ? result.error : undefined);
  };

<<<<<<< HEAD
  const sxBox = {
    display: 'flex',
    alignItems: 'center',
=======
  const sxGrid = {
    alignItems: 'center',
    display: 'flex',
  };

  const sxDownloadButton = {
    whiteSpace: 'nowrap',
>>>>>>> 00759774
  };

  return (
    <Paper
      sx={{
        padding: `${theme.spacing(2)} ${theme.spacing(3)}`,
      }}
    >
      <Grid container rowGap={2}>
        <Grid xs={12}>
<<<<<<< HEAD
          <Box sx={{ display: 'flex', justifyContent: 'space-between' }}>
            <Box sx={{ ...sxBox, flex: 1 }}>
=======
          <Grid container sx={sxGrid} spacing={2}>
            <Grid xs={12} sm={4} sx={sxGrid}>
>>>>>>> 00759774
              <Link to={`/account/billing`}>
                <IconButton
                  data-qa-back-to-billing
                  size="large"
                  sx={{
                    padding: 0,
                  }}
                >
                  <KeyboardArrowLeft
                    sx={{
                      width: 34,
                      height: 34,
                    }}
                  />
                </IconButton>
              </Link>
              {invoice && (
                <Typography
                  variant="h2"
                  data-qa-invoice-id
                  sx={{ paddingLeft: theme.spacing(1) }}
                >
                  Invoice #{invoice.id}
                </Typography>
              )}
<<<<<<< HEAD
            </Box>
            <Box sx={sxBox} data-qa-printable-invoice>
=======
            </Grid>
            <Grid
              sm
              data-qa-printable-invoice
              sx={{ ...sxGrid, justifyContent: 'flex-end' }}
            >
>>>>>>> 00759774
              {account && invoice && items && (
                <>
                  {/* Hidden CSVLink component controlled by a ref.
                  This is done so we can use Button styles.  */}
                  <CSVLink
                    ref={csvRef}
                    filename={`invoice-${invoice.date}.csv`}
                    headers={csvHeaders}
                    data={items}
                  />
                  <Button
                    buttonType="secondary"
                    onClick={() => csvRef.current.link.click()}
                    sx={{ ...sxDownloadButton, marginRight: '8px' }}
                  >
                    Download CSV
                  </Button>
                  <Button
                    buttonType="secondary"
                    onClick={() => printInvoicePDF(account, invoice, items)}
                    sx={sxDownloadButton}
                  >
                    Download PDF
                  </Button>
                </>
              )}
<<<<<<< HEAD
            </Box>
            <Box sx={{ ...sxBox, margin: theme.spacing() }}>
=======
            </Grid>
            <Grid sm="auto">
>>>>>>> 00759774
              {invoice && (
                <Typography variant="h2" data-qa-total={invoice.total}>
                  Total:{' '}
                  <Currency
                    wrapInParentheses={invoice.total < 0}
                    quantity={invoice.total}
                  />
                </Typography>
              )}
            </Box>
          </Box>
        </Grid>
        <Grid xs={12}>
          {pdfGenerationError && <Notice error>Failed generating PDF.</Notice>}
          <InvoiceTable loading={loading} items={items} errors={errors} />
        </Grid>
        <Grid xs={12}>
          {invoice && (
            <Box
              sx={{
                alignItems: 'flex-end',
                display: 'flex',
                flexDirection: 'column',
                gap: theme.spacing(2),
                padding: theme.spacing(1),
              }}
            >
              <Typography variant="h2">
                Subtotal:{' '}
                <Currency
                  wrapInParentheses={invoice.subtotal < 0}
                  quantity={invoice.subtotal}
                />
              </Typography>
              {invoice.tax_summary.map((summary) => {
                return (
                  <Typography key={summary.name} variant="h2">
                    {summary.name === 'Standard'
                      ? 'Standard Tax: '
                      : `${summary.name}: `}
                    <Currency quantity={summary.tax} />
                  </Typography>
                );
              })}
              <Typography variant="h2">
                Tax Subtotal: <Currency quantity={invoice.tax} />
              </Typography>
              <Typography variant="h2">
                Total:{' '}
                <Currency
                  wrapInParentheses={invoice.total < 0}
                  quantity={invoice.total}
                />
              </Typography>
            </Box>
          )}
        </Grid>
      </Grid>
    </Paper>
  );
};

const enhanced = compose<CombinedProps, {}>(withRouter);

export default enhanced(InvoiceDetail);

const csvHeaders = [
  { label: 'Description', key: 'label' },
  { label: 'From', key: 'from' },
  { label: 'To', key: 'to' },
  { label: 'Quantity', key: 'quantity' },
  { label: 'Unit Price', key: 'unit_price' },
  { label: 'Amount (USD)', key: 'amount' },
  { label: 'Tax (USD)', key: 'tax' },
  { label: 'Total (USD)', key: 'total' },
];<|MERGE_RESOLUTION|>--- conflicted
+++ resolved
@@ -95,11 +95,6 @@
     setPDFGenerationError(result.status === 'error' ? result.error : undefined);
   };
 
-<<<<<<< HEAD
-  const sxBox = {
-    display: 'flex',
-    alignItems: 'center',
-=======
   const sxGrid = {
     alignItems: 'center',
     display: 'flex',
@@ -107,7 +102,6 @@
 
   const sxDownloadButton = {
     whiteSpace: 'nowrap',
->>>>>>> 00759774
   };
 
   return (
@@ -118,13 +112,8 @@
     >
       <Grid container rowGap={2}>
         <Grid xs={12}>
-<<<<<<< HEAD
-          <Box sx={{ display: 'flex', justifyContent: 'space-between' }}>
-            <Box sx={{ ...sxBox, flex: 1 }}>
-=======
           <Grid container sx={sxGrid} spacing={2}>
             <Grid xs={12} sm={4} sx={sxGrid}>
->>>>>>> 00759774
               <Link to={`/account/billing`}>
                 <IconButton
                   data-qa-back-to-billing
@@ -150,17 +139,12 @@
                   Invoice #{invoice.id}
                 </Typography>
               )}
-<<<<<<< HEAD
-            </Box>
-            <Box sx={sxBox} data-qa-printable-invoice>
-=======
             </Grid>
             <Grid
               sm
               data-qa-printable-invoice
               sx={{ ...sxGrid, justifyContent: 'flex-end' }}
             >
->>>>>>> 00759774
               {account && invoice && items && (
                 <>
                   {/* Hidden CSVLink component controlled by a ref.
@@ -187,13 +171,8 @@
                   </Button>
                 </>
               )}
-<<<<<<< HEAD
-            </Box>
-            <Box sx={{ ...sxBox, margin: theme.spacing() }}>
-=======
             </Grid>
             <Grid sm="auto">
->>>>>>> 00759774
               {invoice && (
                 <Typography variant="h2" data-qa-total={invoice.total}>
                   Total:{' '}
@@ -203,8 +182,8 @@
                   />
                 </Typography>
               )}
-            </Box>
-          </Box>
+            </Grid>
+          </Grid>
         </Grid>
         <Grid xs={12}>
           {pdfGenerationError && <Notice error>Failed generating PDF.</Notice>}
