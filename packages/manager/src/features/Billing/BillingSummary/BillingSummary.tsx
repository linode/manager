import * as React from 'react';
import { ActivePromotion } from 'linode-js-sdk/lib/account/types';
import CreditCard from 'src/assets/icons/credit-card.svg';
import Info from 'src/assets/icons/info.svg';
import Invoice from 'src/assets/icons/invoice.svg';
// import GiftBox from 'src/assets/icons/gift-box.svg';
import Grid from 'src/components/core/Grid';
import IconButton from 'src/components/core/IconButton';
import Paper from 'src/components/core/Paper';
import { makeStyles, Theme } from 'src/components/core/styles';
import Tooltip from 'src/components/core/Tooltip';
import Typography from 'src/components/core/Typography';
import Currency from 'src/components/Currency';
import IconTextLink from 'src/components/IconTextLink';

import PaymentDrawer from '../BillingPanels/PaymentDrawer';

const useStyles = makeStyles((theme: Theme) => ({
  root: {
    marginBottom: theme.spacing(3),
    padding: theme.spacing(3) + 1,
    border: `solid 1px ${theme.color.borderBilling}`,
    borderRadius: 8,
    backgroundColor: theme.bg.billingHeader
  },
  header: {
    marginBottom: theme.spacing(2) - 1
  },
  unpaidBalance: {
    marginBottom: theme.spacing(1) + 2,
    fontSize: 32,
    color: '#cf1e1e'
  },
  gridItem: {
    padding: `0 0 ${theme.spacing(3) + 1}px`,
    [theme.breakpoints.up('md')]: {
      padding: `0 ${theme.spacing(4) - 2}px`
    },
    '&:first-of-type': {
      [theme.breakpoints.up('md')]: {
        paddingLeft: 0,
        display: 'flex',
        flexDirection: 'column',
        justifyContent: 'space-between'
      }
    },
    '&:nth-of-type(2)': {
      [theme.breakpoints.up('md')]: {
        borderLeft: `1px solid ${theme.color.borderBilling}`
      }
    },
    '&:last-of-type': {
      paddingBottom: 0,
      [theme.breakpoints.up('md')]: {
        paddingRight: 0
      }
    }
  },
  balanceOuter: {
    paddingTop: theme.spacing(1) - 3,
    borderTop: `1px dashed ${theme.color.borderBilling}`
  },
  label: {
    margin: `${theme.spacing(1) - 3}px 0`,
    fontWeight: 'bold',
    color: theme.color.headline,
    fontSize: '1rem',
    letterSpacing: 0.07,
    lineHeight: 1.25
  },
  field: {
    margin: `${theme.spacing(1) - 3}px 0`,
    color: `${theme.color.headline}`,
    fontSize: '1rem',
    lineHeight: 1.13
  },
  caption: {
    marginTop: theme.spacing(1) + 2,
    textAlign: 'right'
  },
  text: {
    lineHeight: 1.43,
    letterSpacing: 0.1,
    color: theme.color.billingText
  },
  iconButtonOuter: {
    display: 'flex',
    justifyContent: 'space-between',
    [theme.breakpoints.only('md')]: {
      flexDirection: 'column'
    }
  },
  iconButton: {
    paddingLeft: 0,
    [theme.breakpoints.up('md')]: {
      paddingBottom: 0
    }
  },
  infoIcon: {
    padding: `0px ${theme.spacing(1) + 2}px`,
    top: -2
  }
}));

interface Props {
  promotion?: ActivePromotion;
  goToInvoice?: () => void;
  uninvoicedBalance: number;
  promotionAmount?: number;
  balance: number;
}

export const BillingSummary: React.FC<Props> = props => {
  const { promotion, goToInvoice, uninvoicedBalance, balance } = props;

  const [paymentDrawerOpen, setPaymentDrawerOpen] = React.useState<boolean>(
    false
  );

  const openPaymentDrawer = React.useCallback(
    () => setPaymentDrawerOpen(true),
    []
  );

  const closePaymentDrawer = React.useCallback(
    () => setPaymentDrawerOpen(false),
    []
  );

  const classes = useStyles();

  // If balance is < 0 we apply it to the univoiced balance, otherwise only apply uninvoiced so a past due amount is not included in calculation.
  const calculatedBalance =
    balance < 0 ? uninvoicedBalance + balance : uninvoicedBalance;

  const hasCredit = calculatedBalance < 0;

  const convertedPromoCredit = promotion
    ? parseInt(promotion.this_month_credit_remaining, 10)
    : 0;

  const totalBalance = hasCredit
    ? Math.abs(calculatedBalance)
    : promotion
    ? Math.max(0, calculatedBalance - convertedPromoCredit)
    : calculatedBalance;

  const determinePaymentDisplay = (pastDueAmount: number) => {
    if (pastDueAmount > 0) {
      return (
        <div>
          <Typography className={classes.header} variant="h2">
            Past Due Amount
          </Typography>
          <Typography className={classes.unpaidBalance} component="h2">
            <Currency quantity={pastDueAmount} />
          </Typography>
          <Typography className={classes.text}>
            Please make a payment immediately to avoid service disruption.
          </Typography>
        </div>
      );
    } else {
      return (
        <div>
          <Typography className={classes.header} variant="h2">
            No Payment Due
          </Typography>
          <Typography className={classes.text}>
            Your account is paid in full and no payment is due at this time.
          </Typography>
        </div>
      );
    }
  };
  return (
    <>
      <Paper className={classes.root}>
        <Grid container alignItems="stretch">
          <Grid item xs={12} md={4} className={classes.gridItem}>
            {/* If balance is > 0, it is considered past due. */}
            {determinePaymentDisplay(balance)}

            <div className={classes.iconButtonOuter}>
              <IconTextLink
                SideIcon={CreditCard}
                text="Make a payment"
                title="Make a payment"
                onClick={openPaymentDrawer}
                className={classes.iconButton}
              />
              <IconTextLink
                SideIcon={Invoice}
                text="View invoice"
                title="View invoice"
                onClick={goToInvoice!}
                className={classes.iconButton}
              />
            </div>
          </Grid>
          <Grid item xs={12} md={4} className={classes.gridItem}>
            <Typography className={classes.header} variant="h2">
              Next Billing Cycle
            </Typography>
            <Typography className={classes.text}>
              Your balance reflects charges accrued since your last invoice,
              minus any promotions or credits applied to your account.
            </Typography>
            {/*
          Commenting out as adding promo code is not possible yet

          <div className={classes.iconButtonOuter}>
            <IconTextLink
              SideIcon={GiftBox}
              text="Enter a promo code"
              title="Enter a promo code"
              onClick={openPromoDrawer}
              className={classes.iconButton}
            />
          </div>
          */}
<<<<<<< HEAD
        </Grid>
        <Grid item xs={12} md={4} className={classes.gridItem}>
          <Grid item container justify="space-between">
            <Grid item>
              <Typography className={classes.label}>
                Uninvoiced Charges*
              </Typography>
            </Grid>
            <Grid item>
              <Typography className={classes.field}>
                <Currency quantity={uninvoicedBalance} />
              </Typography>
            </Grid>
          </Grid>
          {promotion && (
            <Grid item container justify="space-between" alignItems="center">
              <Grid item xs={8}>
                <Typography className={classes.label}>
                  Promotion {promotion.summary}
                  <Tooltip
                    title={promotion.description}
                    enterTouchDelay={0}
                    leaveTouchDelay={5000}
                    placement={'bottom'}
                  >
                    <IconButton className={classes.infoIcon}>
                      <Info />
                    </IconButton>
                  </Tooltip>
=======
          </Grid>
          <Grid item xs={12} md={4} className={classes.gridItem}>
            <Grid item container justify="space-between">
              <Grid item>
                <Typography className={classes.label}>
                  Uninvoiced Charges*
>>>>>>> 818f4397
                </Typography>
              </Grid>
              <Grid item>
                <Typography className={classes.field}>
<<<<<<< HEAD
                  -
                  <Currency
                    quantity={parseInt(
                      promotion.this_month_credit_remaining,
                      10
                    )}
                    wrapInParentheses
                  />
=======
                  ${uninvoicedBalance.toFixed(2)}
>>>>>>> 818f4397
                </Typography>
              </Grid>
            </Grid>
            {promotion && (
              <Grid item container justify="space-between" alignItems="center">
                <Grid item>
                  <Typography className={classes.label}>
                    Promotion {promotion.summary}
                    <Tooltip
                      title={promotion.description}
                      enterTouchDelay={0}
                      leaveTouchDelay={5000}
                      placement={'bottom'}
                    >
                      <IconButton>
                        <Info />
                      </IconButton>
                    </Tooltip>
                  </Typography>
                </Grid>
                <Grid item>
                  <Typography className={classes.field}>
                    {`-($${promotion.this_month_credit_remaining})`}
                  </Typography>
                </Grid>
              </Grid>
            )}

<<<<<<< HEAD
          <Grid item container justify="space-between">
            <Grid item>
              <Typography className={classes.label}>
                Payment &amp; Credits
              </Typography>
            </Grid>
            <Grid item>
              <Typography className={classes.field}>
                {/* Only display balance if less than 0, otherwise display 0. Balance, if a positive integer, is instead applied as past due. */}
                {balance < 0 ? (
                  <Currency quantity={balance} wrapInParentheses />
                ) : (
                  <Currency quantity={0} />
                )}
              </Typography>
            </Grid>
          </Grid>
          <Grid
            item
            container
            className={classes.balanceOuter}
            justify="space-between"
          >
            <Grid item>
              <Typography className={classes.label}>Balance*</Typography>
            </Grid>
            <Grid item>
              <Typography className={classes.field}>
                {/* If there is credit left over post-calculation, display as negative in parens */}
                <Currency
                  quantity={totalBalance}
                  wrapInParentheses={
                    hasCredit && Math.abs(calculatedBalance) > 0
                  }
                />
              </Typography>
=======
            <Grid item container justify="space-between">
              <Grid item>
                <Typography className={classes.label}>
                  Payment &amp; Credits
                </Typography>
              </Grid>
              <Grid item>
                <Typography className={classes.field}>
                  {/* Only display balance if less than 0, otherwise display 0. Balance, if a positive integer, is instead applied as past due. */}
                  {balance < 0
                    ? `-($${Math.abs(balance).toFixed(2)})`
                    : `$0.00`}
                </Typography>
              </Grid>
            </Grid>
            <Grid
              item
              container
              className={classes.balanceOuter}
              justify="space-between"
            >
              <Grid item>
                <Typography className={classes.label}>
                  {/* If there is credit left over post-calculation, change the label to Credit */}
                  {hasCredit && Math.abs(calculatedBalance) > 0
                    ? 'Credit*'
                    : 'Balance*'}
                </Typography>
              </Grid>
              <Grid item>
                <Typography className={classes.field}>
                  ${totalBalance.toFixed(2)}
                </Typography>
              </Grid>
>>>>>>> 818f4397
            </Grid>
            <Typography className={classes.caption}>
              * Based on estimated usage
            </Typography>
          </Grid>
        </Grid>
      </Paper>
      <PaymentDrawer open={paymentDrawerOpen} onClose={closePaymentDrawer} />
    </>
  );
};

export default React.memo(BillingSummary);<|MERGE_RESOLUTION|>--- conflicted
+++ resolved
@@ -219,66 +219,23 @@
             />
           </div>
           */}
-<<<<<<< HEAD
-        </Grid>
-        <Grid item xs={12} md={4} className={classes.gridItem}>
-          <Grid item container justify="space-between">
-            <Grid item>
-              <Typography className={classes.label}>
-                Uninvoiced Charges*
-              </Typography>
-            </Grid>
-            <Grid item>
-              <Typography className={classes.field}>
-                <Currency quantity={uninvoicedBalance} />
-              </Typography>
-            </Grid>
-          </Grid>
-          {promotion && (
-            <Grid item container justify="space-between" alignItems="center">
-              <Grid item xs={8}>
-                <Typography className={classes.label}>
-                  Promotion {promotion.summary}
-                  <Tooltip
-                    title={promotion.description}
-                    enterTouchDelay={0}
-                    leaveTouchDelay={5000}
-                    placement={'bottom'}
-                  >
-                    <IconButton className={classes.infoIcon}>
-                      <Info />
-                    </IconButton>
-                  </Tooltip>
-=======
           </Grid>
           <Grid item xs={12} md={4} className={classes.gridItem}>
             <Grid item container justify="space-between">
               <Grid item>
                 <Typography className={classes.label}>
                   Uninvoiced Charges*
->>>>>>> 818f4397
                 </Typography>
               </Grid>
               <Grid item>
                 <Typography className={classes.field}>
-<<<<<<< HEAD
-                  -
-                  <Currency
-                    quantity={parseInt(
-                      promotion.this_month_credit_remaining,
-                      10
-                    )}
-                    wrapInParentheses
-                  />
-=======
-                  ${uninvoicedBalance.toFixed(2)}
->>>>>>> 818f4397
+                  <Currency quantity={uninvoicedBalance} />
                 </Typography>
               </Grid>
             </Grid>
             {promotion && (
               <Grid item container justify="space-between" alignItems="center">
-                <Grid item>
+                <Grid item xs={8}>
                   <Typography className={classes.label}>
                     Promotion {promotion.summary}
                     <Tooltip
@@ -287,7 +244,7 @@
                       leaveTouchDelay={5000}
                       placement={'bottom'}
                     >
-                      <IconButton>
+                      <IconButton className={classes.infoIcon}>
                         <Info />
                       </IconButton>
                     </Tooltip>
@@ -295,50 +252,19 @@
                 </Grid>
                 <Grid item>
                   <Typography className={classes.field}>
-                    {`-($${promotion.this_month_credit_remaining})`}
+                    -
+                    <Currency
+                      quantity={parseInt(
+                        promotion.this_month_credit_remaining,
+                        10
+                      )}
+                      wrapInParentheses
+                    />
                   </Typography>
                 </Grid>
               </Grid>
             )}
 
-<<<<<<< HEAD
-          <Grid item container justify="space-between">
-            <Grid item>
-              <Typography className={classes.label}>
-                Payment &amp; Credits
-              </Typography>
-            </Grid>
-            <Grid item>
-              <Typography className={classes.field}>
-                {/* Only display balance if less than 0, otherwise display 0. Balance, if a positive integer, is instead applied as past due. */}
-                {balance < 0 ? (
-                  <Currency quantity={balance} wrapInParentheses />
-                ) : (
-                  <Currency quantity={0} />
-                )}
-              </Typography>
-            </Grid>
-          </Grid>
-          <Grid
-            item
-            container
-            className={classes.balanceOuter}
-            justify="space-between"
-          >
-            <Grid item>
-              <Typography className={classes.label}>Balance*</Typography>
-            </Grid>
-            <Grid item>
-              <Typography className={classes.field}>
-                {/* If there is credit left over post-calculation, display as negative in parens */}
-                <Currency
-                  quantity={totalBalance}
-                  wrapInParentheses={
-                    hasCredit && Math.abs(calculatedBalance) > 0
-                  }
-                />
-              </Typography>
-=======
             <Grid item container justify="space-between">
               <Grid item>
                 <Typography className={classes.label}>
@@ -348,9 +274,11 @@
               <Grid item>
                 <Typography className={classes.field}>
                   {/* Only display balance if less than 0, otherwise display 0. Balance, if a positive integer, is instead applied as past due. */}
-                  {balance < 0
-                    ? `-($${Math.abs(balance).toFixed(2)})`
-                    : `$0.00`}
+                  {balance < 0 ? (
+                    `-${(<Currency quantity={balance} wrapInParentheses />)}`
+                  ) : (
+                    <Currency quantity={0} />
+                  )}
                 </Typography>
               </Grid>
             </Grid>
@@ -361,19 +289,19 @@
               justify="space-between"
             >
               <Grid item>
-                <Typography className={classes.label}>
-                  {/* If there is credit left over post-calculation, change the label to Credit */}
-                  {hasCredit && Math.abs(calculatedBalance) > 0
-                    ? 'Credit*'
-                    : 'Balance*'}
-                </Typography>
+                <Typography className={classes.label}>Balance*</Typography>
               </Grid>
               <Grid item>
                 <Typography className={classes.field}>
-                  ${totalBalance.toFixed(2)}
-                </Typography>
-              </Grid>
->>>>>>> 818f4397
+                  {/* If there is credit left over post-calculation, display as negative in parens */}
+                  <Currency
+                    quantity={totalBalance}
+                    wrapInParentheses={
+                      hasCredit && Math.abs(calculatedBalance) > 0
+                    }
+                  />
+                </Typography>
+              </Grid>
             </Grid>
             <Typography className={classes.caption}>
               * Based on estimated usage
