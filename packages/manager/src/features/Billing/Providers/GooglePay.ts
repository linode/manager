import braintree, { GooglePayment } from 'braintree-web';
import {
  addPaymentMethod,
  makePayment,
} from '@linode/api-v4/lib/account/payments';
import { VariantType } from 'notistack';
import { queryClient } from 'src/queries/base';
<<<<<<< HEAD
=======
import { queryKey as accountPaymentKey } from 'src/queries/accountPayment';
import { queryKey as accountBillingKey } from 'src/queries/accountBilling';
import { GPAY_CLIENT_ENV, GPAY_MERCHANT_ID } from 'src/constants';

const merchantInfo: google.payments.api.MerchantInfo = {
  merchantId: GPAY_MERCHANT_ID || '',
  merchantName: 'Linode',
};
>>>>>>> 21d21acd

let googlePaymentInstance: GooglePayment | undefined;

const onPaymentAuthorized = (
  paymentData: google.payments.api.PaymentData
): Promise<any> => {
  return new Promise((resolve, reject) => {
    resolve({ transactionState: 'SUCCESS' });
  });
};

export const initGooglePaymentInstance = async (
  client_token: string
): Promise<void> => {
  const braintreeClientToken = await braintree.client.create({
    authorization: client_token,
  });

  googlePaymentInstance = await braintree.googlePayment.create({
    client: braintreeClientToken,
    googlePayVersion: 2,
    googleMerchantId: GPAY_MERCHANT_ID,
  });
};

export const gPay = async (
  action: 'one-time-payment' | 'add-recurring-payment',
  transactionInfo: Omit<google.payments.api.TransactionInfo, 'totalPrice'> & {
    totalPrice?: string;
  },
  setMessage: (message: string, variant: VariantType) => void,
  setProcessing: (processing: boolean) => void
) => {
  if (!googlePaymentInstance) {
    return setMessage('Unable to open Google Pay.', 'error');
  }

  let paymentDataRequest;

  try {
    paymentDataRequest = await googlePaymentInstance.createPaymentDataRequest({
      merchantInfo,
      // @ts-expect-error Braintree types are wrong
      transactionInfo,
      callbackIntents: ['PAYMENT_AUTHORIZATION'],
    });
  } catch (error) {
    return setMessage('Unable to open Google Pay.', 'error');
  }

  const googlePayClient = new google.payments.api.PaymentsClient({
    environment: GPAY_CLIENT_ENV as google.payments.api.Environment,
    merchantInfo,
    paymentDataCallbacks: {
      onPaymentAuthorized,
    },
  });
  const isReadyToPay = await googlePayClient.isReadyToPay({
    apiVersion: 2,
    apiVersionMinor: 0,
    allowedPaymentMethods: paymentDataRequest.allowedPaymentMethods,
  });
  if (!isReadyToPay) {
    return setMessage('Your device does not support Google Pay.', 'warning');
  }

  const isOneTimePayment = action === 'one-time-payment';

  try {
    const paymentData = await googlePayClient.loadPaymentData(
      paymentDataRequest
    );

    const { nonce: realNonce } = await googlePaymentInstance.parseResponse(
      paymentData
    );

    // Use the real nonce (real money) when the Google Merchant ID is provided and
    // the Google Pay environment is set to production.
    const nonce =
      Boolean(GPAY_MERCHANT_ID) && GPAY_CLIENT_ENV === 'PRODUCTION'
        ? realNonce
        : 'fake-android-pay-nonce';

    setProcessing(true);

    if (isOneTimePayment) {
      await makePayment({
        nonce,
        usd: transactionInfo.totalPrice as string,
      });
      queryClient.invalidateQueries(`${accountBillingKey}-payments`);
    } else {
      await addPaymentMethod({
        type: 'payment_method_nonce',
        data: { nonce },
        is_default: false,
      });
<<<<<<< HEAD
      if (onSuccess) {
        onSuccess();
      }
      await queryClient.refetchQueries(['account-payment-methods-all']);
=======
      queryClient.invalidateQueries(`${accountPaymentKey}-all`);
>>>>>>> 21d21acd
    }

    setMessage(
      isOneTimePayment
        ? `Payment for $${transactionInfo.totalPrice} successfully submitted`
        : 'Successfully added Google Pay',
      'success'
    );
    setProcessing(false);
  } catch (error) {
    setProcessing(false);
    if (error.message && (error.message as string).includes('User closed')) {
      return;
    }
    // @TODO log to Sentry
    // @TODO Consider checking if error is an APIError so we can provide a more descriptive error message.
    setMessage(
      isOneTimePayment
        ? 'Unable to complete Google Pay payment'
        : 'Unable to add payment method',
      'error'
    );
  }
};<|MERGE_RESOLUTION|>--- conflicted
+++ resolved
@@ -5,8 +5,6 @@
 } from '@linode/api-v4/lib/account/payments';
 import { VariantType } from 'notistack';
 import { queryClient } from 'src/queries/base';
-<<<<<<< HEAD
-=======
 import { queryKey as accountPaymentKey } from 'src/queries/accountPayment';
 import { queryKey as accountBillingKey } from 'src/queries/accountBilling';
 import { GPAY_CLIENT_ENV, GPAY_MERCHANT_ID } from 'src/constants';
@@ -15,7 +13,6 @@
   merchantId: GPAY_MERCHANT_ID || '',
   merchantName: 'Linode',
 };
->>>>>>> 21d21acd
 
 let googlePaymentInstance: GooglePayment | undefined;
 
@@ -114,14 +111,7 @@
         data: { nonce },
         is_default: false,
       });
-<<<<<<< HEAD
-      if (onSuccess) {
-        onSuccess();
-      }
-      await queryClient.refetchQueries(['account-payment-methods-all']);
-=======
       queryClient.invalidateQueries(`${accountPaymentKey}-all`);
->>>>>>> 21d21acd
     }
 
     setMessage(
