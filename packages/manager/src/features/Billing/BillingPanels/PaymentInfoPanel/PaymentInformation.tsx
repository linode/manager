--- conflicted
+++ resolved
@@ -6,13 +6,9 @@
 import Typography from 'src/components/core/Typography';
 import Grid from 'src/components/Grid';
 import styled from 'src/containers/SummaryPanels.styles';
-<<<<<<< HEAD
 import useFlags from 'src/hooks/useFlags';
 import GooglePay from './GooglePay';
-import CreditCard from './CreditCard';
-=======
 import CreditCardInfo from './CreditCardInfo';
->>>>>>> fb70ddcf
 import UpdateCreditCardDrawer from './UpdateCreditCardDrawer';
 
 const useStyles = makeStyles((theme: Theme) => ({
@@ -86,14 +82,10 @@
         </div>
 
         <div className={classes.billingGroup}>
-<<<<<<< HEAD
-          <CreditCard lastFour={lastFour} expiry={expiry} />
           {flags.additionalPaymentMethods?.includes('google_pay') ? (
             <GooglePay />
           ) : null}
-=======
           <CreditCardInfo lastFour={lastFour} expiry={expiry} />
->>>>>>> fb70ddcf
         </div>
 
         <UpdateCreditCardDrawer
