import * as React from 'react';
import GooglePayIcon from 'src/assets/icons/payment/googlePay.svg';
import CircleProgress from 'src/components/CircleProgress';
import { makeStyles } from 'tss-react/mui';
import { PaymentMessage } from 'src/features/Billing/BillingPanels/PaymentInfoPanel/AddPaymentMethodDrawer/AddPaymentMethodDrawer';
import {
  gPay,
  initGooglePaymentInstance,
} from 'src/features/Billing/GooglePayProvider';
import { useScript } from 'src/hooks/useScript';
import { useClientToken } from 'src/queries/accountPayment';
<<<<<<< HEAD
import { useQueryClient } from 'react-query';
=======
import Grid from '@mui/material/Unstable_Grid2';
>>>>>>> 00759774

const useStyles = makeStyles()(() => ({
  button: {
    border: 0,
    padding: 0,
    backgroundColor: 'transparent',
    cursor: 'pointer',
    '&:hover': {
      opacity: 0.7,
    },
  },
  disabled: {
    cursor: 'default',
    opacity: 0.3,
    '&:hover': {
      opacity: 0.3,
    },
  },
}));

interface Props {
  setMessage: (message: PaymentMessage) => void;
  setProcessing: (processing: boolean) => void;
  onClose: () => void;
  renderError: (errorMsg: string) => JSX.Element;
  disabled: boolean;
}

export const GooglePayChip = (props: Props) => {
  const {
    disabled: disabledDueToProcessing,
    setMessage,
    setProcessing,
    onClose,
    renderError,
  } = props;
  const { classes, cx } = useStyles();
  const status = useScript('https://pay.google.com/gp/p/js/pay.js');
  const { data, isLoading, error: clientTokenError } = useClientToken();
  const queryClient = useQueryClient();
  const [initializationError, setInitializationError] = React.useState<boolean>(
    false
  );

  React.useEffect(() => {
    const init = async () => {
      if (status === 'ready' && data) {
        const { error } = await initGooglePaymentInstance(
          data.client_token as string
        );
        if (error) {
          setInitializationError(true);
        }
      }
    };
    init();
  }, [status, data]);

  const handleMessage = (message: PaymentMessage) => {
    setMessage(message);
    if (message.variant === 'success') {
      onClose();
    }
  };

  const handlePay = () => {
    gPay(
      'add-recurring-payment',
      {
        totalPriceStatus: 'NOT_CURRENTLY_KNOWN',
        currencyCode: 'USD',
        countryCode: 'US',
      },
      handleMessage,
      setProcessing,
      queryClient
    );
  };

  if (status === 'error' || clientTokenError) {
    return renderError('Error loading Google Pay.');
  }

  if (initializationError) {
    return renderError('Error initializing Google Pay.');
  }

  if (isLoading) {
    return (
      <Grid>
        <CircleProgress mini />
      </Grid>
    );
  }

  return (
    <Grid>
      <button
        className={cx({
          [classes.button]: true,
          [classes.disabled]: disabledDueToProcessing,
        })}
        onClick={handlePay}
        disabled={disabledDueToProcessing}
        data-qa-button="gpayChip"
      >
        <GooglePayIcon width="49" height="26" />
      </button>
    </Grid>
  );
};

export default GooglePayChip;<|MERGE_RESOLUTION|>--- conflicted
+++ resolved
@@ -9,11 +9,8 @@
 } from 'src/features/Billing/GooglePayProvider';
 import { useScript } from 'src/hooks/useScript';
 import { useClientToken } from 'src/queries/accountPayment';
-<<<<<<< HEAD
 import { useQueryClient } from 'react-query';
-=======
 import Grid from '@mui/material/Unstable_Grid2';
->>>>>>> 00759774
 
 const useStyles = makeStyles()(() => ({
   button: {
