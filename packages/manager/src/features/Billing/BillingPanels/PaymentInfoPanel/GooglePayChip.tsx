--- conflicted
+++ resolved
@@ -1,3 +1,4 @@
+import { useClientToken } from '@linode/queries';
 import { CircleProgress } from '@linode/ui';
 import { useScript } from '@linode/utilities';
 import Grid from '@mui/material/Grid2';
@@ -10,12 +11,6 @@
   gPay,
   initGooglePaymentInstance,
 } from 'src/features/Billing/GooglePayProvider';
-<<<<<<< HEAD
-import { useScript } from 'src/hooks/useScript';
-import { useClientToken } from '@linode/queries';
-=======
-import { useClientToken } from 'src/queries/account/payment';
->>>>>>> 61357fdb
 
 import type { PaymentMessage } from 'src/features/Billing/BillingPanels/PaymentInfoPanel/AddPaymentMethodDrawer/AddPaymentMethodDrawer';
 
