import { addPaymentMethod } from '@linode/api-v4/lib';
import { ActionsPanel, Notice, TextField } from '@linode/ui';
import { CreditCardSchema } from '@linode/validation';
import Grid from '@mui/material/Grid2';
import { useQueryClient } from '@tanstack/react-query';
import { useFormik, yupToFormErrors } from 'formik';
import { useSnackbar } from 'notistack';
import * as React from 'react';
import NumberFormat from 'react-number-format';
import { makeStyles } from 'tss-react/mui';

<<<<<<< HEAD
import { ActionsPanel } from 'src/components/ActionsPanel/ActionsPanel';
import { accountQueries } from '@linode/queries';
=======
import { accountQueries } from 'src/queries/account/queries';
>>>>>>> bebc1824
import { parseExpiryYear } from 'src/utilities/creditCard';
import { handleAPIErrors } from 'src/utilities/formikErrorUtils';

import type { InputBaseComponentProps } from '@mui/material/InputBase/InputBase';
import type { Theme } from '@mui/material/styles';
import type { NumberFormatProps } from 'react-number-format';

const useStyles = makeStyles()((theme: Theme) => ({
  error: {
    marginTop: theme.spacing(2),
  },
  notice: {
    marginTop: theme.spacing(2),
  },
}));

const getExpirationDelimiter = (value: string | undefined) =>
  value?.match(/[^$,.\d]/);

interface Props {
  disabled: boolean;
  onClose: () => void;
}

interface Values {
  address: string;
  address2: string;
  card_number: string;
  city: string;
  country: string;
  cvv: string;
  expiry_month: string;
  expiry_year: string;
  state: string;
  zip: string;
}

const AddCreditCardForm = (props: Props) => {
  const { disabled, onClose } = props;
  const [error, setError] = React.useState<string>();
  const { classes } = useStyles();
  const { enqueueSnackbar } = useSnackbar();
  const queryClient = useQueryClient();
  const expiryRef = React.useRef<HTMLInputElement>(null);

  const addCreditCard = async (
    { card_number, cvv, expiry_month, expiry_year }: Values,
    {
      setFieldError,
      setSubmitting,
    }: {
      setFieldError: (field: string, reason: string) => void;
      setSubmitting: (isSubmitting: boolean) => void;
    }
  ) => {
    setError(undefined);
    setSubmitting(true);

    try {
      await addPaymentMethod({
        data: {
          card_number,
          cvv,
          expiry_month: Number(expiry_month),
          expiry_year: Number(expiry_year),
        },
        is_default: true,
        type: 'credit_card',
      });
      enqueueSnackbar('Successfully added Credit Card', {
        variant: 'success',
      });
      queryClient.invalidateQueries({
        queryKey: accountQueries.paymentMethods.queryKey,
      });
      onClose();
    } catch (errors) {
      handleAPIErrors(errors, setFieldError, setError);
    }

    setSubmitting(false);
  };

  // const countryResults: Item<string>[] = countryData.map((country: Country) => {
  //   return {
  //     value: country.countryShortCode,
  //     label: country.countryName,
  //   };
  // });

  const {
    errors,
    handleChange,
    handleSubmit,
    isSubmitting,
    setFieldValue,
    touched,
    values,
  } = useFormik({
    initialValues: {
      address: '',
      address2: '',
      card_number: '',
      city: '',
      country: '',
      cvv: '',
      expiry_month: '',
      expiry_year: '',
      state: '',
      zip: '',
    },
    onSubmit: addCreditCard,
    validate: async (values) => {
      const expiryValue = expiryRef?.current?.value;
      const delimiter = getExpirationDelimiter(expiryValue);

      const errors = await CreditCardSchema.validate(values, {
        abortEarly: false,
      })
        .then(() => ({}))
        .catch((error) => yupToFormErrors(error));

      if (!delimiter) {
        return {
          ...errors,
          expiry_month:
            'Expiration must include a slash between the month and year (MM/YY).',
        };
      }

      return errors;
    },
  });

  const onExpiryChange = (value: string) => {
    const delimiter = getExpirationDelimiter(value);

    if (delimiter?.[0]) {
      const values: string[] = value.split(delimiter[0]);
      setFieldValue('expiry_month', values[0]);
      setFieldValue('expiry_year', parseExpiryYear(values[1]));
    } else {
      setFieldValue('expiry_month', value);
    }
  };

  const disableInput = isSubmitting || disabled;

  const disableAddButton =
    disabled || !values.card_number || !values.cvv || !values.expiry_month;

  return (
    <form onSubmit={handleSubmit}>
      {error && (
        <Grid className={classes.error} size={12}>
          <Notice text={error} variant="error" />
        </Grid>
      )}
      <Grid container spacing={1}>
        <Grid size={12}>
          <TextField
            InputProps={{
              inputComponent: creditCardField,
            }}
            disabled={disableInput}
            error={touched.card_number && Boolean(errors.card_number)}
            errorText={touched.card_number ? errors.card_number : undefined}
            label="Credit Card Number"
            name="card_number"
            onChange={(e) => setFieldValue('card_number', e.target.value)}
            value={values.card_number}
          />
        </Grid>
        <Grid
          size={{
            sm: 6,
            xs: 12,
          }}
        >
          <TextField
            error={
              (touched.expiry_month || touched.expiry_year) &&
              Boolean(errors.expiry_month || errors.expiry_year)
            }
            errorText={
              touched.expiry_month || touched.expiry_year
                ? errors.expiry_month || errors.expiry_year
                : undefined
            }
            disabled={disableInput}
            inputRef={expiryRef}
            label="Expiration Date"
            name="expiry"
            onChange={(e) => onExpiryChange(e.target.value)}
            placeholder="MM/YY"
          />
        </Grid>
        <Grid
          size={{
            sm: 6,
            xs: 12,
          }}
        >
          <TextField
            disabled={disableInput}
            error={touched.cvv && Boolean(errors.cvv)}
            errorText={touched.cvv ? errors.cvv : undefined}
            label="Security Code"
            name="cvv"
            onChange={handleChange}
            value={values.cvv}
          />
        </Grid>
      </Grid>
      <ActionsPanel
        primaryButtonProps={{
          disabled: disableAddButton,
          label: 'Add Credit Card',
          loading: isSubmitting,
          type: 'submit',
        }}
        secondaryButtonProps={{
          disabled: disableInput,
          label: 'Cancel',
          onClick: onClose,
        }}
        style={{ marginTop: 0 }}
      />
    </form>
  );
};

export interface CreditCardFormProps extends NumberFormatProps {
  inputRef: React.Ref<any>;
  onChange: any;
}

type CombinedCreditCardFormProps = CreditCardFormProps &
  InputBaseComponentProps;

const creditCardField = ({
  inputRef,
  onChange,
  ...other
}: CombinedCreditCardFormProps) => {
  return (
    <NumberFormat
      {...other}
      onValueChange={(values) => {
        onChange({
          target: {
            value: values.value,
          },
        });
      }}
      format="#### #### #### #######"
      getInputRef={inputRef}
    />
  );
};

export default AddCreditCardForm;<|MERGE_RESOLUTION|>--- conflicted
+++ resolved
@@ -1,4 +1,5 @@
 import { addPaymentMethod } from '@linode/api-v4/lib';
+import { accountQueries } from '@linode/queries';
 import { ActionsPanel, Notice, TextField } from '@linode/ui';
 import { CreditCardSchema } from '@linode/validation';
 import Grid from '@mui/material/Grid2';
@@ -9,12 +10,6 @@
 import NumberFormat from 'react-number-format';
 import { makeStyles } from 'tss-react/mui';
 
-<<<<<<< HEAD
-import { ActionsPanel } from 'src/components/ActionsPanel/ActionsPanel';
-import { accountQueries } from '@linode/queries';
-=======
-import { accountQueries } from 'src/queries/account/queries';
->>>>>>> bebc1824
 import { parseExpiryYear } from 'src/utilities/creditCard';
 import { handleAPIErrors } from 'src/utilities/formikErrorUtils';
 
