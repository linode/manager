<<<<<<< HEAD
import { PaymentMethod } from '@linode/api-v4/lib/account';
=======
import { useSnackbar, VariantType } from 'notistack';
>>>>>>> 21d21acd
import * as React from 'react';
import Divider from 'src/components/core/Divider';
import { makeStyles, Theme } from 'src/components/core/styles';
import Typography from 'src/components/core/Typography';
import Drawer from 'src/components/Drawer';
import Grid from 'src/components/Grid';
import LinearProgress from 'src/components/LinearProgress';
import GooglePayChip from '../GooglePayChip';
import AddCreditCardForm from './AddCreditCardForm';

interface Props {
  open: boolean;
  onClose: () => void;
  paymentMethods: PaymentMethod[] | undefined;
}

const useStyles = makeStyles((theme: Theme) => ({
<<<<<<< HEAD
  methodGroup: {
    marginTop: theme.spacing(),
    marginBottom: theme.spacing(),
=======
  root: {
    marginTop: 4,
  },
  gpay: {
    '& button': {
      marginRight: -theme.spacing(2),
    },
  },
  progress: {
    marginBottom: 18,
    width: '100%',
    height: 5,
>>>>>>> 21d21acd
  },
}));

export const AddPaymentMethodDrawer: React.FC<Props> = (props) => {
  const { onClose, open, paymentMethods } = props;
  const classes = useStyles();
  const { enqueueSnackbar } = useSnackbar();
  const [isProcessing, setIsProcessing] = React.useState<boolean>(false);

  React.useEffect(() => {
    if (open) {
      setIsProcessing(false);
    }
  }, [open]);

  const makeToast = (message: string, variant: VariantType) => {
    enqueueSnackbar(message, {
      variant,
    });
  };

  const numberOfCreditCards = paymentMethods?.filter(
    (method: PaymentMethod) => method.type === 'credit_card'
  ).length;

  return (
    <Drawer title="Add a Payment Method" open={open} onClose={onClose}>
      {isProcessing ? <LinearProgress className={classes.progress} /> : null}
      <Divider />
<<<<<<< HEAD
      <Grid container spacing={1} className={classes.methodGroup}>
        <Grid item xs={12} sm container alignItems="center">
          <Grid item xs container direction="column" spacing={1}>
            <Grid item xs>
              <Typography variant="h3">Google Pay</Typography>
            </Grid>
            <Grid item xs>
              <Typography>
                You&apos;ll be taken to Google Pay to complete sign up.
              </Typography>
            </Grid>
          </Grid>
          <Grid item>
            <GooglePayChip onAdd={onClose} />
          </Grid>
=======
      <Grid className={classes.root} container>
        <Grid item direction="column" xs={8} md={9}>
          <Typography variant="h3">Google Pay</Typography>
          <Typography>
            You&apos;ll be taken to Google Pay to complete sign up.
          </Typography>
        </Grid>
        <Grid
          container
          item
          className={classes.gpay}
          xs={4}
          md={3}
          justify="flex-end"
          alignContent="center"
        >
          <GooglePayChip
            disabled={isProcessing}
            makeToast={makeToast}
            onClose={onClose}
            setProcessing={setIsProcessing}
          />
>>>>>>> 21d21acd
        </Grid>
      </Grid>
      {numberOfCreditCards !== undefined && numberOfCreditCards < 1 ? (
        <>
          <Divider spacingBottom={12} />
          <Grid>
            <Typography variant="h3">Credit Card</Typography>
            <AddCreditCardForm onClose={onClose} />
          </Grid>
        </>
      ) : null}
    </Drawer>
  );
};

export default AddPaymentMethodDrawer;<|MERGE_RESOLUTION|>--- conflicted
+++ resolved
@@ -1,9 +1,6 @@
-<<<<<<< HEAD
+import * as React from 'react';
 import { PaymentMethod } from '@linode/api-v4/lib/account';
-=======
 import { useSnackbar, VariantType } from 'notistack';
->>>>>>> 21d21acd
-import * as React from 'react';
 import Divider from 'src/components/core/Divider';
 import { makeStyles, Theme } from 'src/components/core/styles';
 import Typography from 'src/components/core/Typography';
@@ -20,11 +17,10 @@
 }
 
 const useStyles = makeStyles((theme: Theme) => ({
-<<<<<<< HEAD
   methodGroup: {
     marginTop: theme.spacing(),
     marginBottom: theme.spacing(),
-=======
+  },
   root: {
     marginTop: 4,
   },
@@ -37,7 +33,6 @@
     marginBottom: 18,
     width: '100%',
     height: 5,
->>>>>>> 21d21acd
   },
 }));
 
@@ -67,23 +62,6 @@
     <Drawer title="Add a Payment Method" open={open} onClose={onClose}>
       {isProcessing ? <LinearProgress className={classes.progress} /> : null}
       <Divider />
-<<<<<<< HEAD
-      <Grid container spacing={1} className={classes.methodGroup}>
-        <Grid item xs={12} sm container alignItems="center">
-          <Grid item xs container direction="column" spacing={1}>
-            <Grid item xs>
-              <Typography variant="h3">Google Pay</Typography>
-            </Grid>
-            <Grid item xs>
-              <Typography>
-                You&apos;ll be taken to Google Pay to complete sign up.
-              </Typography>
-            </Grid>
-          </Grid>
-          <Grid item>
-            <GooglePayChip onAdd={onClose} />
-          </Grid>
-=======
       <Grid className={classes.root} container>
         <Grid item direction="column" xs={8} md={9}>
           <Typography variant="h3">Google Pay</Typography>
@@ -106,7 +84,6 @@
             onClose={onClose}
             setProcessing={setIsProcessing}
           />
->>>>>>> 21d21acd
         </Grid>
       </Grid>
       {numberOfCreditCards !== undefined && numberOfCreditCards < 1 ? (
