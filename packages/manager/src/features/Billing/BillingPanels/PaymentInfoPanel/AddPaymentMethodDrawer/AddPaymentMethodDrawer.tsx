<<<<<<< HEAD
import { Divider } from '@linode/ui';
import Grid from '@mui/material/Unstable_Grid2';
import * as React from 'react';

import { Box } from 'src/components/Box';
=======
import { Box } from '@linode/ui';
import Grid from '@mui/material/Unstable_Grid2';
import * as React from 'react';

import { Divider } from 'src/components/Divider';
>>>>>>> 293c6771
import { Drawer } from 'src/components/Drawer';
import { LinearProgress } from 'src/components/LinearProgress';
import { Notice } from 'src/components/Notice/Notice';
import { TooltipIcon } from 'src/components/TooltipIcon';
import { Typography } from 'src/components/Typography';
import { MAXIMUM_PAYMENT_METHODS } from 'src/constants';
import { getRestrictedResourceText } from 'src/features/Account/utils';
import { useRestrictedGlobalGrantCheck } from 'src/hooks/useRestrictedGlobalGrantCheck';
import { useProfile } from 'src/queries/profile/profile';

import GooglePayChip from '../GooglePayChip';
import { PayPalChip } from '../PayPalChip';
import { PayPalErrorBoundary } from '../PayPalErrorBoundary';
import AddCreditCardForm from './AddCreditCardForm';

import type { PaymentMethod } from '@linode/api-v4/lib/account';
import type { VariantType } from 'notistack';
import type { NoticeVariant } from 'src/components/Notice/Notice';

interface Props {
  onClose: () => void;
  open: boolean;
  paymentMethods: PaymentMethod[] | undefined;
}

export interface PaymentMessage {
  text: string;
  variant: VariantType;
}

const sxBox = {
  paddingBottom: '8px',
  paddingTop: '8px',
};

const sxTooltipIcon = {
  '& svg': {
    height: '28px',
    width: '28px',
  },
  '&:hover': {
    opacity: 0.7,
  },
};

export const AddPaymentMethodDrawer = (props: Props) => {
  const { onClose, open, paymentMethods } = props;
  const { data: profile } = useProfile();
  const [isProcessing, setIsProcessing] = React.useState<boolean>(false);
  const [noticeMessage, setNoticeMessage] = React.useState<
    PaymentMessage | undefined
  >(undefined);
  const isChildUser = profile?.user_type === 'child';
  const isReadOnly =
    useRestrictedGlobalGrantCheck({
      globalGrantType: 'account_access',
      permittedGrantLevel: 'read_write',
    }) || isChildUser;

  React.useEffect(() => {
    if (open) {
      setIsProcessing(false);
      setNoticeMessage(undefined);
    }
  }, [open]);

  const setMessage = (message: PaymentMessage) => {
    setNoticeMessage(message);
  };

  const renderError = (errorMsg: string) => {
    return (
      <TooltipIcon
        status="error"
        sxTooltipIcon={sxTooltipIcon}
        text={errorMsg}
      />
    );
  };

  const hasMaxPaymentMethods = paymentMethods
    ? paymentMethods.length >= MAXIMUM_PAYMENT_METHODS
    : false;

  const disabled = isProcessing || hasMaxPaymentMethods || isReadOnly;

  return (
    <Drawer onClose={onClose} open={open} title="Add Payment Method">
      {isProcessing ? (
        <LinearProgress
          sx={{
            height: 5,
            marginBottom: 2,
            width: '100%',
          }}
        />
      ) : null}
      {isReadOnly && (
        <Grid xs={12}>
          <Notice
            text={getRestrictedResourceText({
              isChildUser,
              resourceType: 'Account',
            })}
            variant="error"
          />
        </Grid>
      )}
      {hasMaxPaymentMethods ? (
        <Notice
          text="You reached the maximum number of payment methods on your account. Delete an existing payment method to add a new one."
          variant="warning"
        />
      ) : null}
      {noticeMessage ? (
        <Notice
          text={noticeMessage.text}
          variant={noticeMessage.variant as NoticeVariant}
        />
      ) : null}
      <>
        <Divider />
        <Box sx={sxBox}>
          <Grid container spacing={2}>
            <Grid md={9} xs={8}>
              <Typography variant="h3">Google Pay</Typography>
              <Typography>
                You&rsquo;ll be taken to Google Pay to complete sign up.
              </Typography>
            </Grid>
            {!isReadOnly && (
              <Grid
                alignContent="center"
                container
                justifyContent="flex-end"
                md={3}
                xs={4}
              >
                <GooglePayChip
                  disabled={disabled}
                  onClose={onClose}
                  renderError={renderError}
                  setMessage={setMessage}
                  setProcessing={setIsProcessing}
                />
              </Grid>
            )}
          </Grid>
        </Box>
        <Divider />
        <Box sx={sxBox}>
          <Grid container spacing={2}>
            <Grid md={9} xs={8}>
              <Typography variant="h3">PayPal</Typography>
              <Typography>
                You&rsquo;ll be taken to PayPal to complete sign up.
              </Typography>
            </Grid>
            {!isReadOnly && (
              <Grid
                alignContent="center"
                container
                justifyContent="flex-end"
                md={3}
                xs={4}
              >
                <PayPalErrorBoundary renderError={renderError}>
                  <PayPalChip
                    disabled={disabled}
                    onClose={onClose}
                    renderError={renderError}
                    setMessage={setMessage}
                    setProcessing={setIsProcessing}
                  />
                </PayPalErrorBoundary>
              </Grid>
            )}
          </Grid>
        </Box>
        <Divider spacingBottom={16} />
        <Typography variant="h3">Credit Card</Typography>
        <AddCreditCardForm disabled={disabled} onClose={onClose} />
      </>
    </Drawer>
  );
};

export default AddPaymentMethodDrawer;<|MERGE_RESOLUTION|>--- conflicted
+++ resolved
@@ -1,16 +1,7 @@
-<<<<<<< HEAD
-import { Divider } from '@linode/ui';
+import { Box, Divider } from '@linode/ui';
 import Grid from '@mui/material/Unstable_Grid2';
 import * as React from 'react';
 
-import { Box } from 'src/components/Box';
-=======
-import { Box } from '@linode/ui';
-import Grid from '@mui/material/Unstable_Grid2';
-import * as React from 'react';
-
-import { Divider } from 'src/components/Divider';
->>>>>>> 293c6771
 import { Drawer } from 'src/components/Drawer';
 import { LinearProgress } from 'src/components/LinearProgress';
 import { Notice } from 'src/components/Notice/Notice';
