import * as React from 'react';
import { PaymentMethod } from '@linode/api-v4/lib/account';
import { VariantType } from 'notistack';
import Divider from 'src/components/core/Divider';
import { makeStyles } from 'tss-react/mui';
import Typography from 'src/components/core/Typography';
import Drawer from 'src/components/Drawer';
import Grid from '@mui/material/Unstable_Grid2';
import LinearProgress from 'src/components/LinearProgress';
import GooglePayChip from '../GooglePayChip';
import AddCreditCardForm from './AddCreditCardForm';
import Notice from 'src/components/Notice';
import { MAXIMUM_PAYMENT_METHODS } from 'src/constants';
import { PayPalChip } from '../PayPalChip';
import PayPalErrorBoundary from '../PayPalErrorBoundary';
import TooltipIcon from 'src/components/TooltipIcon';
import Box from '@mui/material/Box';

interface Props {
  open: boolean;
  onClose: () => void;
  paymentMethods: PaymentMethod[] | undefined;
}

export interface PaymentMessage {
  text: string;
  variant: VariantType;
}

const useStyles = makeStyles()(() => ({
  progress: {
    marginBottom: 18,
    width: '100%',
    height: 5,
  },
<<<<<<< HEAD
=======
  tooltip: {
    color: theme.color.grey1,
    padding: '0 0 0 4px',
    '& svg': {
      height: 20,
      width: 20,
    },
  },
  notice: {
    borderLeft: `solid 6px ${theme.color.green}`,
    marginBottom: theme.spacing(2),
    padding: '8px 16px',
    '& p': {
      fontSize: '0.95em',
    },
  },
  link: {
    ...theme.applyLinkStyles,
  },
  errorIcon: {
    color: `${theme.color.red} !important`, // TODO: Remove important with Erik's PR
    '&:hover': {
      color: theme.color.red,
      opacity: 0.7,
    },
    '& svg': {
      height: 28,
      width: 28,
    },
  },
>>>>>>> 00759774
}));

const sxBox = {
  paddingTop: '8px',
  paddingBottom: '8px',
};

const sxTooltipIcon = {
  marginRight: '-20px',
  '&:hover': {
    opacity: 0.7,
  },
  '& svg': {
    height: '28px',
    width: '28px',
  },
};

export const AddPaymentMethodDrawer = (props: Props) => {
  const { onClose, open, paymentMethods } = props;

  const { classes } = useStyles();

  const [isProcessing, setIsProcessing] = React.useState<boolean>(false);
  const [noticeMessage, setNoticeMessage] = React.useState<
    PaymentMessage | undefined
  >(undefined);

  React.useEffect(() => {
    if (open) {
      setIsProcessing(false);
      setNoticeMessage(undefined);
    }
  }, [open]);

  const setMessage = (message: PaymentMessage) => {
    setNoticeMessage(message);
  };

  const renderError = (errorMsg: string) => {
    return (
      <TooltipIcon
        status="error"
        text={errorMsg}
        sxTooltipIcon={sxTooltipIcon}
      />
    );
  };

  const hasMaxPaymentMethods = paymentMethods
    ? paymentMethods.length >= MAXIMUM_PAYMENT_METHODS
    : false;

  const disabled = isProcessing || hasMaxPaymentMethods;

  return (
    <Drawer title="Add Payment Method" open={open} onClose={onClose}>
      {isProcessing ? <LinearProgress className={classes.progress} /> : null}
      {hasMaxPaymentMethods ? (
        <Notice
          warning
          text="You reached the maximum number of payment methods on your account. Delete an existing payment method to add a new one."
        />
      ) : null}
      {noticeMessage ? (
        <Notice
          error={noticeMessage.variant === 'error'}
          warning={noticeMessage.variant === 'warning'}
          text={noticeMessage.text}
        />
      ) : null}
      <>
        <Divider />
        <Box sx={sxBox}>
<<<<<<< HEAD
          <Grid container spacing={1.5}>
=======
          <Grid container spacing={2}>
>>>>>>> 00759774
            <Grid xs={8} md={9}>
              <Typography variant="h3">Google Pay</Typography>
              <Typography>
                You&rsquo;ll be taken to Google Pay to complete sign up.
              </Typography>
            </Grid>
            <Grid
              container
              xs={4}
              md={2.5}
              justifyContent="flex-end"
              alignContent="center"
            >
              <GooglePayChip
                disabled={disabled}
                setMessage={setMessage}
                onClose={onClose}
                setProcessing={setIsProcessing}
                renderError={renderError}
              />
            </Grid>
          </Grid>
        </Box>
        <Divider />
        <Box sx={sxBox}>
<<<<<<< HEAD
          <Grid container spacing={1.5}>
=======
          <Grid container spacing={2}>
>>>>>>> 00759774
            <Grid xs={8} md={9}>
              <Typography variant="h3">PayPal</Typography>
              <Typography>
                You&rsquo;ll be taken to PayPal to complete sign up.
              </Typography>
            </Grid>
            <Grid
              container
              xs={4}
              md={2.5}
              justifyContent="flex-end"
              alignContent="center"
            >
              <PayPalErrorBoundary renderError={renderError}>
                <PayPalChip
                  onClose={onClose}
                  setProcessing={setIsProcessing}
                  renderError={renderError}
                  disabled={disabled}
                />
              </PayPalErrorBoundary>
            </Grid>
          </Grid>
        </Box>
        <Divider spacingBottom={16} />
        <Typography variant="h3">Credit Card</Typography>
        <AddCreditCardForm disabled={disabled} onClose={onClose} />
      </>
    </Drawer>
  );
};

export default AddPaymentMethodDrawer;<|MERGE_RESOLUTION|>--- conflicted
+++ resolved
@@ -3,6 +3,7 @@
 import { VariantType } from 'notistack';
 import Divider from 'src/components/core/Divider';
 import { makeStyles } from 'tss-react/mui';
+import { Theme } from '@mui/material/styles';
 import Typography from 'src/components/core/Typography';
 import Drawer from 'src/components/Drawer';
 import Grid from '@mui/material/Unstable_Grid2';
@@ -27,14 +28,12 @@
   variant: VariantType;
 }
 
-const useStyles = makeStyles()(() => ({
+const useStyles = makeStyles()((theme: Theme) => ({
   progress: {
     marginBottom: 18,
     width: '100%',
     height: 5,
   },
-<<<<<<< HEAD
-=======
   tooltip: {
     color: theme.color.grey1,
     padding: '0 0 0 4px',
@@ -65,7 +64,6 @@
       width: 28,
     },
   },
->>>>>>> 00759774
 }));
 
 const sxBox = {
@@ -140,11 +138,7 @@
       <>
         <Divider />
         <Box sx={sxBox}>
-<<<<<<< HEAD
-          <Grid container spacing={1.5}>
-=======
           <Grid container spacing={2}>
->>>>>>> 00759774
             <Grid xs={8} md={9}>
               <Typography variant="h3">Google Pay</Typography>
               <Typography>
@@ -170,11 +164,7 @@
         </Box>
         <Divider />
         <Box sx={sxBox}>
-<<<<<<< HEAD
-          <Grid container spacing={1.5}>
-=======
           <Grid container spacing={2}>
->>>>>>> 00759774
             <Grid xs={8} md={9}>
               <Typography variant="h3">PayPal</Typography>
               <Typography>
