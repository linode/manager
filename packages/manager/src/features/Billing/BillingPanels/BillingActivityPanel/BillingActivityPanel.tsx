--- conflicted
+++ resolved
@@ -1,17 +1,13 @@
 import { getInvoiceItems } from '@linode/api-v4/lib/account';
 import {
-  useProfile,
   useAccount,
   useAllAccountInvoices,
   useAllAccountPayments,
+  useProfile,
   useRegionsQuery,
 } from '@linode/queries';
 import { Autocomplete, Typography } from '@linode/ui';
-<<<<<<< HEAD
-import { getAll } from '@linode/utilities';
-=======
-import { useSet } from '@linode/utilities';
->>>>>>> 61357fdb
+import { getAll, useSet } from '@linode/utilities';
 import Grid from '@mui/material/Grid2';
 import Paper from '@mui/material/Paper';
 import { styled } from '@mui/material/styles';
@@ -44,17 +40,6 @@
 import { useFlags } from 'src/hooks/useFlags';
 import { useOrder } from 'src/hooks/useOrder';
 import { usePagination } from 'src/hooks/usePagination';
-<<<<<<< HEAD
-import { useSet } from 'src/hooks/useSet';
-=======
-import { useAccount } from 'src/queries/account/account';
-import {
-  useAllAccountInvoices,
-  useAllAccountPayments,
-} from 'src/queries/account/billing';
-import { useProfile } from 'src/queries/profile/profile';
-import { useRegionsQuery } from 'src/queries/regions/regions';
->>>>>>> 61357fdb
 import { parseAPIDate } from 'src/utilities/date';
 import { formatDate } from 'src/utilities/formatDate';
 
