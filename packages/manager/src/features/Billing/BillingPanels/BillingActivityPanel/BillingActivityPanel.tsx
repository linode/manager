--- conflicted
+++ resolved
@@ -1,9 +1,5 @@
 import { getInvoiceItems } from '@linode/api-v4/lib/account';
-<<<<<<< HEAD
-import { Autocomplete } from '@linode/ui';
-=======
-import { Typography } from '@linode/ui';
->>>>>>> 8c11b285
+import { Autocomplete, Typography } from '@linode/ui';
 import Paper from '@mui/material/Paper';
 import { styled } from '@mui/material/styles';
 import Grid from '@mui/material/Unstable_Grid2';
