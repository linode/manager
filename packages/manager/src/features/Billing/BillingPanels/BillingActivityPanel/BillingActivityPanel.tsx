--- conflicted
+++ resolved
@@ -591,11 +591,7 @@
   return (
     <TableRow data-testid={`${type}-${id}`} sx={sxRow}>
       <TableCell>
-<<<<<<< HEAD
         {type === 'invoice' && canViewInvoiceDetails ? (
-          <Link to={`/account/billing/invoices/${id}`}>{label}</Link>
-=======
-        {type === 'invoice' ? (
           <Link
             to={
               iamRbacPrimaryNavChanges
@@ -605,7 +601,6 @@
           >
             {label}
           </Link>
->>>>>>> 7a8417c5
         ) : (
           label
         )}
