<<<<<<< HEAD
import { printPayment } from 'src/features/Billing/PdfGenerator/PdfGenerator';
=======
>>>>>>> 6fec5e2d
import {
  getInvoiceItems,
  getInvoices,
  getPayments,
  Invoice,
  InvoiceItem,
  Payment
} from 'linode-js-sdk/lib/account';
import { APIError } from 'linode-js-sdk/lib/types';
<<<<<<< HEAD
=======
import * as moment from 'moment';
>>>>>>> 6fec5e2d
import * as React from 'react';
import Button from 'src/components/Button';
import Paper from 'src/components/core/Paper';
import { makeStyles, Theme } from 'src/components/core/styles';
import TableBody from 'src/components/core/TableBody';
import TableHead from 'src/components/core/TableHead';
import Typography from 'src/components/core/Typography';
import Currency from 'src/components/Currency';
import DateTimeDisplay from 'src/components/DateTimeDisplay';
import Select, { Item } from 'src/components/EnhancedSelect/Select';
import OrderBy from 'src/components/OrderBy';
import Paginate from 'src/components/Paginate';
import PaginationFooter from 'src/components/PaginationFooter';
import Table from 'src/components/Table';
import TableCell from 'src/components/TableCell';
import TableContentWrapper from 'src/components/TableContentWrapper';
import TableRow, { TableRowProps } from 'src/components/TableRow';
<<<<<<< HEAD
import { printInvoice } from 'src/features/Billing/PdfGenerator/PdfGenerator';
import { useAccount } from 'src/hooks/useAccount';
import useFlags from 'src/hooks/useFlags';
import CircleProgress from 'src/components/CircleProgress';
import { getAPIErrorOrDefault } from 'src/utilities/errorUtils';
import formatDate from 'src/utilities/formatDate';
import { getAll } from 'src/utilities/getAll';
import { getTaxID } from '../RecentPaymentsPanel/RecentPaymentsPanel';
=======
import { ISO_FORMAT } from 'src/constants';
import { isAfter } from 'src/utilities/date';
import { getAPIErrorOrDefault } from 'src/utilities/errorUtils';
import { getAll } from 'src/utilities/getAll';
>>>>>>> 6fec5e2d

const useStyles = makeStyles((theme: Theme) => ({
  headerContainer: {
    marginBottom: theme.spacing() - 2,
    display: 'flex',
    flexDirection: 'row',
    alignItems: 'center',
    justifyContent: 'space-between',
    [theme.breakpoints.down('md')]: {
      flexDirection: 'column',
      alignItems: 'flex-start'
    }
  },
  headerRight: {
    display: 'flex',
    flexDirection: 'row',
    alignItems: 'center',
    justifyContent: 'space-between',
    [theme.breakpoints.down('sm')]: {
      flexDirection: 'column',
      alignItems: 'flex-start'
    }
  },
  flexContainer: {
    display: 'flex',
    flexDirection: 'row',
    alignItems: 'center'
  },
  activeSince: {
    marginRight: theme.spacing() + 2
  },
  cancelButton: {
    '&:focus, &:hover': {
      backgroundColor: 'inherit !important'
    },
    borderLeft: `solid 1px ${
      theme.name === 'lightTheme' ? theme.color.border2 : theme.color.border3
    } !important`,
    fontSize: '0.875rem !important',
    padding: 6,
    marginRight: theme.spacing() + 2,
    '& :first-child': {
      marginLeft: 2
    }
  },
  transactionType: {
    marginRight: theme.spacing() + 2,
    width: 200,
    [theme.breakpoints.down('sm')]: {
      marginTop: 4
    }
  },
  transactionDate: {
    width: 130,
    [theme.breakpoints.down('sm')]: {
      marginTop: 4
    }
  },
  descriptionColumn: {
    width: '17%'
  },
  dateColumn: {
    width: '10%'
  },
  totalColumn: {
    [theme.breakpoints.up('md')]: {
      textAlign: 'right',
      width: '10%'
    }
  },
  pdfDownloadColumn: {
    textAlign: 'right'
  },
  pdfDownloadButton: {
    border: 'none',
    backgroundColor: 'inherit',
    cursor: 'pointer',
    color: theme.palette.primary.main,
    padding: 0,
    font: 'inherit',
    '&:hover': {
      textDecoration: 'underline'
    }
  }
}));

interface ActivityFeedItem {
  label: string;
  total: number;
  date: string;
  type: 'payment' | 'invoice';
  id: number;
}

type TransactionTypes = ActivityFeedItem['type'] | 'all';
const transactionTypeOptions: Item<TransactionTypes>[] = [
  { label: 'Invoices', value: 'invoice' },
  { label: 'Payments', value: 'payment' },
  { label: 'All Transaction Types', value: 'all' }
];

type DateRange =
  | '30 Days'
  | '60 Days'
  | '90 Days'
  | '6 Months'
  | '12 Months'
  | 'All Time';
const transactionDateOptions: Item<DateRange>[] = [
  { label: '30 Days', value: '30 Days' },
  { label: '60 Days', value: '60 Days' },
  { label: '90 Days', value: '90 Days' },
  { label: '6 Months', value: '6 Months' },
  { label: '12 Months', value: '12 Months' },
  { label: 'All Time', value: 'All Time' }
];

<<<<<<< HEAD
const PDFError = 'There was an error generating this PDF.';
=======
const defaultDateRange: DateRange = '6 Months';
>>>>>>> 6fec5e2d

// =============================================================================
// <BillingActivityPanel />
// =============================================================================
export const BillingActivityPanel: React.FC<{}> = () => {
  const classes = useStyles();

  const [loading, setLoading] = React.useState<boolean>(false);
  const [error, setError] = React.useState<APIError[] | undefined>();
  const [invoices, setInvoices] = React.useState<Invoice[]>([]);
  const [payments, setPayments] = React.useState<Payment[]>([]);
  const [combinedData, setCombinedData] = React.useState<ActivityFeedItem[]>(
    []
  );

  const [earliestInvoiceDate, setEarliestInvoiceDate] = React.useState<string>(
    new Date().toISOString()
  );
  const [earliestPaymentDate, setEarliestPaymentDate] = React.useState<string>(
    new Date().toISOString()
  );

  const [selectedTransactionType, setSelectedTransactionType] = React.useState<
    TransactionTypes
  >('all');

  const [selectedTransactionDate, setSelectedTransactionDate] = React.useState<
    DateRange
  >(defaultDateRange);

  const makeRequest = React.useCallback((endDate?: string) => {
    const filter = makeFilter(endDate);

    setLoading(true);

    Promise.all([getAllInvoices({}, filter), getAllPayments({}, filter)])
      .then(([invoices, payments]) => {
<<<<<<< HEAD
        setInvoices(invoices.data);
        setPayments(payments.data);
=======
        // Keep track of earliest Invoice date for reference when the user changes date ranges.
        if (invoices.data.length > 0) {
          setEarliestInvoiceDate(invoices.data[invoices.data.length - 1].date);
        }

        // Keep track of earliest Payment date for reference when the user changes date ranges.
        if (payments.data.length > 0) {
          setEarliestPaymentDate(payments.data[payments.data.length - 1].date);
        }
>>>>>>> 6fec5e2d

        const _combinedData: ActivityFeedItem[] = [
          ...invoices.data.map(invoiceToActivityFeedItem),
          ...payments.data.map(paymentToActivityFeedItem)
        ];
        setCombinedData(_combinedData);
        setLoading(false);
      })
      .catch(_error => {
        setError(
          getAPIErrorOrDefault(
            _error,
            'There was an error retrieving your billing activity.'
          )
        );
        setLoading(false);
      });
  }, []);

<<<<<<< HEAD
  const flags = useFlags();
  const { account } = useAccount();

  const [invoicePDFErrors, setInvoicePDFErrors] = React.useState<Set<number>>(
    new Set<number>()
  );
  const [invoicePDFLoading, setInvoicePDFLoading] = React.useState<Set<number>>(
    new Set<number>()
  );
  const [paymentPDFErrors, setPaymentPDFErrors] = React.useState<Set<number>>(
    new Set<number>()
  );

  const downloadInvoicePDF = React.useCallback(
    (invoiceId: number) => {
      const invoice = invoices.find(
        thisInvoice => thisInvoice.id === invoiceId
      );
      if (!account.data || !invoice) {
        setInvoicePDFErrors(prevInvoicePDFErrors => {
          prevInvoicePDFErrors.add(invoiceId);
          return prevInvoicePDFErrors;
        });
        return;
      }

      setInvoicePDFErrors(prevInvoicePDFErrors => {
        prevInvoicePDFErrors.delete(invoiceId);
        return prevInvoicePDFErrors;
      });
      setInvoicePDFLoading(prevInvoicePDFLoading => {
        return new Set(prevInvoicePDFLoading).add(invoiceId);
      });

      getAll<InvoiceItem>((params, filter) =>
        getInvoiceItems(invoiceId, params, filter)
      )()
        .then(response => {
          const invoiceItems = response.data;
          const result = printInvoice(
            account.data!,
            invoice,
            invoiceItems,
            flags.taxBanner
          );
          setInvoicePDFLoading(prevInvoicePDFLoading => {
            const newSet = new Set(prevInvoicePDFLoading);
            newSet.delete(invoiceId);
            return newSet;
          });

          if (result.status === 'error') {
            setInvoicePDFErrors(prevInvoicePDFErrors => {
              prevInvoicePDFErrors.add(invoiceId);
              return prevInvoicePDFErrors;
            });
          }
        })
        .catch(e => {
          // setPDFError(e);
          // setIsDownloadingPDF(false);
        });
    },
    [account.data, flags.taxBanner, invoices]
  );

  const downloadPaymentPDF = React.useCallback(
    (paymentId: number) => {
      const payment = payments.find(
        thisPayment => thisPayment.id === paymentId
      );
      if (!account.data || !payment) {
        setPaymentPDFErrors(prevPaymentPDFErrors => {
          prevPaymentPDFErrors.add(paymentId);
          return prevPaymentPDFErrors;
        });
        return;
      }

      setPaymentPDFErrors(prevPaymentPDFErrors => {
        prevPaymentPDFErrors.delete(paymentId);
        return prevPaymentPDFErrors;
      });

      const taxBanner = flags.taxBanner;
      const taxId = getTaxID(
        payment.date,
        taxBanner?.date,
        taxBanner?.linode_tax_id
      );
      const result = printPayment(account.data, payment, taxId);

      if (result.status === 'error') {
        setPaymentPDFErrors(prevPaymentPDFErrors => {
          prevPaymentPDFErrors.add(paymentId);
          return prevPaymentPDFErrors;
        });
      }
    },
    [payments, flags.taxBanner, account.data]
  );
=======
  React.useEffect(() => {
    const defaultDateCutoff = getCutoffFromDateRange(defaultDateRange);
    makeRequest(defaultDateCutoff);
  }, [makeRequest]);
>>>>>>> 6fec5e2d

  // Handlers for <Select /> components.
  const handleTransactionTypeChange = React.useCallback(
    (item: Item<TransactionTypes>) => {
      setSelectedTransactionType(item.value);
    },
    []
  );
  const handleTransactionDateChange = React.useCallback(
    (item: Item<DateRange>) => {
      setSelectedTransactionDate(item.value);

      const dateCutoff = getCutoffFromDateRange(item.value);

      // If the data we already have falls within the selected date range,
      // no need to request more data.
      if (
        isAfter(dateCutoff, earliestInvoiceDate) &&
        isAfter(dateCutoff, earliestPaymentDate)
      ) {
        return;
      }

      makeRequest(dateCutoff);
    },
    [makeRequest, earliestInvoiceDate, earliestPaymentDate]
  );

  // Values for <Select />  components.
  const transactionTypeValue = React.useMemo(
    () =>
      transactionTypeOptions.find(
        thisOption => thisOption.value === selectedTransactionType
      ) || null,
    [selectedTransactionType]
  );
  const transactionDateValue = React.useMemo(
    () =>
      transactionDateOptions.find(
        thisOption => thisOption.value === selectedTransactionDate
      ) || null,
    [selectedTransactionDate]
  );

  // This is the OrderBy render props function. It's wrapped in React.useCallback because otherwise
  // it would be re-created on every render, which was causing a lot of lagging on an account with
  // many invoices. @todo: Re-think how we use the OrderBy and Paginate combo in other components.
  const billingActivityPanel = React.useCallback(
    ({ data: orderedData }) => (
      <Paginate pageSize={25} data={orderedData}>
        {({
          data: paginatedAndOrderedData,
          count,
          handlePageChange,
          handlePageSizeChange,
          page,
          pageSize
        }) => (
          <>
            <Paper>
              <Table aria-label="List of Invoices and Payments">
                <TableHead>
                  <TableRow>
                    <TableCell className={classes.descriptionColumn}>
                      Description
                    </TableCell>
                    <TableCell className={classes.dateColumn}>Date</TableCell>
                    <TableCell className={classes.totalColumn}>
                      Amount
                    </TableCell>
                    <TableCell className={classes.pdfDownloadColumn} />
                  </TableRow>
                </TableHead>
                <TableBody>
                  <TableContentWrapper
                    length={paginatedAndOrderedData.length}
                    loading={loading}
                    error={error}
                  >
                    {paginatedAndOrderedData.map(thisItem => {
                      return (
                        <ActivityFeedItem
                          key={`${thisItem.type}-${thisItem.id}`}
                          downloadPDF={
                            thisItem.type === 'invoice'
                              ? downloadInvoicePDF
                              : downloadPaymentPDF
                          }
                          hasPDFError={
                            thisItem.type === 'invoice'
                              ? invoicePDFErrors.has(thisItem.id)
                              : paymentPDFErrors.has(thisItem.id)
                          }
                          isLoading={
                            thisItem.type === 'invoice'
                              ? invoicePDFLoading.has(thisItem.id)
                              : false
                          }
                          {...thisItem}
                        />
                      );
                    })}
                  </TableContentWrapper>
                </TableBody>
              </Table>
            </Paper>
            <PaginationFooter
              count={count}
              handlePageChange={handlePageChange}
              handleSizeChange={handlePageSizeChange}
              page={page}
              pageSize={pageSize}
              eventCategory="Billing Activity Table"
            />
          </>
        )}
      </Paginate>
    ),
    [
      classes.descriptionColumn,
      classes.dateColumn,
      classes.totalColumn,
      classes.pdfDownloadColumn,
      loading,
      error,
      downloadInvoicePDF,
      downloadPaymentPDF,
      invoicePDFErrors,
      invoicePDFLoading,
      paymentPDFErrors
    ]
  );

  const filteredData = React.useMemo(() => {
    return combinedData.filter(thisBillingItem => {
      const matchesType =
        selectedTransactionType !== 'all'
          ? thisBillingItem.type === selectedTransactionType
          : true;

      const dateCutoff = getCutoffFromDateRange(selectedTransactionDate);
      const matchesDate = isAfter(thisBillingItem.date, dateCutoff);

      return matchesType && matchesDate;
    });
  }, [selectedTransactionType, selectedTransactionDate, combinedData]);

  return (
    <>
      <div className={classes.headerContainer}>
        <Typography variant="h2">Billing & Payment History</Typography>
        <div className={classes.headerRight}>
          <div className={classes.flexContainer}>
            <Select
              className={classes.transactionType}
              label="Transaction Types"
              onChange={handleTransactionTypeChange}
              value={transactionTypeValue}
              isClearable={false}
              isSearchable={false}
              options={transactionTypeOptions}
              inline
              small
              hideLabel
            />
            <Select
              className={classes.transactionDate}
              label="Transaction Dates"
              onChange={handleTransactionDateChange}
              value={transactionDateValue}
              isClearable={false}
              isSearchable={false}
              options={transactionDateOptions}
              inline
              small
              hideLabel
            />
          </div>
        </div>
      </div>
      <OrderBy data={filteredData} orderBy={'date'} order={'desc'}>
        {billingActivityPanel}
      </OrderBy>
    </>
  );
};

// =============================================================================
// <ActivityFeedItem />
// =============================================================================
interface ActivityFeedItemProps extends ActivityFeedItem {
  downloadPDF: (id: number) => void;
  hasError: boolean;
  isLoading: boolean;
}

export const ActivityFeedItem: React.FC<ActivityFeedItemProps> = React.memo(
  props => {
    const classes = useStyles();

    const {
      date,
      label,
      total,
      id,
      type,
      downloadPDF,
      hasError,
      isLoading
    } = props;

    const rowProps: TableRowProps = {};
    if (type === 'invoice' && !isLoading) {
      rowProps.rowLink = `/account/billing/invoices/${id}`;
    }

    const handleClick = React.useCallback(
      (e: React.MouseEvent) => {
        e.stopPropagation();
        e.preventDefault();
        downloadPDF(id);
      },
      [id, downloadPDF]
    );

    return (
      <TableRow {...rowProps} data-testid={`${type}-${id}`}>
        <TableCell parentColumn="Description">{label}</TableCell>
        <TableCell parentColumn="Date">
          <DateTimeDisplay format="YYYY-MM-DD" value={date} />
        </TableCell>
        <TableCell parentColumn="Amount" className={classes.totalColumn}>
          <Currency quantity={total} wrapInParentheses={total < 0} />
        </TableCell>
        <TableCell className={classes.pdfDownloadColumn}>
<<<<<<< HEAD
          {isLoading ? (
            <CircleProgress mini />
          ) : (
            <button className={classes.pdfDownloadButton} onClick={handleClick}>
              Download PDF
            </button>
          )}
=======
          <button className={classes.pdfDownloadButton}>View PDF</button>
>>>>>>> 6fec5e2d
        </TableCell>
      </TableRow>
    );
  }
);

export default React.memo(BillingActivityPanel);

// =============================================================================
// Utilities
// =============================================================================
const getAllInvoices = getAll<Invoice>(getInvoices);
const getAllPayments = getAll<Payment>(getPayments);

export const invoiceToActivityFeedItem = (
  invoice: Invoice
): ActivityFeedItem => {
  return {
    ...invoice,
    type: 'invoice'
  };
};

export const paymentToActivityFeedItem = (
  payment: Payment
): ActivityFeedItem => {
  const { date, id, usd } = payment;
  // Refunds are issued as negative payments.
  const label = usd < 0 ? 'Refund to Card' : 'Payment';

<<<<<<< HEAD
  // Negative payments are effectively credits.
  const label = usd < 0 ? 'Refund to Card' : 'Payment';

  // We always want Payments (and negative Payments, i.e. Credits) to appear as a negative number.
  // The delineation between these two types comes from the label ("Credit" or "Payment").
  const total = usd > 0 ? -usd : usd;
=======
  // Note: this is confusing.
  // We flip the polarity here, since we display a positive payment as e.g. "-($5.00)"
  // and a negative payment (i.e. refund) as e.g. "$5.00"
  const total = usd <= 0 ? Math.abs(usd) : -usd;
>>>>>>> 6fec5e2d

  return {
    label,
    date,
    id,
    total,
    type: 'payment'
  };
};

export const getCutoffFromDateRange = (
  range: DateRange,
  currentDatetime?: string
) => {
  const date = currentDatetime ? moment.utc(currentDatetime) : moment.utc();

  let outputDate: moment.Moment;
  switch (range) {
    case '30 Days':
      outputDate = date.subtract(30, 'days');
      break;
    case '60 Days':
      outputDate = date.subtract(60, 'days');
      break;
    case '90 Days':
      outputDate = date.subtract(90, 'days');
      break;
    case '6 Months':
      outputDate = date.subtract(6, 'months');
      break;
    case '12 Months':
      outputDate = date.subtract(12, 'months');
      break;
    default:
      outputDate = moment.utc('1970-01-01T00:00:00.000');
      break;
  }

  return outputDate.format(ISO_FORMAT);
};

export const makeFilter = (endDate?: string) => {
  const filter: any = {
    '+order_by': 'date',
    '+order': 'desc'
  };

  if (endDate) {
    filter.date = { '+gte': moment.utc(endDate).format(ISO_FORMAT) };
  }

  return filter;
};<|MERGE_RESOLUTION|>--- conflicted
+++ resolved
@@ -1,7 +1,3 @@
-<<<<<<< HEAD
-import { printPayment } from 'src/features/Billing/PdfGenerator/PdfGenerator';
-=======
->>>>>>> 6fec5e2d
 import {
   getInvoiceItems,
   getInvoices,
@@ -11,12 +7,9 @@
   Payment
 } from 'linode-js-sdk/lib/account';
 import { APIError } from 'linode-js-sdk/lib/types';
-<<<<<<< HEAD
-=======
 import * as moment from 'moment';
->>>>>>> 6fec5e2d
 import * as React from 'react';
-import Button from 'src/components/Button';
+import CircleProgress from 'src/components/CircleProgress';
 import Paper from 'src/components/core/Paper';
 import { makeStyles, Theme } from 'src/components/core/styles';
 import TableBody from 'src/components/core/TableBody';
@@ -32,21 +25,17 @@
 import TableCell from 'src/components/TableCell';
 import TableContentWrapper from 'src/components/TableContentWrapper';
 import TableRow, { TableRowProps } from 'src/components/TableRow';
-<<<<<<< HEAD
-import { printInvoice } from 'src/features/Billing/PdfGenerator/PdfGenerator';
+import { ISO_FORMAT } from 'src/constants';
+import {
+  printInvoice,
+  printPayment
+} from 'src/features/Billing/PdfGenerator/PdfGenerator';
 import { useAccount } from 'src/hooks/useAccount';
 import useFlags from 'src/hooks/useFlags';
-import CircleProgress from 'src/components/CircleProgress';
-import { getAPIErrorOrDefault } from 'src/utilities/errorUtils';
-import formatDate from 'src/utilities/formatDate';
-import { getAll } from 'src/utilities/getAll';
-import { getTaxID } from '../RecentPaymentsPanel/RecentPaymentsPanel';
-=======
-import { ISO_FORMAT } from 'src/constants';
 import { isAfter } from 'src/utilities/date';
 import { getAPIErrorOrDefault } from 'src/utilities/errorUtils';
 import { getAll } from 'src/utilities/getAll';
->>>>>>> 6fec5e2d
+import { getTaxID } from '../RecentPaymentsPanel/RecentPaymentsPanel';
 
 const useStyles = makeStyles((theme: Theme) => ({
   headerContainer: {
@@ -164,11 +153,8 @@
   { label: 'All Time', value: 'All Time' }
 ];
 
-<<<<<<< HEAD
 const PDFError = 'There was an error generating this PDF.';
-=======
 const defaultDateRange: DateRange = '6 Months';
->>>>>>> 6fec5e2d
 
 // =============================================================================
 // <BillingActivityPanel />
@@ -206,10 +192,8 @@
 
     Promise.all([getAllInvoices({}, filter), getAllPayments({}, filter)])
       .then(([invoices, payments]) => {
-<<<<<<< HEAD
         setInvoices(invoices.data);
         setPayments(payments.data);
-=======
         // Keep track of earliest Invoice date for reference when the user changes date ranges.
         if (invoices.data.length > 0) {
           setEarliestInvoiceDate(invoices.data[invoices.data.length - 1].date);
@@ -219,7 +203,6 @@
         if (payments.data.length > 0) {
           setEarliestPaymentDate(payments.data[payments.data.length - 1].date);
         }
->>>>>>> 6fec5e2d
 
         const _combinedData: ActivityFeedItem[] = [
           ...invoices.data.map(invoiceToActivityFeedItem),
@@ -239,7 +222,6 @@
       });
   }, []);
 
-<<<<<<< HEAD
   const flags = useFlags();
   const { account } = useAccount();
 
@@ -341,12 +323,10 @@
     },
     [payments, flags.taxBanner, account.data]
   );
-=======
   React.useEffect(() => {
     const defaultDateCutoff = getCutoffFromDateRange(defaultDateRange);
     makeRequest(defaultDateCutoff);
   }, [makeRequest]);
->>>>>>> 6fec5e2d
 
   // Handlers for <Select /> components.
   const handleTransactionTypeChange = React.useCallback(
@@ -582,7 +562,6 @@
           <Currency quantity={total} wrapInParentheses={total < 0} />
         </TableCell>
         <TableCell className={classes.pdfDownloadColumn}>
-<<<<<<< HEAD
           {isLoading ? (
             <CircleProgress mini />
           ) : (
@@ -590,9 +569,6 @@
               Download PDF
             </button>
           )}
-=======
-          <button className={classes.pdfDownloadButton}>View PDF</button>
->>>>>>> 6fec5e2d
         </TableCell>
       </TableRow>
     );
@@ -623,19 +599,10 @@
   // Refunds are issued as negative payments.
   const label = usd < 0 ? 'Refund to Card' : 'Payment';
 
-<<<<<<< HEAD
-  // Negative payments are effectively credits.
-  const label = usd < 0 ? 'Refund to Card' : 'Payment';
-
-  // We always want Payments (and negative Payments, i.e. Credits) to appear as a negative number.
-  // The delineation between these two types comes from the label ("Credit" or "Payment").
-  const total = usd > 0 ? -usd : usd;
-=======
   // Note: this is confusing.
   // We flip the polarity here, since we display a positive payment as e.g. "-($5.00)"
   // and a negative payment (i.e. refund) as e.g. "$5.00"
   const total = usd <= 0 ? Math.abs(usd) : -usd;
->>>>>>> 6fec5e2d
 
   return {
     label,
