import * as React from 'react';
import { RouteComponentProps, useHistory } from 'react-router-dom';
import { compose } from 'recompose';
import { makeStyles, Theme } from 'src/components/core/styles';
import Grid from 'src/components/Grid';
import Button from 'src/components/Button';

import Paper from 'src/components/core/Paper';
import Typography from 'src/components/core/Typography';

import BillingContactDrawer from './EditBillingContactDrawer';

import styled from 'src/containers/SummaryPanels.styles';
import * as classNames from 'classnames';

const useStyles = makeStyles((theme: Theme) => ({
  ...styled(theme),
  wordWrap: {
    wordBreak: 'break-all'
  },
  cancel: {
    marginTop: theme.spacing(2)
  },
  grid: {
    [theme.breakpoints.up('lg')]: {
      height: '100%'
    }
  },
  switchWrapper: {
    flex: 1,
    maxWidth: '100%',
    position: 'relative',
    '&.mlMain': {
      [theme.breakpoints.up('lg')]: {
        maxWidth: '78.8%'
      }
    }
  },
  switchWrapperFlex: {
    display: 'flex',
    flexDirection: 'column',
    alignContent: 'flex-start',
    '& > div:nth-last-child(2)': {
      flexGrow: 1
    },
    '& > div:last-child': {
      alignSelf: 'end'
    }
  },
  editBtn: {
    fontFamily: theme.font.normal,
    fontSize: '.875rem',
    fontWeight: 700,
    marginBottom: theme.spacing(2),
    marginRight: theme.spacing(1),
    minWidth: 'auto',
    padding: 0
  }
}));

interface Props extends Pick<RouteComponentProps, 'history'> {
  company: string;
  lastName: string;
  firstName: string;
  zip: string;
  state: string;
  city: string;
  address2: string;
  address1: string;
  email: string;
  phone: string;
  taxId: string;
}

type CombinedProps = Props;

const ContactInformation: React.FC<CombinedProps> = props => {
  const {
    city,
    state,
    firstName,
    lastName,
    zip,
    company,
    address1,
    address2,
    email,
    phone,
    taxId
  } = props;

  const classes = useStyles();

  const history = useHistory();

  const [editContactDrawerOpen, setEditContactDrawerOpen] = React.useState<
    boolean
  >(false);

  const [focusEmail, setFocusEmail] = React.useState(false);

  const handleEditDrawerOpen = () => {
    setEditContactDrawerOpen(true);
  };

  // Listen for changes to history state and open the drawer if necessary.
  // This is currently in use by the EmailBounceNotification, which navigates
  // the user to the Account page and opens the drawer to prompt them to change
  // their billing email address.
  React.useEffect(() => {
    if (!editContactDrawerOpen && history.location.state?.contactDrawerOpen) {
      setEditContactDrawerOpen(true);
<<<<<<< HEAD
      setFocusEmail(true);
=======
      if (history.location.state?.focusEmail) {
        setFocusEmail(true);
      }
>>>>>>> 705dd7af
    }
  }, [editContactDrawerOpen, history.location.state]);

  return (
    <Grid item xs={12} md={6}>
      <Paper className={classes.summarySection} data-qa-contact-summary>
        <Grid container spacing={2} className={classes.grid}>
          <Grid item className={classes.switchWrapper}>
            <Typography variant="h3" className={classes.title}>
              Billing Contact
            </Typography>
          </Grid>

          <Grid item>
            <Button className={classes.editBtn} onClick={handleEditDrawerOpen}>
              Edit
            </Button>
          </Grid>
        </Grid>

        <Grid container spacing={2} className={classes.grid}>
          {(firstName ||
            lastName ||
            company ||
            address1 ||
            address2 ||
            city ||
            state ||
            zip) && (
            <Grid item className={classes.switchWrapper}>
              {(firstName || lastName) && (
                <div className={classes.section} data-qa-contact-name>
                  <div
                    className={classes.wordWrap}
                  >{`${firstName} ${lastName}`}</div>
                </div>
              )}

              {company && (
                <div className={classes.section} data-qa-company>
                  <div className={classes.wordWrap}>{company}</div>
                </div>
              )}

              {(address1 || address2 || city || state || zip) && (
                <div>
                  <div className={classes.section} data-qa-contact-address>
                    <div>
                      <span>{address1}</span>
                    </div>
                  </div>

                  <div className={classes.section}>
                    <div>
                      <div>{address2}</div>
                    </div>
                  </div>
                </div>
              )}

              <div className={classes.section}>
                <div>
                  <div>{`${city}${city && state && ','} ${state} ${zip}`}</div>
                </div>
              </div>
            </Grid>
          )}

          <Grid
            item
            className={classNames({
              [classes.switchWrapper]: true,
              [classes.switchWrapperFlex]:
                taxId !== undefined && taxId !== null && taxId !== ''
            })}
          >
            <div className={classes.section} data-qa-contact-email>
              <div className={classes.wordWrap}>{email}</div>
            </div>

            {phone && (
              <div className={classes.section} data-qa-contact-phone>
                {phone}
              </div>
            )}

            {taxId && (
              <div className={classes.section}>{'Tax ID ' + taxId}</div>
            )}
          </Grid>
        </Grid>
      </Paper>
      <BillingContactDrawer
        open={editContactDrawerOpen}
        onClose={() => {
          history.replace('/account', { contactDrawerOpen: false });
          setEditContactDrawerOpen(false);
          setFocusEmail(false);
        }}
        focusEmail={focusEmail}
      />
    </Grid>
  );
};

export default compose<CombinedProps, Props>(React.memo)(ContactInformation);<|MERGE_RESOLUTION|>--- conflicted
+++ resolved
@@ -110,13 +110,9 @@
   React.useEffect(() => {
     if (!editContactDrawerOpen && history.location.state?.contactDrawerOpen) {
       setEditContactDrawerOpen(true);
-<<<<<<< HEAD
-      setFocusEmail(true);
-=======
       if (history.location.state?.focusEmail) {
         setFocusEmail(true);
       }
->>>>>>> 705dd7af
     }
   }, [editContactDrawerOpen, history.location.state]);
 
