import * as React from 'react';

import { profileFactory } from 'src/factories';
import { grantsFactory } from 'src/factories/grants';
import { renderWithTheme } from 'src/utilities/testHelpers';

import ContactInformation from './ContactInformation';

const EDIT_BUTTON_ID = 'edit-contact-info';

const queryMocks = vi.hoisted(() => ({
  useGrants: vi.fn().mockReturnValue({}),
  useProfile: vi.fn().mockReturnValue({}),
}));

const props = {
  address1: '123 Linode Lane',
  address2: '',
  city: 'Philadelphia',
  company: 'Linny Corp',
  country: 'United States',
  email: 'linny@example.com',
  firstName: 'Linny',
  lastName: 'The Platypus',
  phone: '19005553221',
  profile: queryMocks.useProfile().data,
  state: 'PA',
  taxId: '1337',
  userType: null,
  zip: '19106',
};

<<<<<<< HEAD
const queryMocks = vi.hoisted(() => ({
  useGrants: vi.fn().mockReturnValue({}),
  useProfile: vi.fn().mockReturnValue({}),
}));

=======
>>>>>>> d938bfed
vi.mock('src/queries/profile', async () => {
  const actual = await vi.importActual<any>('src/queries/profile');
  return {
    ...actual,
<<<<<<< HEAD
    useProfle: queryMocks.useProfile,
=======
    useProfile: queryMocks.useProfile,
>>>>>>> d938bfed
  };
});

vi.mock('src/queries/profile', async () => {
  const actual = await vi.importActual<any>('src/queries/profile');
  return {
    ...actual,
    useGrants: queryMocks.useGrants,
  };
});

describe('Edit Contact Information', () => {
  it('should be disabled for all child users', () => {
    queryMocks.useProfile.mockReturnValue({
      data: profileFactory.build({
        user_type: 'child',
      }),
    });

    const { getByTestId } = renderWithTheme(
<<<<<<< HEAD
      <ContactInformation {...props} userType={'child'} />,
=======
      <ContactInformation {...props} profile={queryMocks.useProfile().data} />,
>>>>>>> d938bfed
      {
        flags: { parentChildAccountAccess: true },
      }
    );

    expect(getByTestId(EDIT_BUTTON_ID)).toHaveAttribute(
      'aria-disabled',
      'true'
    );
  });

  it('should be disabled for non-parent/child restricted users', () => {
    queryMocks.useGrants.mockReturnValue({
      data: grantsFactory.build({
        global: {
          account_access: 'read_only',
        },
      }),
    });

    const { getByTestId } = renderWithTheme(<ContactInformation {...props} />);

    expect(getByTestId(EDIT_BUTTON_ID)).toHaveAttribute(
      'aria-disabled',
      'true'
    );
  });
});<|MERGE_RESOLUTION|>--- conflicted
+++ resolved
@@ -26,27 +26,14 @@
   profile: queryMocks.useProfile().data,
   state: 'PA',
   taxId: '1337',
-  userType: null,
   zip: '19106',
 };
 
-<<<<<<< HEAD
-const queryMocks = vi.hoisted(() => ({
-  useGrants: vi.fn().mockReturnValue({}),
-  useProfile: vi.fn().mockReturnValue({}),
-}));
-
-=======
->>>>>>> d938bfed
 vi.mock('src/queries/profile', async () => {
   const actual = await vi.importActual<any>('src/queries/profile');
   return {
     ...actual,
-<<<<<<< HEAD
-    useProfle: queryMocks.useProfile,
-=======
     useProfile: queryMocks.useProfile,
->>>>>>> d938bfed
   };
 });
 
@@ -67,11 +54,7 @@
     });
 
     const { getByTestId } = renderWithTheme(
-<<<<<<< HEAD
-      <ContactInformation {...props} userType={'child'} />,
-=======
       <ContactInformation {...props} profile={queryMocks.useProfile().data} />,
->>>>>>> d938bfed
       {
         flags: { parentChildAccountAccess: true },
       }
