import * as React from 'react';

<<<<<<< HEAD
import { profileFactory } from 'src/factories';
=======
import { grantsFactory } from 'src/factories/grants';
import { accountUserFactory } from 'src/factories/accountUsers';
>>>>>>> e4e38f98
import { renderWithTheme } from 'src/utilities/testHelpers';

import ContactInformation from './ContactInformation';

const EDIT_BUTTON_ID = 'edit-contact-info';

const props = {
  address1: '123 Linode Lane',
  address2: '',
  capabilities: [],
  city: 'Philadelphia',
  company: 'Linny Corp',
  country: 'United States',
  email: 'linny@example.com',
  firstName: 'Linny',
  lastName: 'The Platypus',
  phone: '19005553221',
  state: 'PA',
  taxId: '1337',
  zip: '19106',
};

const queryMocks = vi.hoisted(() => ({
  useGrants: vi.fn().mockReturnValue({}),
  useProfile: vi.fn().mockReturnValue({}),
}));

vi.mock('src/queries/profile', async () => {
  const actual = await vi.importActual<any>('src/queries/profile');
  return {
    ...actual,
    useProfle: queryMocks.useProfile,
  };
});

vi.mock('src/queries/profile', async () => {
  const actual = await vi.importActual<any>('src/queries/profile');
  return {
    ...actual,
    useGrants: queryMocks.useGrants,
  };
});

describe('Edit Contact Information', () => {
  it('should be disabled for all child users', () => {
    queryMocks.useProfile.mockReturnValue({
      data: profileFactory.build({
        user_type: 'child',
      }),
    });

    const { getByTestId } = renderWithTheme(
      <ContactInformation
        {...props}
        userType={queryMocks.useProfile().data.user_type ?? null}
      />,
      {
        flags: { parentChildAccountAccess: true },
      }
    );

    expect(getByTestId(EDIT_BUTTON_ID)).toHaveAttribute(
      'aria-disabled',
      'true'
    );
  });

  it('should be disabled for non-parent/child restricted users', () => {
    queryMocks.useGrants.mockReturnValue({
      data: grantsFactory.build({
        global: {
          account_access: 'read_only',
        },
      }),
    });

    const { getByTestId } = renderWithTheme(<ContactInformation {...props} />);

    expect(getByTestId(EDIT_BUTTON_ID)).toHaveAttribute(
      'aria-disabled',
      'true'
    );
  });
});<|MERGE_RESOLUTION|>--- conflicted
+++ resolved
@@ -1,11 +1,7 @@
 import * as React from 'react';
 
-<<<<<<< HEAD
 import { profileFactory } from 'src/factories';
-=======
 import { grantsFactory } from 'src/factories/grants';
-import { accountUserFactory } from 'src/factories/accountUsers';
->>>>>>> e4e38f98
 import { renderWithTheme } from 'src/utilities/testHelpers';
 
 import ContactInformation from './ContactInformation';
@@ -15,7 +11,6 @@
 const props = {
   address1: '123 Linode Lane',
   address2: '',
-  capabilities: [],
   city: 'Philadelphia',
   company: 'Linny Corp',
   country: 'United States',
@@ -25,6 +20,7 @@
   phone: '19005553221',
   state: 'PA',
   taxId: '1337',
+  userType: null,
   zip: '19106',
 };
 
@@ -58,10 +54,7 @@
     });
 
     const { getByTestId } = renderWithTheme(
-      <ContactInformation
-        {...props}
-        userType={queryMocks.useProfile().data.user_type ?? null}
-      />,
+      <ContactInformation {...props} userType={'child'} />,
       {
         flags: { parentChildAccountAccess: true },
       }
