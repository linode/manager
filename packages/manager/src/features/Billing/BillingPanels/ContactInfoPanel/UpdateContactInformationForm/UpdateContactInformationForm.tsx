import Grid from '@mui/material/Unstable_Grid2';
import countryData, { Region } from 'country-region-data';
import { useFormik } from 'formik';
import { pathOr } from 'ramda';
import * as React from 'react';
<<<<<<< HEAD
import ActionsPanel from 'src/components/ActionsPanel/ActionsPanel';
import { makeStyles } from 'tss-react/mui';
=======
import { makeStyles } from 'tss-react/mui';

import ActionsPanel from 'src/components/ActionsPanel';
import { Button } from 'src/components/Button/Button';
>>>>>>> a3d98700
import EnhancedSelect, { Item } from 'src/components/EnhancedSelect/Select';
import { Notice } from 'src/components/Notice/Notice';
import { TextField } from 'src/components/TextField';
import useFlags from 'src/hooks/useFlags';
import { useAccount, useMutateAccount } from 'src/queries/account';
import { useNotificationsQuery } from 'src/queries/accountNotifications';
import { getErrorMap } from 'src/utilities/errorUtils';

import { Country } from './types';

interface Props {
  focusEmail: boolean;
  onClose: () => void;
}

const excludedUSRegions = ['Micronesia', 'Marshall Islands', 'Palau'];

const UpdateContactInformationForm = ({ focusEmail, onClose }: Props) => {
  const { data: account } = useAccount();
  const { error, isLoading, mutateAsync } = useMutateAccount();
  const { data: notifications, refetch } = useNotificationsQuery();
  const { classes } = useStyles();
  const flags = useFlags();
  const emailRef = React.useRef<HTMLInputElement>();

  const formik = useFormik({
    enableReinitialize: true,
    initialValues: {
      address_1: account?.address_1,
      address_2: account?.address_2,
      city: account?.city,
      company: account?.company,
      country: account?.country,
      email: account?.email,
      first_name: account?.first_name,
      last_name: account?.last_name,
      phone: account?.phone,
      state: account?.state,
      tax_id: account?.tax_id,
      zip: account?.zip,
    },
    async onSubmit(values) {
      await mutateAsync(values);

      // If there's a "billing_email_bounce" notification on the account, and
      // the user has just updated their email, re-request notifications to
      // potentially clear the email bounce notification.
      const hasBillingEmailBounceNotification = notifications?.find(
        (notification) => notification.type === 'billing_email_bounce'
      );

      if (hasBillingEmailBounceNotification) {
        refetch();
      }
      onClose();
    },
  });

  React.useEffect(() => {
    if (focusEmail && emailRef.current) {
      emailRef.current.focus();
      emailRef.current.scrollIntoView();
    }
  }, []);

  const errorMap = getErrorMap(
    [
      'address_1',
      'address_2',
      'city',
      'country',
      'company',
      'email',
      'first_name',
      'last_name',
      'phone',
      'state',
      'tax_id',
      'zip',
    ],
    error
  );

  const generalError = errorMap.none;

  const countryResults: Item<string>[] = countryData.map((country: Country) => {
    return {
      label: country.countryName,
      value: country.countryShortCode,
    };
  });

  const currentCountryResult = countryData.filter((country: Country) =>
    formik.values.country
      ? country.countryShortCode === formik.values.country
      : country.countryShortCode === account?.country
  );

  const countryRegions: Region[] = pathOr(
    [],
    ['0', 'regions'],
    currentCountryResult
  );

  const regionResults = countryRegions.map((region) => {
    if (formik.values.country === 'US' && region.name === 'Virgin Islands') {
      return {
        label: 'Virgin Islands, U.S.',
        value: region.shortCode,
      };
    }

    return {
      label: region.name,
      value: region.shortCode,
    };
  });

  let filteredRegionResults;

  if (formik.values.country === 'US') {
    filteredRegionResults = regionResults.filter(
      (region) => !excludedUSRegions.includes(region.label)
    );

    filteredRegionResults.push({
      label: 'United States Minor Outlying Islands',
      value: 'UM',
    });
  } else {
    filteredRegionResults = regionResults;
  }

  // Prevent edge case field error for "Company Name" when updating billing info
  // for accounts that did not initially require an address.
  if (formik.values.company === null) {
    formik.setFieldValue('company', '');
  }

  return (
    <form onSubmit={formik.handleSubmit}>
      <Grid
        className={classes.mainFormContainer}
        columnSpacing={2}
        container
        data-qa-update-contact
        spacing={0}
      >
        {generalError && (
          <Grid xs={12}>
            <Notice error text={generalError} />
          </Grid>
        )}
        <Grid xs={12}>
          <TextField
            data-qa-contact-email
            errorText={errorMap.email}
            helperTextPosition="top"
            inputRef={emailRef}
            label="Email"
            name="email"
            onChange={formik.handleChange}
            required
            type="email"
            value={formik.values.email}
          />
        </Grid>
        <Grid sm={6} xs={12}>
          <TextField
            data-qa-contact-first-name
            errorText={errorMap.first_name}
            label="First Name"
            name="first_name"
            onChange={formik.handleChange}
            value={formik.values.first_name}
          />
        </Grid>
        <Grid sm={6} xs={12}>
          <TextField
            data-qa-contact-last-name
            errorText={errorMap.last_name}
            label="Last Name"
            name="last_name"
            onChange={formik.handleChange}
            value={formik.values.last_name}
          />
        </Grid>
        <Grid xs={12}>
          <TextField
            data-qa-company
            errorText={errorMap.company}
            label="Company Name"
            name="company"
            onChange={formik.handleChange}
            value={formik.values.company}
          />
        </Grid>
        <Grid xs={12}>
          <TextField
            data-qa-contact-address-1
            errorText={errorMap.address_1}
            label="Address"
            name="address_1"
            onChange={formik.handleChange}
            value={formik.values.address_1}
          />
        </Grid>
        <Grid xs={12}>
          <TextField
            data-qa-contact-address-2
            errorText={errorMap.address_2}
            label="Address 2"
            name="address_2"
            onChange={formik.handleChange}
            value={formik.values.address_2}
          />
        </Grid>

        <Grid sm={6} xs={12}>
          <EnhancedSelect
            textFieldProps={{
              dataAttrs: {
                'data-qa-contact-country': true,
              },
            }}
            value={countryResults.find(
              ({ value }) => value === formik.values.country
            )}
            errorText={errorMap.country}
            isClearable={false}
            label="Country"
            onChange={(item) => formik.setFieldValue('country', item.value)}
            options={countryResults}
            placeholder="Select a Country"
            required={flags.regionDropdown}
          />
        </Grid>
        <Grid sm={6} xs={12}>
          {flags.regionDropdown &&
          (formik.values.country === 'US' || formik.values.country == 'CA') ? (
            <EnhancedSelect
              placeholder={
                formik.values.country === 'US' ? 'state' : 'province'
              }
              textFieldProps={{
                dataAttrs: {
                  'data-qa-contact-state-province': true,
                },
              }}
              value={
                filteredRegionResults.find(
                  ({ value }) => value === formik.values.state
                ) ?? null
              }
              errorText={errorMap.state}
              isClearable={false}
              label={`${formik.values.country === 'US' ? 'State' : 'Province'}`}
              onChange={(item) => formik.setFieldValue('state', item.value)}
              options={filteredRegionResults}
              required={flags.regionDropdown}
            />
          ) : (
            <TextField
              data-qa-contact-state-province
              errorText={errorMap.state}
              label="State / Province"
              name="state"
              onChange={formik.handleChange}
              placeholder="Enter region"
              required={flags.regionDropdown}
              value={formik.values.state}
            />
          )}
        </Grid>
        <Grid sm={6} xs={12}>
          <TextField
            data-qa-contact-city
            errorText={errorMap.city}
            label="City"
            name="city"
            onChange={formik.handleChange}
            value={formik.values.city}
          />
        </Grid>
        <Grid sm={6} xs={12}>
          <TextField
            data-qa-contact-post-code
            errorText={errorMap.zip}
            label="Postal Code"
            name="zip"
            onChange={formik.handleChange}
            value={formik.values.zip}
          />
        </Grid>
        <Grid xs={12}>
          <TextField
            data-qa-contact-phone
            errorText={errorMap.phone}
            label="Phone"
            name="phone"
            onChange={formik.handleChange}
            type="tel"
            value={formik.values.phone}
          />
        </Grid>
        <Grid xs={12}>
          <TextField
            data-qa-contact-tax-id
            errorText={errorMap.tax_id}
            label="Tax ID"
            name="tax_id"
            onChange={formik.handleChange}
            value={formik.values.tax_id}
          />
        </Grid>
      </Grid>
<<<<<<< HEAD
      <ActionsPanel
        className={classes.actions}
        showPrimary
        primaryButtonDataTestId="save-contact-info"
        primaryButtonLoading={isLoading}
        primaryButtonText="Save Changes"
        primaryButtonType="submit"
        showSecondary
        secondaryButtonDataTestId="reset-contact-info"
        secondaryButtonHandler={onClose}
        secondaryButtonText="Cancel"
      />
=======
      <ActionsPanel className={classes.actions}>
        <Button
          buttonType="secondary"
          data-qa-reset-contact-info
          onClick={onClose}
        >
          Cancel
        </Button>
        <Button
          buttonType="primary"
          data-qa-save-contact-info
          loading={isLoading}
          type="submit"
        >
          Save Changes
        </Button>
      </ActionsPanel>
>>>>>>> a3d98700
    </form>
  );
};

const useStyles = makeStyles()({
  actions: {
    '& button': {
      marginBottom: 0,
    },
    display: 'flex',
    justifyContent: 'flex-end',
    paddingBottom: 0,
  },
  mainFormContainer: {
    '& .MuiGrid-item:not(:first-of-type) label': {
      marginTop: 0,
    },
    maxWidth: 860,
  },
});

export default UpdateContactInformationForm;<|MERGE_RESOLUTION|>--- conflicted
+++ resolved
@@ -3,15 +3,9 @@
 import { useFormik } from 'formik';
 import { pathOr } from 'ramda';
 import * as React from 'react';
-<<<<<<< HEAD
+import { makeStyles } from 'tss-react/mui';
+
 import ActionsPanel from 'src/components/ActionsPanel/ActionsPanel';
-import { makeStyles } from 'tss-react/mui';
-=======
-import { makeStyles } from 'tss-react/mui';
-
-import ActionsPanel from 'src/components/ActionsPanel';
-import { Button } from 'src/components/Button/Button';
->>>>>>> a3d98700
 import EnhancedSelect, { Item } from 'src/components/EnhancedSelect/Select';
 import { Notice } from 'src/components/Notice/Notice';
 import { TextField } from 'src/components/TextField';
@@ -328,38 +322,18 @@
           />
         </Grid>
       </Grid>
-<<<<<<< HEAD
       <ActionsPanel
         className={classes.actions}
-        showPrimary
         primaryButtonDataTestId="save-contact-info"
         primaryButtonLoading={isLoading}
         primaryButtonText="Save Changes"
         primaryButtonType="submit"
-        showSecondary
         secondaryButtonDataTestId="reset-contact-info"
         secondaryButtonHandler={onClose}
         secondaryButtonText="Cancel"
+        showPrimary
+        showSecondary
       />
-=======
-      <ActionsPanel className={classes.actions}>
-        <Button
-          buttonType="secondary"
-          data-qa-reset-contact-info
-          onClick={onClose}
-        >
-          Cancel
-        </Button>
-        <Button
-          buttonType="primary"
-          data-qa-save-contact-info
-          loading={isLoading}
-          type="submit"
-        >
-          Save Changes
-        </Button>
-      </ActionsPanel>
->>>>>>> a3d98700
     </form>
   );
 };
