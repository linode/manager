--- conflicted
+++ resolved
@@ -2,25 +2,14 @@
 import Box from 'src/components/core/Box';
 import Button from 'src/components/Button';
 import Currency from 'src/components/Currency';
-<<<<<<< HEAD
-=======
 import Divider from 'src/components/core/Divider';
 import Grid from '@mui/material/Unstable_Grid2';
->>>>>>> e39cb8f7
 import PaymentDrawer from './PaymentDrawer';
 import PromoDialog from './PromoDialog';
 import TooltipIcon from 'src/components/TooltipIcon';
 import Typography from 'src/components/core/Typography';
 import useAccountManagement from 'src/hooks/useAccountManagement';
-<<<<<<< HEAD
-import Button from 'src/components/Button';
-import { useNotificationsQuery } from 'src/queries/accountNotifications';
-import Divider from 'src/components/core/Divider';
-import Grid from '@mui/material/Unstable_Grid2';
-import TooltipIcon from 'src/components/TooltipIcon';
-=======
 import { ActivePromotion } from '@linode/api-v4/lib/account/types';
->>>>>>> e39cb8f7
 import { BillingPaper } from '../../BillingDetail';
 import { Breakpoint } from '@mui/material/styles';
 import { getGrantData } from 'src/queries/profile';
@@ -44,8 +33,8 @@
 }
 
 export const BillingSummary = (props: BillingSummaryProps) => {
+  const theme = useTheme();
   const { data: notifications } = useNotificationsQuery();
-  const theme = useTheme();
   const { account, _isRestrictedUser } = useAccountManagement();
 
   const [isPromoDialogOpen, setIsPromoDialogOpen] = React.useState<boolean>(
