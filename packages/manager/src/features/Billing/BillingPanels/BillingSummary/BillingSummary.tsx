import * as React from 'react';
import Box from 'src/components/core/Box';
import Currency from 'src/components/Currency';
import Divider from 'src/components/core/Divider';
import Grid from '@mui/material/Unstable_Grid2';
import HelpIcon from 'src/components/HelpIcon';
import PaymentDrawer from './PaymentDrawer';
import PromoDialog from './PromoDialog';
import Typography from 'src/components/core/Typography';
import useAccountManagement from 'src/hooks/useAccountManagement';
<<<<<<< HEAD
import useNotifications from 'src/hooks/useNotifications';
import Button from 'src/components/Button';
import { BillingPaper } from '../../BillingDetail';
import { Breakpoint } from '@mui/material/styles';
=======
>>>>>>> c47d681a
import { getGrantData } from 'src/queries/profile';
import { GridSize } from '@mui/material/Grid';
import { isWithinDays } from 'src/utilities/date';
<<<<<<< HEAD
import { PaymentMethod } from '@linode/api-v4';
import { PromoDisplay } from './PromoDisplay';
import { styled, useTheme } from '@mui/material/styles';
import { useHistory, useLocation, useRouteMatch } from 'react-router-dom';
import { ActivePromotion } from '@linode/api-v4/lib/account/types';
=======
import PaymentDrawer from './PaymentDrawer';
import PromoDialog from './PromoDialog';
import { useNotificationsQuery } from 'src/queries/accountNotifications';
>>>>>>> c47d681a

const GridContainer = styled(Grid)({
  marginBottom: 0,
});

interface BillingSummaryProps {
  promotions?: ActivePromotion[];
  paymentMethods: PaymentMethod[] | undefined;
  balanceUninvoiced: number;
  balance: number;
}

export const BillingSummary = (props: BillingSummaryProps) => {
<<<<<<< HEAD
  const theme = useTheme();
  const notifications = useNotifications();
=======
  const { classes, cx } = useStyles();
  const { data: notifications } = useNotificationsQuery();
>>>>>>> c47d681a
  const { account, _isRestrictedUser } = useAccountManagement();

  const [isPromoDialogOpen, setIsPromoDialogOpen] = React.useState<boolean>(
    false
  );

  const grantData = getGrantData();
  const accountAccessGrant = grantData?.global?.account_access;
  const readOnlyAccountAccess = accountAccessGrant === 'read_only';

  // If a user has a payment_due notification with a severity of critical, it indicates that they are outside of any grace period they may have and payment is due immediately.
  const isBalanceOutsideGracePeriod = notifications?.some(
    (notification) =>
      notification.type === 'payment_due' &&
      notification.severity === 'critical'
  );

  const { promotions, paymentMethods, balanceUninvoiced, balance } = props;

  // On-the-fly route matching so this component can open the drawer itself.
  const routeForMakePayment = '/account/billing/make-payment';
  const makePaymentRouteMatch = Boolean(useRouteMatch(routeForMakePayment));

  const { replace } = useHistory();
  const location = useLocation<{ paymentMethod: PaymentMethod }>();

  const [paymentDrawerOpen, setPaymentDrawerOpen] = React.useState<boolean>(
    false
  );

  const [selectedPaymentMethod, setSelectedPaymentMethod] = React.useState<
    PaymentMethod | undefined
  >(undefined);

  const openPaymentDrawer = React.useCallback(
    (selectedPaymentMethod: PaymentMethod) => {
      setPaymentDrawerOpen(true);
      setSelectedPaymentMethod(selectedPaymentMethod);
    },
    []
  );

  const closePaymentDrawer = React.useCallback(() => {
    setPaymentDrawerOpen(false);
    setSelectedPaymentMethod(undefined);
    replace('/account/billing');
  }, [replace]);

  const openPromoDialog = () => setIsPromoDialogOpen(true);
  const closePromoDialog = () => setIsPromoDialogOpen(false);

  React.useEffect(() => {
    if (!makePaymentRouteMatch) {
      return;
    }

    const selectedPaymentMethod =
      location?.state?.paymentMethod ??
      paymentMethods?.find((payment) => payment.is_default) ??
      undefined;

    openPaymentDrawer(selectedPaymentMethod);
  }, [
    paymentMethods,
    openPaymentDrawer,
    makePaymentRouteMatch,
    location.state,
  ]);

  //
  // Account Balance logic
  //
  const pastDueBalance = balance > 0 && isBalanceOutsideGracePeriod;

  const accountBalanceText = pastDueBalance
    ? 'Payment Due'
    : balance > 0
    ? 'Balance'
    : balance < 0
    ? 'Credit'
    : 'You have no balance at this time.';

  const sxBalance = {
    color:
      balance === 0 || (balance > 0 && !isBalanceOutsideGracePeriod)
        ? theme.palette.text.primary
        : balance < 0
        ? theme.color.green
        : pastDueBalance
        ? theme.color.red
        : '',
  };

  // The layout changes if there are promotions.
  const gridDimensions: Partial<Record<Breakpoint, GridSize>> =
    promotions && promotions.length > 0 ? { xs: 12, md: 4 } : { xs: 12, sm: 6 };

  const balanceJSX =
    balance > 0 ? (
      <Typography style={{ marginTop: 16 }}>
        <Button
          sx={{
            ...theme.applyLinkStyles,
          }}
          onClick={() => replace(routeForMakePayment)}
        >
          {pastDueBalance ? 'Make a payment immediately' : 'Make a payment'}
        </Button>
        {pastDueBalance ? ` to avoid service disruption.` : '.'}
      </Typography>
    ) : null;

  const showAddPromoLink =
    balance <= 0 &&
    !_isRestrictedUser &&
    isWithinDays(90, account?.active_since) &&
    promotions?.length === 0;

  const accruedChargesHelperText =
    account?.billing_source === 'akamai'
      ? 'Accrued charges shown are an approximation and may not exactly reflect your post-tax invoice.'
      : 'Our billing cycle ends on the last day of the month. You may be invoiced before the end of the cycle if your balance exceeds your credit limit.';

  return (
    <>
      <GridContainer container xs={12} spacing={2}>
        <Grid {...gridDimensions} sm={6}>
          <BillingPaper variant="outlined">
            <Typography variant="h3">Account Balance</Typography>
            <Divider />
            <Box
              marginTop="12px"
              display="flex"
              justifyContent="space-between"
              alignItems="center"
            >
              <Typography
                variant={balance === 0 ? 'body1' : 'h3'}
                style={{ marginRight: 8 }}
                sx={sxBalance}
                data-testid="account-balance-text"
              >
                {accountBalanceText}
              </Typography>
              <Typography variant="h3" sx={sxBalance}>
                <Currency
                  quantity={Math.abs(balance)}
                  dataAttrs={{ 'data-testid': 'account-balance-value' }}
                />
              </Typography>
            </Box>
            {!readOnlyAccountAccess ? balanceJSX : null}
            {showAddPromoLink ? (
              <Typography
                sx={{
                  marginTop: theme.spacing(),
                }}
              >
                <Button
                  onClick={openPromoDialog}
                  sx={{
                    ...theme.applyLinkStyles,
                  }}
                >
                  Add a promo code
                </Button>
              </Typography>
            ) : null}
          </BillingPaper>
        </Grid>
        {promotions && promotions?.length > 0 ? (
          <Grid xs={12} sm={6} md={4}>
            <BillingPaper variant="outlined">
              <Typography variant="h3">Promotions</Typography>

              <Divider />
              <div style={{ maxHeight: 300, overflowY: 'auto' }}>
                {promotions?.map((promo) => (
                  <PromoDisplay
                    key={`${promo.summary}-${promo.expire_dt}`}
                    {...promo}
                  />
                ))}
              </div>
            </BillingPaper>
          </Grid>
        ) : null}
        <Grid {...gridDimensions}>
          <BillingPaper variant="outlined">
            <Box display="flex" alignItems="center">
              <Typography variant="h3">Accrued Charges</Typography>
              <HelpIcon
                sx={{ padding: `0px 8px` }}
                text={accruedChargesHelperText}
              />
            </Box>
            <Divider />
            <Box
              marginTop="12px"
              display="flex"
              justifyContent="space-between"
              alignItems="center"
            >
              <Typography>Since last invoice</Typography>
              <Typography
                variant="h3"
                sx={{
                  color: theme.palette.text.primary,
                }}
              >
                <Currency
                  quantity={balanceUninvoiced}
                  dataAttrs={{ 'data-testid': 'accrued-charges-value' }}
                />
              </Typography>
            </Box>
          </BillingPaper>
        </Grid>
      </GridContainer>
      <PaymentDrawer
        paymentMethods={paymentMethods}
        selectedPaymentMethod={selectedPaymentMethod}
        open={paymentDrawerOpen}
        onClose={closePaymentDrawer}
      />
      <PromoDialog open={isPromoDialogOpen} onClose={closePromoDialog} />
    </>
  );
};

export default React.memo(BillingSummary);<|MERGE_RESOLUTION|>--- conflicted
+++ resolved
@@ -8,27 +8,18 @@
 import PromoDialog from './PromoDialog';
 import Typography from 'src/components/core/Typography';
 import useAccountManagement from 'src/hooks/useAccountManagement';
-<<<<<<< HEAD
-import useNotifications from 'src/hooks/useNotifications';
 import Button from 'src/components/Button';
+import { useNotificationsQuery } from 'src/queries/accountNotifications';
 import { BillingPaper } from '../../BillingDetail';
 import { Breakpoint } from '@mui/material/styles';
-=======
->>>>>>> c47d681a
 import { getGrantData } from 'src/queries/profile';
 import { GridSize } from '@mui/material/Grid';
 import { isWithinDays } from 'src/utilities/date';
-<<<<<<< HEAD
 import { PaymentMethod } from '@linode/api-v4';
 import { PromoDisplay } from './PromoDisplay';
 import { styled, useTheme } from '@mui/material/styles';
 import { useHistory, useLocation, useRouteMatch } from 'react-router-dom';
 import { ActivePromotion } from '@linode/api-v4/lib/account/types';
-=======
-import PaymentDrawer from './PaymentDrawer';
-import PromoDialog from './PromoDialog';
-import { useNotificationsQuery } from 'src/queries/accountNotifications';
->>>>>>> c47d681a
 
 const GridContainer = styled(Grid)({
   marginBottom: 0,
@@ -42,13 +33,8 @@
 }
 
 export const BillingSummary = (props: BillingSummaryProps) => {
-<<<<<<< HEAD
   const theme = useTheme();
-  const notifications = useNotifications();
-=======
-  const { classes, cx } = useStyles();
   const { data: notifications } = useNotificationsQuery();
->>>>>>> c47d681a
   const { account, _isRestrictedUser } = useAccountManagement();
 
   const [isPromoDialogOpen, setIsPromoDialogOpen] = React.useState<boolean>(
