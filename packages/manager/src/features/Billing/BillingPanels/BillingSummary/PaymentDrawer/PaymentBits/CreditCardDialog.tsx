import * as React from 'react';
import { compose } from 'recompose';
<<<<<<< HEAD
import ActionsPanel from 'src/components/ActionsPanel/ActionsPanel';
=======

import ActionsPanel from 'src/components/ActionsPanel';
import { Button } from 'src/components/Button/Button';
>>>>>>> a3d98700
import { ConfirmationDialog } from 'src/components/ConfirmationDialog/ConfirmationDialog';
import { Notice } from 'src/components/Notice/Notice';
import { Typography } from 'src/components/Typography';

interface Actions {
  cancel: () => void;
  executePayment: () => void;
  isMakingPayment: boolean;
}

interface Props extends Actions {
  error: null | string;
  open: boolean;
  usd: string;
}

type CombinedProps = Props;

const CreditCardDialog: React.SFC<CombinedProps> = (props) => {
  const { cancel, error, open, usd, ...actionsProps } = props;

  return (
    <ConfirmationDialog
      actions={<DialogActions {...actionsProps} cancel={cancel} />}
      onClose={cancel}
      open={open}
      title="Confirm Payment"
    >
      {error && <Notice error text={error} />}
      <Typography>{`Confirm payment of $${usd} USD to Linode LLC?`}</Typography>
    </ConfirmationDialog>
  );
};

export default compose<CombinedProps, Props>(React.memo)(CreditCardDialog);

class DialogActions extends React.PureComponent<Actions> {
  render() {
    return (
<<<<<<< HEAD
      <ActionsPanel
        showPrimary
        primaryButtonDataTestId="submit"
        primaryButtonHandler={this.props.executePayment}
        primaryButtonLoading={this.props.isMakingPayment}
        primaryButtonText="Confirm Payment"
        showSecondary
        secondaryButtonDataTestId="cancel"
        secondaryButtonHandler={this.props.cancel}
        secondaryButtonText="Cancel"
      />
=======
      <ActionsPanel>
        <Button
          buttonType="secondary"
          data-qa-cancel
          onClick={this.props.cancel}
        >
          Cancel
        </Button>
        <Button
          buttonType="primary"
          data-qa-submit
          data-testid="credit-card-submit"
          loading={this.props.isMakingPayment}
          onClick={this.props.executePayment}
        >
          Confirm Payment
        </Button>
      </ActionsPanel>
>>>>>>> a3d98700
    );
  }
}<|MERGE_RESOLUTION|>--- conflicted
+++ resolved
@@ -1,12 +1,7 @@
 import * as React from 'react';
 import { compose } from 'recompose';
-<<<<<<< HEAD
+
 import ActionsPanel from 'src/components/ActionsPanel/ActionsPanel';
-=======
-
-import ActionsPanel from 'src/components/ActionsPanel';
-import { Button } from 'src/components/Button/Button';
->>>>>>> a3d98700
 import { ConfirmationDialog } from 'src/components/ConfirmationDialog/ConfirmationDialog';
 import { Notice } from 'src/components/Notice/Notice';
 import { Typography } from 'src/components/Typography';
@@ -46,38 +41,17 @@
 class DialogActions extends React.PureComponent<Actions> {
   render() {
     return (
-<<<<<<< HEAD
       <ActionsPanel
-        showPrimary
         primaryButtonDataTestId="submit"
         primaryButtonHandler={this.props.executePayment}
         primaryButtonLoading={this.props.isMakingPayment}
         primaryButtonText="Confirm Payment"
-        showSecondary
         secondaryButtonDataTestId="cancel"
         secondaryButtonHandler={this.props.cancel}
         secondaryButtonText="Cancel"
+        showPrimary
+        showSecondary
       />
-=======
-      <ActionsPanel>
-        <Button
-          buttonType="secondary"
-          data-qa-cancel
-          onClick={this.props.cancel}
-        >
-          Cancel
-        </Button>
-        <Button
-          buttonType="primary"
-          data-qa-submit
-          data-testid="credit-card-submit"
-          loading={this.props.isMakingPayment}
-          onClick={this.props.executePayment}
-        >
-          Confirm Payment
-        </Button>
-      </ActionsPanel>
->>>>>>> a3d98700
     );
   }
 }