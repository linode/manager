import { APIWarning } from '@linode/api-v4/lib/types';
import { PaymentMethod } from '@linode/api-v4';
import * as classnames from 'classnames';
import * as React from 'react';
import makeAsyncScriptLoader from 'react-async-script';
<<<<<<< HEAD
import { compose } from 'recompose';
import { v4 } from 'uuid';
import { useSnackbar } from 'notistack';
import Divider from 'src/components/core/Divider';
=======
>>>>>>> bc791439
import { makeStyles, Theme } from 'src/components/core/styles';
import Typography from 'src/components/core/Typography';
import Currency from 'src/components/Currency';
import Drawer from 'src/components/Drawer';
import ErrorState from 'src/components/ErrorState';
import Grid from 'src/components/Grid';
import Notice from 'src/components/Notice';
import SupportLink from 'src/components/SupportLink';
import TextField from 'src/components/TextField';
<<<<<<< HEAD
import AccountContainer, {
  DispatchProps as AccountDispatchProps,
} from 'src/containers/account.container';
import useFlags from 'src/hooks/useFlags';
import CreditCardPayment from './CreditCardPayment';
import PayPal, { paypalScriptSrc } from './Paypal';
import { SetSuccess } from './types';
import GooglePayButton from './GooglePayButton';
import LinearProgress from 'src/components/LinearProgress';
=======
import { v4 } from 'uuid';
import CreditCard from './CreditCardPayment';
import PayPal, { paypalScriptSrc } from './Paypal';
import { SetSuccess } from './types';
import { useAccount } from 'src/queries/account';
>>>>>>> bc791439

// @TODO: remove unused code and feature flag logic once google pay is released
const useStyles = makeStyles((theme: Theme) => ({
  root: {},
  currentBalance: {
    fontSize: '1.1rem',
    marginBottom: theme.spacing(4),
  },
  credit: {
    color: '#02b159',
  },
  header: {
    fontSize: '1.1rem',
    marginBottom: theme.spacing(4),
  },
  progress: {
    marginBottom: 18,
    width: '100%',
    height: 5,
  },
}));

interface Props {
  open: boolean;
  paymentMethods: PaymentMethod[] | undefined;
  onClose: () => void;
}

<<<<<<< HEAD
interface AccountContextProps {
  accountLoading: boolean;
  balance: false | number;
}

export type CombinedProps = Props & AccountContextProps & AccountDispatchProps;

=======
>>>>>>> bc791439
export const getMinimumPayment = (balance: number | false) => {
  if (!balance || balance <= 0) {
    return '5.00';
  }
  /**
   * We follow the API's validation logic:
   *
   * If balance > 5 then min payment is $5
   * If balance < 5 but > 0, min payment is their balance
   * If balance < 0 then min payment is $5
   */
  return Math.min(5, balance).toFixed(2);
};

const AsyncPaypal = makeAsyncScriptLoader(paypalScriptSrc())(PayPal);

<<<<<<< HEAD
export const PaymentDrawer: React.FC<CombinedProps> = (props) => {
  const { accountLoading, balance, paymentMethods, open, onClose } = props;
  const { enqueueSnackbar } = useSnackbar();
=======
export const PaymentDrawer: React.FC<Props> = (props) => {
  const { open, onClose } = props;
  const {
    data: account,
    isLoading: accountLoading,
    refetch: accountRefetch,
  } = useAccount();
>>>>>>> bc791439
  const classes = useStyles();
  const flags = useFlags();

  const showGooglePay = flags.additionalPaymentMethods?.includes('google_pay');

  /**
   * Show actual credit card instead of Google Pay card
   *
   * @TODO: If a user has multiple credit cards and clicks 'Make a Payment' through the
   * payment method actions dropdown, display that credit card instead of the first one
   */
  const creditCard = paymentMethods?.filter(
    (payment) => payment.type === 'credit_card'
  )[0]?.data;

<<<<<<< HEAD
  const [usd, setUSD] = React.useState<string>(getMinimumPayment(balance));
=======
  const [usd, setUSD] = React.useState<string>(
    getMinimumPayment(account?.balance || 0)
  );
  const [successMessage, setSuccessMessage] = React.useState<string | null>(
    null
  );
>>>>>>> bc791439
  const [warning, setWarning] = React.useState<APIWarning | null>(null);
  const [errorMessage, setErrorMessage] = React.useState<string | null>(null);

  const [creditCardKey, setCreditCardKey] = React.useState<string>(v4());
  const [payPalKey, setPayPalKey] = React.useState<string>(v4());
  const [
    isPaypalScriptLoaded,
    setIsPaypalScriptLoaded,
  ] = React.useState<boolean>(false);

  const [isProcessing, setIsProcessing] = React.useState<boolean>(false);

  React.useEffect(() => {
    setUSD(getMinimumPayment(account?.balance || 0));
  }, [account]);

  React.useEffect(() => {
    if (open) {
      setWarning(null);
      setErrorMessage(null);
      setIsProcessing(false);
    }
  }, [open]);

  const handleUSDChange = (e: React.ChangeEvent<HTMLInputElement>) => {
    setUSD(e.target.value || '');
  };

  const handleOnBlur = (e: React.FocusEvent<HTMLInputElement>) => {
    const formattedUSD = Number(e.target.value).toFixed(2) || '';
    setUSD(formattedUSD);
  };

  const setSuccess: SetSuccess = (
    message,
    paymentWasMade = false,
    warnings = undefined
  ) => {
    if (paymentWasMade) {
      enqueueSnackbar(message, {
        variant: 'success',
      });
      // Reset everything
      setUSD('0.00');
      setCreditCardKey(v4());
      setPayPalKey(v4());
<<<<<<< HEAD
      props.requestAccount();
      onClose();
=======
      accountRefetch();
>>>>>>> bc791439
    }
    if (warnings && warnings.length > 0) {
      setWarning(warnings[0]);
    }
  };

  const minimumPayment = getMinimumPayment(account?.balance || 0);

  if (!accountLoading && account?.balance === undefined) {
    return (
      <Grid container>
        <ErrorState errorText="You are not authorized to view billing information" />
      </Grid>
    );
  }

  const onScriptLoad = () => {
    setIsPaypalScriptLoaded(true);
  };

  return (
    <Drawer title="Make a Payment" open={open} onClose={onClose}>
      <Grid container>
        <Grid item xs={12}>
<<<<<<< HEAD
          {errorMessage && <Notice error text={errorMessage ?? ''} />}
          {warning ? <Warning warning={warning} /> : null}
          {isProcessing ? (
            <LinearProgress className={classes.progress} />
          ) : null}
          {balance !== false && (
=======
          {successMessage ? <Notice success text={successMessage} /> : null}
          {warning ? <Warning warning={warning} /> : null}
          {accountLoading ? (
            <Typography data-testid="loading-account">Loading</Typography>
          ) : account ? (
>>>>>>> bc791439
            <Grid item>
              <Typography variant="h3" className={classes.currentBalance}>
                <strong>
                  Current balance:{' '}
                  <span
                    className={classnames({
                      [classes.credit]: account?.balance < 0,
                    })}
                  >
                    <Currency quantity={Math.abs(account?.balance || 0)} />
                    {account?.balance < 0 ? ' Credit' : ''}
                  </span>
                </strong>
              </Typography>
            </Grid>
<<<<<<< HEAD
          )}
          <Grid item xs={6}>
=======
          ) : null}
          <Grid item>
>>>>>>> bc791439
            <TextField
              label="Payment Amount"
              onChange={handleUSDChange}
              onBlur={handleOnBlur}
              value={usd}
              type="number"
              placeholder={`${minimumPayment} minimum`}
              disabled={isProcessing}
            />
          </Grid>
<<<<<<< HEAD
          <Divider spacingTop={32} spacingBottom={16} />
          {creditCard ? (
            <CreditCardPayment
              key={creditCardKey}
              creditCard={creditCard}
              disabled={isProcessing}
              usd={usd}
              minimumPayment={minimumPayment}
              setSuccess={setSuccess}
            />
          ) : (
            <Grid item>
              <Typography>No credit card on file.</Typography>
            </Grid>
          )}
          <Divider spacingTop={32} spacingBottom={16} />
          {showGooglePay ? (
            <>
              <Grid item>
                <Typography variant="h3" className={classes.header}>
                  <strong>Or pay via:</strong>
                </Typography>
              </Grid>
              <Grid container>
                <Grid item>
                  <AsyncPaypal
                    key={payPalKey}
                    usd={usd}
                    setSuccess={setSuccess}
                    asyncScriptOnLoad={onScriptLoad}
                    isScriptLoaded={isPaypalScriptLoaded}
                    disabled={isProcessing}
                  />
                </Grid>
                <Grid item xs={9} sm={6}>
                  <GooglePayButton
                    transactionInfo={{
                      totalPriceStatus: 'FINAL',
                      currencyCode: 'USD',
                      countryCode: 'US',
                      totalPrice: usd,
                    }}
                    balance={balance}
                    disabled={isProcessing}
                    setSuccess={setSuccess}
                    setError={setErrorMessage}
                    setProcessing={setIsProcessing}
                  />
                </Grid>
              </Grid>
            </>
          ) : (
            <AsyncPaypal
              key={payPalKey}
              usd={usd}
              setSuccess={setSuccess}
              asyncScriptOnLoad={onScriptLoad}
              isScriptLoaded={isPaypalScriptLoaded}
            />
          )}
=======

          <CreditCard
            key={creditCardKey}
            lastFour={account?.credit_card.last_four || ''}
            expiry={account?.credit_card.expiry || ''}
            usd={usd}
            minimumPayment={minimumPayment}
            setSuccess={setSuccess}
          />

          <AsyncPaypal
            key={payPalKey}
            usd={usd}
            setSuccess={setSuccess}
            asyncScriptOnLoad={onScriptLoad}
            isScriptLoaded={isPaypalScriptLoaded}
          />
>>>>>>> bc791439
        </Grid>
      </Grid>
    </Drawer>
  );
};

interface WarningProps {
  warning: APIWarning;
}

const Warning: React.FC<WarningProps> = (props) => {
  const { warning } = props;
  /** The most common API warning includes "please open a Support ticket",
   * which we'd like to be a link.
   */
  const ticketLink = warning.detail.match(/open a support ticket\./i) ? (
    <>
      {warning.detail.replace(/open a support ticket\./i, '')}
      <SupportLink
        text="open a Support ticket"
        title={`Re: ${warning.detail}`}
      />
      .
    </>
  ) : (
    warning.detail
  );
  const message = (
    <>
      {warning.title} {ticketLink}
    </>
  );
  return <Notice warning>{message}</Notice>;
};

<<<<<<< HEAD
const withAccount = AccountContainer(
  (ownProps, { accountLoading, accountData }) => ({
    accountLoading,
    balance: accountData?.balance ?? false,
  })
);

export default compose<CombinedProps, Props>(withAccount)(PaymentDrawer);
=======
export default PaymentDrawer;
>>>>>>> bc791439
<|MERGE_RESOLUTION|>--- conflicted
+++ resolved
@@ -3,13 +3,9 @@
 import * as classnames from 'classnames';
 import * as React from 'react';
 import makeAsyncScriptLoader from 'react-async-script';
-<<<<<<< HEAD
-import { compose } from 'recompose';
 import { v4 } from 'uuid';
 import { useSnackbar } from 'notistack';
 import Divider from 'src/components/core/Divider';
-=======
->>>>>>> bc791439
 import { makeStyles, Theme } from 'src/components/core/styles';
 import Typography from 'src/components/core/Typography';
 import Currency from 'src/components/Currency';
@@ -19,23 +15,13 @@
 import Notice from 'src/components/Notice';
 import SupportLink from 'src/components/SupportLink';
 import TextField from 'src/components/TextField';
-<<<<<<< HEAD
-import AccountContainer, {
-  DispatchProps as AccountDispatchProps,
-} from 'src/containers/account.container';
+import LinearProgress from 'src/components/LinearProgress';
 import useFlags from 'src/hooks/useFlags';
+import { useAccount } from 'src/queries/account';
 import CreditCardPayment from './CreditCardPayment';
 import PayPal, { paypalScriptSrc } from './Paypal';
 import { SetSuccess } from './types';
 import GooglePayButton from './GooglePayButton';
-import LinearProgress from 'src/components/LinearProgress';
-=======
-import { v4 } from 'uuid';
-import CreditCard from './CreditCardPayment';
-import PayPal, { paypalScriptSrc } from './Paypal';
-import { SetSuccess } from './types';
-import { useAccount } from 'src/queries/account';
->>>>>>> bc791439
 
 // @TODO: remove unused code and feature flag logic once google pay is released
 const useStyles = makeStyles((theme: Theme) => ({
@@ -64,16 +50,6 @@
   onClose: () => void;
 }
 
-<<<<<<< HEAD
-interface AccountContextProps {
-  accountLoading: boolean;
-  balance: false | number;
-}
-
-export type CombinedProps = Props & AccountContextProps & AccountDispatchProps;
-
-=======
->>>>>>> bc791439
 export const getMinimumPayment = (balance: number | false) => {
   if (!balance || balance <= 0) {
     return '5.00';
@@ -90,21 +66,18 @@
 
 const AsyncPaypal = makeAsyncScriptLoader(paypalScriptSrc())(PayPal);
 
-<<<<<<< HEAD
-export const PaymentDrawer: React.FC<CombinedProps> = (props) => {
-  const { accountLoading, balance, paymentMethods, open, onClose } = props;
-  const { enqueueSnackbar } = useSnackbar();
-=======
 export const PaymentDrawer: React.FC<Props> = (props) => {
-  const { open, onClose } = props;
+  const { paymentMethods, open, onClose } = props;
+
   const {
     data: account,
     isLoading: accountLoading,
     refetch: accountRefetch,
   } = useAccount();
->>>>>>> bc791439
+
   const classes = useStyles();
   const flags = useFlags();
+  const { enqueueSnackbar } = useSnackbar();
 
   const showGooglePay = flags.additionalPaymentMethods?.includes('google_pay');
 
@@ -118,16 +91,10 @@
     (payment) => payment.type === 'credit_card'
   )[0]?.data;
 
-<<<<<<< HEAD
-  const [usd, setUSD] = React.useState<string>(getMinimumPayment(balance));
-=======
   const [usd, setUSD] = React.useState<string>(
     getMinimumPayment(account?.balance || 0)
   );
-  const [successMessage, setSuccessMessage] = React.useState<string | null>(
-    null
-  );
->>>>>>> bc791439
+
   const [warning, setWarning] = React.useState<APIWarning | null>(null);
   const [errorMessage, setErrorMessage] = React.useState<string | null>(null);
 
@@ -174,12 +141,8 @@
       setUSD('0.00');
       setCreditCardKey(v4());
       setPayPalKey(v4());
-<<<<<<< HEAD
-      props.requestAccount();
+      accountRefetch();
       onClose();
-=======
-      accountRefetch();
->>>>>>> bc791439
     }
     if (warnings && warnings.length > 0) {
       setWarning(warnings[0]);
@@ -204,20 +167,14 @@
     <Drawer title="Make a Payment" open={open} onClose={onClose}>
       <Grid container>
         <Grid item xs={12}>
-<<<<<<< HEAD
           {errorMessage && <Notice error text={errorMessage ?? ''} />}
           {warning ? <Warning warning={warning} /> : null}
           {isProcessing ? (
             <LinearProgress className={classes.progress} />
           ) : null}
-          {balance !== false && (
-=======
-          {successMessage ? <Notice success text={successMessage} /> : null}
-          {warning ? <Warning warning={warning} /> : null}
           {accountLoading ? (
             <Typography data-testid="loading-account">Loading</Typography>
           ) : account ? (
->>>>>>> bc791439
             <Grid item>
               <Typography variant="h3" className={classes.currentBalance}>
                 <strong>
@@ -233,13 +190,8 @@
                 </strong>
               </Typography>
             </Grid>
-<<<<<<< HEAD
-          )}
+          ) : null}
           <Grid item xs={6}>
-=======
-          ) : null}
-          <Grid item>
->>>>>>> bc791439
             <TextField
               label="Payment Amount"
               onChange={handleUSDChange}
@@ -250,7 +202,6 @@
               disabled={isProcessing}
             />
           </Grid>
-<<<<<<< HEAD
           <Divider spacingTop={32} spacingBottom={16} />
           {creditCard ? (
             <CreditCardPayment
@@ -293,7 +244,7 @@
                       countryCode: 'US',
                       totalPrice: usd,
                     }}
-                    balance={balance}
+                    balance={account?.balance ?? false}
                     disabled={isProcessing}
                     setSuccess={setSuccess}
                     setError={setErrorMessage}
@@ -311,25 +262,6 @@
               isScriptLoaded={isPaypalScriptLoaded}
             />
           )}
-=======
-
-          <CreditCard
-            key={creditCardKey}
-            lastFour={account?.credit_card.last_four || ''}
-            expiry={account?.credit_card.expiry || ''}
-            usd={usd}
-            minimumPayment={minimumPayment}
-            setSuccess={setSuccess}
-          />
-
-          <AsyncPaypal
-            key={payPalKey}
-            usd={usd}
-            setSuccess={setSuccess}
-            asyncScriptOnLoad={onScriptLoad}
-            isScriptLoaded={isPaypalScriptLoaded}
-          />
->>>>>>> bc791439
         </Grid>
       </Grid>
     </Drawer>
@@ -365,15 +297,4 @@
   return <Notice warning>{message}</Notice>;
 };
 
-<<<<<<< HEAD
-const withAccount = AccountContainer(
-  (ownProps, { accountLoading, accountData }) => ({
-    accountLoading,
-    balance: accountData?.balance ?? false,
-  })
-);
-
-export default compose<CombinedProps, Props>(withAccount)(PaymentDrawer);
-=======
-export default PaymentDrawer;
->>>>>>> bc791439
+export default PaymentDrawer;