--- conflicted
+++ resolved
@@ -13,11 +13,7 @@
 import Drawer from 'src/components/Drawer';
 import ErrorState from 'src/components/ErrorState';
 import Grid from '@mui/material/Unstable_Grid2';
-<<<<<<< HEAD
 import TooltipIcon from 'src/components/TooltipIcon';
-=======
-import HelpIcon from 'src/components/HelpIcon';
->>>>>>> 00759774
 import LinearProgress from 'src/components/LinearProgress';
 import Notice from 'src/components/Notice';
 import SupportLink from 'src/components/SupportLink';
@@ -280,11 +276,7 @@
                 <strong>Payment Methods:</strong>
               </Typography>
             </Grid>
-<<<<<<< HEAD
-            <Grid>
-=======
             <Grid container spacing={1}>
->>>>>>> 00759774
               {hasPaymentMethods ? (
                 paymentMethods?.map((paymentMethod: PaymentMethod) => (
                   <PaymentMethodCard
