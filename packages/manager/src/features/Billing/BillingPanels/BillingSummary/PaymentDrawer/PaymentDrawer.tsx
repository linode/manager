import { makePayment } from '@linode/api-v4/lib/account';
<<<<<<< HEAD
import {
  Divider,
  InputAdornment,
  Notice,
  Stack,
  TooltipIcon,
} from '@linode/ui';
=======
import { Button, Divider, InputAdornment, Notice, Stack } from '@linode/ui';
>>>>>>> bb4be032
import Grid from '@mui/material/Unstable_Grid2';
import { useQueryClient } from '@tanstack/react-query';
import { useSnackbar } from 'notistack';
import * as React from 'react';
import { makeStyles } from 'tss-react/mui';

import { Currency } from 'src/components/Currency';
import { Drawer } from 'src/components/Drawer';
import { ErrorState } from 'src/components/ErrorState/ErrorState';
import { LinearProgress } from 'src/components/LinearProgress';
import { SupportLink } from 'src/components/SupportLink';
import { TextField } from 'src/components/TextField';
import { Typography } from 'src/components/Typography';
import { getRestrictedResourceText } from 'src/features/Account/utils';
import { useRestrictedGlobalGrantCheck } from 'src/hooks/useRestrictedGlobalGrantCheck';
import { useAccount } from 'src/queries/account/account';
import { accountQueries } from 'src/queries/account/queries';
import { useProfile } from 'src/queries/profile/profile';
import { isCreditCardExpired } from 'src/utilities/creditCard';
import { getAPIErrorOrDefault } from 'src/utilities/errorUtils';

import { PayPalErrorBoundary } from '../../PaymentInfoPanel/PayPalErrorBoundary';
import GooglePayButton from './GooglePayButton';
import { CreditCardDialog } from './PaymentBits/CreditCardDialog';
import { PaymentMethodCard } from './PaymentMethodCard';
import PayPalButton from './PayPalButton';

import type { SetSuccess } from './types';
import type { PaymentMethod } from '@linode/api-v4';
import type { APIWarning } from '@linode/api-v4/lib/types';

const useStyles = makeStyles()(() => ({
  button: {
    alignSelf: 'flex-end',
    marginLeft: 'auto',
  },
  credit: {
    color: '#02b159',
  },
  currentBalance: {
    fontSize: '1.1rem',
  },
  header: {
    fontSize: '1.1rem',
  },
  input: {
    display: 'flex',
  },
  progress: {
    height: 5,
    marginBottom: 18,
    width: '100%',
  },
}));

interface Props {
  onClose: () => void;
  open: boolean;
  paymentMethods: PaymentMethod[] | undefined;
  selectedPaymentMethod?: PaymentMethod;
}

export const getMinimumPayment = (balance: false | number) => {
  if (!balance || balance <= 0) {
    return '5.00';
  }
  /**
   * We follow the API's validation logic:
   *
   * If balance > 5 then min payment is $5
   * If balance < 5 but > 0, min payment is their balance
   * If balance < 0 then min payment is $5
   */
  return Math.min(5, balance).toFixed(2);
};

export const PaymentDrawer = (props: Props) => {
  const { onClose, open, paymentMethods, selectedPaymentMethod } = props;

  const {
    data: account,
    isLoading: accountLoading,
    refetch: accountRefetch,
  } = useAccount();
  const { data: profile } = useProfile();
  const { classes, cx } = useStyles();
  const { enqueueSnackbar } = useSnackbar();

  const queryClient = useQueryClient();

  const hasPaymentMethods = paymentMethods && paymentMethods.length > 0;

  const [usd, setUSD] = React.useState<string>(
    getMinimumPayment(account?.balance || 0)
  );
  const [paymentMethodId, setPaymentMethodId] = React.useState<number>(-1);
  const [selectedCardExpired, setSelectedCardExpired] = React.useState<boolean>(
    false
  );
  const [dialogOpen, setDialogOpen] = React.useState<boolean>(false);
  const [submitting, setSubmitting] = React.useState<boolean>(false);

  const [warning, setWarning] = React.useState<APIWarning | null>(null);
  const [errorMessage, setErrorMessage] = React.useState<null | string>(null);

  const [isProcessing, setIsProcessing] = React.useState<boolean>(false);

  const minimumPayment = getMinimumPayment(account?.balance || 0);
  const paymentTooLow = +usd < +minimumPayment;

  const isChildUser = profile?.user_type === 'child';
  const isReadOnly =
    useRestrictedGlobalGrantCheck({
      globalGrantType: 'account_access',
      permittedGrantLevel: 'read_write',
    }) || isChildUser;

  React.useEffect(() => {
    setUSD(getMinimumPayment(account?.balance || 0));
  }, [account]);

  React.useEffect(() => {
    if (open) {
      setWarning(null);
      setErrorMessage(null);
      setIsProcessing(false);
    }
  }, [open, paymentMethods]);

  React.useEffect(() => {
    if (selectedPaymentMethod) {
      setPaymentMethodId(selectedPaymentMethod.id);
      if (selectedPaymentMethod.type !== 'paypal') {
        setSelectedCardExpired(
          Boolean(
            selectedPaymentMethod.data.expiry &&
              isCreditCardExpired(selectedPaymentMethod.data.expiry)
          )
        );
      }
    }
  }, [selectedPaymentMethod]);

  const handleUSDChange = (e: React.ChangeEvent<HTMLInputElement>) => {
    setUSD(e.target.value || '');
  };

  const handleOnBlur = (e: React.FocusEvent<HTMLInputElement>) => {
    const formattedUSD = Number(e.target.value).toFixed(2) || '';
    setUSD(formattedUSD);
  };

  const handlePaymentMethodChange = (id: number, cardExpired: boolean) => {
    setPaymentMethodId(id);
    setSelectedCardExpired(cardExpired);
  };

  const handleClose = () => {
    setDialogOpen(false);
  };

  const handleOpenDialog = () => {
    setDialogOpen(true);
    setErrorMessage(null);
  };

  const confirmCardPayment = () => {
    setSubmitting(true);
    setSuccess(null);
    setErrorMessage(null);

    const makePaymentData = {
      payment_method_id: paymentMethodId,
      usd: (+usd).toFixed(2),
    };

    makePayment(makePaymentData)
      .then((response) => {
        setSubmitting(false);
        setDialogOpen(false);
        setSuccess(
          `Payment for $${usd} successfully submitted`,
          true,
          response.warnings
        );
        queryClient.invalidateQueries({
          queryKey: accountQueries.payments._def,
        });
      })
      .catch((errorResponse) => {
        setSubmitting(false);
        setErrorMessage(
          getAPIErrorOrDefault(
            errorResponse,
            'Unable to make a payment at this time.'
          )[0].reason
        );
      });
  };

  const setSuccess: SetSuccess = (
    message,
    paymentWasMade = false,
    warnings = undefined
  ) => {
    if (paymentWasMade && !warnings) {
      enqueueSnackbar(message, {
        variant: 'success',
      });
      // Reset everything
      setUSD('0.00');
      accountRefetch();
      onClose();
    }
    if (warnings && warnings.length > 0) {
      setWarning(warnings[0]);
    }
  };

  const renderError = (errorMsg: string) => {
    return <Notice text={errorMsg} variant="error" />;
  };

  if (!accountLoading && account?.balance === undefined) {
    return (
      <Grid container>
        <ErrorState errorText="You are not authorized to view billing information" />
      </Grid>
    );
  }

  return (
    <Drawer onClose={onClose} open={open} title="Make a Payment">
      <Stack spacing={2}>
        {isReadOnly && (
          <Notice
            text={getRestrictedResourceText({
              isChildUser,
              resourceType: 'Account',
            })}
            variant="error"
          />
        )}
        {errorMessage && <Notice text={errorMessage ?? ''} variant="error" />}
        {warning ? <Warning warning={warning} /> : null}
        {isProcessing ? <LinearProgress className={classes.progress} /> : null}
        {accountLoading ? (
          <Typography data-testid="loading-account">Loading</Typography>
        ) : account ? (
          <Typography className={classes.currentBalance} variant="h3">
            <strong>
              Current balance:{' '}
              <span
                className={cx({
                  [classes.credit]: account?.balance < 0,
                })}
              >
                <Currency quantity={Math.abs(account?.balance || 0)} />
                {account?.balance < 0 ? ' Credit' : ''}
              </span>
            </strong>
          </Typography>
        ) : null}
        <TextField
          InputProps={{
            startAdornment: <InputAdornment position="end">$</InputAdornment>,
          }}
          disabled={isProcessing || isReadOnly}
          label="Payment Amount"
          noMarginTop
          onBlur={handleOnBlur}
          onChange={handleUSDChange}
          placeholder={`${minimumPayment} minimum`}
          sx={{ maxWidth: 175 }}
          type="number"
          value={usd}
        />
        <Divider spacingBottom={16} spacingTop={32} />
        <Typography className={classes.header} variant="h3">
          <strong>Payment Methods:</strong>
        </Typography>
        <Stack spacing={1}>
          {hasPaymentMethods ? (
            paymentMethods?.map((paymentMethod: PaymentMethod) => (
              <PaymentMethodCard
                disabled={isReadOnly}
                handlePaymentMethodChange={handlePaymentMethodChange}
                key={paymentMethod.id}
                paymentMethod={paymentMethod}
                paymentMethodId={paymentMethodId}
              />
            ))
          ) : (
            <Typography>No payment methods on file.</Typography>
          )}
        </Stack>
        {hasPaymentMethods ? (
          <Grid className={classes.input}>
            <Grid className={classes.button}>
              {paymentTooLow || selectedCardExpired ? (
                <TooltipIcon
                  text={
                    paymentTooLow
                      ? `Payment amount must be at least ${minimumPayment}.`
                      : selectedCardExpired
                      ? 'The selected card has expired.'
                      : ''
                  }
                  status="help"
                  sxTooltipIcon={{ padding: `0px 8px` }}
                />
              ) : null}
              <Button
                disabled={
                  paymentTooLow ||
                  selectedCardExpired ||
                  isProcessing ||
                  isReadOnly
                }
                buttonType="primary"
                onClick={handleOpenDialog}
              >
                Pay Now
              </Button>
            </Grid>
          </Grid>
        ) : null}
        {!isReadOnly && (
          <>
            <Divider spacingBottom={16} spacingTop={28} />
            <Grid>
              <Typography className={classes.header} variant="h3">
                <strong>Or pay via:</strong>
              </Typography>
            </Grid>
            <Grid container spacing={2}>
              <Grid sm={6} xs={9}>
                <PayPalErrorBoundary renderError={renderError}>
                  <PayPalButton
                    disabled={isProcessing}
                    renderError={renderError}
                    setError={setErrorMessage}
                    setProcessing={setIsProcessing}
                    setSuccess={setSuccess}
                    usd={usd}
                  />
                </PayPalErrorBoundary>
              </Grid>
              <Grid sm={6} xs={9}>
                <GooglePayButton
                  transactionInfo={{
                    countryCode: 'US',
                    currencyCode: 'USD',
                    totalPrice: usd,
                    totalPriceStatus: 'FINAL',
                  }}
                  disabled={isProcessing}
                  renderError={renderError}
                  setError={setErrorMessage}
                  setProcessing={setIsProcessing}
                  setSuccess={setSuccess}
                />
              </Grid>
            </Grid>
          </>
        )}
      </Stack>
      <CreditCardDialog
        cancel={handleClose}
        error={errorMessage}
        executePayment={confirmCardPayment}
        isMakingPayment={submitting}
        open={dialogOpen}
        usd={usd}
      />
    </Drawer>
  );
};

interface WarningProps {
  warning: APIWarning;
}

const Warning = (props: WarningProps) => {
  const { warning } = props;
  /** The most common API warning includes "please open a Support ticket",
   * which we'd like to be a link.
   */
  const ticketLink = warning.detail?.match(/open a support ticket\./i) ? (
    <>
      {warning.detail.replace(/open a support ticket\./i, '')}
      <SupportLink
        text="open a Support ticket"
        title={`Re: ${warning.detail}`}
      />
      .
    </>
  ) : (
    warning.detail ?? ''
  );
  const message = (
    <>
      {warning.title} {ticketLink}
    </>
  );
  return <Notice variant="warning">{message}</Notice>;
};

export default PaymentDrawer;<|MERGE_RESOLUTION|>--- conflicted
+++ resolved
@@ -1,15 +1,12 @@
 import { makePayment } from '@linode/api-v4/lib/account';
-<<<<<<< HEAD
 import {
+  Button,
   Divider,
   InputAdornment,
   Notice,
   Stack,
   TooltipIcon,
 } from '@linode/ui';
-=======
-import { Button, Divider, InputAdornment, Notice, Stack } from '@linode/ui';
->>>>>>> bb4be032
 import Grid from '@mui/material/Unstable_Grid2';
 import { useQueryClient } from '@tanstack/react-query';
 import { useSnackbar } from 'notistack';
