import { makePayment } from '@linode/api-v4/lib/account';
<<<<<<< HEAD
import { InputAdornment, Notice } from '@linode/ui';
=======
import { Divider, InputAdornment, Stack } from '@linode/ui';
>>>>>>> d4e59f1c
import Grid from '@mui/material/Unstable_Grid2';
import { useQueryClient } from '@tanstack/react-query';
import { useSnackbar } from 'notistack';
import * as React from 'react';
import { makeStyles } from 'tss-react/mui';

import { Button } from 'src/components/Button/Button';
import { Currency } from 'src/components/Currency';
import { Drawer } from 'src/components/Drawer';
import { ErrorState } from 'src/components/ErrorState/ErrorState';
import { LinearProgress } from 'src/components/LinearProgress';
<<<<<<< HEAD
import { Stack } from 'src/components/Stack';
=======
import { Notice } from 'src/components/Notice/Notice';
>>>>>>> d4e59f1c
import { SupportLink } from 'src/components/SupportLink';
import { TextField } from 'src/components/TextField';
import { TooltipIcon } from 'src/components/TooltipIcon';
import { Typography } from 'src/components/Typography';
import { getRestrictedResourceText } from 'src/features/Account/utils';
import { useRestrictedGlobalGrantCheck } from 'src/hooks/useRestrictedGlobalGrantCheck';
import { useAccount } from 'src/queries/account/account';
import { accountQueries } from 'src/queries/account/queries';
import { useProfile } from 'src/queries/profile/profile';
import { isCreditCardExpired } from 'src/utilities/creditCard';
import { getAPIErrorOrDefault } from 'src/utilities/errorUtils';

import { PayPalErrorBoundary } from '../../PaymentInfoPanel/PayPalErrorBoundary';
import GooglePayButton from './GooglePayButton';
import { CreditCardDialog } from './PaymentBits/CreditCardDialog';
import { PaymentMethodCard } from './PaymentMethodCard';
import PayPalButton from './PayPalButton';

import type { SetSuccess } from './types';
import type { PaymentMethod } from '@linode/api-v4';
import type { APIWarning } from '@linode/api-v4/lib/types';

const useStyles = makeStyles()(() => ({
  button: {
    alignSelf: 'flex-end',
    marginLeft: 'auto',
  },
  credit: {
    color: '#02b159',
  },
  currentBalance: {
    fontSize: '1.1rem',
  },
  header: {
    fontSize: '1.1rem',
  },
  input: {
    display: 'flex',
  },
  progress: {
    height: 5,
    marginBottom: 18,
    width: '100%',
  },
}));

interface Props {
  onClose: () => void;
  open: boolean;
  paymentMethods: PaymentMethod[] | undefined;
  selectedPaymentMethod?: PaymentMethod;
}

export const getMinimumPayment = (balance: false | number) => {
  if (!balance || balance <= 0) {
    return '5.00';
  }
  /**
   * We follow the API's validation logic:
   *
   * If balance > 5 then min payment is $5
   * If balance < 5 but > 0, min payment is their balance
   * If balance < 0 then min payment is $5
   */
  return Math.min(5, balance).toFixed(2);
};

export const PaymentDrawer = (props: Props) => {
  const { onClose, open, paymentMethods, selectedPaymentMethod } = props;

  const {
    data: account,
    isLoading: accountLoading,
    refetch: accountRefetch,
  } = useAccount();
  const { data: profile } = useProfile();
  const { classes, cx } = useStyles();
  const { enqueueSnackbar } = useSnackbar();

  const queryClient = useQueryClient();

  const hasPaymentMethods = paymentMethods && paymentMethods.length > 0;

  const [usd, setUSD] = React.useState<string>(
    getMinimumPayment(account?.balance || 0)
  );
  const [paymentMethodId, setPaymentMethodId] = React.useState<number>(-1);
  const [selectedCardExpired, setSelectedCardExpired] = React.useState<boolean>(
    false
  );
  const [dialogOpen, setDialogOpen] = React.useState<boolean>(false);
  const [submitting, setSubmitting] = React.useState<boolean>(false);

  const [warning, setWarning] = React.useState<APIWarning | null>(null);
  const [errorMessage, setErrorMessage] = React.useState<null | string>(null);

  const [isProcessing, setIsProcessing] = React.useState<boolean>(false);

  const minimumPayment = getMinimumPayment(account?.balance || 0);
  const paymentTooLow = +usd < +minimumPayment;

  const isChildUser = profile?.user_type === 'child';
  const isReadOnly =
    useRestrictedGlobalGrantCheck({
      globalGrantType: 'account_access',
      permittedGrantLevel: 'read_write',
    }) || isChildUser;

  React.useEffect(() => {
    setUSD(getMinimumPayment(account?.balance || 0));
  }, [account]);

  React.useEffect(() => {
    if (open) {
      setWarning(null);
      setErrorMessage(null);
      setIsProcessing(false);
    }
  }, [open, paymentMethods]);

  React.useEffect(() => {
    if (selectedPaymentMethod) {
      setPaymentMethodId(selectedPaymentMethod.id);
      if (selectedPaymentMethod.type !== 'paypal') {
        setSelectedCardExpired(
          Boolean(
            selectedPaymentMethod.data.expiry &&
              isCreditCardExpired(selectedPaymentMethod.data.expiry)
          )
        );
      }
    }
  }, [selectedPaymentMethod]);

  const handleUSDChange = (e: React.ChangeEvent<HTMLInputElement>) => {
    setUSD(e.target.value || '');
  };

  const handleOnBlur = (e: React.FocusEvent<HTMLInputElement>) => {
    const formattedUSD = Number(e.target.value).toFixed(2) || '';
    setUSD(formattedUSD);
  };

  const handlePaymentMethodChange = (id: number, cardExpired: boolean) => {
    setPaymentMethodId(id);
    setSelectedCardExpired(cardExpired);
  };

  const handleClose = () => {
    setDialogOpen(false);
  };

  const handleOpenDialog = () => {
    setDialogOpen(true);
    setErrorMessage(null);
  };

  const confirmCardPayment = () => {
    setSubmitting(true);
    setSuccess(null);
    setErrorMessage(null);

    const makePaymentData = {
      payment_method_id: paymentMethodId,
      usd: (+usd).toFixed(2),
    };

    makePayment(makePaymentData)
      .then((response) => {
        setSubmitting(false);
        setDialogOpen(false);
        setSuccess(
          `Payment for $${usd} successfully submitted`,
          true,
          response.warnings
        );
        queryClient.invalidateQueries({
          queryKey: accountQueries.payments._def,
        });
      })
      .catch((errorResponse) => {
        setSubmitting(false);
        setErrorMessage(
          getAPIErrorOrDefault(
            errorResponse,
            'Unable to make a payment at this time.'
          )[0].reason
        );
      });
  };

  const setSuccess: SetSuccess = (
    message,
    paymentWasMade = false,
    warnings = undefined
  ) => {
    if (paymentWasMade && !warnings) {
      enqueueSnackbar(message, {
        variant: 'success',
      });
      // Reset everything
      setUSD('0.00');
      accountRefetch();
      onClose();
    }
    if (warnings && warnings.length > 0) {
      setWarning(warnings[0]);
    }
  };

  const renderError = (errorMsg: string) => {
    return <Notice text={errorMsg} variant="error" />;
  };

  if (!accountLoading && account?.balance === undefined) {
    return (
      <Grid container>
        <ErrorState errorText="You are not authorized to view billing information" />
      </Grid>
    );
  }

  return (
    <Drawer onClose={onClose} open={open} title="Make a Payment">
      <Stack spacing={2}>
        {isReadOnly && (
          <Notice
            text={getRestrictedResourceText({
              isChildUser,
              resourceType: 'Account',
            })}
            variant="error"
          />
        )}
        {errorMessage && <Notice text={errorMessage ?? ''} variant="error" />}
        {warning ? <Warning warning={warning} /> : null}
        {isProcessing ? <LinearProgress className={classes.progress} /> : null}
        {accountLoading ? (
          <Typography data-testid="loading-account">Loading</Typography>
        ) : account ? (
          <Typography className={classes.currentBalance} variant="h3">
            <strong>
              Current balance:{' '}
              <span
                className={cx({
                  [classes.credit]: account?.balance < 0,
                })}
              >
                <Currency quantity={Math.abs(account?.balance || 0)} />
                {account?.balance < 0 ? ' Credit' : ''}
              </span>
            </strong>
          </Typography>
        ) : null}
        <TextField
          InputProps={{
            startAdornment: <InputAdornment position="end">$</InputAdornment>,
          }}
          disabled={isProcessing || isReadOnly}
          label="Payment Amount"
          noMarginTop
          onBlur={handleOnBlur}
          onChange={handleUSDChange}
          placeholder={`${minimumPayment} minimum`}
          sx={{ maxWidth: 175 }}
          type="number"
          value={usd}
        />
        <Divider spacingBottom={16} spacingTop={32} />
        <Typography className={classes.header} variant="h3">
          <strong>Payment Methods:</strong>
        </Typography>
        <Stack spacing={1}>
          {hasPaymentMethods ? (
            paymentMethods?.map((paymentMethod: PaymentMethod) => (
              <PaymentMethodCard
                disabled={isReadOnly}
                handlePaymentMethodChange={handlePaymentMethodChange}
                key={paymentMethod.id}
                paymentMethod={paymentMethod}
                paymentMethodId={paymentMethodId}
              />
            ))
          ) : (
            <Typography>No payment methods on file.</Typography>
          )}
        </Stack>
        {hasPaymentMethods ? (
          <Grid className={classes.input}>
            <Grid className={classes.button}>
              {paymentTooLow || selectedCardExpired ? (
                <TooltipIcon
                  text={
                    paymentTooLow
                      ? `Payment amount must be at least ${minimumPayment}.`
                      : selectedCardExpired
                      ? 'The selected card has expired.'
                      : ''
                  }
                  status="help"
                  sxTooltipIcon={{ padding: `0px 8px` }}
                />
              ) : null}
              <Button
                disabled={
                  paymentTooLow ||
                  selectedCardExpired ||
                  isProcessing ||
                  isReadOnly
                }
                buttonType="primary"
                onClick={handleOpenDialog}
              >
                Pay Now
              </Button>
            </Grid>
          </Grid>
        ) : null}
        {!isReadOnly && (
          <>
            <Divider spacingBottom={16} spacingTop={28} />
            <Grid>
              <Typography className={classes.header} variant="h3">
                <strong>Or pay via:</strong>
              </Typography>
            </Grid>
            <Grid container spacing={2}>
              <Grid sm={6} xs={9}>
                <PayPalErrorBoundary renderError={renderError}>
                  <PayPalButton
                    disabled={isProcessing}
                    renderError={renderError}
                    setError={setErrorMessage}
                    setProcessing={setIsProcessing}
                    setSuccess={setSuccess}
                    usd={usd}
                  />
                </PayPalErrorBoundary>
              </Grid>
              <Grid sm={6} xs={9}>
                <GooglePayButton
                  transactionInfo={{
                    countryCode: 'US',
                    currencyCode: 'USD',
                    totalPrice: usd,
                    totalPriceStatus: 'FINAL',
                  }}
                  disabled={isProcessing}
                  renderError={renderError}
                  setError={setErrorMessage}
                  setProcessing={setIsProcessing}
                  setSuccess={setSuccess}
                />
              </Grid>
            </Grid>
          </>
        )}
      </Stack>
      <CreditCardDialog
        cancel={handleClose}
        error={errorMessage}
        executePayment={confirmCardPayment}
        isMakingPayment={submitting}
        open={dialogOpen}
        usd={usd}
      />
    </Drawer>
  );
};

interface WarningProps {
  warning: APIWarning;
}

const Warning = (props: WarningProps) => {
  const { warning } = props;
  /** The most common API warning includes "please open a Support ticket",
   * which we'd like to be a link.
   */
  const ticketLink = warning.detail?.match(/open a support ticket\./i) ? (
    <>
      {warning.detail.replace(/open a support ticket\./i, '')}
      <SupportLink
        text="open a Support ticket"
        title={`Re: ${warning.detail}`}
      />
      .
    </>
  ) : (
    warning.detail ?? ''
  );
  const message = (
    <>
      {warning.title} {ticketLink}
    </>
  );
  return <Notice variant="warning">{message}</Notice>;
};

export default PaymentDrawer;<|MERGE_RESOLUTION|>--- conflicted
+++ resolved
@@ -1,9 +1,5 @@
 import { makePayment } from '@linode/api-v4/lib/account';
-<<<<<<< HEAD
-import { InputAdornment, Notice } from '@linode/ui';
-=======
-import { Divider, InputAdornment, Stack } from '@linode/ui';
->>>>>>> d4e59f1c
+import { Divider, InputAdornment, Notice, Stack } from '@linode/ui';
 import Grid from '@mui/material/Unstable_Grid2';
 import { useQueryClient } from '@tanstack/react-query';
 import { useSnackbar } from 'notistack';
@@ -15,11 +11,6 @@
 import { Drawer } from 'src/components/Drawer';
 import { ErrorState } from 'src/components/ErrorState/ErrorState';
 import { LinearProgress } from 'src/components/LinearProgress';
-<<<<<<< HEAD
-import { Stack } from 'src/components/Stack';
-=======
-import { Notice } from 'src/components/Notice/Notice';
->>>>>>> d4e59f1c
 import { SupportLink } from 'src/components/SupportLink';
 import { TextField } from 'src/components/TextField';
 import { TooltipIcon } from 'src/components/TooltipIcon';
