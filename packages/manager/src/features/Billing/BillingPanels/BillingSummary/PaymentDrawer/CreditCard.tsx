<<<<<<< HEAD
=======
import { Box } from '@linode/ui';
>>>>>>> 6c80781e
import * as React from 'react';
import { makeStyles } from 'tss-react/mui';

import GenericCardIcon from 'src/assets/icons/credit-card.svg';
import AmexIcon from 'src/assets/icons/payment/amex.svg';
import DiscoverIcon from 'src/assets/icons/payment/discover.svg';
import JCBIcon from 'src/assets/icons/payment/jcb.svg';
import MastercardIcon from 'src/assets/icons/payment/mastercard.svg';
import VisaIcon from 'src/assets/icons/payment/visa.svg';
<<<<<<< HEAD
import { Box } from 'src/components/Box';
import { MaskableText } from 'src/components/MaskableText/MaskableText';
=======
>>>>>>> 6c80781e
import { Typography } from 'src/components/Typography';
import { formatExpiry, isCreditCardExpired } from 'src/utilities/creditCard';

import type {
  CardType,
  CreditCardData,
} from '@linode/api-v4/lib/account/types';
import type { Theme } from '@mui/material/styles';

const useStyles = makeStyles()((theme: Theme) => ({
  card: {
    display: 'flex',
    [theme.breakpoints.down('sm')]: {
      flexDirection: 'column',
    },
  },
  cardInfo: {
    fontFamily: theme.font.bold,
    marginRight: 10,
    [theme.breakpoints.down('sm')]: {
      marginRight: 0,
    },
  },
  expired: {
    color: theme.color.red,
  },
  icon: {
    display: 'flex',
    justifyContent: 'center',
    paddingLeft: 6,
    paddingRight: 6,
    width: 45,
  },
  root: {
    alignItems: 'center',
    display: 'flex',
  },
}));

const iconMap = {
  'American Express': AmexIcon,
  Discover: DiscoverIcon,
  JCB: JCBIcon,
  MasterCard: MastercardIcon,
  Visa: VisaIcon,
};

interface Props {
  creditCard: CreditCardData;
  showIcon?: boolean;
}

export const getIcon = (type: CardType | undefined) => {
  if (!type || !iconMap[type]) {
    return GenericCardIcon;
  }

  return iconMap[type];
};

export const CreditCard = (props: Props) => {
  const {
    creditCard: { card_type: type = undefined, expiry, last_four: lastFour },
    showIcon = true,
  } = props;

  const { classes } = useStyles();
  const Icon = type ? getIcon(type) : GenericCardIcon;
  const displayText = `${type || 'Card ending in'} ****${lastFour}`;

  return (
    <>
      <Box className={classes.root}>
        {showIcon ? (
          <span className={classes.icon}>
            <Icon />
          </span>
        ) : null}
      </Box>
      <Box className={classes.card}>
        <MaskableText isToggleable text={displayText}>
          <>
            <Typography className={classes.cardInfo} data-qa-contact-cc>
              {displayText}
            </Typography>
            <Typography data-qa-contact-cc-exp-date>
              {expiry && isCreditCardExpired(expiry) ? (
                <span className={classes.expired}>{`Expired ${formatExpiry(
                  expiry
                )}`}</span>
              ) : expiry ? (
                <span>{`Expires ${formatExpiry(expiry)}`}</span>
              ) : null}
            </Typography>
          </>
        </MaskableText>
      </Box>
    </>
  );
};

export default CreditCard;<|MERGE_RESOLUTION|>--- conflicted
+++ resolved
@@ -1,7 +1,4 @@
-<<<<<<< HEAD
-=======
 import { Box } from '@linode/ui';
->>>>>>> 6c80781e
 import * as React from 'react';
 import { makeStyles } from 'tss-react/mui';
 
@@ -11,11 +8,7 @@
 import JCBIcon from 'src/assets/icons/payment/jcb.svg';
 import MastercardIcon from 'src/assets/icons/payment/mastercard.svg';
 import VisaIcon from 'src/assets/icons/payment/visa.svg';
-<<<<<<< HEAD
-import { Box } from 'src/components/Box';
 import { MaskableText } from 'src/components/MaskableText/MaskableText';
-=======
->>>>>>> 6c80781e
 import { Typography } from 'src/components/Typography';
 import { formatExpiry, isCreditCardExpired } from 'src/utilities/creditCard';
 
