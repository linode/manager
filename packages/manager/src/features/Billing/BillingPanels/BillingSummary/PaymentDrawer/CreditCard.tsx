--- conflicted
+++ resolved
@@ -43,11 +43,7 @@
 const iconMap = {
   Visa: VisaIcon,
   MasterCard: MastercardIcon,
-<<<<<<< HEAD
-  Amex: AmexIcon,
-=======
   'American Express': AmexIcon,
->>>>>>> 21d21acd
   Discover: DiscoverIcon,
   JCB: JCBIcon,
 };
