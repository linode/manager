import { screen, within } from '@testing-library/react';
import * as React from 'react';
import { promoFactory } from 'src/factories';
import {
  renderWithTheme,
  withMarkup,
  wrapWithTheme,
} from 'src/utilities/testHelpers';
import BillingSummary from './BillingSummary';

const accountBalanceText = 'account-balance-text';
const accountBalanceValue = 'account-balance-value';

describe('BillingSummary', () => {
  it('displays appropriate helper text and value when there is no balance', () => {
    renderWithTheme(<BillingSummary balance={0} balanceUninvoiced={5} />);
    within(screen.getByTestId(accountBalanceText)).getByText(/no balance/gi);
    within(screen.getByTestId(accountBalanceValue)).getByText('$0.00');
  });

  it('displays a credit when there is a negative balance', () => {
    renderWithTheme(<BillingSummary balance={-10} balanceUninvoiced={5} />);
    within(screen.getByTestId(accountBalanceText)).getByText(/credit/gi);
    within(screen.getByTestId(accountBalanceValue)).getByText('$10.00');
  });

  it('displays an overdue payment notice when there is a positive balance', () => {
    renderWithTheme(<BillingSummary balance={10} balanceUninvoiced={5} />);
<<<<<<< HEAD
    within(screen.getByTestId(accountBalanceText)).getByText(/Payment Due/gi);
=======
    within(screen.getByTestId(accountBalanceText)).getByText(/payment due/gi);
>>>>>>> 01f43f1a
    within(screen.getByTestId(accountBalanceValue)).getByText('$10.00');
  });

  it('does not display the promotions section unless there are promos', async () => {
    const { rerender } = renderWithTheme(
      <BillingSummary balance={0} balanceUninvoiced={5} />
    );
    expect(screen.queryByText('Promotions')).not.toBeInTheDocument();
    rerender(
      wrapWithTheme(
        <BillingSummary
          balance={0}
          balanceUninvoiced={5}
          promotions={promoFactory.buildList(1)}
        />
      )
    );
    expect(screen.getByText('Promotions'));
  });

  it('renders promo summary, expiry, and credit remaining', () => {
    renderWithTheme(
      <BillingSummary
        balance={0}
        balanceUninvoiced={5}
        promotions={promoFactory.buildList(1, {
          summary: 'MY_PROMO_CODE',
          credit_remaining: '15.50',
          expire_dt: '2020-01-01T12:00:00',
          credit_monthly_cap: '20.00',
        })}
      />
    );
    const getByTextWithMarkup = withMarkup(screen.getByText);
    screen.getByText('MY_PROMO_CODE');
    getByTextWithMarkup('$15.50 remaining');
    getByTextWithMarkup('Expires: 2020-01-01');
    getByTextWithMarkup('Monthly cap: $20.00');
  });

  it('displays accrued charges', () => {
    renderWithTheme(<BillingSummary balance={0} balanceUninvoiced={5} />);
    within(screen.getByTestId('accrued-charges-value')).getByText('$5.00');
  });
});<|MERGE_RESOLUTION|>--- conflicted
+++ resolved
@@ -26,11 +26,7 @@
 
   it('displays an overdue payment notice when there is a positive balance', () => {
     renderWithTheme(<BillingSummary balance={10} balanceUninvoiced={5} />);
-<<<<<<< HEAD
-    within(screen.getByTestId(accountBalanceText)).getByText(/Payment Due/gi);
-=======
     within(screen.getByTestId(accountBalanceText)).getByText(/payment due/gi);
->>>>>>> 01f43f1a
     within(screen.getByTestId(accountBalanceValue)).getByText('$10.00');
   });
 
