import { PayPalScriptProvider } from '@paypal/react-paypal-js';
import { screen, within } from '@testing-library/react';
import userEvent from '@testing-library/user-event';
import * as React from 'react';

import { PAYPAL_CLIENT_ID } from 'src/constants';
import { promoFactory } from 'src/factories';
import { renderWithTheme, withMarkup } from 'src/utilities/testHelpers';

import BillingSummary from './BillingSummary';

const accountBalanceText = 'account-balance-text';
const accountBalanceValue = 'account-balance-value';

vi.mock('@linode/api-v4/lib/account', async () => {
  const actual = await vi.importActual('@linode/api-v4/lib/account');
  return {
    ...actual,
    getClientToken: vi.fn().mockResolvedValue('mockedBraintreeClientToken'),
  };
});

describe('BillingSummary', () => {
  it('displays appropriate helper text and value when there is no balance', async () => {
    renderWithTheme(
      <PayPalScriptProvider options={{ clientId: PAYPAL_CLIENT_ID }}>
        <BillingSummary balance={0} balanceUninvoiced={5} paymentMethods={[]} />
      </PayPalScriptProvider>,
      {
        initialRoute: '/account/billing',
      }
    );
    within(screen.getByTestId(accountBalanceText)).getByText(/no balance/i);
    within(screen.getByTestId(accountBalanceValue)).getByText('$0.00');
  });

  it('displays a credit when there is a negative balance', async () => {
    renderWithTheme(
      <PayPalScriptProvider options={{ clientId: PAYPAL_CLIENT_ID }}>
        <BillingSummary
          balance={-10}
          balanceUninvoiced={5}
          paymentMethods={[]}
        />
      </PayPalScriptProvider>,
      {
        initialRoute: '/account/billing',
      }
    );
    within(screen.getByTestId(accountBalanceText)).getByText(/credit/i);
    within(screen.getByTestId(accountBalanceValue)).getByText('$10.00');
  });

  it('displays the balance when there is a positive balance that is not yet past due', async () => {
    renderWithTheme(
      <PayPalScriptProvider options={{ clientId: PAYPAL_CLIENT_ID }}>
        <BillingSummary
          balance={10}
          balanceUninvoiced={5}
          paymentMethods={[]}
        />
      </PayPalScriptProvider>,
      {
        initialRoute: '/account/billing',
      }
    );
    within(screen.getByTestId(accountBalanceText)).getByText(/Balance/i);
    within(screen.getByTestId(accountBalanceValue)).getByText('$10.00');
  });

  it('does not display the promotions section unless there are promos', async () => {
    const { rerender } = renderWithTheme(
      <PayPalScriptProvider options={{ clientId: PAYPAL_CLIENT_ID }}>
        <BillingSummary balance={0} balanceUninvoiced={5} paymentMethods={[]} />
      </PayPalScriptProvider>,
      {
        initialRoute: '/account/billing',
      }
    );
    expect(screen.queryByText('Promotions')).not.toBeInTheDocument();
    rerender(
      <PayPalScriptProvider options={{ clientId: PAYPAL_CLIENT_ID }}>
        <BillingSummary
          balance={0}
          balanceUninvoiced={5}
          paymentMethods={[]}
          promotions={promoFactory.buildList(1)}
        />
      </PayPalScriptProvider>
    );
    expect(screen.getByText('Promotions'));
  });

  it('renders promo summary, expiry, and credit remaining', async () => {
    renderWithTheme(
      <PayPalScriptProvider options={{ clientId: PAYPAL_CLIENT_ID }}>
        <BillingSummary
          balance={0}
          balanceUninvoiced={5}
          paymentMethods={[]}
          promotions={promoFactory.buildList(1, {
            credit_monthly_cap: '20.00',
            credit_remaining: '15.50',
            expire_dt: '2020-01-01T12:00:00',
            summary: 'MY_PROMO_CODE',
          })}
        />
      </PayPalScriptProvider>,
      {
        initialRoute: '/account/billing',
      }
    );
    const getByTextWithMarkup = withMarkup(screen.getByText);
    screen.getByText('MY_PROMO_CODE');
    getByTextWithMarkup('$15.50 remaining');
    getByTextWithMarkup('Expires: 2020-01-01');
    getByTextWithMarkup('Monthly cap: $20.00');
  });

  it('displays promo service type unless the service type is all', async () => {
    const promotions = [
      promoFactory.build(),
      promoFactory.build({ service_type: 'linode', summary: 'MY_PROMO_CODE' }),
    ];
    renderWithTheme(
      <BillingSummary
        balance={0}
        balanceUninvoiced={5}
        paymentMethods={[]}
        promotions={promotions}
      />,
      {
        initialRoute: '/account/billing',
      }
    );
    expect(screen.queryByText('Applies to: All')).not.toBeInTheDocument();
    expect(screen.getByText('Applies to: Linodes'));
  });

  it('displays accrued charges', async () => {
    renderWithTheme(
      <PayPalScriptProvider options={{ clientId: PAYPAL_CLIENT_ID }}>
        <BillingSummary balance={0} balanceUninvoiced={5} paymentMethods={[]} />
      </PayPalScriptProvider>,
      {
        initialRoute: '/account/billing',
      }
    );
    within(screen.getByTestId('accrued-charges-value')).getByText('$5.00');
  });

  it('opens "Make a Payment" drawer when "Make a payment." is clicked', async () => {
    const { getByTestId, getByText } = renderWithTheme(
      <PayPalScriptProvider options={{ clientId: PAYPAL_CLIENT_ID }}>
        <BillingSummary balance={5} balanceUninvoiced={5} paymentMethods={[]} />
      </PayPalScriptProvider>,
      {
        initialRoute: '/account/billing',
      }
    );

    const paymentButton = getByText('Make a payment', { exact: false });
    await userEvent.click(paymentButton);
<<<<<<< HEAD
    queryMocks.useMatch.mockReturnValue({
      routeId: '/account/billing/make-payment',
    });

    rerender(
      <PayPalScriptProvider options={{ clientId: PAYPAL_CLIENT_ID }}>
        <BillingSummary balance={5} balanceUninvoiced={5} paymentMethods={[]} />
      </PayPalScriptProvider>
    );
=======
>>>>>>> 6ca38db2

    expect(getByTestId('drawer')).toBeVisible();
    expect(getByTestId('drawer-title').textContent).toEqual('Make a Payment');
  });
});<|MERGE_RESOLUTION|>--- conflicted
+++ resolved
@@ -161,18 +161,6 @@
 
     const paymentButton = getByText('Make a payment', { exact: false });
     await userEvent.click(paymentButton);
-<<<<<<< HEAD
-    queryMocks.useMatch.mockReturnValue({
-      routeId: '/account/billing/make-payment',
-    });
-
-    rerender(
-      <PayPalScriptProvider options={{ clientId: PAYPAL_CLIENT_ID }}>
-        <BillingSummary balance={5} balanceUninvoiced={5} paymentMethods={[]} />
-      </PayPalScriptProvider>
-    );
-=======
->>>>>>> 6ca38db2
 
     expect(getByTestId('drawer')).toBeVisible();
     expect(getByTestId('drawer-title').textContent).toEqual('Make a Payment');
