--- conflicted
+++ resolved
@@ -34,11 +34,6 @@
 
   const { data: profile } = useProfile();
 
-<<<<<<< HEAD
-  const userType = profile?.user_type ?? null;
-
-=======
->>>>>>> d938bfed
   if (accountLoading) {
     return <CircleProgress />;
   }
@@ -86,7 +81,6 @@
           profile={profile}
           state={account.state}
           taxId={account.tax_id}
-          userType={userType}
           zip={account.zip}
         />
         <PaymentInformation
@@ -94,11 +88,7 @@
           isAkamaiCustomer={account?.billing_source === 'akamai'}
           loading={paymentMethodsLoading}
           paymentMethods={paymentMethods}
-<<<<<<< HEAD
-          userType={userType}
-=======
           profile={profile}
->>>>>>> d938bfed
         />
         <BillingActivityPanel accountActiveSince={account?.active_since} />
       </Grid>
