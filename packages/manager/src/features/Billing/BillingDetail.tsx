--- conflicted
+++ resolved
@@ -34,15 +34,11 @@
   const { account, requestAccount } = useAccount();
 
   const classes = useStyles();
-<<<<<<< HEAD
 
   const [mostRecentInvoiceId, setMostRecentInvoiceId] = React.useState<
     number | undefined
   >();
 
-  // @todo: useReduxLoad for account/profile requests?
-=======
->>>>>>> 36474656
   React.useEffect(() => {
     if (account.loading && account.lastUpdated === 0) {
       requestAccount();
@@ -79,21 +75,10 @@
         <Grid container>
           <Grid item xs={12} md={12} lg={12} className={classes.main}>
             <BillingSummary
-<<<<<<< HEAD
               balance={account?.data?.balance ?? 0}
               promotion={account?.data?.active_promotions?.[0]}
               uninvoicedBalance={account?.data?.balance_uninvoiced ?? 0}
               mostRecentInvoiceId={mostRecentInvoiceId}
-            />
-            <SummaryPanel data-qa-summary-panel history={props.history} />
-            <BillingActivityPanel
-              mostRecentInvoiceId={mostRecentInvoiceId}
-              setMostRecentInvoiceId={setMostRecentInvoiceId}
-            />
-=======
-              balance={account.data.balance ?? 0}
-              promotion={account.data.active_promotions?.[0]}
-              uninvoicedBalance={account.data.balance_uninvoiced ?? 0}
             />
             <Grid container direction="row" wrap="nowrap">
               <ContactInfo
@@ -112,8 +97,10 @@
               />
               <SummaryPanel data-qa-summary-panel history={props.history} />
             </Grid>
-            <BillingActivityPanel />
->>>>>>> 36474656
+            <BillingActivityPanel
+              mostRecentInvoiceId={mostRecentInvoiceId}
+              setMostRecentInvoiceId={setMostRecentInvoiceId}
+            />
           </Grid>
         </Grid>
       </div>
