import { lensPath, set, view } from 'ramda';
import * as React from 'react';
import { RouteComponentProps } from 'react-router-dom';
import { compose } from 'recompose';
import {
  createStyles,
  Theme,
  withStyles,
  WithStyles
} from 'src/components/core/styles';
import Typography from 'src/components/core/Typography';
import setDocs, { SetDocsProps } from 'src/components/DocsSidebar/setDocs';
import { DocumentTitleSegment } from 'src/components/DocumentTitle';
import Grid from 'src/components/Grid';
import { AccountsAndPasswords, BillingAndPayments } from 'src/documentation';
import { Requestable } from 'src/requestableContext';
import { getAccountInfo } from 'src/services/account';
import composeState from 'src/utilities/composeState';
import MakeAPaymentPanel from './BillingPanels/MakeAPaymentPanel';
import PromotionsPanel from './BillingPanels/PromotionsPanel';
import RecentInvoicesPanel from './BillingPanels/RecentInvoicesPanel';
import RecentPaymentsPanel from './BillingPanels/RecentPaymentsPanel';
import SummaryPanel from './BillingPanels/SummaryPanel';
import UpdateContactInformationPanel from './BillingPanels/UpdateContactInformationPanel';
import UpdateCreditCardPanel from './BillingPanels/UpdateCreditCardPanel';
import { AccountProvider } from './context';

type ClassNames = 'root' | 'main' | 'sidebar' | 'heading';

const styles = (theme: Theme) =>
  createStyles({
    root: {},
    main: {
      [theme.breakpoints.up('md')]: {
        order: 1
      }
    },
    sidebar: {
      [theme.breakpoints.up('md')]: {
        order: 2
      }
    },
    heading: {
      marginTop: theme.spacing(1),
      marginBottom: theme.spacing(2)
    }
  });

interface PreloadedProps {
  account: { response: Linode.Account };
}

interface State {
  account: Requestable<Linode.Account>;
}

type CombinedProps = SetDocsProps &
  PreloadedProps &
  WithStyles<ClassNames> &
  RouteComponentProps<{}>;

const account = (path: string) => lensPath(['account', path]);

const L = {
  account: {
    data: account('data'),
    errors: account('errors'),
    lastUpdated: account('lastUpdated'),
    loading: account('loading')
  }
};

export class BillingDetail extends React.Component<CombinedProps, State> {
  static docs = [BillingAndPayments, AccountsAndPasswords];

  composeState = composeState;

  getAccount = () => {
    this.composeState([
      set(L.account.loading, true),
      set(L.account.errors, undefined)
    ]);

    return getAccountInfo()
      .then(data => {
        this.composeState([
          set(L.account.data, data),
          set(L.account.lastUpdated, Date.now()),
          set(L.account.loading, false)
        ]);
      })
      .catch(errors => {
        this.composeState([
          set(L.account.loading, false),
          set(L.account.lastUpdated, Date.now()),
          set(L.account.errors, [{ reason: 'Unable to load account details.' }])
        ]);
      });
  };

  state: State = {
    account: {
      lastUpdated: 0,
      loading: true,
      request: this.getAccount,
      update: (updater: (s: Linode.Account) => Linode.Account) => {
        const data = view<State, Linode.Account>(L.account.data, this.state);

        if (!data) {
          return;
        }

        this.composeState([set(L.account.data, updater(data))]);
      }
    }
  };

  mounted: boolean = false;

  componentDidMount() {
    this.mounted = true;
    this.getAccount();
  }

  componentWillUnmount() {
    this.mounted = false;
  }

  render() {
    const { classes } = this.props;

    return (
      <React.Fragment>
        <DocumentTitleSegment segment={`Account & Billing`} />
        <AccountProvider value={this.state.account}>
          <Typography variant="h2" className={classes.heading}>
            Billing
          </Typography>
          <Grid container>
<<<<<<< HEAD
            <Grid item xs={12} md={4} lg={3} className={classes.sidebar}>
              <SummaryPanel data-qa-summary-panel />
=======
            <Grid item xs={12} md={3} className={classes.sidebar}>
              <SummaryPanel
                data-qa-summary-panel
                history={this.props.history}
              />
>>>>>>> 0fafbd3d
            </Grid>
            <Grid item xs={12} md={8} lg={9} className={classes.main}>
              <UpdateContactInformationPanel />
              <UpdateCreditCardPanel />
              <MakeAPaymentPanel />
              <PromotionsPanel />
              <RecentInvoicesPanel />
              <RecentPaymentsPanel />
            </Grid>
          </Grid>
        </AccountProvider>
      </React.Fragment>
    );
  }
}

const styled = withStyles(styles);

export default compose<CombinedProps, {}>(
  styled,
  setDocs(BillingDetail.docs)
)(BillingDetail);<|MERGE_RESOLUTION|>--- conflicted
+++ resolved
@@ -137,16 +137,11 @@
             Billing
           </Typography>
           <Grid container>
-<<<<<<< HEAD
-            <Grid item xs={12} md={4} lg={3} className={classes.sidebar}>
-              <SummaryPanel data-qa-summary-panel />
-=======
             <Grid item xs={12} md={3} className={classes.sidebar}>
               <SummaryPanel
                 data-qa-summary-panel
                 history={this.props.history}
               />
->>>>>>> 0fafbd3d
             </Grid>
             <Grid item xs={12} md={8} lg={9} className={classes.main}>
               <UpdateContactInformationPanel />
