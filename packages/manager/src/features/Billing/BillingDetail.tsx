--- conflicted
+++ resolved
@@ -12,11 +12,7 @@
 import { getAPIErrorOrDefault } from 'src/utilities/errorUtils';
 import BillingActivityPanel from './BillingPanels/BillingActivityPanel';
 import BillingSummary from './BillingSummary';
-<<<<<<< HEAD
 import PaymentInformation from './BillingPanels/SummaryPanel/PanelCards/PaymentInformation';
-=======
-import ContactInfo from './BillingPanels/SummaryPanel/PanelCards/ContactInformation';
->>>>>>> 36474656
 
 const useStyles = makeStyles((theme: Theme) => ({
   root: {},
@@ -77,7 +73,6 @@
               promotion={account.data.active_promotions?.[0]}
               uninvoicedBalance={account.data.balance_uninvoiced ?? 0}
             />
-<<<<<<< HEAD
             <PaymentInformation
               balance={account?.data?.balance ?? 0}
               balanceUninvoiced={account?.data?.balance_uninvoiced ?? 0}
@@ -88,25 +83,6 @@
                   ?.this_month_credit_remaining
               }
             />
-=======
-            <Grid container direction="row" wrap="nowrap">
-              <ContactInfo
-                company={account.data.company}
-                firstName={account.data.first_name}
-                lastName={account.data.last_name}
-                address1={account.data.address_1}
-                address2={account.data.address_2}
-                email={account.data.email}
-                phone={account.data.phone}
-                city={account.data.city}
-                state={account.data.state}
-                zip={account.data.zip}
-                history={props.history}
-                taxId={account.data.tax_id}
-              />
-              <SummaryPanel data-qa-summary-panel history={props.history} />
-            </Grid>
->>>>>>> 36474656
             <BillingActivityPanel />
           </Grid>
         </Grid>
