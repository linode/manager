--- conflicted
+++ resolved
@@ -32,27 +32,11 @@
 type CombinedProps = SetDocsProps & RouteComponentProps<{}>;
 
 export const BillingDetail: React.FC<CombinedProps> = (props) => {
-<<<<<<< HEAD
-  const { account, requestAccount } = useAccount();
   const {
     data: paymentMethods,
-    isLoading: isPaymentMethodsLoading,
     error: paymentMethodsError,
   } = useAllPaymentMethodsQuery();
 
-  const classes = useStyles();
-
-  React.useEffect(() => {
-    if (account.loading && account.lastUpdated === 0) {
-      requestAccount();
-    }
-  }, [account.loading, account.lastUpdated, requestAccount]);
-
-  if (
-    isPaymentMethodsLoading ||
-    (account.loading && account.lastUpdated === 0)
-  ) {
-=======
   const {
     data: account,
     error: accountError,
@@ -62,7 +46,6 @@
   const classes = useStyles();
 
   if (accountLoading) {
->>>>>>> bc791439
     return <CircleProgress />;
   }
 
@@ -85,16 +68,10 @@
         <Grid container>
           <Grid item xs={12} md={12} lg={12} className={classes.main}>
             <BillingSummary
-<<<<<<< HEAD
-              balance={account?.data?.balance ?? 0}
-              promotions={account?.data?.active_promotions}
-              balanceUninvoiced={account?.data?.balance_uninvoiced ?? 0}
               paymentMethods={paymentMethods}
-=======
               balance={account?.balance ?? 0}
               promotions={account?.active_promotions}
               balanceUninvoiced={account?.balance_uninvoiced ?? 0}
->>>>>>> bc791439
             />
             <Grid container direction="row">
               <ContactInfo
@@ -112,18 +89,8 @@
                 taxId={account.tax_id}
               />
               <PaymentInformation
-<<<<<<< HEAD
                 error={paymentMethodsError}
                 paymentMethods={paymentMethods}
-=======
-                balance={account?.balance ?? 0}
-                balanceUninvoiced={account?.balance_uninvoiced ?? 0}
-                expiry={account?.credit_card?.expiry ?? ''}
-                lastFour={account?.credit_card?.last_four ?? ''}
-                promoCredit={
-                  account?.active_promotions?.[0]?.this_month_credit_remaining
-                }
->>>>>>> bc791439
               />
             </Grid>
             <BillingActivityPanel accountActiveSince={account?.active_since} />
