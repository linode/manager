<<<<<<< HEAD
import { Button } from '@linode/ui';
=======
import { CircleProgress } from '@linode/ui';
>>>>>>> afbd8d94
import Paper from '@mui/material/Paper';
import { styled } from '@mui/material/styles';
import Grid from '@mui/material/Unstable_Grid2';
import { PayPalScriptProvider } from '@paypal/react-paypal-js';
import * as React from 'react';

<<<<<<< HEAD
import { CircleProgress } from 'src/components/CircleProgress';
=======
import { Button } from 'src/components/Button/Button';
>>>>>>> afbd8d94
import { DocumentTitleSegment } from 'src/components/DocumentTitle';
import { ErrorState } from 'src/components/ErrorState/ErrorState';
import { PAYPAL_CLIENT_ID } from 'src/constants';
import { useAccount } from 'src/queries/account/account';
import { useAllPaymentMethodsQuery } from 'src/queries/account/payment';
import { useProfile } from 'src/queries/profile/profile';
import { getAPIErrorOrDefault } from 'src/utilities/errorUtils';

import { BillingActivityPanel } from './BillingPanels/BillingActivityPanel/BillingActivityPanel';
import BillingSummary from './BillingPanels/BillingSummary';
import ContactInfo from './BillingPanels/ContactInfoPanel';
import PaymentInformation from './BillingPanels/PaymentInfoPanel';

export const BillingDetail = () => {
  const {
    data: paymentMethods,
    error: paymentMethodsError,
    isLoading: paymentMethodsLoading,
  } = useAllPaymentMethodsQuery();

  const {
    data: account,
    error: accountError,
    isLoading: accountLoading,
  } = useAccount();

  const { data: profile } = useProfile();

  if (accountLoading) {
    return <CircleProgress />;
  }

  if (accountError) {
    const errorText = getAPIErrorOrDefault(
      accountError,
      'There was an error retrieving your account data.'
    )[0].reason;
    return <ErrorState errorText={errorText} />;
  }

  if (!account) {
    return null;
  }

  return (
    <PayPalScriptProvider options={{ 'client-id': PAYPAL_CLIENT_ID }}>
      <DocumentTitleSegment segment={`Account & Billing`} />
      <Grid
        sx={{
          paddingTop: 1,
        }}
        columnSpacing={2}
        container
        data-testid="billing-detail"
        rowSpacing={2}
      >
        <BillingSummary
          balance={account?.balance ?? 0}
          balanceUninvoiced={account?.balance_uninvoiced ?? 0}
          paymentMethods={paymentMethods}
          promotions={account?.active_promotions}
        />
        <ContactInfo
          address1={account.address_1}
          address2={account.address_2}
          city={account.city}
          company={account.company}
          country={account.country}
          email={account.email}
          firstName={account.first_name}
          lastName={account.last_name}
          phone={account.phone}
          profile={profile}
          state={account.state}
          taxId={account.tax_id}
          zip={account.zip}
        />
        <PaymentInformation
          error={paymentMethodsError}
          isAkamaiCustomer={account?.billing_source === 'akamai'}
          loading={paymentMethodsLoading}
          paymentMethods={paymentMethods}
          profile={profile}
        />
        <BillingActivityPanel accountActiveSince={account?.active_since} />
      </Grid>
    </PayPalScriptProvider>
  );
};

export const BillingPaper = styled(Paper)(() => ({
  height: '100%',
  padding: `15px 20px`,
}));

export const BillingBox = styled('div')(({ theme }) => ({
  alignItems: 'center',
  display: 'flex',
  justifyContent: 'space-between',
  marginBottom: theme.spacing(2),
}));

export const BillingActionButton = styled(Button)(({ theme, ...props }) => ({
  ...(!props.disabled && {
    '&:hover, &:focus': {
      textDecoration: 'underline',
    },
  }),
  fontFamily: theme.font.bold,
  fontSize: '.875rem',
  minHeight: 'unset',
  minWidth: 'auto',
  padding: 0,
}));<|MERGE_RESOLUTION|>--- conflicted
+++ resolved
@@ -1,19 +1,10 @@
-<<<<<<< HEAD
-import { Button } from '@linode/ui';
-=======
-import { CircleProgress } from '@linode/ui';
->>>>>>> afbd8d94
+import { Button, CircleProgress } from '@linode/ui';
 import Paper from '@mui/material/Paper';
 import { styled } from '@mui/material/styles';
 import Grid from '@mui/material/Unstable_Grid2';
 import { PayPalScriptProvider } from '@paypal/react-paypal-js';
 import * as React from 'react';
 
-<<<<<<< HEAD
-import { CircleProgress } from 'src/components/CircleProgress';
-=======
-import { Button } from 'src/components/Button/Button';
->>>>>>> afbd8d94
 import { DocumentTitleSegment } from 'src/components/DocumentTitle';
 import { ErrorState } from 'src/components/ErrorState/ErrorState';
 import { PAYPAL_CLIENT_ID } from 'src/constants';
