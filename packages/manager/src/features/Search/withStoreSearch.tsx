<<<<<<< HEAD
import { Image, Volume } from '@linode/api-v4';
=======
import { KubernetesCluster, Volume } from '@linode/api-v4';
>>>>>>> 318ba3e3
import { Domain } from '@linode/api-v4/lib/domains';
import { ObjectStorageBucket } from '@linode/api-v4/lib/object-storage';
import * as React from 'react';
import { connect } from 'react-redux';
import { compose, withStateHandlers } from 'recompose';
import { ApplicationState } from 'src/store';
import entitiesErrors, {
  ErrorObject,
} from 'src/store/selectors/entitiesErrors';
import entitiesLoading from 'src/store/selectors/entitiesLoading';
import getSearchEntities, {
  bucketToSearchableItem,
  domainToSearchableItem,
<<<<<<< HEAD
  imageToSearchableItem,
=======
  kubernetesClusterToSearchableItem,
>>>>>>> 318ba3e3
  volumeToSearchableItem,
} from 'src/store/selectors/getSearchEntities';
import { refinedSearch } from './refinedSearch';
import {
  SearchableItem,
  SearchResults,
  SearchResultsByEntity,
} from './search.interfaces';
import { emptyResults, separateResultsByEntity } from './utils';

interface HandlerProps {
  search: (
    query: string,
    buckets: ObjectStorageBucket[],
    domains: Domain[],
    volumes: Volume[],
<<<<<<< HEAD
    images: Image[],
    searchableLinodes: SearchableItem<string | number>[]
=======
    clusters: KubernetesCluster[]
>>>>>>> 318ba3e3
  ) => SearchResults;
}
export interface SearchProps extends HandlerProps {
  combinedResults: SearchableItem[];
  entities: SearchableItem[];
  entitiesLoading: boolean;
  searchResultsByEntity: SearchResultsByEntity;
  errors: ErrorObject;
}

export const search = (
  entities: SearchableItem[],
  inputValue: string
): SearchResults => {
  if (!inputValue || inputValue === '') {
    return { searchResultsByEntity: emptyResults, combinedResults: [] };
  }

  const combinedResults = refinedSearch(inputValue, entities);

  return {
    combinedResults,
    searchResultsByEntity: separateResultsByEntity(combinedResults),
  };
};

export default () => (Component: React.ComponentType<any>) => {
  const WrappedComponent: React.FC<SearchProps> = (props) => {
    return React.createElement(Component, {
      ...props,
    });
  };

  const connected = connect((state: ApplicationState) => {
    return {
      entities: getSearchEntities(state.__resources),
      entitiesLoading: entitiesLoading(state.__resources),
      errors: entitiesErrors(state.__resources),
    };
  });

  return compose<SearchProps, {}>(
    connected,
    withStateHandlers<any, any, any>(
      { searchResultsByEntity: emptyResults },
      {
        search: (_, props: SearchProps) => (
          query: string,
          objectStorageBuckets: ObjectStorageBucket[],
          domains: Domain[],
          volumes: Volume[],
<<<<<<< HEAD
          images: Image[],
          searchableLinodes: SearchableItem<string | number>[]
=======
          clusters: KubernetesCluster[]
>>>>>>> 318ba3e3
        ) => {
          const searchableBuckets = objectStorageBuckets.map((bucket) =>
            bucketToSearchableItem(bucket)
          );
          const searchableDomains = domains.map((domain) =>
            domainToSearchableItem(domain)
          );
          const searchableVolumes = volumes.map((volume) =>
            volumeToSearchableItem(volume)
          );
<<<<<<< HEAD
          const searchableImages = images.map((image) =>
            imageToSearchableItem(image)
          );

=======
          const searchableClusters = clusters.map((cluster) =>
            kubernetesClusterToSearchableItem(cluster)
          );
>>>>>>> 318ba3e3
          const results = search(
            [
              ...searchableLinodes,
              ...searchableImages,
              ...props.entities,
              ...searchableBuckets,
              ...searchableDomains,
              ...searchableVolumes,
              ...searchableClusters,
            ],
            query
          );
          const { searchResultsByEntity, combinedResults } = results;
          return {
            searchResultsByEntity,
            combinedResults,
          };
        },
      }
    )
  )(WrappedComponent);
};<|MERGE_RESOLUTION|>--- conflicted
+++ resolved
@@ -1,8 +1,4 @@
-<<<<<<< HEAD
-import { Image, Volume } from '@linode/api-v4';
-=======
-import { KubernetesCluster, Volume } from '@linode/api-v4';
->>>>>>> 318ba3e3
+import { Image, KubernetesCluster, Volume } from '@linode/api-v4';
 import { Domain } from '@linode/api-v4/lib/domains';
 import { ObjectStorageBucket } from '@linode/api-v4/lib/object-storage';
 import * as React from 'react';
@@ -16,11 +12,8 @@
 import getSearchEntities, {
   bucketToSearchableItem,
   domainToSearchableItem,
-<<<<<<< HEAD
   imageToSearchableItem,
-=======
   kubernetesClusterToSearchableItem,
->>>>>>> 318ba3e3
   volumeToSearchableItem,
 } from 'src/store/selectors/getSearchEntities';
 import { refinedSearch } from './refinedSearch';
@@ -37,12 +30,9 @@
     buckets: ObjectStorageBucket[],
     domains: Domain[],
     volumes: Volume[],
-<<<<<<< HEAD
+    clusters: KubernetesCluster[],
     images: Image[],
     searchableLinodes: SearchableItem<string | number>[]
-=======
-    clusters: KubernetesCluster[]
->>>>>>> 318ba3e3
   ) => SearchResults;
 }
 export interface SearchProps extends HandlerProps {
@@ -94,12 +84,9 @@
           objectStorageBuckets: ObjectStorageBucket[],
           domains: Domain[],
           volumes: Volume[],
-<<<<<<< HEAD
+          clusters: KubernetesCluster[],
           images: Image[],
           searchableLinodes: SearchableItem<string | number>[]
-=======
-          clusters: KubernetesCluster[]
->>>>>>> 318ba3e3
         ) => {
           const searchableBuckets = objectStorageBuckets.map((bucket) =>
             bucketToSearchableItem(bucket)
@@ -110,16 +97,13 @@
           const searchableVolumes = volumes.map((volume) =>
             volumeToSearchableItem(volume)
           );
-<<<<<<< HEAD
           const searchableImages = images.map((image) =>
             imageToSearchableItem(image)
           );
 
-=======
           const searchableClusters = clusters.map((cluster) =>
             kubernetesClusterToSearchableItem(cluster)
           );
->>>>>>> 318ba3e3
           const results = search(
             [
               ...searchableLinodes,
