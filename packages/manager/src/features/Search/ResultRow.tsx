--- conflicted
+++ resolved
@@ -7,7 +7,6 @@
 import { Typography } from 'src/components/Typography';
 import { RegionIndicator } from 'src/features/Linodes/LinodesLanding/RegionIndicator';
 
-<<<<<<< HEAD
 import {
   StyledCreatedTableCell,
   StyledLabelTableCell,
@@ -16,56 +15,6 @@
   StyledTableRow,
   StyledTagTableCell,
 } from './ResultRow.styles';
-=======
-const useStyles = makeStyles((theme: Theme) => ({
-  createdCell: {
-    [theme.breakpoints.up('md')]: {
-      width: '20%',
-    },
-    width: '100%',
-  },
-  labelCell: {
-    '& a': {
-      display: 'inline-block',
-    },
-    [theme.breakpoints.up('md')]: {
-      width: '35%',
-    },
-    width: '60%',
-  },
-  link: {
-    display: 'block',
-    fontFamily: theme.font.bold,
-    fontSize: '.875rem',
-    lineHeight: '1.125rem',
-  },
-  regionCell: {
-    [theme.breakpoints.up('md')]: {
-      width: '15%',
-    },
-    width: '100%',
-  },
-  root: {
-    '& td': {
-      paddingBottom: 4,
-      paddingTop: 4,
-    },
-    paddingBottom: '2px !important',
-    paddingTop: '0 !important',
-    transition: theme.transitions.create(['background-color']),
-    width: '100%',
-  },
-  tag: {
-    margin: theme.spacing(0.5),
-  },
-  tagCell: {
-    [theme.breakpoints.up('md')]: {
-      width: '30%',
-    },
-    width: '100%',
-  },
-}));
->>>>>>> 4ed6e475
 
 interface ResultRowProps {
   result: Item;
@@ -79,19 +28,12 @@
       <StyledLabelTableCell>
         <StyledLink title={result.label} to={result.data.path}>
           {result.label}
-<<<<<<< HEAD
         </StyledLink>
-        <Typography variant="body1">{result.data.description}</Typography>
-      </StyledLabelTableCell>
-      <StyledRegionTableCell>
-=======
-        </Link>
         <Typography fontSize={'0.80rem'} variant="body1">
           {result.data.description}
         </Typography>
-      </TableCell>
-      <TableCell className={classes.regionCell}>
->>>>>>> 4ed6e475
+      </StyledLabelTableCell>
+      <StyledRegionTableCell>
         {result.data.region && <RegionIndicator region={result.data.region} />}
       </StyledRegionTableCell>
       <Hidden mdDown>
