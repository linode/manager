<<<<<<< HEAD
import {
  useAllAccountStackScriptsQuery,
  useAllDomainsQuery,
  useAllFirewallsQuery,
  useAllLinodesQuery,
  useAllNodeBalancersQuery,
  useAllVolumesQuery,
} from '@linode/queries';

import { useKubernetesBetaEndpoint } from 'src/features/Kubernetes/kubeUtils';
import { useAllDatabasesQuery } from 'src/queries/databases/databases';
import { useAllImagesQuery } from 'src/queries/images';
=======
import { useAllLinodesQuery } from '@linode/queries';
import { useAllFirewallsQuery } from '@linode/queries';
import { useAllVolumesQuery } from '@linode/queries';
import { useAllNodeBalancersQuery } from '@linode/queries';
import { useAllAccountStackScriptsQuery } from '@linode/queries';
import { useAllImagesQuery } from '@linode/queries';

import { useKubernetesBetaEndpoint } from 'src/features/Kubernetes/kubeUtils';
import { useAllDatabasesQuery } from 'src/queries/databases/databases';
import { useAllDomainsQuery } from 'src/queries/domains';
>>>>>>> 3dbf1787
import { useAllKubernetesClustersQuery } from 'src/queries/kubernetes';
import { useObjectStorageBuckets } from 'src/queries/object-storage/queries';
import {
  bucketToSearchableItem,
  databaseToSearchableItem,
  domainToSearchableItem,
  firewallToSearchableItem,
  imageToSearchableItem,
  kubernetesClusterToSearchableItem,
  linodeToSearchableItem,
  nodeBalToSearchableItem,
  stackscriptToSearchableItem,
  volumeToSearchableItem,
} from 'src/store/selectors/getSearchEntities';

import { search } from './utils';

import type { SearchableEntityType } from './search.interfaces';

interface Props {
  enabled: boolean;
  query: string;
}

/**
 * Fetches all entities on a user's account and performs client-side filtering
 * based on a user's seach query.
 */
export const useClientSideSearch = ({ enabled, query }: Props) => {
  const {
    data: domains,
    error: domainsError,
    isLoading: domainsLoading,
  } = useAllDomainsQuery(enabled);
  const { isUsingBetaEndpoint } = useKubernetesBetaEndpoint();
  const {
    data: clusters,
    error: lkeClustersError,
    isLoading: lkeClustersLoading,
  } = useAllKubernetesClustersQuery({ enabled, isUsingBetaEndpoint });
  const {
    data: volumes,
    error: volumesError,
    isLoading: volumesLoading,
  } = useAllVolumesQuery({}, {}, enabled);
  const {
    data: linodes,
    error: linodesError,
    isLoading: linodesLoading,
  } = useAllLinodesQuery({}, {}, enabled);
  const {
    data: nodebals,
    error: nodebalancersError,
    isLoading: nodebalancersLoading,
  } = useAllNodeBalancersQuery(enabled);
  const {
    data: firewalls,
    error: firewallsError,
    isLoading: firewallsLoading,
  } = useAllFirewallsQuery(enabled);
  const {
    data: databases,
    error: databasesError,
    isLoading: databasesLoading,
  } = useAllDatabasesQuery(enabled);
  const { data: objectStorageBuckets, error: bucketsError } =
    useObjectStorageBuckets(enabled);
  const {
    data: privateImages,
    error: imagesError,
    isLoading: privateImagesLoading,
  } = useAllImagesQuery({}, { is_public: false }, enabled);
  const {
    data: stackscripts,
    error: stackscriptsError,
    isLoading: stackscriptsLoading,
  } = useAllAccountStackScriptsQuery(enabled);

  const searchableDomains = domains?.map(domainToSearchableItem) ?? [];
  const searchableVolumes = volumes?.map(volumeToSearchableItem) ?? [];
  const searchableImages = privateImages?.map(imageToSearchableItem) ?? [];
  const searchableNodebalancers = nodebals?.map(nodeBalToSearchableItem) ?? [];
  const searchableFirewalls = firewalls?.map(firewallToSearchableItem) ?? [];
  const searchableDatabases = databases?.map(databaseToSearchableItem) ?? [];
  const searchableLinodes = linodes?.map(linodeToSearchableItem) ?? [];
  const searchableStackScripts =
    stackscripts?.map(stackscriptToSearchableItem) ?? [];
  const searchableBuckets =
    objectStorageBuckets?.buckets.map(bucketToSearchableItem) ?? [];
  const searchableClusters =
    clusters?.map(kubernetesClusterToSearchableItem) ?? [];

  const searchableItems = [
    ...searchableLinodes,
    ...searchableImages,
    ...searchableBuckets,
    ...searchableDomains,
    ...searchableVolumes,
    ...searchableClusters,
    ...searchableNodebalancers,
    ...searchableFirewalls,
    ...searchableDatabases,
    ...searchableStackScripts,
  ];

  const isLoading =
    linodesLoading ||
    privateImagesLoading ||
    lkeClustersLoading ||
    databasesLoading ||
    nodebalancersLoading ||
    domainsLoading ||
    volumesLoading ||
    firewallsLoading ||
    stackscriptsLoading;

  const entityErrors: Record<SearchableEntityType, null | string> = {
    bucket: bucketsError?.message ?? null,
    database: databasesError?.[0].reason ?? null,
    domain: domainsError?.[0].reason ?? null,
    firewall: firewallsError?.[0].reason ?? null,
    image: imagesError?.[0].reason ?? null,
    kubernetesCluster: lkeClustersError?.[0].reason ?? null,
    linode: linodesError?.[0].reason ?? null,
    nodebalancer: nodebalancersError?.[0].reason ?? null,
    stackscript: stackscriptsError?.[0].reason ?? null,
    volume: volumesError?.[0].reason ?? null,
  };

  const { combinedResults, searchResultsByEntity } = search(
    searchableItems,
    query
  );

  return {
    combinedResults,
    entityErrors,
    isLoading,
    searchResultsByEntity,
  };
};<|MERGE_RESOLUTION|>--- conflicted
+++ resolved
@@ -1,8 +1,8 @@
-<<<<<<< HEAD
 import {
   useAllAccountStackScriptsQuery,
   useAllDomainsQuery,
   useAllFirewallsQuery,
+  useAllImagesQuery,
   useAllLinodesQuery,
   useAllNodeBalancersQuery,
   useAllVolumesQuery,
@@ -10,19 +10,6 @@
 
 import { useKubernetesBetaEndpoint } from 'src/features/Kubernetes/kubeUtils';
 import { useAllDatabasesQuery } from 'src/queries/databases/databases';
-import { useAllImagesQuery } from 'src/queries/images';
-=======
-import { useAllLinodesQuery } from '@linode/queries';
-import { useAllFirewallsQuery } from '@linode/queries';
-import { useAllVolumesQuery } from '@linode/queries';
-import { useAllNodeBalancersQuery } from '@linode/queries';
-import { useAllAccountStackScriptsQuery } from '@linode/queries';
-import { useAllImagesQuery } from '@linode/queries';
-
-import { useKubernetesBetaEndpoint } from 'src/features/Kubernetes/kubeUtils';
-import { useAllDatabasesQuery } from 'src/queries/databases/databases';
-import { useAllDomainsQuery } from 'src/queries/domains';
->>>>>>> 3dbf1787
 import { useAllKubernetesClustersQuery } from 'src/queries/kubernetes';
 import { useObjectStorageBuckets } from 'src/queries/object-storage/queries';
 import {
