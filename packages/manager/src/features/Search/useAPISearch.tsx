--- conflicted
+++ resolved
@@ -12,12 +12,8 @@
 import useAccountManagement from 'src/hooks/useAccountManagement';
 import { listToItemsByID } from 'src/queries/base';
 import { useAllImagesQuery } from 'src/queries/images';
-<<<<<<< HEAD
 import { useSpecificTypes } from 'src/queries/types';
-=======
 import { useRegionsQuery } from 'src/queries/regions';
-import store from 'src/store';
->>>>>>> 13377b37
 import {
   domainToSearchableItem,
   formatLinode,
@@ -61,15 +57,10 @@
 
       return requestEntities(
         searchText,
-<<<<<<< HEAD
         types ?? [],
-        images,
         setRequestedTypes,
-=======
-        types,
         images,
         regions ?? [],
->>>>>>> 13377b37
         _isRestrictedUser
       ).then((results) => {
         const combinedResults = refinedSearch(searchText, results);
@@ -114,12 +105,9 @@
 const requestEntities = (
   searchText: string,
   types: ExtendedType[],
+  setRequestedTypes: (types: string[]) => void,
   images: Record<string, Image>,
-<<<<<<< HEAD
-  setRequestedTypes: (types: string[]) => void,
-=======
   regions: Region[],
->>>>>>> 13377b37
   isRestricted: boolean = false
 ) => {
   return Promise.all([
