import { shallow } from 'enzyme';
import * as React from 'react';

import { searchbarResult1, searchbarResult2 } from 'src/__data__/searchResults';
<<<<<<< HEAD
import Button from 'src/components/Button';
import { Typography } from 'src/components/Typography';
=======
import { Button } from 'src/components/Button/Button';
import Typography from 'src/components/core/Typography';
>>>>>>> f6eb4b2d

import { ResultGroup } from './ResultGroup';

jest.mock('@mui/styles', () => ({
  ...(jest.requireActual('@mui/styles') as any),
  makeStyles: jest.fn(() => () => ({})),
}));
jest.mock('src/hooks/useFlags', () => ({
  default: jest.fn().mockReturnValue({}),
}));

const props = {
  entity: 'linodes',
  results: [
    searchbarResult1,
    searchbarResult2,
    searchbarResult1,
    searchbarResult2,
    searchbarResult1,
    searchbarResult2,
  ],
  loading: false,
  groupSize: 5,
  showMore: false,
  toggle: jest.fn(),
};

const emptyProps = {
  entity: 'linodes',
  results: [],
  groupSize: 5,
  showMore: false,
  toggle: jest.fn(),
};

const component = shallow(<ResultGroup {...props} />);

describe('ResultGroup component', () => {
  it('should render', () => {
    expect(component).toBeDefined();
  });
  it('should return null if there are no results', () => {
    expect(ResultGroup(emptyProps)).toBeNull();
  });
  it('should render the capitalized entity label', () => {
    expect(
      component.containsMatchingElement(<Typography>Linodes</Typography>)
    ).toBeTruthy();
  });
  it('should render its children', () => {
    expect(component.find('[data-qa-result-row-component]')).toHaveLength(5);
  });
  describe('Hidden results', () => {
    it('should have a Show All button', () => {
      expect(
        component.containsMatchingElement(
          <Button buttonType="primary">Show All</Button>
        )
      );
    });
    it('should show hidden results when showMore is true', () => {
      component.setProps({ showMore: true });
      expect(component.find('[data-qa-result-row-component]')).toHaveLength(6);
    });
    it('should have a Show Less button', () => {
      component.setProps({ showMore: true });
      expect(
        component.containsMatchingElement(
          <Button buttonType="primary">Show Less</Button>
        )
      ).toBeTruthy();
    });
    it('should toggle showMore on click', () => {
      component.find('[data-qa-show-more-toggle]').simulate('click');
      expect(props.toggle).toHaveBeenCalled();
    });
  });
});<|MERGE_RESOLUTION|>--- conflicted
+++ resolved
@@ -1,15 +1,8 @@
 import { shallow } from 'enzyme';
 import * as React from 'react';
-
 import { searchbarResult1, searchbarResult2 } from 'src/__data__/searchResults';
-<<<<<<< HEAD
-import Button from 'src/components/Button';
 import { Typography } from 'src/components/Typography';
-=======
 import { Button } from 'src/components/Button/Button';
-import Typography from 'src/components/core/Typography';
->>>>>>> f6eb4b2d
-
 import { ResultGroup } from './ResultGroup';
 
 jest.mock('@mui/styles', () => ({
