--- conflicted
+++ resolved
@@ -77,7 +77,6 @@
 
   const isLargeAccount = useIsLargeAccount();
 
-<<<<<<< HEAD
   const { account } = useAccountManagement();
   const flags = useFlags();
 
@@ -86,19 +85,18 @@
     Boolean(flags.objMultiCluster),
     account?.capabilities ?? []
   );
-=======
   // We only want to fetch all entities if we know they
   // are not a large account. We do this rather than `!isLargeAccount`
   // because we don't want to fetch all entities if isLargeAccount is loading (undefined).
   const shouldFetchAllEntities = isLargeAccount === false;
->>>>>>> d7b1caa9
 
   const {
     data: objectStorageClusters,
     error: objectStorageClustersError,
     isLoading: areClustersLoading,
-<<<<<<< HEAD
-  } = useObjectStorageClusters(!isLargeAccount && !isObjMultiClusterEnabled);
+  } = useObjectStorageClusters(
+    shouldFetchAllEntities && !isObjMultiClusterEnabled
+  );
 
   /*
    @TODO OBJ Multicluster:'region' will become required, and the
@@ -106,26 +104,18 @@
    As part of the process of cleaning up after the 'objMultiCluster' feature flag, we will
    remove 'cluster' and retain 'regions'.
   */
-=======
-  } = useObjectStorageClusters(shouldFetchAllEntities);
-
->>>>>>> d7b1caa9
   const {
     data: objectStorageBuckets,
     error: bucketsError,
     isLoading: areBucketsLoading,
-<<<<<<< HEAD
   } = useObjectStorageBuckets({
     clusters: isObjMultiClusterEnabled ? undefined : objectStorageClusters,
-    enabled: !isLargeAccount,
+    enabled: shouldFetchAllEntities,
     isObjMultiClusterEnabled,
     regions: isObjMultiClusterEnabled
       ? regionsSupportingObjectStorage
       : undefined,
   });
-=======
-  } = useObjectStorageBuckets(objectStorageClusters, shouldFetchAllEntities);
->>>>>>> d7b1caa9
 
   const {
     data: domains,
@@ -281,28 +271,16 @@
 
   const resultsEmpty = equals(finalResults, emptyResults);
 
-<<<<<<< HEAD
-  const loading =
-    areLinodesLoading ||
-    (areBucketsLoading && !isObjMultiClusterEnabled) ||
-    (areClustersLoading && !isObjMultiClusterEnabled) ||
-    areDomainsLoading ||
-    areVolumesLoading ||
-    areKubernetesClustersLoading ||
-    areImagesLoading ||
-    areNodeBalancersLoading;
-=======
   const loading = isLargeAccount
     ? apiSearchLoading
     : areLinodesLoading ||
-      areBucketsLoading ||
-      areClustersLoading ||
+      (areBucketsLoading && !isObjMultiClusterEnabled) ||
+      (areClustersLoading && !isObjMultiClusterEnabled) ||
       areDomainsLoading ||
       areVolumesLoading ||
       areKubernetesClustersLoading ||
       areImagesLoading ||
       areNodeBalancersLoading;
->>>>>>> d7b1caa9
 
   const errorMessage = getErrorMessage();
 
