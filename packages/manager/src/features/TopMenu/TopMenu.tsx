--- conflicted
+++ resolved
@@ -36,8 +36,6 @@
 export const TopMenu = React.memo((props: TopMenuProps) => {
   const { openSideMenu, username } = props;
 
-  const isLoggedInAsCustomer = loggedInAsCustomer();
-
   const isNarrowViewport = useMediaQuery((theme: Theme) =>
     theme.breakpoints.down(960)
   );
@@ -46,26 +44,8 @@
   const isSmallScreen = useMediaQuery(theme.breakpoints.down('sm'));
 
   return (
-<<<<<<< HEAD
-    <React.Fragment>
-      {isLoggedInAsCustomer && (
-        <Box
-          bgcolor={(theme) => theme.tokens.color.Pink[40]}
-          padding="1em"
-          textAlign="center"
-        >
-          <Typography
-            color={(theme) => theme.tokens.color.Neutrals.Black}
-            fontSize="1.2em"
-          >
-            You are logged in as customer: <strong>{username}</strong>
-          </Typography>
-        </Box>
-      )}
-=======
     <>
-      {loggedInAsCustomer && <InternalAdminBanner username={username} />}
->>>>>>> e39d338d
+      {loggedInAsCustomer() && <InternalAdminBanner username={username} />}
       <AppBar data-qa-appbar>
         <Toolbar variant="dense">
           {isNarrowViewport && (
