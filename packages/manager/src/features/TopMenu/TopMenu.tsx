--- conflicted
+++ resolved
@@ -2,6 +2,7 @@
 import * as React from 'react';
 
 import { AppBar } from 'src/components/AppBar';
+import { Box } from 'src/components/Box';
 import { Hidden } from 'src/components/Hidden';
 import { IconButton } from 'src/components/IconButton';
 import { Toolbar } from 'src/components/Toolbar';
@@ -13,12 +14,7 @@
 import { NotificationMenu } from './NotificationMenu/NotificationMenu';
 import SearchBar from './SearchBar/SearchBar';
 import { TopMenuIcon } from './TopMenuIcon';
-<<<<<<< HEAD
-import { UserMenu } from './UserMenu/UserMenu';
-=======
 import { UserMenu } from './UserMenu';
-import { Box } from 'src/components/Box';
->>>>>>> 3dba7fc4
 
 interface TopMenuProps {
   desktopMenuToggle: () => void;
