--- conflicted
+++ resolved
@@ -109,11 +109,7 @@
           <AddNewMenu />
           <SearchBar />
           <Help />
-<<<<<<< HEAD
-          <Community className={classes.communityIcon} />
-=======
           <Community className={clsx(communityIconStyles)} />
->>>>>>> 2381609f
           <NotificationMenu />
           <UserMenu />
         </Toolbar>
