import MenuIcon from '@mui/icons-material/Menu';
import * as React from 'react';
<<<<<<< HEAD
import AppBar from 'src/components/core/AppBar';
import { Hidden } from 'src/components/Hidden';
=======
import { AppBar } from 'src/components/AppBar';
import Hidden from 'src/components/core/Hidden';
>>>>>>> 001d5cfa
import { IconButton } from 'src/components/IconButton';
import { makeStyles } from '@mui/styles';
import { Theme, useTheme } from '@mui/material/styles';
import clsx from 'clsx';
import { Toolbar } from 'src/components/Toolbar';
import Typography from 'src/components/core/Typography';
import { AddNewMenu } from './AddNewMenu/AddNewMenu';
import Community from './Community';
import Help from './Help';
import NotificationMenu from './NotificationMenu';
import SearchBar from './SearchBar';
import TopMenuIcon from './TopMenuIcon';
import UserMenu from './UserMenu';

const useStyles = makeStyles((theme: Theme) => ({
  appBar: {
    height: 50,
    color: theme.palette.text.primary,
    backgroundColor: theme.bg.bgPaper,
    position: 'relative',
    paddingRight: '0 !important',
    display: 'flex',
    justifyContent: 'center',
    flexDirection: 'row',
  },
  toolbar: {
    padding: 0,
    height: `50px !important`,
    width: '100%',
  },
}));

interface Props {
  isSideMenuOpen: boolean;
  openSideMenu: () => void;
  desktopMenuToggle: () => void;
  isLoggedInAsCustomer: boolean;
  username: string;
}

const TopMenu = (props: Props) => {
  const {
    isSideMenuOpen,
    openSideMenu,
    username,
    isLoggedInAsCustomer,
    desktopMenuToggle,
  } = props;

  const theme = useTheme();
  const classes = useStyles();

  const communityIconStyles = {
    [theme.breakpoints.down(370)]: {
      ...theme.visually.hidden,
    },
  };

  const navHoverText = isSideMenuOpen
    ? 'Collapse side menu'
    : 'Expand side menu';

  return (
    <React.Fragment>
      {isLoggedInAsCustomer && (
        <div
          style={{
            backgroundColor: 'pink',
            padding: '1em',
            textAlign: 'center',
          }}
        >
          <Typography style={{ fontSize: '1.2em', color: 'black' }}>
            You are logged in as customer: <strong>{username}</strong>
          </Typography>
        </div>
      )}
      <AppBar className={classes.appBar}>
        <Toolbar className={classes.toolbar} variant="dense">
          <Hidden mdDown>
            <IconButton
              color="inherit"
              aria-label="open menu"
              onClick={desktopMenuToggle}
              size="large"
              data-testid="open-nav-menu"
            >
              <TopMenuIcon title={navHoverText} key={navHoverText}>
                <MenuIcon />
              </TopMenuIcon>
            </IconButton>
          </Hidden>
          <Hidden mdUp>
            <IconButton
              color="inherit"
              aria-label="open menu"
              onClick={openSideMenu}
              size="large"
            >
              <TopMenuIcon title={navHoverText} key={navHoverText}>
                <MenuIcon />
              </TopMenuIcon>
            </IconButton>
          </Hidden>
          <AddNewMenu />
          <SearchBar />
          <Help />
          <Community className={clsx(communityIconStyles)} />
          <NotificationMenu />
          <UserMenu />
        </Toolbar>
      </AppBar>
    </React.Fragment>
  );
};

export default React.memo(TopMenu);<|MERGE_RESOLUTION|>--- conflicted
+++ resolved
@@ -1,12 +1,7 @@
 import MenuIcon from '@mui/icons-material/Menu';
 import * as React from 'react';
-<<<<<<< HEAD
-import AppBar from 'src/components/core/AppBar';
 import { Hidden } from 'src/components/Hidden';
-=======
 import { AppBar } from 'src/components/AppBar';
-import Hidden from 'src/components/core/Hidden';
->>>>>>> 001d5cfa
 import { IconButton } from 'src/components/IconButton';
 import { makeStyles } from '@mui/styles';
 import { Theme, useTheme } from '@mui/material/styles';
