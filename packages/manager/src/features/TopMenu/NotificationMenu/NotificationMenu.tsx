--- conflicted
+++ resolved
@@ -1,21 +1,7 @@
 import Popper from '@mui/material/Popper';
 import { styled, useTheme } from '@mui/material/styles';
 import * as React from 'react';
-import { useDispatch } from 'react-redux';
 import Bell from 'src/assets/icons/notification.svg';
-<<<<<<< HEAD
-=======
-import { useTheme, styled } from '@mui/material/styles';
-import { TopMenuIcon, StyledTopMenuIconWrapper } from '../TopMenuIcon';
-import Notifications from 'src/features/NotificationCenter/Notifications';
-import {
-  menuId,
-  menuButtonId,
-  notificationContext as _notificationContext,
-} from 'src/features/NotificationCenter/NotificationContext';
-import { useFormattedNotifications } from 'src/features/NotificationCenter/NotificationData/useFormattedNotifications';
-import { useEventNotifications } from 'src/features/NotificationCenter/NotificationData/useEventNotifications';
->>>>>>> 740b3346
 import { WrapperMenuItem } from 'src/components/MenuItem/MenuItem';
 import ClickAwayListener from 'src/components/core/ClickAwayListener';
 import MenuList from 'src/components/core/MenuList';
@@ -33,8 +19,7 @@
 import usePrevious from 'src/hooks/usePrevious';
 import { useNotificationsQuery } from 'src/queries/accountNotifications';
 import { useMarkEventsAsSeen } from 'src/queries/events';
-import { ThunkDispatch } from 'src/store/types';
-import TopMenuIcon from '../TopMenuIcon';
+import { TopMenuIcon } from '../TopMenuIcon';
 import {
   NotificationIconWrapper,
   StyledButton,
@@ -73,8 +58,6 @@
   const anchorRef = React.useRef<HTMLButtonElement>(null);
   const prevOpen = usePrevious(notificationContext.menuOpen);
 
-  const dispatch = useDispatch<ThunkDispatch>();
-
   const handleNotificationMenuToggle = () => {
     if (!notificationContext.menuOpen) {
       notificationContext.openMenu();
@@ -108,13 +91,12 @@
       dismissNotifications(notifications ?? [], { prefix: 'notificationMenu' });
     }
   }, [
+    dismissNotifications,
+    eventNotifications,
+    markEventsAsSeen,
     notificationContext.menuOpen,
-    dismissNotifications,
     notifications,
-    dispatch,
     prevOpen,
-    markEventsAsSeen,
-    eventNotifications,
   ]);
 
   return (
