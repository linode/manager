--- conflicted
+++ resolved
@@ -37,20 +37,11 @@
   color: props.isMenuOpen ? '#606469' : '#c9c7c7',
 }));
 
-<<<<<<< HEAD
-const NotificationIconBadge = styled('div')(({ theme }) => ({
-  alignItems: 'center',
-  backgroundColor: theme.palette.success.dark,
-  borderRadius: '50%',
-  color: 'white',
-  display: 'flex',
-=======
 const StyledChip = styled(Chip)(() => ({
   '& .MuiChip-label': {
     paddingLeft: 2,
     paddingRight: 2,
   },
->>>>>>> bb794c82
   fontSize: '0.72rem',
   height: '1rem',
   justifyContent: 'center',
