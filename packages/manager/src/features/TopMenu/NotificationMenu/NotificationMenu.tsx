import Popper from '@mui/material/Popper';
import { styled, useTheme } from '@mui/material/styles';
import * as React from 'react';
<<<<<<< HEAD
import Bell from 'src/assets/icons/notification.svg';
=======
import { useDispatch } from 'react-redux';

import Bell from 'src/assets/icons/notification.svg';
import { Button } from 'src/components/Button/Button';
>>>>>>> 2cbbe97e
import { WrapperMenuItem } from 'src/components/MenuItem/MenuItem';
import ClickAwayListener from 'src/components/core/ClickAwayListener';
import MenuList from 'src/components/core/MenuList';
import Paper from 'src/components/core/Paper';
import Events from 'src/features/NotificationCenter/Events';
import {
  notificationContext as _notificationContext,
  menuButtonId,
  menuId,
} from 'src/features/NotificationCenter/NotificationContext';
import { useEventNotifications } from 'src/features/NotificationCenter/NotificationData/useEventNotifications';
import { useFormattedNotifications } from 'src/features/NotificationCenter/NotificationData/useFormattedNotifications';
import Notifications from 'src/features/NotificationCenter/Notifications';
import useDismissibleNotifications from 'src/hooks/useDismissibleNotifications';
import usePrevious from 'src/hooks/usePrevious';
import { useNotificationsQuery } from 'src/queries/accountNotifications';
<<<<<<< HEAD
import { useMarkEventsAsSeen } from 'src/queries/events';
import { TopMenuIcon } from '../TopMenuIcon';
import {
  NotificationIconWrapper,
  StyledButton,
} from './NotificationMenu.styles';
=======
import { markAllSeen } from 'src/store/events/event.request';
import { ThunkDispatch } from 'src/store/types';
import { isPropValid } from 'src/utilities/isPropValid';

import { StyledTopMenuIconWrapper, TopMenuIcon } from '../TopMenuIcon';

const NotificationIconWrapper = styled(StyledTopMenuIconWrapper, {
  label: 'NotificationIconWrapper',
  shouldForwardProp: (prop) => isPropValid(['isMenuOpen'], prop),
})<{
  isMenuOpen: boolean;
}>(({ ...props }) => ({
  color: props.isMenuOpen ? '#606469' : '#c9c7c7',
}));
>>>>>>> 2cbbe97e

const NotificationIconBadge = styled('div')(({ theme }) => ({
  alignItems: 'center',
  backgroundColor: theme.color.green,
  borderRadius: '50%',
  color: 'white',
  display: 'flex',
  fontSize: '0.72rem',
  height: '1rem',
  justifyContent: 'center',
  left: 20,
  position: 'absolute',
  top: 2,
  width: '1rem',
}));

export const NotificationMenu = () => {
  const theme = useTheme();

  const notificationContext = React.useContext(_notificationContext);

  const { dismissNotifications } = useDismissibleNotifications();
  const { data: notifications } = useNotificationsQuery();
  const formattedNotifications = useFormattedNotifications();
  const eventNotifications = useEventNotifications();
  const { mutateAsync: markEventsAsSeen } = useMarkEventsAsSeen();

  const numNotifications =
    eventNotifications.filter((thisEvent) => thisEvent.countInTotal).length +
    formattedNotifications.filter((thisEvent) => thisEvent.countInTotal).length;

  const anchorRef = React.useRef<HTMLButtonElement>(null);
  const prevOpen = usePrevious(notificationContext.menuOpen);

  const handleNotificationMenuToggle = () => {
    if (!notificationContext.menuOpen) {
      notificationContext.openMenu();
    } else {
      notificationContext.closeMenu();
    }
  };

  const handleClose = (event: Event | React.SyntheticEvent) => {
    if (
      anchorRef.current &&
      anchorRef.current.contains(event.target as HTMLElement)
    ) {
      return;
    }

    notificationContext.closeMenu();
  };

  const handleMenuListKeyDown = (event: React.KeyboardEvent) => {
    if (event.key === 'Escape') {
      notificationContext.closeMenu();
      anchorRef.current!.focus(); // Refocus the notification menu button after the menu has closed.
    }
  };

  React.useEffect(() => {
    if (prevOpen && !notificationContext.menuOpen) {
      // Dismiss seen notifications after the menu has closed.
      markEventsAsSeen(eventNotifications[0].originalId);
      dismissNotifications(notifications ?? [], { prefix: 'notificationMenu' });
    }
  }, [
    dismissNotifications,
    eventNotifications,
    markEventsAsSeen,
    notificationContext.menuOpen,
    notifications,
    prevOpen,
  ]);

  return (
    <>
      <TopMenuIcon title="Notifications">
<<<<<<< HEAD
        <StyledButton
          id={menuButtonId}
          ref={anchorRef}
          aria-label="Notifications"
          aria-haspopup="true"
          onClick={handleNotificationMenuToggle}
=======
        <Button
          sx={{
            '&:hover': {
              backgroundColor: 'unset',
            },
            margin: 0,
            minWidth: 'unset',
            padding: 0,
          }}
          aria-haspopup="true"
          aria-label="Notifications"
>>>>>>> 2cbbe97e
          disableRipple
          id={menuButtonId}
          onClick={handleNotificationMenuToggle}
          ref={anchorRef}
        >
          <NotificationIconWrapper isMenuOpen={notificationContext.menuOpen}>
            <Bell />
            {numNotifications > 0 ? (
              <NotificationIconBadge>{numNotifications}</NotificationIconBadge>
            ) : null}
          </NotificationIconWrapper>
        </StyledButton>
      </TopMenuIcon>

      <Popper
        sx={{
          boxShadow: '0 2px 3px 3px rgba(0, 0, 0, 0.1)',
          left: 'auto !important',
          maxHeight: 'calc(100vh - 150px)',
          overflowY: 'auto',
          position: 'absolute !important',
          right: '15px',
          [theme.breakpoints.down('sm')]: {
            right: 0,
            width: '100%',
          },
          top: '50px !important',
          width: '430px',
          zIndex: 3000,
        }}
        anchorEl={anchorRef.current}
        disablePortal
        open={notificationContext.menuOpen}
        transition
      >
        <ClickAwayListener onClickAway={handleClose}>
          <MenuList
            autoFocusItem={notificationContext.menuOpen}
            id={menuId}
            onKeyDown={handleMenuListKeyDown}
          >
            <WrapperMenuItem
              sx={{
                border: 'none',
                boxShadow: '0 2px 3px 3px rgba(0, 0, 0, 0.1)',
                cursor: 'default',
                display: 'block',
                padding: 0,
                whiteSpace: 'initial',
              }}
              disableRipple
            >
              <Paper
                sx={{
                  padding: `${theme.spacing(2)} 0 0 0`,
                  paddingBottom: 0,
                }}
              >
                <Notifications />
                <Events />
              </Paper>
            </WrapperMenuItem>
          </MenuList>
        </ClickAwayListener>
      </Popper>
    </>
  );
};<|MERGE_RESOLUTION|>--- conflicted
+++ resolved
@@ -1,14 +1,8 @@
 import Popper from '@mui/material/Popper';
 import { styled, useTheme } from '@mui/material/styles';
 import * as React from 'react';
-<<<<<<< HEAD
-import Bell from 'src/assets/icons/notification.svg';
-=======
-import { useDispatch } from 'react-redux';
 
 import Bell from 'src/assets/icons/notification.svg';
-import { Button } from 'src/components/Button/Button';
->>>>>>> 2cbbe97e
 import { WrapperMenuItem } from 'src/components/MenuItem/MenuItem';
 import ClickAwayListener from 'src/components/core/ClickAwayListener';
 import MenuList from 'src/components/core/MenuList';
@@ -25,29 +19,13 @@
 import useDismissibleNotifications from 'src/hooks/useDismissibleNotifications';
 import usePrevious from 'src/hooks/usePrevious';
 import { useNotificationsQuery } from 'src/queries/accountNotifications';
-<<<<<<< HEAD
 import { useMarkEventsAsSeen } from 'src/queries/events';
+
 import { TopMenuIcon } from '../TopMenuIcon';
 import {
   NotificationIconWrapper,
   StyledButton,
 } from './NotificationMenu.styles';
-=======
-import { markAllSeen } from 'src/store/events/event.request';
-import { ThunkDispatch } from 'src/store/types';
-import { isPropValid } from 'src/utilities/isPropValid';
-
-import { StyledTopMenuIconWrapper, TopMenuIcon } from '../TopMenuIcon';
-
-const NotificationIconWrapper = styled(StyledTopMenuIconWrapper, {
-  label: 'NotificationIconWrapper',
-  shouldForwardProp: (prop) => isPropValid(['isMenuOpen'], prop),
-})<{
-  isMenuOpen: boolean;
-}>(({ ...props }) => ({
-  color: props.isMenuOpen ? '#606469' : '#c9c7c7',
-}));
->>>>>>> 2cbbe97e
 
 const NotificationIconBadge = styled('div')(({ theme }) => ({
   alignItems: 'center',
@@ -126,26 +104,9 @@
   return (
     <>
       <TopMenuIcon title="Notifications">
-<<<<<<< HEAD
         <StyledButton
-          id={menuButtonId}
-          ref={anchorRef}
-          aria-label="Notifications"
-          aria-haspopup="true"
-          onClick={handleNotificationMenuToggle}
-=======
-        <Button
-          sx={{
-            '&:hover': {
-              backgroundColor: 'unset',
-            },
-            margin: 0,
-            minWidth: 'unset',
-            padding: 0,
-          }}
           aria-haspopup="true"
           aria-label="Notifications"
->>>>>>> 2cbbe97e
           disableRipple
           id={menuButtonId}
           onClick={handleNotificationMenuToggle}
