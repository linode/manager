import KeyboardArrowDown from '@material-ui/icons/KeyboardArrowDown';
import {
  Menu as ReachMenu,
  MenuButton,
  MenuItems,
  MenuLink,
  MenuPopover
} from '@reach/menu-button';
import { positionRight } from '@reach/popover';
import * as React from 'react';
import { Link } from 'react-router-dom';
import UserIcon from 'src/assets/icons/account.svg';
import Grid from 'src/components/core/Grid';
import Hidden from 'src/components/core/Hidden';
import { makeStyles, Theme } from 'src/components/core/styles';
import Tooltip from 'src/components/core/Tooltip';
import Typography from 'src/components/core/Typography';
import useAccountManagement from 'src/hooks/useAccountManagement';
import { getGravatarUrl } from 'src/utilities/gravatar';

interface MenuLink {
  display: string;
  href: string;
  hide?: boolean;
}

const useStyles = makeStyles((theme: Theme) => ({
  menu: {
    transform: `translateY(${theme.spacing(1)}px)`
  },
  button: {
    borderRadius: 30,
    order: 4,
    padding: theme.spacing(1),
    '&:hover, &.active': {
      '& $username': {
        color: theme.palette.primary.main
      },
      '& $userWrapper': {
        boxShadow: '0 0 10px #bbb'
      }
    },
    '&:focus': {
      '& $username': {
        color: theme.palette.primary.main
      }
    }
  },
  userWrapper: {
    display: 'flex',
    alignItems: 'center',
    justifyContent: 'center',
    borderRadius: '50%',
    transition: theme.transitions.create(['box-shadow']),
    height: 28,
    width: 28,
    '& svg': {
      color: '#c9c7c7',
      width: 28,
      height: 28
    },
    [theme.breakpoints.down('md')]: {
      width: '28px',
      height: '28px'
    }
  },
  leftIcon: {
    borderRadius: '50%',
    height: 30,
    width: 30
  },
  username: {
    maxWidth: '135px',
    overflow: 'hidden',
    paddingRight: 15,
    textOverflow: 'ellipsis',
    transition: theme.transitions.create(['color']),
    whiteSpace: 'nowrap',
    // Hides username as soon as things start to scroll
    [theme.breakpoints.down(1345)]: {
      ...theme.visually.hidden
    }
  },
  menuItem: {
    fontFamily: 'LatoWeb',
    fontSize: '.9rem',
    '&:hover, &:focus': {
      backgroundColor: theme.cmrBGColors.bgPrimaryNavActive,
      color: 'white'
    }
  },
  hidden: {
    ...theme.visually.hidden
  },
  menuButton: {
    display: 'flex',
    alignItems: 'center',
    lineHeight: 1,
    [theme.breakpoints.up('sm')]: {
      paddingLeft: 12
    },
    [theme.breakpoints.down(360)]: {
      paddingLeft: 3
    },
    '&[data-reach-menu-button]': {
      backgroundColor: 'transparent',
      border: 'none',
      borderRadius: 0,
      color: '#c9c7c7',
      cursor: 'pointer',
      fontSize: '1rem',
      height: 50,
      textTransform: 'inherit',
      '&[aria-expanded="true"]': {
        '& $caret': {
          marginTop: 4,
          transform: 'rotate(180deg)'
        }
      },
      [theme.breakpoints.down('sm')]: {
        paddingRight: 12,
        paddingLeft: 12
      },
      [theme.breakpoints.down(360)]: {
        paddingRight: theme.spacing(),
        paddingLeft: theme.spacing()
      }
    },
    '&:hover, &:focus': {
      backgroundColor: theme.cmrBGColors.bgApp
    }
  },
  gravatar: {
    height: 30,
    width: 30,
    borderRadius: '50%'
  },
  menuPopover: {
    '&[data-reach-menu], &[data-reach-menu-popover]': {
      position: 'absolute',
      top: 50,
      zIndex: 3000,
      [theme.breakpoints.down('md')]: {
        left: 0
      }
    }
  },
  caret: {
    color: '#9ea4ae',
    fontSize: 26,
    marginTop: 2,
    marginLeft: 2,
    [theme.breakpoints.down('sm')]: {
      display: 'none'
    }
  },
  menuItemList: {
    boxShadow: '0 6px 7px 0 rgba(0, 0, 0, 0.2)',
    '&[data-reach-menu-items]': {
      backgroundColor: theme.cmrBGColors.bgPaper,
      border: 'none',
      padding: 0,
      paddingBottom: theme.spacing(1.5),
      width: 300
    }
  },
  inlineUserName: {
    paddingRight: theme.spacing(),
    fontSize: '0.875rem'
  },
  menuHeader: {
    borderBottom: '1px solid #9ea4ae',
    color: theme.cmrTextColors.headlineStatic,
    fontSize: '.75rem',
    letterSpacing: 1.875,
    marginBottom: theme.spacing(),
    marginLeft: theme.spacing(3),
    marginRight: theme.spacing(3),
    padding: '16px 0 8px',
    textTransform: 'uppercase'
  },
  profileWrapper: {
    marginBottom: theme.spacing(2),
    maxHeight: 200,
    width: '100%',
    '& > div': {
      whiteSpace: 'normal'
    }
  },
  accountColumn: {
    whiteSpace: 'normal',
    width: '100%'
  },
  menuItemLink: {
    lineHeight: 1,
    '&[data-reach-menu-item]': {
      display: 'flex',
      alignItems: 'center',
      color: theme.cmrTextColors.linkActiveLight,
      cursor: 'pointer',
      fontSize: '1rem',
      padding: '8px 24px',
      '&:focus, &:hover': {
        backgroundColor: theme.cmrBGColors.bgApp,
<<<<<<< HEAD
        color: theme.palette.primary.dark
=======
        color: theme.palette.primary.main
>>>>>>> 4cb0852b
      }
    },
    '&[data-reach-menu-item][data-selected]': {
      backgroundColor: theme.cmrBGColors.bgApp,
<<<<<<< HEAD
      color: theme.palette.primary.dark
=======
      color: theme.cmrTextColors.linkActiveLight
>>>>>>> 4cb0852b
    }
  },
  userName: {
    color: theme.cmrTextColors.headlineStatic,
    fontSize: '1.1rem',
    marginTop: -1,
    marginLeft: theme.spacing(3),
    marginRight: theme.spacing(3),
    paddingTop: theme.spacing(2)
  }
}));

const profileLinks: MenuLink[] = [
  {
    display: 'Display',
    href: '/profile/display'
  },
  { display: 'Password & Authentication', href: '/profile/auth' },
  { display: 'SSH Keys', href: '/profile/keys' },
  { display: 'LISH Console Settings', href: '/profile/lish' },
  {
    display: 'API Tokens',
    href: '/profile/tokens'
  },
  { display: 'OAuth Apps', href: '/profile/clients' },
  { display: 'Referrals', href: '/profile/referrals' },
  { display: 'My Settings', href: '/profile/settings' },
  { display: 'Log Out', href: '/logout' }
];

export const UserMenu: React.FC<{}> = () => {
  const classes = useStyles();

  const [gravatarURL, setGravatarURL] = React.useState<string | undefined>();
  const [gravatarLoading, setGravatarLoading] = React.useState<boolean>(false);

  const {
    profile,
    _hasAccountAccess,
    _isRestrictedUser
  } = useAccountManagement();

  const hasFullAccountAccess =
    profile.data?.grants?.global?.account_access === 'read_write' ||
    !_isRestrictedUser;

  const accountLinks: MenuLink[] = React.useMemo(
    () => [
      {
        display: 'Billing & Contact Information',
        href: '/account/billing'
      },
      // Restricted users can't view the Users tab regardless of their grants
      {
        display: 'Users & Grants',
        href: '/account/users',
        hide: _isRestrictedUser
      },
      // Restricted users with read_write account access can view Settings.
      {
        display: 'Account Settings',
        href: '/account/settings',
        hide: !hasFullAccountAccess
      }
    ],
    [hasFullAccountAccess, _isRestrictedUser]
  );

  const userEmail = profile.data?.email;
  const userName = profile.data?.username ?? '';

  React.useEffect(() => {
    if (userEmail) {
      setGravatarLoading(true);
      getGravatarUrl(userEmail).then(url => {
        setGravatarLoading(false);
        setGravatarURL(url);
      });
    }
  }, [userEmail]);

  const renderLink = (menuLink: MenuLink) =>
    menuLink.hide ? null : (
      <Grid item xs={6} key={menuLink.display}>
        <MenuLink
          as={Link}
          to={menuLink.href}
          className={classes.menuItemLink}
          data-testid={`menu-item-${menuLink.display}`}
        >
          {menuLink.display}
        </MenuLink>
      </Grid>
    );

  return (
    <div>
      <ReachMenu>
        <Tooltip
          title={'Profile & Account'}
          disableTouchListener
          enterDelay={500}
          leaveDelay={0}
        >
          <MenuButton
            className={classes.menuButton}
            data-testid="nav-group-profile"
          >
            <Hidden smDown>
              <Typography className={classes.inlineUserName}>
                {userName}
              </Typography>
            </Hidden>
            {gravatarLoading || gravatarURL === 'not found' ? (
              <div className={classes.userWrapper}>
                <UserIcon />
              </div>
            ) : (
              <div className={classes.userWrapper}>
                <img
                  className={classes.gravatar}
                  src={gravatarURL}
                  alt="Gravatar"
                />
              </div>
            )}
            <KeyboardArrowDown className={classes.caret} />
          </MenuButton>
        </Tooltip>
        <MenuPopover className={classes.menuPopover} position={positionRight}>
          <MenuItems className={classes.menuItemList}>
            <div className={classes.userName}>
              <strong>{userName}</strong>
            </div>
            <div className={classes.menuHeader}>My Profile</div>
            <Grid
              container
              wrap="wrap"
              direction="column"
              className={classes.profileWrapper}
            >
              {profileLinks.map(renderLink)}
            </Grid>
            {_hasAccountAccess ? (
              <>
                <div className={classes.menuHeader}>Account</div>
                <Grid container>
                  <Grid item className={classes.accountColumn}>
                    {accountLinks.map(menuLink =>
                      menuLink.hide ? null : (
                        <MenuLink
                          key={menuLink.display}
                          as={Link}
                          to={menuLink.href}
                          className={classes.menuItemLink}
                          data-testid={`menu-item-${menuLink.display}`}
                        >
                          {menuLink.display}
                        </MenuLink>
                      )
                    )}
                  </Grid>
                </Grid>
              </>
            ) : null}
          </MenuItems>
        </MenuPopover>
      </ReachMenu>
    </div>
  );
};

export default React.memo(UserMenu);<|MERGE_RESOLUTION|>--- conflicted
+++ resolved
@@ -202,20 +202,12 @@
       padding: '8px 24px',
       '&:focus, &:hover': {
         backgroundColor: theme.cmrBGColors.bgApp,
-<<<<<<< HEAD
-        color: theme.palette.primary.dark
-=======
         color: theme.palette.primary.main
->>>>>>> 4cb0852b
       }
     },
     '&[data-reach-menu-item][data-selected]': {
       backgroundColor: theme.cmrBGColors.bgApp,
-<<<<<<< HEAD
-      color: theme.palette.primary.dark
-=======
       color: theme.cmrTextColors.linkActiveLight
->>>>>>> 4cb0852b
     }
   },
   userName: {
