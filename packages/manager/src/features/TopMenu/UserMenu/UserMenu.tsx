--- conflicted
+++ resolved
@@ -315,16 +315,11 @@
             className={classes.menuButton}
             data-testid="nav-group-profile"
           >
-<<<<<<< HEAD
-            <GravatarIcon username={userName} className={classes.userWrapper} />
-            <Hidden mdDown>
-=======
             <GravatarByEmail
               email={profile?.email ?? ''}
               className={classes.userWrapper}
             />
-            <Hidden smDown>
->>>>>>> 036fd244
+            <Hidden mdDown>
               <Typography className={classes.inlineUserName}>
                 {userName}
               </Typography>
