import { GlobalGrantTypes } from '@linode/api-v4/lib/account';
import KeyboardArrowDown from '@mui/icons-material/KeyboardArrowDown';
import KeyboardArrowUp from '@mui/icons-material/KeyboardArrowUp';
import { Theme, styled, useMediaQuery } from '@mui/material';
import Popover from '@mui/material/Popover';
import Grid from '@mui/material/Unstable_Grid2';
import { useSnackbar } from 'notistack';
import * as React from 'react';

import { Box } from 'src/components/Box';
import { Button } from 'src/components/Button/Button';
import { Divider } from 'src/components/Divider';
import { GravatarByEmail } from 'src/components/GravatarByEmail';
import { Hidden } from 'src/components/Hidden';
import { Link } from 'src/components/Link';
import { Stack } from 'src/components/Stack';
import { Tooltip } from 'src/components/Tooltip';
import { Typography } from 'src/components/Typography';
import { SwitchAccountButton } from 'src/features/Account/SwitchAccountButton';
import { SwitchAccountDrawer } from 'src/features/Account/SwitchAccountDrawer';
import { useFlags } from 'src/hooks/useFlags';
import { useAccount } from 'src/queries/account';
import { useAccountUser } from 'src/queries/accountUsers';
import { useGrants, useProfile } from 'src/queries/profile';
import { getStorage } from 'src/utilities/storage';

interface MenuLink {
  display: string;
  hide?: boolean;
  href: string;
}

const profileLinks: MenuLink[] = [
  {
    display: 'Display',
    href: '/profile/display',
  },
  { display: 'Login & Authentication', href: '/profile/auth' },
  { display: 'SSH Keys', href: '/profile/keys' },
  { display: 'LISH Console Settings', href: '/profile/lish' },
  {
    display: 'API Tokens',
    href: '/profile/tokens',
  },
  { display: 'OAuth Apps', href: '/profile/clients' },
  { display: 'Referrals', href: '/profile/referrals' },
  { display: 'My Settings', href: '/profile/settings' },
  { display: 'Log Out', href: '/logout' },
];

export const UserMenu = React.memo(() => {
  const [anchorEl, setAnchorEl] = React.useState<HTMLButtonElement | null>(
    null
  );
  const [isDrawerOpen, setIsDrawerOpen] = React.useState<boolean>(false);

  const { data: account } = useAccount();
  const { data: profile } = useProfile();
  const { data: user } = useAccountUser(profile?.username ?? '');
  const { data: grants } = useGrants();
  const { enqueueSnackbar } = useSnackbar();
  const flags = useFlags();

  const hasGrant = (grant: GlobalGrantTypes) =>
    grants?.global?.[grant] ?? false;
  const isRestrictedUser = profile?.restricted ?? false;
  const hasAccountAccess = !isRestrictedUser || hasGrant('account_access');
  const hasReadWriteAccountAccess = hasGrant('account_access') === 'read_write';
  const hasParentChildAccountAccess = Boolean(flags.parentChildAccountAccess);
<<<<<<< HEAD
  const isParentUser = user?.user_type === 'parent';
  const isProxyUser = user?.user_type === 'proxy';
  const canSwitchBetweenParentOrProxyAccount = isParentUser || isProxyUser;
=======
  const isParentUser = user_type === 'parent';
  const isProxyUser = user_type === 'proxy';
  const canSwitchBetweenParentOrProxyAccount = hasParentChildAccountAccess && (isParentUser || isProxyUser);
>>>>>>> de1cab73
  const open = Boolean(anchorEl);
  const id = open ? 'user-menu-popover' : undefined;
  const companyName = (user?.user_type && account?.company) ?? '';
  const showCompanyName = hasParentChildAccountAccess && companyName;

  // Used for fetching parent profile and account data by making a request with the parent's token.
  const proxyHeaders =
    hasParentChildAccountAccess && isProxyUser
      ? {
          Authorization: getStorage(`authentication/parent_token/token`),
        }
      : undefined;

  const { data: parentProfile } = useProfile({ headers: proxyHeaders });

  const userName =
    (hasParentChildAccountAccess && isProxyUser ? parentProfile : profile)
      ?.username ?? '';

  const matchesSmDown = useMediaQuery((theme: Theme) =>
    theme.breakpoints.down('sm')
  );

  const handleClick = (event: React.MouseEvent<HTMLButtonElement>) => {
    setAnchorEl(event.currentTarget);
  };

  const handleClose = () => {
    setAnchorEl(null);
  };

  React.useEffect(() => {
    // Run after we've switched to a proxy user.
    if (isProxyUser) {
      enqueueSnackbar(`Account switched to ${companyName}.`, {
        variant: 'success',
      });
    }
  }, [isProxyUser, companyName, enqueueSnackbar]);

  const accountLinks: MenuLink[] = React.useMemo(
    () => [
      {
        display: 'Billing & Contact Information',
        href: '/account/billing',
      },
      // Restricted users can't view the Users tab regardless of their grants
      {
        display: 'Users & Grants',
        hide: isRestrictedUser,
        href: '/account/users',
      },
      // Restricted users can't view the Transfers tab regardless of their grants
      {
        display: 'Service Transfers',
        hide: isRestrictedUser,
        href: '/account/service-transfers',
      },
      {
        display: 'Maintenance',
        href: '/account/maintenance',
      },
      // Restricted users with read_write account access can view Settings.
      {
        display: 'Account Settings',
        hide: !hasReadWriteAccountAccess,
        href: '/account/settings',
      },
    ],
    [hasReadWriteAccountAccess, isRestrictedUser]
  );

  const renderLink = (link: MenuLink) => {
    if (link.hide) {
      return null;
    }

    return (
      <Grid key={link.display} xs={12}>
        <Link
          data-testid={`menu-item-${link.display}`}
          onClick={handleClose}
          style={{ fontSize: '0.875rem' }}
          to={link.href}
        >
          {link.display}
        </Link>
      </Grid>
    );
  };

  const getEndIcon = () => {
    const sx = {
      height: 26,
      width: 26,
    };

    return matchesSmDown ? undefined : open ? (
      <KeyboardArrowUp sx={sx} />
    ) : (
      <KeyboardArrowDown sx={{ color: '#9ea4ae', ...sx }} />
    );
  };

  return (
    <>
      <Tooltip
        disableTouchListener
        enterDelay={500}
        leaveDelay={0}
        title="Profile & Account"
      >
        <Button
          sx={(theme) => ({
            backgroundColor: open ? theme.bg.app : undefined,
            height: '50px',
            minWidth: 'unset',
            textTransform: 'none',
          })}
          aria-describedby={id}
          data-testid="nav-group-profile"
          disableRipple
          endIcon={getEndIcon()}
          onClick={handleClick}
          startIcon={<GravatarByEmail email={profile?.email ?? ''} />}
        >
          <Hidden mdDown>
            <Stack alignItems={'flex-start'}>
              <Typography
                sx={{
                  fontSize: showCompanyName ? '0.775rem' : '0.875rem',
                }}
              >
                {userName}
              </Typography>
              {showCompanyName && (
                <Typography
                  sx={(theme) => ({
                    fontFamily: theme.font.bold,
                    fontSize: '0.875rem',
                  })}
                >
                  {companyName}
                </Typography>
              )}
            </Stack>
          </Hidden>
        </Button>
      </Tooltip>
      <Popover
        anchorOrigin={{
          horizontal: 'right',
          vertical: 'bottom',
        }}
        slotProps={{
          paper: {
            sx: {
              paddingX: 2.5,
              paddingY: 2,
            },
          },
        }}
        anchorEl={anchorEl}
        data-testid={id}
        id={id}
        marginThreshold={0}
        onClose={handleClose}
        open={open}
        // When the Switch Account drawer is open, hide the user menu popover so it's not covering the drawer.
        sx={{ zIndex: isDrawerOpen ? 0 : 1 }}
      >
        <Stack data-qa-user-menu minWidth={250} spacing={2}>
          {canSwitchBetweenParentOrProxyAccount && (
            <Typography>You are currently logged in as:</Typography>
          )}
          <Typography
            color={(theme) => theme.textColors.headlineStatic}
            fontSize="1.1rem"
          >
            <strong>
              {canSwitchBetweenParentOrProxyAccount ? companyName : userName}
            </strong>
          </Typography>
          {canSwitchBetweenParentOrProxyAccount && (
            <SwitchAccountButton
              buttonType="outlined"
              onClick={() => setIsDrawerOpen(true)}
            />
          )}
          <Box>
            <Heading>My Profile</Heading>
            <Divider color="#9ea4ae" />
            <Grid container>
              <Grid
                container
                direction="column"
                rowGap={1}
                wrap="nowrap"
                xs={6}
              >
                {profileLinks.slice(0, 4).map(renderLink)}
              </Grid>
              <Grid
                container
                direction="column"
                rowGap={1}
                wrap="nowrap"
                xs={6}
              >
                {profileLinks.slice(4).map(renderLink)}
              </Grid>
            </Grid>
          </Box>
          {hasAccountAccess && (
            <Box>
              <Heading>Account</Heading>
              <Divider color="#9ea4ae" />
              <Stack mt={1} spacing={1.5}>
                {accountLinks.map((menuLink) =>
                  menuLink.hide ? null : (
                    <Link
                      data-testid={`menu-item-${menuLink.display}`}
                      key={menuLink.display}
                      onClick={handleClose}
                      style={{ fontSize: '0.875rem' }}
                      to={menuLink.href}
                    >
                      {menuLink.display}
                    </Link>
                  )
                )}
              </Stack>
            </Box>
          )}
        </Stack>
      </Popover>
      <SwitchAccountDrawer
        onClose={() => {
          return setIsDrawerOpen(false);
        }}
        isProxyUser={isProxyUser}
        open={isDrawerOpen}
      />
    </>
  );
});

const Heading = styled(Typography)(({ theme }) => ({
  color: theme.textColors.headlineStatic,
  fontSize: '.75rem',
  letterSpacing: 1.875,
  textTransform: 'uppercase',
}));<|MERGE_RESOLUTION|>--- conflicted
+++ resolved
@@ -67,15 +67,10 @@
   const hasAccountAccess = !isRestrictedUser || hasGrant('account_access');
   const hasReadWriteAccountAccess = hasGrant('account_access') === 'read_write';
   const hasParentChildAccountAccess = Boolean(flags.parentChildAccountAccess);
-<<<<<<< HEAD
   const isParentUser = user?.user_type === 'parent';
   const isProxyUser = user?.user_type === 'proxy';
-  const canSwitchBetweenParentOrProxyAccount = isParentUser || isProxyUser;
-=======
-  const isParentUser = user_type === 'parent';
-  const isProxyUser = user_type === 'proxy';
-  const canSwitchBetweenParentOrProxyAccount = hasParentChildAccountAccess && (isParentUser || isProxyUser);
->>>>>>> de1cab73
+  const canSwitchBetweenParentOrProxyAccount =
+    hasParentChildAccountAccess && (isParentUser || isProxyUser);
   const open = Boolean(anchorEl);
   const id = open ? 'user-menu-popover' : undefined;
   const companyName = (user?.user_type && account?.company) ?? '';
@@ -313,10 +308,8 @@
         </Stack>
       </Popover>
       <SwitchAccountDrawer
-        onClose={() => {
-          return setIsDrawerOpen(false);
-        }}
         isProxyUser={isProxyUser}
+        onClose={() => setIsDrawerOpen(false)}
         open={isDrawerOpen}
       />
     </>
