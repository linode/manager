--- conflicted
+++ resolved
@@ -1,8 +1,4 @@
-<<<<<<< HEAD
-import { Divider, Tooltip } from '@linode/ui';
-=======
-import { Box, Tooltip } from '@linode/ui';
->>>>>>> 293c6771
+import { Box, Divider, Tooltip } from '@linode/ui';
 import KeyboardArrowDown from '@mui/icons-material/KeyboardArrowDown';
 import KeyboardArrowUp from '@mui/icons-material/KeyboardArrowUp';
 import { styled, useMediaQuery } from '@mui/material';
