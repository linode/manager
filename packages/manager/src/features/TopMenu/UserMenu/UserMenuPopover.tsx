--- conflicted
+++ resolved
@@ -129,15 +129,11 @@
       <Grid key={link.display} size={12}>
         <Link
           style={{
-            color: theme.tokens.content.Text.Link.Default,
-            font: theme.tokens.typography.Body.Semibold,
+            color: theme.tokens.alias.Content.Text.Link.Default,
+            font: theme.tokens.alias.Typography.Body.Semibold,
           }}
           data-testid={`menu-item-${link.display}`}
           onClick={onClose}
-<<<<<<< HEAD
-=======
-          style={{ font: theme.tokens.alias.Typography.Body.Regular }}
->>>>>>> 6d7a586b
           to={link.href}
         >
           {link.display}
@@ -165,7 +161,7 @@
       slotProps={{
         paper: {
           sx: (theme) => ({
-            backgroundColor: theme.tokens.background.Normal,
+            backgroundColor: theme.tokens.alias.Background.Normal,
             paddingX: theme.tokens.spacing.S24,
             paddingY: theme.tokens.spacing.S16,
           }),
@@ -189,8 +185,8 @@
           {canSwitchBetweenParentOrProxyAccount && (
             <Typography
               sx={(theme) => ({
-                color: theme.tokens.content.Text.Primary.Default,
-                font: theme.tokens.typography.Label.Semibold.S,
+                color: theme.tokens.alias.Content.Text.Primary.Default,
+                font: theme.tokens.alias.Typography.Label.Semibold.S,
               })}
             >
               Current account:
@@ -198,12 +194,8 @@
           )}
           <Typography
             sx={(theme) => ({
-<<<<<<< HEAD
-              color: theme.tokens.content.Text.Primary.Default,
-              font: theme.tokens.typography.Label.Bold.L,
-=======
-              font: theme.tokens.alias.Typography.Heading.M,
->>>>>>> 6d7a586b
+              color: theme.tokens.alias.Content.Text.Primary.Default,
+              font: theme.tokens.alias.Typography.Label.Bold.L,
             })}
           >
             {canSwitchBetweenParentOrProxyAccount && companyNameOrEmail
@@ -245,16 +237,12 @@
                 menuLink.hide ? null : (
                   <Link
                     style={{
-                      color: theme.tokens.content.Text.Link.Default,
-                      font: theme.tokens.typography.Body.Semibold,
+                      color: theme.tokens.alias.Content.Text.Link.Default,
+                      font: theme.tokens.alias.Typography.Body.Semibold,
                     }}
                     data-testid={`menu-item-${menuLink.display}`}
                     key={menuLink.display}
                     onClick={onClose}
-<<<<<<< HEAD
-=======
-                    style={{ font: theme.tokens.alias.Typography.Body.Regular }}
->>>>>>> 6d7a586b
                     to={menuLink.href}
                   >
                     {menuLink.display}
@@ -270,14 +258,8 @@
 };
 
 const Heading = styled(Typography)(({ theme }) => ({
-<<<<<<< HEAD
-  color: theme.tokens.content.Text.Primary.Default,
-  font: theme.tokens.typography.Heading.Overline,
-  letterSpacing: theme.tokens.typography.Heading.OverlineLetterSpacing,
-  textTransform: theme.tokens.typography.Heading.OverlineTextCase,
-=======
+  color: theme.tokens.alias.Content.Text.Primary.Default,
   font: theme.tokens.alias.Typography.Heading.Overline,
   letterSpacing: theme.tokens.alias.Typography.Heading.OverlineLetterSpacing,
   textTransform: theme.tokens.alias.Typography.Heading.OverlineTextCase,
->>>>>>> 6d7a586b
 }));