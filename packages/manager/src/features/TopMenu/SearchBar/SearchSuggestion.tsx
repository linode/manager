--- conflicted
+++ resolved
@@ -2,13 +2,8 @@
 import { pathOr } from 'ramda';
 import * as React from 'react';
 import { OptionProps } from 'react-select';
-<<<<<<< HEAD
-import EntityIcon from 'src/components/EntityIcon';
+import { EntityIcon } from 'src/components/EntityIcon/EntityIcon';
 import { Tag } from 'src/components/Tag/Tag';
-=======
-import { EntityIcon } from 'src/components/EntityIcon/EntityIcon';
-import Tag from 'src/components/Tag';
->>>>>>> 0eb1b766
 import { linodeInTransition } from 'src/features/linodes/transitions';
 
 export interface SearchSuggestionT {
