--- conflicted
+++ resolved
@@ -1,20 +1,17 @@
 import {
-<<<<<<< HEAD
   useAllFirewallsQuery,
   useAllLinodesQuery,
   useAllNodeBalancersQuery,
   useAllVolumesQuery,
   useRegionsQuery,
 } from '@linode/queries';
-import { Autocomplete, Box, IconButton, TextField } from '@linode/ui';
-=======
+import {
   Autocomplete,
   Box,
   IconButton,
   InputAdornment,
   TextField,
 } from '@linode/ui';
->>>>>>> d44ac320
 import {
   getQueryParamsFromQueryString,
   isNotNullOrUndefined,
