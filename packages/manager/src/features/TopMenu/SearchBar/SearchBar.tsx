<<<<<<< HEAD
import { Box } from '@linode/ui';
import { useMediaQuery } from '@mui/material';
import { useTheme } from '@mui/material/styles';
import { take } from 'ramda';
=======
import { Autocomplete, Box, TextField } from '@linode/ui';
import Close from '@mui/icons-material/Close';
import Search from '@mui/icons-material/Search';
>>>>>>> 084a37ae
import * as React from 'react';
import { useHistory } from 'react-router-dom';
import { debounce } from 'throttle-debounce';

<<<<<<< HEAD
import Search from 'src/assets/icons/search.svg';
import EnhancedSelect from 'src/components/EnhancedSelect/Select';
=======
>>>>>>> 084a37ae
import { useIsDatabasesEnabled } from 'src/features/Databases/utilities';
import { getImageLabelForLinode } from 'src/features/Images/utils';
import { useAPISearch } from 'src/features/Search/useAPISearch';
import withStoreSearch from 'src/features/Search/withStoreSearch';
import { useIsLargeAccount } from 'src/hooks/useIsLargeAccount';
import { useAllDatabasesQuery } from 'src/queries/databases/databases';
import { useAllDomainsQuery } from 'src/queries/domains';
import { useAllFirewallsQuery } from 'src/queries/firewalls';
import { useAllImagesQuery } from 'src/queries/images';
import { useAllKubernetesClustersQuery } from 'src/queries/kubernetes';
import { useAllLinodesQuery } from 'src/queries/linodes/linodes';
import { useAllNodeBalancersQuery } from 'src/queries/nodebalancers';
import { useObjectStorageBuckets } from 'src/queries/object-storage/queries';
import { useRegionsQuery } from 'src/queries/regions/regions';
import { useSpecificTypes } from 'src/queries/types';
import { useAllVolumesQuery } from 'src/queries/volumes/volumes';
import { formatLinode } from 'src/store/selectors/getSearchEntities';
import { getAPIErrorOrDefault } from 'src/utilities/errorUtils';
import { extendTypesQueryResult } from 'src/utilities/extendType';
import { isNilOrEmpty } from 'src/utilities/isNilOrEmpty';
import { isNotNullOrUndefined } from 'src/utilities/nullOrUndefined';
import { getQueryParamsFromQueryString } from 'src/utilities/queryParams';

import { StyledIconButton } from './SearchBar.styles';
import { SearchSuggestion } from './SearchSuggestion';
import { StyledSearchSuggestion } from './SearchSuggestion.styles';
import { SearchSuggestionContainer } from './SearchSuggestionContainer';
import { createFinalOptions } from './utils';

import type { SearchableItem } from 'src/features/Search/search.interfaces';
import type { SearchProps } from 'src/features/Search/withStoreSearch';

<<<<<<< HEAD
const Control = (props: any) => (
  <components.Control {...props}>
    <Box display="flex" paddingRight={(theme) => theme.tokens.spacing[40]}>
      <Search data-qa-search-icon />
    </Box>
    {props.children}
  </components.Control>
);

/* The final option in the list will be the "go to search results page" link.
 * This doesn't share the same shape as the rest of the results, so should use
 * the default styling. */
const Option = (props: any) => {
  return ['error', 'info', 'redirect'].includes(props.value) ? (
    <components.Option {...props} />
  ) : (
    <SearchSuggestion {...props} />
  );
};

const SearchBar = (props: SearchProps) => {
=======
export interface ExtendedSearchableItem
  extends Omit<SearchableItem, 'entityType'> {
  icon?: React.ReactNode;
  value: 'error' | 'info' | 'redirect';
}

export type SearchResultItem = ExtendedSearchableItem | SearchableItem;

/**
 * Check if the option needs to be rendered without the SearchSuggestion component (redirect, error, info)
 */
const isSpecialOption = (
  option: SearchResultItem
): option is ExtendedSearchableItem => {
  return ['error', 'info', 'redirect'].includes(String(option.value));
};

const SearchBarComponent = (props: SearchProps) => {
>>>>>>> 084a37ae
  const { combinedResults, entitiesLoading, search } = props;
  const [searchText, setSearchText] = React.useState<string>('');
  const [value, setValue] = React.useState<SearchResultItem | null>(null);
  const [searchActive, setSearchActive] = React.useState<boolean>(false);
  const [menuOpen, setMenuOpen] = React.useState<boolean>(false);
  const [apiResults, setAPIResults] = React.useState<SearchableItem[]>([]);
  const [apiError, setAPIError] = React.useState<null | string>(null);
  const [apiSearchLoading, setAPILoading] = React.useState<boolean>(false);

  const history = useHistory();
  const isLargeAccount = useIsLargeAccount(searchActive);
  const { isDatabasesEnabled } = useIsDatabasesEnabled();
  const theme = useTheme();

  const isMdScreen = useMediaQuery(theme.breakpoints.down('md'));

  const searchHelperText = isMdScreen
    ? 'Search...'
    : 'Search Products, IP Addresses, Tags...';

  // Only request things if the search bar is open/active and we
  // know if the account is large or not
  const shouldMakeRequests =
    searchActive && isLargeAccount !== undefined && !isLargeAccount;
  const shouldMakeDBRequests =
    shouldMakeRequests && Boolean(isDatabasesEnabled);
  const { data: regions } = useRegionsQuery();
  const { data: objectStorageBuckets } = useObjectStorageBuckets(
    shouldMakeRequests
  );
  const { data: domains } = useAllDomainsQuery(shouldMakeRequests);
  const { data: clusters } = useAllKubernetesClustersQuery(shouldMakeRequests);
  const { data: volumes } = useAllVolumesQuery({}, {}, shouldMakeRequests);
  const { data: nodebalancers } = useAllNodeBalancersQuery(shouldMakeRequests);
  const { data: firewalls } = useAllFirewallsQuery(shouldMakeRequests);
  /*
  @TODO DBaaS: Change the passed argument to 'shouldMakeRequests' and
  remove 'isDatabasesEnabled' once DBaaS V2 is fully rolled out.
  */
  const { data: databases } = useAllDatabasesQuery(shouldMakeDBRequests);
  const { data: _privateImages, isLoading: imagesLoading } = useAllImagesQuery(
    {},
    { is_public: false }, // We want to display private images (i.e., not Debian, Ubuntu, etc. distros)
    shouldMakeRequests
  );
  const { data: publicImages } = useAllImagesQuery(
    {},
    { is_public: true },
    searchActive
  );
  const { data: linodes, isLoading: linodesLoading } = useAllLinodesQuery(
    {},
    {},
    shouldMakeRequests
  );
  const typesQuery = useSpecificTypes(
    (linodes ?? []).map((linode) => linode.type).filter(isNotNullOrUndefined),
    shouldMakeRequests
  );
  const extendedTypes = extendTypesQueryResult(typesQuery);
  const searchableLinodes = (linodes ?? []).map((linode) => {
    const imageLabel = getImageLabelForLinode(linode, publicImages ?? []);
    return formatLinode(linode, extendedTypes, imageLabel);
  });
  const { searchAPI } = useAPISearch(!isNilOrEmpty(searchText));

  const _searchAPI = React.useRef(
    debounce(500, false, (_searchText: string) => {
      setAPILoading(true);
      searchAPI(_searchText)
        .then((searchResults) => {
          setAPIResults(searchResults.combinedResults);
          setAPILoading(false);
          setAPIError(null);
        })
        .catch((error) => {
          setAPIError(
            getAPIErrorOrDefault(error, 'Error loading search results')[0]
              .reason
          );
          setAPILoading(false);
        });
    })
  ).current;

  const buckets = objectStorageBuckets?.buckets || [];

  React.useEffect(() => {
    const { pathname, search } = history.location;
    const query = getQueryParamsFromQueryString(search);

    if (pathname !== '/search') {
      setValue(null);
      setSearchText('');
    } else if (pathname === '/search' && Object.keys(query).length > 0) {
      const q = query.query;
      if (!q) {
        return;
      }

      setSearchText(q);
    }
  }, [history.location]);

  React.useEffect(() => {
    // We can't store all data for large accounts for client side search,
    // so use the API's filtering instead.
    if (isLargeAccount) {
      _searchAPI(searchText);
    } else {
      search(
        searchText,
        buckets,
        domains ?? [],
        volumes ?? [],
        clusters ?? [],
        _privateImages ?? [],
        regions ?? [],
        searchableLinodes ?? [],
        nodebalancers ?? [],
        firewalls ?? [],
        databases ?? []
      );
    }
    // eslint-disable-next-line react-hooks/exhaustive-deps
  }, [
    imagesLoading,
    search,
    searchText,
    _searchAPI,
    isLargeAccount,
    objectStorageBuckets,
    domains,
    volumes,
    _privateImages,
    regions,
    nodebalancers,
    firewalls,
    databases,
  ]);

  const handleSearchChange = (_searchText: string): void => {
    setSearchText(_searchText);
  };

  const toggleSearch = () => {
    setSearchActive(!searchActive);
    setMenuOpen(!menuOpen);
  };

  const handleClose = () => {
    document.body.classList.remove('searchOverlay');
    setSearchActive(false);
    setSearchText('');
    setMenuOpen(false);
  };

  const handleOpen = () => {
    document.body.classList.add('searchOverlay');
    setSearchActive(true);
    setMenuOpen(true);
  };

  const handleFocus = () => {
    setSearchActive(true);
    setSearchText('');
  };

  const handleBlur = () => {
    if (searchText === '') {
      handleClose();
    }
  };

  const handleKeyDown = (e: React.KeyboardEvent<HTMLDivElement>) => {
    if (e.key === 'Enter' && searchText !== '' && combinedResults) {
      history.push({
        pathname: `/search`,
        search: `?query=${encodeURIComponent(searchText)}`,
      });
      handleClose();
    }
  };

  const onSelect = (item: SearchResultItem) => {
    if (!item || item.label === '') {
      return;
    }

    if (item.value === 'info' || item.value === 'error') {
      return;
    }

    if (isSpecialOption(item)) {
      const text = item.data.searchText;
      if (item.value === 'redirect') {
        history.push({
          pathname: `/search`,
          search: `?query=${encodeURIComponent(text)}`,
        });
      }
      return;
    }

    history.push(item.data.path);
    handleClose();
  };

  const label = 'Search Products, IP Addresses, Tags...';

  const options = createFinalOptions(
    isLargeAccount ? apiResults : combinedResults,
    searchText,
    isLargeAccount ? apiSearchLoading : linodesLoading || imagesLoading,
    // Ignore "Unauthorized" errors, since these will always happen on LKE
    // endpoints for restricted users. It's not really an "error" in this case.
    // We still want these users to be able to use the search feature.
    Boolean(apiError) && apiError !== 'Unauthorized'
  );

  // TODO: Make this whole file use <Autocomplete />
  const selectStyles = {
    control: (base: any) => ({
      ...base,
      '&.react-select__control--is-focused, &.react-select__control--is-focused:hover': {
        border: `1px solid ${theme.tokens.header.Search.Border.Active}`,
        boxShadow: 'none',
      },
      '&:focus': {
        border: `1px solid ${theme.tokens.header.Search.Border.Active}`,
      },
      '&:hover': {
        border: `1px solid ${theme.tokens.header.Search.Border.Hover}`,
      },
      backgroundColor: theme.tokens.header.Search.Background,
      border: `1px solid ${theme.tokens.header.Search.Border.Default}`,
      borderRadius: theme.tokens.borderRadius.None,
      cursor: 'text',
      minHeight: 'inherit',
      padding: `${theme.tokens.spacing[30]} ${theme.tokens.spacing[40]}`,
    }),
    indicatorsContainer: () => ({ display: 'none' }),
    input: (base: any) => ({
      ...base,
      color: theme.tokens.header.Search.Text.Filled,
    }),
    menu: (base: any) => ({
      ...base,
      // This is the tag operator container
      '> div': {
        '.MuiTypography-root': {
          color: theme.tokens.dropdown.Text.Default,
        },
        background: theme.tokens.background.Neutralsubtle,
        borderTop: `1px solid ${theme.tokens.border.Normal}`,
      },
      background: theme.tokens.dropdown.Background.Default,
      border: 0,
      borderRadius: theme.tokens.borderRadius.None,
      boxShadow: theme.tokens.elevation.S,
      margin: `${theme.tokens.spacing[20]} 0 0 0`,
      maxWidth: '100%',
    }),
    menuList: (base: any) => ({
      ...base,
      // No Options Message
      '> div > p': {
        backgroundColor: theme.tokens.dropdown.Background.Default,
        color: theme.tokens.dropdown.Text.Default,
        padding: `${theme.tokens.spacing[40]} ${theme.tokens.spacing[50]}`,
      },
      padding: 0,
    }),
    option: (base: any) => ({
      ...base,
      backgroundColor: theme.tokens.dropdown.Background.Default,
      color: theme.tokens.dropdown.Text.Default,
    }),
    singleValue: (base: any) => ({
      ...base,
      color: theme.tokens.header.Search.Text.Filled,
      overflow: 'hidden',
    }),
    valueContainer: (base: any) => ({
      ...base,
      '&&': {
        padding: 0,
      },
      '.select-placeholder': {
        color: theme.tokens.header.Search.Text.Placeholder,
        font: theme.tokens.typography.Label.Regular.Placeholder,
        fontStyle: 'italic',
        left: 0,
      },
      '> div': {
        margin: 0,
        padding: 0,
      },
    }),
  };

  return (
    <React.Fragment>
      <StyledIconButton
        aria-label="open menu"
        color="inherit"
        disableRipple
        onClick={toggleSearch}
        size="large"
      >
        <Search />
      </StyledIconButton>
      <Box
        sx={{
          maxWidth: '800px',
          [theme.breakpoints.down('sm')]: {
            left: '50%',
            opacity: searchActive ? 1 : 0,
            position: 'absolute',
            top: '50%',
            transform: 'translate(-50%, -50%)',
            visibility: searchActive ? 'visible' : 'hidden',
            width: `calc(100% - ${theme.tokens.spacing[80]})`,
            zIndex: searchActive ? 3 : 0,
          },
        }}
      >
        <label className="visually-hidden" htmlFor="main-search">
          Main search
        </label>
<<<<<<< HEAD
        <EnhancedSelect
          blurInputOnSelect
          components={{ Control, Option }}
          filterOption={filterResults}
          guidance={guidanceText()}
          hideLabel
          isClearable={false}
          isLoading={entitiesLoading}
          isMulti={false}
          label="Main search"
          menuIsOpen={menuOpen}
          onChange={onSelect}
          onFocus={onFocus}
          onInputChange={handleSearchChange}
          onKeyDown={onKeyDown}
          onMenuClose={onClose}
          onMenuOpen={onOpen}
          openMenuOnClick={false}
          openMenuOnFocus={false}
          options={finalOptions}
          placeholder={searchHelperText}
          styles={selectStyles}
          value={value}
        />
      </Box>
=======
        <Autocomplete<SearchResultItem, false, boolean, false>
          PaperComponent={(props) => (
            <SearchSuggestionContainer
              {...props}
              isLargeAccount={isLargeAccount}
            />
          )}
          filterOptions={(options) => {
            /* Need to override the default RS filtering; otherwise entities whose label
             * doesn't match the search term will be automatically filtered, meaning that
             * searching by tag won't work. */
            return options;
          }}
          onChange={(_, value) => {
            if (value) {
              onSelect(value);
            }
          }}
          renderInput={(params) => {
            return (
              <TextField
                {...params}
                onChange={(e) => {
                  handleSearchChange(e.target.value);
                }}
                sx={{
                  '& .MuiInputBase-root': {
                    border: 'none',
                    boxShadow: 'none !important',
                    maxWidth: '100%',
                    minHeight: 30,
                  },
                }}
                hideLabel
                label={label}
                placeholder={label}
              />
            );
          }}
          renderOption={(props, option) => {
            const { key, ...rest } = props;
            const value = String(option.value);

            if (isSpecialOption(option)) {
              return (
                <StyledSearchSuggestion
                  {...rest}
                  sx={(theme) => ({
                    '&.MuiButtonBase-root': {
                      padding: `${theme.spacing(1)} !important`,
                    },
                    fontFamily: theme.font.bold,
                  })}
                  key={`${key}-${value}`}
                >
                  {option.icon && (
                    <Box
                      sx={{
                        '& svg': {
                          height: 24,
                          width: 24,
                        },
                        mx: 1.4,
                      }}
                    >
                      {option.icon}
                    </Box>
                  )}
                  {option.label}
                </StyledSearchSuggestion>
              );
            }

            return (
              <SearchSuggestion
                {...rest}
                data={{
                  data: option.data,
                  label: option.label,
                }}
                key={`${key}-${value}`}
                searchText={searchText}
                selectOption={() => onSelect(option)}
                selectProps={{ onMenuClose: handleClose }}
              />
            );
          }}
          sx={{
            maxWidth: '100%',
            width: '100%',
          }}
          autoHighlight
          data-qa-main-search
          disableClearable
          inputValue={searchText}
          label={label}
          loading={entitiesLoading}
          multiple={false}
          noOptionsText="No results"
          onBlur={handleBlur}
          onClose={handleClose}
          onFocus={handleFocus}
          onKeyDown={handleKeyDown}
          onOpen={handleOpen}
          open={menuOpen && searchText !== ''}
          options={options}
          placeholder={label}
          popupIcon={null}
          value={value}
        />
        <StyledIconButton
          sx={{
            height: 22,
            width: 22,
          }}
          aria-label="close menu"
          color="inherit"
          onClick={toggleSearch}
          size="large"
        >
          <Close
            sx={(theme) => ({
              '& > span': {
                padding: 2,
              },
              '&:hover, &:focus': {
                color: theme.palette.primary.main,
              },
            })}
          />
        </StyledIconButton>
      </StyledSearchBarWrapperDiv>
>>>>>>> 084a37ae
    </React.Fragment>
  );
};

export const SearchBar = withStoreSearch()(SearchBarComponent);<|MERGE_RESOLUTION|>--- conflicted
+++ resolved
@@ -1,22 +1,11 @@
-<<<<<<< HEAD
-import { Box } from '@linode/ui';
-import { useMediaQuery } from '@mui/material';
-import { useTheme } from '@mui/material/styles';
-import { take } from 'ramda';
-=======
 import { Autocomplete, Box, TextField } from '@linode/ui';
 import Close from '@mui/icons-material/Close';
-import Search from '@mui/icons-material/Search';
->>>>>>> 084a37ae
+import { useMediaQuery, useTheme } from '@mui/material';
 import * as React from 'react';
 import { useHistory } from 'react-router-dom';
 import { debounce } from 'throttle-debounce';
 
-<<<<<<< HEAD
 import Search from 'src/assets/icons/search.svg';
-import EnhancedSelect from 'src/components/EnhancedSelect/Select';
-=======
->>>>>>> 084a37ae
 import { useIsDatabasesEnabled } from 'src/features/Databases/utilities';
 import { getImageLabelForLinode } from 'src/features/Images/utils';
 import { useAPISearch } from 'src/features/Search/useAPISearch';
@@ -40,7 +29,10 @@
 import { isNotNullOrUndefined } from 'src/utilities/nullOrUndefined';
 import { getQueryParamsFromQueryString } from 'src/utilities/queryParams';
 
-import { StyledIconButton } from './SearchBar.styles';
+import {
+  StyledIconButton,
+  StyledSearchBarWrapperDiv,
+} from './SearchBar.styles';
 import { SearchSuggestion } from './SearchSuggestion';
 import { StyledSearchSuggestion } from './SearchSuggestion.styles';
 import { SearchSuggestionContainer } from './SearchSuggestionContainer';
@@ -49,29 +41,6 @@
 import type { SearchableItem } from 'src/features/Search/search.interfaces';
 import type { SearchProps } from 'src/features/Search/withStoreSearch';
 
-<<<<<<< HEAD
-const Control = (props: any) => (
-  <components.Control {...props}>
-    <Box display="flex" paddingRight={(theme) => theme.tokens.spacing[40]}>
-      <Search data-qa-search-icon />
-    </Box>
-    {props.children}
-  </components.Control>
-);
-
-/* The final option in the list will be the "go to search results page" link.
- * This doesn't share the same shape as the rest of the results, so should use
- * the default styling. */
-const Option = (props: any) => {
-  return ['error', 'info', 'redirect'].includes(props.value) ? (
-    <components.Option {...props} />
-  ) : (
-    <SearchSuggestion {...props} />
-  );
-};
-
-const SearchBar = (props: SearchProps) => {
-=======
 export interface ExtendedSearchableItem
   extends Omit<SearchableItem, 'entityType'> {
   icon?: React.ReactNode;
@@ -90,7 +59,6 @@
 };
 
 const SearchBarComponent = (props: SearchProps) => {
->>>>>>> 084a37ae
   const { combinedResults, entitiesLoading, search } = props;
   const [searchText, setSearchText] = React.useState<string>('');
   const [value, setValue] = React.useState<SearchResultItem | null>(null);
@@ -99,17 +67,10 @@
   const [apiResults, setAPIResults] = React.useState<SearchableItem[]>([]);
   const [apiError, setAPIError] = React.useState<null | string>(null);
   const [apiSearchLoading, setAPILoading] = React.useState<boolean>(false);
-
   const history = useHistory();
   const isLargeAccount = useIsLargeAccount(searchActive);
   const { isDatabasesEnabled } = useIsDatabasesEnabled();
   const theme = useTheme();
-
-  const isMdScreen = useMediaQuery(theme.breakpoints.down('md'));
-
-  const searchHelperText = isMdScreen
-    ? 'Search...'
-    : 'Search Products, IP Addresses, Tags...';
 
   // Only request things if the search bar is open/active and we
   // know if the account is large or not
@@ -299,7 +260,10 @@
     handleClose();
   };
 
-  const label = 'Search Products, IP Addresses, Tags...';
+  const isSmallScreen = useMediaQuery(theme.breakpoints.down('md'));
+  const label = isSmallScreen
+    ? 'Search...'
+    : 'Search Products, IP Addresses, Tags...';
 
   const options = createFinalOptions(
     isLargeAccount ? apiResults : combinedResults,
@@ -310,87 +274,6 @@
     // We still want these users to be able to use the search feature.
     Boolean(apiError) && apiError !== 'Unauthorized'
   );
-
-  // TODO: Make this whole file use <Autocomplete />
-  const selectStyles = {
-    control: (base: any) => ({
-      ...base,
-      '&.react-select__control--is-focused, &.react-select__control--is-focused:hover': {
-        border: `1px solid ${theme.tokens.header.Search.Border.Active}`,
-        boxShadow: 'none',
-      },
-      '&:focus': {
-        border: `1px solid ${theme.tokens.header.Search.Border.Active}`,
-      },
-      '&:hover': {
-        border: `1px solid ${theme.tokens.header.Search.Border.Hover}`,
-      },
-      backgroundColor: theme.tokens.header.Search.Background,
-      border: `1px solid ${theme.tokens.header.Search.Border.Default}`,
-      borderRadius: theme.tokens.borderRadius.None,
-      cursor: 'text',
-      minHeight: 'inherit',
-      padding: `${theme.tokens.spacing[30]} ${theme.tokens.spacing[40]}`,
-    }),
-    indicatorsContainer: () => ({ display: 'none' }),
-    input: (base: any) => ({
-      ...base,
-      color: theme.tokens.header.Search.Text.Filled,
-    }),
-    menu: (base: any) => ({
-      ...base,
-      // This is the tag operator container
-      '> div': {
-        '.MuiTypography-root': {
-          color: theme.tokens.dropdown.Text.Default,
-        },
-        background: theme.tokens.background.Neutralsubtle,
-        borderTop: `1px solid ${theme.tokens.border.Normal}`,
-      },
-      background: theme.tokens.dropdown.Background.Default,
-      border: 0,
-      borderRadius: theme.tokens.borderRadius.None,
-      boxShadow: theme.tokens.elevation.S,
-      margin: `${theme.tokens.spacing[20]} 0 0 0`,
-      maxWidth: '100%',
-    }),
-    menuList: (base: any) => ({
-      ...base,
-      // No Options Message
-      '> div > p': {
-        backgroundColor: theme.tokens.dropdown.Background.Default,
-        color: theme.tokens.dropdown.Text.Default,
-        padding: `${theme.tokens.spacing[40]} ${theme.tokens.spacing[50]}`,
-      },
-      padding: 0,
-    }),
-    option: (base: any) => ({
-      ...base,
-      backgroundColor: theme.tokens.dropdown.Background.Default,
-      color: theme.tokens.dropdown.Text.Default,
-    }),
-    singleValue: (base: any) => ({
-      ...base,
-      color: theme.tokens.header.Search.Text.Filled,
-      overflow: 'hidden',
-    }),
-    valueContainer: (base: any) => ({
-      ...base,
-      '&&': {
-        padding: 0,
-      },
-      '.select-placeholder': {
-        color: theme.tokens.header.Search.Text.Placeholder,
-        font: theme.tokens.typography.Label.Regular.Placeholder,
-        fontStyle: 'italic',
-        left: 0,
-      },
-      '> div': {
-        margin: 0,
-        padding: 0,
-      },
-    }),
-  };
 
   return (
     <React.Fragment>
@@ -403,51 +286,17 @@
       >
         <Search />
       </StyledIconButton>
-      <Box
-        sx={{
-          maxWidth: '800px',
-          [theme.breakpoints.down('sm')]: {
-            left: '50%',
-            opacity: searchActive ? 1 : 0,
-            position: 'absolute',
-            top: '50%',
-            transform: 'translate(-50%, -50%)',
-            visibility: searchActive ? 'visible' : 'hidden',
-            width: `calc(100% - ${theme.tokens.spacing[80]})`,
-            zIndex: searchActive ? 3 : 0,
-          },
-        }}
-      >
+      <StyledSearchBarWrapperDiv className={searchActive ? 'active' : ''}>
+        <Search
+          style={{
+            color: theme.tokens.color.Neutrals[40],
+            fontSize: '2rem',
+          }}
+          data-qa-search-icon
+        />
         <label className="visually-hidden" htmlFor="main-search">
           Main search
         </label>
-<<<<<<< HEAD
-        <EnhancedSelect
-          blurInputOnSelect
-          components={{ Control, Option }}
-          filterOption={filterResults}
-          guidance={guidanceText()}
-          hideLabel
-          isClearable={false}
-          isLoading={entitiesLoading}
-          isMulti={false}
-          label="Main search"
-          menuIsOpen={menuOpen}
-          onChange={onSelect}
-          onFocus={onFocus}
-          onInputChange={handleSearchChange}
-          onKeyDown={onKeyDown}
-          onMenuClose={onClose}
-          onMenuOpen={onOpen}
-          openMenuOnClick={false}
-          openMenuOnFocus={false}
-          options={finalOptions}
-          placeholder={searchHelperText}
-          styles={selectStyles}
-          value={value}
-        />
-      </Box>
-=======
         <Autocomplete<SearchResultItem, false, boolean, false>
           PaperComponent={(props) => (
             <SearchSuggestionContainer
@@ -470,13 +319,24 @@
             return (
               <TextField
                 {...params}
+                inputProps={{
+                  ...params.inputProps,
+                  sx: {
+                    '&::placeholder': {
+                      color: theme.tokens.header.Search.Text.Placeholder,
+                      fontStyle: 'italic',
+                    },
+                  },
+                }}
                 onChange={(e) => {
                   handleSearchChange(e.target.value);
                 }}
                 sx={{
                   '& .MuiInputBase-root': {
+                    backgroundColor: theme.tokens.header.Search.Background,
                     border: 'none',
                     boxShadow: 'none !important',
+                    color: theme.tokens.header.Search.Text.Filled,
                     maxWidth: '100%',
                     minHeight: 30,
                   },
@@ -496,10 +356,10 @@
                 <StyledSearchSuggestion
                   {...rest}
                   sx={(theme) => ({
-                    '&.MuiButtonBase-root': {
+                    '&.MuiButtonBase-root.MuiMenuItem-root': {
                       padding: `${theme.spacing(1)} !important`,
                     },
-                    fontFamily: theme.font.bold,
+                    font: theme.font.bold,
                   })}
                   key={`${key}-${value}`}
                 >
@@ -507,10 +367,12 @@
                     <Box
                       sx={{
                         '& svg': {
-                          height: 24,
-                          width: 24,
+                          height: 26,
+                          position: 'relative',
+                          top: 2,
+                          width: 26,
                         },
-                        mx: 1.4,
+                        mx: 1.5,
                       }}
                     >
                       {option.icon}
@@ -580,7 +442,6 @@
           />
         </StyledIconButton>
       </StyledSearchBarWrapperDiv>
->>>>>>> 084a37ae
     </React.Fragment>
   );
 };
