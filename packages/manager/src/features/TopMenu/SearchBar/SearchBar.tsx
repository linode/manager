--- conflicted
+++ resolved
@@ -22,7 +22,6 @@
   useObjectStorageClusters,
 } from 'src/queries/objectStorage';
 import { useAllVolumesQuery } from 'src/queries/volumes';
-<<<<<<< HEAD
 import { getAPIErrorOrDefault } from 'src/utilities/errorUtils';
 import { sendSearchBarUsedEvent } from 'src/utilities/ga';
 import isNilOrEmpty from 'src/utilities/isNilOrEmpty';
@@ -33,9 +32,7 @@
 import { ApplicationState } from 'src/store';
 import { formatLinode } from 'src/store/selectors/getSearchEntities';
 import { listToItemsByID } from 'src/queries/base';
-=======
 import { useAllKubernetesClustersQuery } from 'src/queries/kubernetes';
->>>>>>> 318ba3e3
 
 type CombinedProps = WithTypesProps &
   SearchProps &
@@ -76,11 +73,7 @@
   menu: (base: any) => ({ ...base, maxWidth: '100% !important' }),
 };
 
-<<<<<<< HEAD
-const searchDeps: ReduxEntity[] = ['linodes', 'nodeBalancers', 'kubernetes'];
-=======
-const searchDeps: ReduxEntity[] = ['linodes', 'nodeBalancers', 'images'];
->>>>>>> 318ba3e3
+const searchDeps: ReduxEntity[] = ['linodes', 'nodeBalancers'];
 
 export const SearchBar: React.FC<CombinedProps> = (props) => {
   const { classes, combinedResults, entitiesLoading, search } = props;
@@ -108,12 +101,9 @@
   );
 
   const { data: domains } = useAllDomainsQuery(shouldMakeRequests);
-<<<<<<< HEAD
-=======
 
   const { data: clusters } = useAllKubernetesClustersQuery(shouldMakeRequests);
 
->>>>>>> 318ba3e3
   const { data: volumes } = useAllVolumesQuery({}, {}, shouldMakeRequests);
 
   const { data: _privateImages, isLoading: imagesLoading } = useAllImagesQuery(
@@ -174,18 +164,15 @@
     if (_isLargeAccount) {
       _searchAPI(searchText);
     } else {
-<<<<<<< HEAD
       search(
         searchText,
         buckets,
         domains ?? [],
         volumes ?? [],
+        clusters ?? [],
         _privateImages ?? [],
         searchableLinodes ?? []
       );
-=======
-      search(searchText, buckets, domains ?? [], volumes ?? [], clusters ?? []);
->>>>>>> 318ba3e3
     }
   }, [
     _loading,
