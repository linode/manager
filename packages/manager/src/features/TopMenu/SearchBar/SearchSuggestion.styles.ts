--- conflicted
+++ resolved
@@ -2,42 +2,18 @@
 
 import { MenuItem } from 'src/components/MenuItem';
 
-<<<<<<< HEAD
-export const StyledWrapperDiv = styled('div', {
-  label: 'StyledWrapperDiv',
-  shouldForwardProp: omittedProps(['isFocused']),
-})<Partial<SearchSuggestionProps>>(({ isFocused, theme }) => ({
-  '&:last-child': {
-    borderBottom: 0,
-  },
-  alignItems: 'space-between',
-  background: theme.tokens.dropdown.Background.Default,
-  cursor: 'pointer',
-  justifyContent: 'space-between',
-  [theme.breakpoints.up('md')]: {
-    display: 'flex',
-  },
-  ...(isFocused && {
-    backgroundColor: theme.tokens.dropdown.Background.Hover,
-  }),
-=======
 export const StyledSearchSuggestion = styled(MenuItem, {
   label: 'StyledSearchSuggestion',
 })(({ theme }) => ({
-  '&.MuiButtonBase-root': {
-    '&.Mui-focused': {
-      backgroundColor: theme.palette.primary.main,
-      color: theme.color.white,
+  '&.MuiButtonBase-root.MuiMenuItem-root': {
+    '&.Mui-focused, &:hover': {
+      backgroundColor: `${theme.tokens.dropdown.Background.Hover} !important`,
+      color: theme.tokens.dropdown.Text.Default,
     },
-    '&:hover, &.Mui-focused': {
-      '& *:not(.tag-container *)': {
-        color: theme.color.white,
-      },
-    },
+    background: theme.tokens.dropdown.Background.Default,
     margin: '0 !important',
-    padding: '0 !important',
+    padding: `${theme.spacing(0.25)} ${theme.spacing(1)} !important`,
   },
->>>>>>> 084a37ae
 }));
 
 export const StyledSuggestionIcon = styled('div', {
@@ -46,43 +22,23 @@
   alignItems: 'center',
   display: 'flex',
   justifyContent: 'center',
-  marginLeft: theme.spacing(1.5),
+  marginLeft: theme.spacing(0.5),
   padding: theme.spacing(),
-  svg: {
-    color: theme.tokens.dropdown.Text.Default,
-  },
 }));
 
 export const StyledSuggestionTitle = styled('div', {
   label: 'StyledSuggestionTitle',
 })(({ theme }) => ({
-<<<<<<< HEAD
   color: theme.tokens.dropdown.Text.Default,
   font: theme.tokens.typography.Label.Bold.S,
   wordBreak: 'break-all',
 }));
 
-export const StyledSegment = styled('span', {
-  label: 'StyledSegment',
-})(({ theme }) => ({
-  color: theme.tokens.dropdown.Text.Default,
-}));
-
-=======
-  color: theme.palette.text.primary,
-  fontFamily: theme.font.bold,
-  fontSize: '1rem',
-  lineHeight: 1,
-  wordBreak: 'break-all',
-}));
-
->>>>>>> 084a37ae
 export const StyledSuggestionDescription = styled('div', {
   label: 'StyledSuggestionDescription',
 })(({ theme }) => ({
   color: theme.tokens.dropdown.Text.Default,
   font: theme.tokens.typography.Label.Regular.Xs,
-  marginTop: 2,
   overflowWrap: 'break-word',
   whiteSpace: 'normal',
   width: '100%',
@@ -92,21 +48,17 @@
 export const StyledSegment = styled('span', {
   label: 'StyledSegment',
 })(({ theme }) => ({
-  color: theme.palette.primary.main,
+  color: theme.tokens.dropdown.Text.Default,
 }));
 
 export const StyledTagContainer = styled('div', {
   label: 'StyledTagContainer',
 })(({ theme }) => ({
   '& .MuiButtonBase-root': {
-    height: 24,
+    height: 22,
   },
   '& .MuiChip-label': {
-    '&:hover': {
-      border: `1px solid ${theme.color.white}`,
-    },
-    border: `1px solid transparent`,
-    padding: '1px 6px 2px !important',
+    padding: '4px !important',
   },
   alignItems: 'center',
   display: 'flex',
