import KeyboardArrowDown from '@mui/icons-material/KeyboardArrowDown';
import KeyboardArrowUp from '@mui/icons-material/KeyboardArrowUp';
import {
  Box,
  ListItemIcon,
  Menu,
  MenuItem,
  Stack,
  Typography,
  useTheme,
} from '@mui/material';
import * as React from 'react';
import { Link } from 'react-router-dom';

import BucketIcon from 'src/assets/icons/entityIcons/bucket.svg';
import DatabaseIcon from 'src/assets/icons/entityIcons/database.svg';
import DomainIcon from 'src/assets/icons/entityIcons/domain.svg';
import FirewallIcon from 'src/assets/icons/entityIcons/firewall.svg';
import KubernetesIcon from 'src/assets/icons/entityIcons/kubernetes.svg';
import LinodeIcon from 'src/assets/icons/entityIcons/linode.svg';
import NodebalancerIcon from 'src/assets/icons/entityIcons/nodebalancer.svg';
import LoadBalancerIcon from 'src/assets/icons/entityIcons/loadbalancer.svg';
import OneClickIcon from 'src/assets/icons/entityIcons/oneclick.svg';
import VolumeIcon from 'src/assets/icons/entityIcons/volume.svg';
import VPCIcon from 'src/assets/icons/entityIcons/vpc.svg';
import { Button } from 'src/components/Button/Button';
import { Divider } from 'src/components/Divider';
import { useIsACLBEnabled } from 'src/features/LoadBalancers/utils';
import { useFlags } from 'src/hooks/useFlags';
import { useAccount } from 'src/queries/account';
import { useDatabaseEnginesQuery } from 'src/queries/databases';
import { isFeatureEnabled } from 'src/utilities/accountCapabilities';

interface LinkProps {
  attr?: { [key: string]: boolean };
  description: string;
  entity: string;
  hide?: boolean;
  icon: React.ComponentClass<any, any>;
  link: string;
}

export const AddNewMenu = () => {
  const theme = useTheme();
  const { data: account, error: accountError } = useAccount();
  const [anchorEl, setAnchorEl] = React.useState<HTMLElement | null>(null);
  const flags = useFlags();
  const open = Boolean(anchorEl);

  const checkRestrictedUser = !Boolean(flags.databases) && !!accountError;
  const {
    error: enginesError,
    isLoading: enginesLoading,
  } = useDatabaseEnginesQuery(checkRestrictedUser);

  const showDatabases =
    isFeatureEnabled(
      'Managed Databases',
      Boolean(flags.databases),
      account?.capabilities ?? []
    ) ||
    (checkRestrictedUser && !enginesLoading && !enginesError);

  const showVPCs = isFeatureEnabled(
    'VPCs',
    Boolean(flags.vpc),
    account?.capabilities ?? []
  );

  const { isACLBEnabled } = useIsACLBEnabled();

  const handleClick = (event: React.MouseEvent<HTMLButtonElement>) => {
    setAnchorEl(event.currentTarget);
  };

  const handleClose = () => {
    setAnchorEl(null);
  };

  const links: LinkProps[] = [
    {
      description: 'High performance SSD Linux servers',
      entity: 'Linode',
      icon: LinodeIcon,
      link: '/linodes/create',
    },
    {
      description: 'Attach additional storage to your Linode',
      entity: 'Volume',
      icon: VolumeIcon,
      link: '/volumes/create',
    },
    {
      // TODO ACLB: Replace with ACLB copy when available
      description: 'Ensure your services are highly available',
<<<<<<< HEAD
      entity: 'Cloud Load Balancer',
      hide: !flags.aclb,
=======
      entity: 'Global Load Balancer',
      hide: !isACLBEnabled,
>>>>>>> a069c37f
      icon: LoadBalancerIcon,
      link: '/loadbalancers/create',
    },
    {
      description: 'Ensure your services are highly available',
      entity: 'NodeBalancer',
      icon: NodebalancerIcon,
      link: '/nodebalancers/create',
    },
    {
      description: 'Create a private and isolated network',
      entity: 'VPC',
      hide: !showVPCs,
      icon: VPCIcon,
      link: '/vpcs/create',
    },
    {
      description: 'Control network access to your Linodes',
      entity: 'Firewall',
      icon: FirewallIcon,
      link: '/firewalls/create',
    },
    {
      description: 'Manage your DNS records',
      entity: 'Domain',
      icon: DomainIcon,
      link: '/domains/create',
    },
    {
      description: 'High-performance managed database clusters',
      entity: 'Database',
      hide: !showDatabases,
      icon: DatabaseIcon,
      link: '/databases/create',
    },
    {
      description: 'Highly available container workloads',
      entity: 'Kubernetes',
      icon: KubernetesIcon,
      link: '/kubernetes/create',
    },
    {
      description: 'S3-compatible object storage',
      entity: 'Bucket',
      icon: BucketIcon,
      link: '/object-storage/buckets/create',
    },
    {
      attr: { 'data-qa-one-click-add-new': true },
      description: 'Deploy applications with ease',
      entity: 'Marketplace',
      icon: OneClickIcon,
      link: '/linodes/create?type=One-Click',
    },
  ];

  return (
    <Box
      sx={{
        [theme.breakpoints.down('md')]: {
          flex: 1,
        },
      }}
    >
      <Button
        aria-controls={open ? 'basic-menu' : undefined}
        aria-expanded={open ? 'true' : undefined}
        aria-haspopup="true"
        buttonType="primary"
        data-qa-add-new-menu-button
        endIcon={open ? <KeyboardArrowUp /> : <KeyboardArrowDown />}
        id="create-menu"
        onClick={handleClick}
      >
        Create
      </Button>
      <Menu
        MenuListProps={{
          'aria-labelledby': 'create-menu',
        }}
        slotProps={{
          paper: {
            // UX requested a drop shadow that didn't affect the button.
            // If we revise our theme's shadows, we could consider removing
            sx: { boxShadow: '0 2px 3px 3px rgba(0, 0, 0, 0.1)' },
          },
        }}
        sx={{
          '& hr': {
            marginBottom: '0 !important',
            marginTop: '0 !important',
          },
        }}
        anchorEl={anchorEl}
        id="basic-menu"
        onClose={handleClose}
        open={open}
      >
        {links.map(
          (link, i) =>
            !link.hide && [
              i !== 0 && <Divider spacingBottom={0} spacingTop={0} />,
              <MenuItem
                sx={{
                  '&:hover': {
                    // This MUI Menu gets special colors compared
                    // to a standard menu such as the NodeBalancer Config Node Mode select menu
                    backgroundColor: theme.bg.app,
                  },
                  paddingY: 1.5,
                }}
                component={Link}
                key={link.entity}
                onClick={handleClose}
                to={link.link}
                {...link.attr}
                style={{
                  // We have to do this because in packages/manager/src/index.css we force underline links
                  textDecoration: 'none',
                }}
              >
                <ListItemIcon>
                  <link.icon
                    color={theme.palette.text.primary}
                    height={20}
                    width={20}
                  />
                </ListItemIcon>
                <Stack>
                  <Typography
                    color={theme.textColors.linkActiveLight}
                    variant="h3"
                  >
                    {link.entity}
                  </Typography>
                  <Typography>{link.description}</Typography>
                </Stack>
              </MenuItem>,
            ]
        )}
      </Menu>
    </Box>
  );
};<|MERGE_RESOLUTION|>--- conflicted
+++ resolved
@@ -18,8 +18,8 @@
 import FirewallIcon from 'src/assets/icons/entityIcons/firewall.svg';
 import KubernetesIcon from 'src/assets/icons/entityIcons/kubernetes.svg';
 import LinodeIcon from 'src/assets/icons/entityIcons/linode.svg';
+import LoadBalancerIcon from 'src/assets/icons/entityIcons/loadbalancer.svg';
 import NodebalancerIcon from 'src/assets/icons/entityIcons/nodebalancer.svg';
-import LoadBalancerIcon from 'src/assets/icons/entityIcons/loadbalancer.svg';
 import OneClickIcon from 'src/assets/icons/entityIcons/oneclick.svg';
 import VolumeIcon from 'src/assets/icons/entityIcons/volume.svg';
 import VPCIcon from 'src/assets/icons/entityIcons/vpc.svg';
@@ -93,13 +93,8 @@
     {
       // TODO ACLB: Replace with ACLB copy when available
       description: 'Ensure your services are highly available',
-<<<<<<< HEAD
       entity: 'Cloud Load Balancer',
-      hide: !flags.aclb,
-=======
-      entity: 'Global Load Balancer',
       hide: !isACLBEnabled,
->>>>>>> a069c37f
       icon: LoadBalancerIcon,
       link: '/loadbalancers/create',
     },
