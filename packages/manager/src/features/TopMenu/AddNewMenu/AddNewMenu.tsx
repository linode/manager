--- conflicted
+++ resolved
@@ -29,14 +29,7 @@
 import { useIsDatabasesEnabled } from 'src/features/Databases/utilities';
 import { useIsACLBEnabled } from 'src/features/LoadBalancers/utils';
 import { useIsPlacementGroupsEnabled } from 'src/features/PlacementGroups/utils';
-<<<<<<< HEAD
-import { useFlags } from 'src/hooks/useFlags';
-import { useAccount } from 'src/queries/account/account';
-import { useDatabaseEnginesQuery } from 'src/queries/databases';
-import { isFeatureEnabled } from 'src/utilities/accountCapabilities';
 import { sendLinodeCreateFormStartEvent } from 'src/utilities/analytics';
-=======
->>>>>>> af6d38a7
 
 interface LinkProps {
   attr?: { [key: string]: boolean };
