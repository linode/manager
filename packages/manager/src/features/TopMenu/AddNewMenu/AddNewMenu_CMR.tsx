--- conflicted
+++ resolved
@@ -24,15 +24,10 @@
   withStyles,
   WithStyles
 } from 'src/components/core/styles';
-<<<<<<< HEAD
-import { vlanContext } from 'src/context';
-import { openForCreating as openDomainDrawerForCreating } from 'src/store/domainDrawer';
-=======
 import withFeatureFlags, {
   FeatureFlagConsumerProps
 } from 'src/containers/withFeatureFlagConsumer.container';
 import { vlanContext, dbaasContext } from 'src/context';
->>>>>>> 705dd7af
 import { MapState } from 'src/store/types';
 import { isFeatureEnabled } from 'src/utilities/accountCapabilities';
 import AddNewMenuItem from './AddNewMenuItem';
@@ -139,99 +134,6 @@
     );
 
     return (
-<<<<<<< HEAD
-      <div className={classes.wrapper}>
-        <Menu>
-          <MenuButton className={classes.button} data-qa-add-new-menu-button>
-            Create...
-          </MenuButton>
-          <MenuPopover className={classes.menuPopover} portal={false}>
-            <MenuItems className={classes.menuItemList}>
-              <MenuLink
-                as={Link}
-                to="/linodes/create"
-                className={classes.menuItemLink}
-              >
-                <AddNewMenuItem
-                  title="Linode"
-                  body="High performance SSD Linux servers for all of your infrastructure needs"
-                  ItemIcon={LinodeIcon}
-                />
-              </MenuLink>
-              <MenuLink
-                as={Link}
-                to="/volumes/create"
-                className={classes.menuItemLink}
-              >
-                <AddNewMenuItem
-                  title="Volume"
-                  body="Block Storage service allows you to attach additional storage to your Linode"
-                  ItemIcon={VolumeIcon}
-                />
-              </MenuLink>
-              <MenuLink
-                as={Link}
-                to="/nodebalancers/create"
-                className={classes.menuItemLink}
-              >
-                <AddNewMenuItem
-                  title="NodeBalancer"
-                  body="Ensure your valuable applications and services are highly-available"
-                  ItemIcon={NodebalancerIcon}
-                />
-              </MenuLink>
-              <MenuItem
-                onSelect={() => {
-                  this.props.openDomainDrawerForCreating(
-                    'Created from Add New Menu'
-                  );
-                }}
-                className={classes.menuItemLink}
-              >
-                <AddNewMenuItem
-                  title="Domain"
-                  body="Manage your DNS records using Linode’s high-availability name servers"
-                  ItemIcon={DomainIcon}
-                />
-              </MenuItem>
-              <MenuLink
-                as={Link}
-                to="/linodes/create?type=One-Click"
-                className={classes.menuItemLink}
-              >
-                <AddNewMenuItem
-                  title="Marketplace"
-                  body="Deploy blogs, game servers, and other web apps with ease."
-                  ItemIcon={OneClickIcon}
-                  attr={{ 'data-qa-one-click-add-new': true }}
-                />
-              </MenuLink>
-              <MenuLink
-                as={Link}
-                to="/kubernetes/create"
-                className={classes.menuItemLink}
-              >
-                <AddNewMenuItem
-                  title="Kubernetes Cluster"
-                  body="Create and manage Kubernetes Clusters for highly available container workloads"
-                  ItemIcon={KubernetesIcon}
-                />
-              </MenuLink>
-              <MenuItem
-                onSelect={this.context.open}
-                className={classes.menuItemLink}
-              >
-                <AddNewMenuItem
-                  title="Virtual LAN"
-                  body="Create private Local Area Networks (LANs) for secure communication between Linodes."
-                  ItemIcon={LinodeIcon}
-                />
-              </MenuItem>
-            </MenuItems>
-          </MenuPopover>
-        </Menu>
-      </div>
-=======
       <dbaasContext.Consumer>
         {dbaas => (
           <vlanContext.Consumer>
@@ -345,12 +247,9 @@
           </vlanContext.Consumer>
         )}
       </dbaasContext.Consumer>
->>>>>>> 705dd7af
     );
   }
 }
-
-AddNewMenu.contextType = vlanContext;
 
 export const styledComponent = styled(AddNewMenu);
 
