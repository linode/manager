import * as React from 'react';
import LinodeIcon from 'src/assets/addnewmenu/linode.svg';
<<<<<<< HEAD
import LinodeThemeWrapper from 'src/LinodeThemeWrapper';
import AddNewMenuItem from './AddNewMenuItem';
import { Provider } from 'react-redux';
=======
import { AddNewMenuItem } from './AddNewMenuItem';
>>>>>>> 046a237e
import { renderWithTheme } from 'src/utilities/testHelpers';
import { queryClientFactory } from 'src/queries/base';
import { storeFactory } from 'src/store';

const queryClient = queryClientFactory();
const store = storeFactory(queryClient);

describe('AddNewMenuItem', () => {
  it('should render without error', () => {
    renderWithTheme(
<<<<<<< HEAD
      <Provider store={store}>
        <LinodeThemeWrapper>
          <AddNewMenuItem
            title="shenanigans"
            body="These be the stories of shennanigans."
            ItemIcon={LinodeIcon}
          />
        </LinodeThemeWrapper>
      </Provider>,
      { customStore: store.getState(), queryClient }
=======
      <AddNewMenuItem
        title="shenanigans"
        body="These be the stories of shennanigans."
        ItemIcon={LinodeIcon}
      />
>>>>>>> 046a237e
    );
  });

  it('should not render a divider if not the last item', () => {
    const result = renderWithTheme(
      <AddNewMenuItem
        title="shenanigans"
        body="These be the stories of shennanigans."
        ItemIcon={LinodeIcon}
      />
    );

    expect(result.queryAllByRole('Divider')).toHaveLength(0);
  });
});<|MERGE_RESOLUTION|>--- conflicted
+++ resolved
@@ -1,40 +1,16 @@
 import * as React from 'react';
 import LinodeIcon from 'src/assets/addnewmenu/linode.svg';
-<<<<<<< HEAD
-import LinodeThemeWrapper from 'src/LinodeThemeWrapper';
-import AddNewMenuItem from './AddNewMenuItem';
-import { Provider } from 'react-redux';
-=======
 import { AddNewMenuItem } from './AddNewMenuItem';
->>>>>>> 046a237e
 import { renderWithTheme } from 'src/utilities/testHelpers';
-import { queryClientFactory } from 'src/queries/base';
-import { storeFactory } from 'src/store';
-
-const queryClient = queryClientFactory();
-const store = storeFactory(queryClient);
 
 describe('AddNewMenuItem', () => {
   it('should render without error', () => {
     renderWithTheme(
-<<<<<<< HEAD
-      <Provider store={store}>
-        <LinodeThemeWrapper>
-          <AddNewMenuItem
-            title="shenanigans"
-            body="These be the stories of shennanigans."
-            ItemIcon={LinodeIcon}
-          />
-        </LinodeThemeWrapper>
-      </Provider>,
-      { customStore: store.getState(), queryClient }
-=======
       <AddNewMenuItem
         title="shenanigans"
         body="These be the stories of shennanigans."
         ItemIcon={LinodeIcon}
       />
->>>>>>> 046a237e
     );
   });
 
