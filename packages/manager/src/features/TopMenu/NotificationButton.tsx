import * as React from 'react';
import Bell from 'src/assets/icons/bell_new.svg';
import { makeStyles, Theme } from 'src/components/core/styles';
import { NotificationDrawer } from 'src/features/NotificationCenter';
import useNotificationData from 'src/features/NotificationCenter/NotificationData/useNotificationData';

const useStyles = makeStyles((theme: Theme) => ({
  root: {
    order: 3,
    width: 74,
    height: 34,
<<<<<<< HEAD
    padding: theme.spacing(2),
    backgroundColor: theme.cmrBGColors.bgSecondaryButton,
    border: `1px solid ${theme.cmrBorderColors.borderNotificationCenter}`,
=======
    padding: `0px theme.spacing(2)`,
    backgroundColor: theme.bg.lightBlue, // '#e5f1ff',
    border: 'none',
>>>>>>> 713255ec
    borderRadius: 3,
    display: 'flex',
    flexFlow: 'row nowrap',
    alignItems: 'center',
    justifyContent: 'space-around',
    cursor: 'pointer',
    '& svg': {
      color: theme.cmrTextColors.textAction
    }
  },
  text: {
    color: theme.cmrTextColors.textAction,
    fontSize: 16,
    lineHeight: 1.25
  }
}));

export const NotificationButton: React.FC<{}> = _ => {
  const [drawerOpen, setDrawerOpen] = React.useState(false);

  const classes = useStyles();

  const openDrawer = () => setDrawerOpen(true);
  const closeDrawer = () => setDrawerOpen(false);

  const notificationData = useNotificationData();

  const numEvents =
    notificationData.community.events.length +
    notificationData.support.data.length +
    notificationData.pendingActions.length +
    notificationData.statusNotifications.length;

  return (
    <>
      <button
        onClick={openDrawer}
        className={classes.root}
        aria-label="Click to view notifications drawer"
      >
        <Bell aria-hidden />
        <strong className={classes.text}>{numEvents}</strong>
      </button>
      <NotificationDrawer
        open={drawerOpen}
        onClose={closeDrawer}
        data={notificationData}
      />
    </>
  );
};

export default NotificationButton;<|MERGE_RESOLUTION|>--- conflicted
+++ resolved
@@ -9,15 +9,9 @@
     order: 3,
     width: 74,
     height: 34,
-<<<<<<< HEAD
-    padding: theme.spacing(2),
+    padding: `0px ${theme.spacing(2)}`,
     backgroundColor: theme.cmrBGColors.bgSecondaryButton,
     border: `1px solid ${theme.cmrBorderColors.borderNotificationCenter}`,
-=======
-    padding: `0px theme.spacing(2)`,
-    backgroundColor: theme.bg.lightBlue, // '#e5f1ff',
-    border: 'none',
->>>>>>> 713255ec
     borderRadius: 3,
     display: 'flex',
     flexFlow: 'row nowrap',
