import { UpdateVPCPayload, VPC } from '@linode/api-v4/lib/vpcs/types';
import { useFormik } from 'formik';
import * as React from 'react';

import { ActionsPanel } from 'src/components/ActionsPanel/ActionsPanel';
import { Drawer } from 'src/components/Drawer';
import { RegionSelect } from 'src/components/EnhancedSelect/variants/RegionSelect';
import { Notice } from 'src/components/Notice/Notice';
import { TextField } from 'src/components/TextField';
import { useGrants, useProfile } from 'src/queries/profile';
import { useRegionsQuery } from 'src/queries/regions';
import { useUpdateVPCMutation } from 'src/queries/vpcs';
import { getErrorMap } from 'src/utilities/errorUtils';

interface Props {
  onClose: () => void;
  open: boolean;
  vpc?: VPC;
}

const REGION_HELPER_TEXT = 'Region cannot be changed during beta.';

export const VPCEditDrawer = (props: Props) => {
  const { onClose, open, vpc } = props;

  const { data: profile } = useProfile();
  const { data: grants } = useGrants();

  const vpcPermissions = grants?.vpc.find((v) => v.id === vpc?.id);
  const readOnly = Boolean(profile?.restricted) && vpcPermissions?.permissions === 'read_only';

  const {
    error,
    isLoading,
    mutateAsync: updateVPC,
    reset,
  } = useUpdateVPCMutation(vpc?.id ?? -1);

  const form = useFormik<UpdateVPCPayload>({
    enableReinitialize: true,
    initialValues: {
      description: vpc?.description,
      label: vpc?.label,
    },
    async onSubmit(values) {
      await updateVPC(values);
      onClose();
    },
  });

  React.useEffect(() => {
    if (open) {
      form.resetForm();
      reset();
    }
  }, [open]);

  const { data: regionsData, error: regionsError } = useRegionsQuery();

  const errorMap = getErrorMap(['label', 'description'], error);

  return (
    <Drawer onClose={onClose} open={open} title="Edit VPC">
<<<<<<< HEAD
      {errorMap.none && <Notice error text={errorMap.none} />}
      {readOnly && (
        <Notice
          error
          important
          text={`You don't have permissions to edit ${vpc?.label}. Please contact an account administrator for details.`}
        />
      )}
=======
      {errorMap.none && <Notice text={errorMap.none} variant="error" />}
>>>>>>> e88b324d
      <form onSubmit={form.handleSubmit}>
        <TextField
          errorText={errorMap.label}
          label="Label"
          name="label"
          onChange={form.handleChange}
          value={form.values.label}
          disabled={readOnly}
        />
        <TextField
          errorText={errorMap.description}
          label="Description"
          multiline
          onChange={form.handleChange}
          rows={1}
          value={form.values.description}
          disabled={readOnly}
        />
        {regionsData && (
          <RegionSelect
            disabled // the Region field will not be editable during beta
            errorText={(regionsError && regionsError[0].reason) || undefined}
            handleSelection={() => null}
            helperText={REGION_HELPER_TEXT}
            regions={regionsData}
            selectedID={vpc?.region ?? null}
          />
        )}
        <ActionsPanel
          primaryButtonProps={{
            'data-testid': 'save-button',
            disabled: !form.dirty || readOnly,
            label: 'Save',
            loading: isLoading,
            type: 'submit',
          }}
          secondaryButtonProps={{ label: 'Cancel', onClick: onClose }}
        />
      </form>
    </Drawer>
  );
};<|MERGE_RESOLUTION|>--- conflicted
+++ resolved
@@ -27,7 +27,8 @@
   const { data: grants } = useGrants();
 
   const vpcPermissions = grants?.vpc.find((v) => v.id === vpc?.id);
-  const readOnly = Boolean(profile?.restricted) && vpcPermissions?.permissions === 'read_only';
+  const readOnly =
+    Boolean(profile?.restricted) && vpcPermissions?.permissions === 'read_only';
 
   const {
     error,
@@ -61,35 +62,31 @@
 
   return (
     <Drawer onClose={onClose} open={open} title="Edit VPC">
-<<<<<<< HEAD
-      {errorMap.none && <Notice error text={errorMap.none} />}
+      {errorMap.none && <Notice text={errorMap.none} variant="error" />}
       {readOnly && (
         <Notice
-          error
           important
           text={`You don't have permissions to edit ${vpc?.label}. Please contact an account administrator for details.`}
+          variant="error"
         />
       )}
-=======
-      {errorMap.none && <Notice text={errorMap.none} variant="error" />}
->>>>>>> e88b324d
       <form onSubmit={form.handleSubmit}>
         <TextField
+          disabled={readOnly}
           errorText={errorMap.label}
           label="Label"
           name="label"
           onChange={form.handleChange}
           value={form.values.label}
-          disabled={readOnly}
         />
         <TextField
+          disabled={readOnly}
           errorText={errorMap.description}
           label="Description"
           multiline
           onChange={form.handleChange}
           rows={1}
           value={form.values.description}
-          disabled={readOnly}
         />
         {regionsData && (
           <RegionSelect
