import * as React from 'react';
import { Route, Switch } from 'react-router-dom';

import { DocumentTitleSegment } from 'src/components/DocumentTitle';
import { ProductInformationBanner } from 'src/components/ProductInformationBanner/ProductInformationBanner';
import { SuspenseLoader } from 'src/components/SuspenseLoader';
import { useAccount } from 'src/queries/account';
import { useFlags } from 'src/hooks/useFlags';
import { isFeatureEnabled } from 'src/utilities/accountCapabilities';

const VPCCreate = React.lazy(() => import('./VPCCreate/VPCCreate'));
const VPCDetail = React.lazy(() => import('./VPCDetail/VPCDetail'));
const VPCLanding = React.lazy(() => import('./VPCLanding/VPCLanding'));

const VPC = () => {
  const flags = useFlags();
  const { data: account } = useAccount();

  const showVPCs = isFeatureEnabled(
    'VPCs',
    Boolean(flags.vpc),
    account?.capabilities ?? []
  );

  return (
<<<<<<< HEAD
    <>
    {showVPCs ? 
      <React.Suspense fallback={<SuspenseLoader />}>
        <DocumentTitleSegment segment="VPC" />
        <Switch>
          <Route component={VPCCreate} path="/vpc/create" />
          <Route component={VPCDetail} path="/vpc/:vpcId/:tab?" />
          <Route component={VPCLanding} path="/vpc" />
        </Switch>
      </React.Suspense>
    : null}
    </>
=======
    <React.Suspense fallback={<SuspenseLoader />}>
      <DocumentTitleSegment segment="VPC" />
      <ProductInformationBanner bannerLocation="VPC" />
      <Switch>
        <Route component={VPCCreate} path="/vpc/create" />
        <Route component={VPCDetail} path="/vpc/:vpcId/:tab?" />
        <Route component={VPCLanding} path="/vpc" />
      </Switch>
    </React.Suspense>
>>>>>>> e88b324d
  );
};

export default VPC;<|MERGE_RESOLUTION|>--- conflicted
+++ resolved
@@ -4,8 +4,8 @@
 import { DocumentTitleSegment } from 'src/components/DocumentTitle';
 import { ProductInformationBanner } from 'src/components/ProductInformationBanner/ProductInformationBanner';
 import { SuspenseLoader } from 'src/components/SuspenseLoader';
+import { useFlags } from 'src/hooks/useFlags';
 import { useAccount } from 'src/queries/account';
-import { useFlags } from 'src/hooks/useFlags';
 import { isFeatureEnabled } from 'src/utilities/accountCapabilities';
 
 const VPCCreate = React.lazy(() => import('./VPCCreate/VPCCreate'));
@@ -23,30 +23,19 @@
   );
 
   return (
-<<<<<<< HEAD
     <>
-    {showVPCs ? 
-      <React.Suspense fallback={<SuspenseLoader />}>
-        <DocumentTitleSegment segment="VPC" />
-        <Switch>
-          <Route component={VPCCreate} path="/vpc/create" />
-          <Route component={VPCDetail} path="/vpc/:vpcId/:tab?" />
-          <Route component={VPCLanding} path="/vpc" />
-        </Switch>
-      </React.Suspense>
-    : null}
+      {showVPCs ? (
+        <React.Suspense fallback={<SuspenseLoader />}>
+          <DocumentTitleSegment segment="VPC" />
+          <ProductInformationBanner bannerLocation="VPC" />
+          <Switch>
+            <Route component={VPCCreate} path="/vpc/create" />
+            <Route component={VPCDetail} path="/vpc/:vpcId/:tab?" />
+            <Route component={VPCLanding} path="/vpc" />
+          </Switch>
+        </React.Suspense>
+      ) : null}
     </>
-=======
-    <React.Suspense fallback={<SuspenseLoader />}>
-      <DocumentTitleSegment segment="VPC" />
-      <ProductInformationBanner bannerLocation="VPC" />
-      <Switch>
-        <Route component={VPCCreate} path="/vpc/create" />
-        <Route component={VPCDetail} path="/vpc/:vpcId/:tab?" />
-        <Route component={VPCLanding} path="/vpc" />
-      </Switch>
-    </React.Suspense>
->>>>>>> e88b324d
   );
 };
 
