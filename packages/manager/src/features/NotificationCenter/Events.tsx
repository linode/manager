import * as React from 'react';
import { useEventNotifications } from './NotificationData/useEventNotifications';
<<<<<<< HEAD
import NotificationSection from './NotificationSection';
import { notificationContext as _notificationContext } from './NotificationContext';
=======
import { NotificationSection } from './NotificationSection';
>>>>>>> 0266c2b4

const NUM_EVENTS_DISPLAY = 20;

export const Events = () => {
  const events = useEventNotifications();
  const notificationContext = React.useContext(_notificationContext);

  return (
    <NotificationSection
      content={events.slice(0, NUM_EVENTS_DISPLAY)}
      header="Events"
      showMore={{
        target: '/events',
        text: 'View all events',
        onClick: notificationContext.closeMenu,
      }}
      emptyMessage="No recent events to display."
      count={NUM_EVENTS_DISPLAY}
    />
  );
};

export default React.memo(Events);<|MERGE_RESOLUTION|>--- conflicted
+++ resolved
@@ -1,11 +1,7 @@
 import * as React from 'react';
+import { notificationContext as _notificationContext } from './NotificationContext';
 import { useEventNotifications } from './NotificationData/useEventNotifications';
-<<<<<<< HEAD
-import NotificationSection from './NotificationSection';
-import { notificationContext as _notificationContext } from './NotificationContext';
-=======
 import { NotificationSection } from './NotificationSection';
->>>>>>> 0266c2b4
 
 const NUM_EVENTS_DISPLAY = 20;
 
