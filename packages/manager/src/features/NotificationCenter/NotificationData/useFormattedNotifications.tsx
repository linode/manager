import { Notification, NotificationSeverity } from '@linode/api-v4/lib/account';
import { DateTime } from 'luxon';
import { path } from 'ramda';
import * as React from 'react';
import useNotifications from 'src/hooks/useNotifications';
import { notificationContext } from '../NotificationContext';
import { NotificationItem } from '../NotificationSection';
import { checkIfMaintenanceNotification } from './notificationUtils';
import RenderNotification from './RenderNotification';

export const useFormattedNotifications = () => {
  const context = React.useContext(notificationContext);

  const notifications = useNotifications();

  const dayOfMonth = DateTime.local().day;

  // Filter out any bounced email notifications and abuse tickets because users are alerted to those by global notification banners already.
  const combinedNotifications = [...notifications].filter(
    (notification) =>
<<<<<<< HEAD
      ![
        'payment_due',
        'billing_email_bounce',
        'user_email_bounce',
        'ticket_abuse',
      ].includes(notification.type)
  );

  if (balance > 0 && dayOfMonth >= 3) {
    combinedNotifications.unshift({
      entity: null,
      label: '',
      message: `You have a past due balance of $${balance}. Please make a payment immediately to avoid service disruption.`,
      type: 'payment_due',
      severity: 'critical',
      when: null,
      until: null,
      body: null,
    });
  }

  return combinedNotifications.map((notification, idx) =>
    formatNotificationForDisplay(
      interceptNotification(notification),
      idx,
      context.closeDrawer
    )
  );
=======
      !['billing_email_bounce', 'user_email_bounce', 'ticket_abuse'].includes(
        notification.type
      )
  );

  return combinedNotifications
    .filter((thisNotification) => {
      /**
       * Don't show balance overdue notifications at the beginning of the month
       * to avoid causing anxiety if an automatic payment takes time to process.
       * This is a temporary hack; customers can have their payment grace period extended
       * to more than 3 days, and using this method also means that if you're more than
       * a month overdue the notification will disappear for three days.
       */
      return !(thisNotification.type === 'payment_due' && dayOfMonth <= 3);
    })
    .map((notification, idx) =>
      formatNotificationForDisplay(
        interceptNotification(notification),
        idx,
        context.closeDrawer
      )
    );
>>>>>>> d61bcb39
};

const interceptNotification = (notification: Notification): Notification => {
  if (notification.type === 'ticket_abuse') {
    return {
      ...notification,
      message: notification.message.replace('!', '.'),
    };
  }

  /** there is maintenance on this Linode */
  if (
    checkIfMaintenanceNotification(notification.type) &&
    notification.entity?.type === 'linode'
  ) {
    /** replace "this Linode" with the name of the Linode */
    const linodeAttachedToNotification: string | undefined = path(
      ['label'],
      notification.entity
    );
    return {
      ...notification,
      label: `Maintenance Scheduled`,
      severity: adjustSeverity(notification),
      message: notification.body
        ? linodeAttachedToNotification
          ? notification.body.replace(
              'This Linode',
              linodeAttachedToNotification
            )
          : notification.body
        : notification.message,
    };
  }

  return notification;
};

const formatNotificationForDisplay = (
  notification: Notification,
  idx: number,
  onClose: () => void
): NotificationItem => ({
  id: `notification-${idx}`,
  body: <RenderNotification notification={notification} onClose={onClose} />,
  countInTotal: true,
});

// For communicative purposes in the UI, in some cases we want to adjust the severity of certain notifications compared to what the API returns. If it is a maintenance notification of any sort, we display them as major instead of critical. Otherwise, we return the existing severity.
export const adjustSeverity = ({
  severity,
  type,
}: Notification): NotificationSeverity => {
  if (checkIfMaintenanceNotification(type)) {
    return 'major';
  }

  return severity;
};

export default useFormattedNotifications;<|MERGE_RESOLUTION|>--- conflicted
+++ resolved
@@ -18,36 +18,6 @@
   // Filter out any bounced email notifications and abuse tickets because users are alerted to those by global notification banners already.
   const combinedNotifications = [...notifications].filter(
     (notification) =>
-<<<<<<< HEAD
-      ![
-        'payment_due',
-        'billing_email_bounce',
-        'user_email_bounce',
-        'ticket_abuse',
-      ].includes(notification.type)
-  );
-
-  if (balance > 0 && dayOfMonth >= 3) {
-    combinedNotifications.unshift({
-      entity: null,
-      label: '',
-      message: `You have a past due balance of $${balance}. Please make a payment immediately to avoid service disruption.`,
-      type: 'payment_due',
-      severity: 'critical',
-      when: null,
-      until: null,
-      body: null,
-    });
-  }
-
-  return combinedNotifications.map((notification, idx) =>
-    formatNotificationForDisplay(
-      interceptNotification(notification),
-      idx,
-      context.closeDrawer
-    )
-  );
-=======
       !['billing_email_bounce', 'user_email_bounce', 'ticket_abuse'].includes(
         notification.type
       )
@@ -71,7 +41,6 @@
         context.closeDrawer
       )
     );
->>>>>>> d61bcb39
 };
 
 const interceptNotification = (notification: Notification): Notification => {
