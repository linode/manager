--- conflicted
+++ resolved
@@ -364,14 +364,10 @@
   onClose: () => void,
   shouldIncludeInCount: boolean = true
 ): NotificationItem => ({
-<<<<<<< HEAD
-  originalId: idx,
-  id: `notification-${idx}`,
-=======
->>>>>>> 2cbbe97e
   body: <RenderNotification notification={notification} onClose={onClose} />,
   countInTotal: shouldIncludeInCount,
   id: `notification-${idx}`,
+  originalId: idx,
 });
 
 // For communicative purposes in the UI, in some cases we want to adjust the severity of certain notifications compared to what the API returns. If it is a maintenance notification of any sort, we display them as major instead of critical. Otherwise, we return the existing severity.
