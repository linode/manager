--- conflicted
+++ resolved
@@ -15,11 +15,7 @@
 import useLinodes from 'src/hooks/useLinodes';
 import { useSpecificTypes } from 'src/queries/types';
 import { useStyles as useEventStyles } from './RenderEvent';
-<<<<<<< HEAD
-import useEventInfo from './useEventInfo';
 import cleanArray from 'src/utilities/cleanArray';
-=======
->>>>>>> 68661204
 
 const useStyles = makeStyles((theme: Theme) => ({
   bar: {
@@ -41,17 +37,11 @@
 
   const { linodes } = useLinodes();
   const _linodes = Object.values(linodes.itemsById);
-<<<<<<< HEAD
   const typesQuery = useSpecificTypes(
     cleanArray(_linodes.map((linode) => linode.type))
   );
   const types = cleanArray(typesQuery.map((result) => result.data));
-  const { linkTarget } = useEventInfo(event);
   const message = eventMessageGenerator(event, _linodes, types);
-=======
-  const _types = types.entities;
-  const message = eventMessageGenerator(event, _linodes, _types);
->>>>>>> 68661204
 
   if (message === null) {
     return null;
