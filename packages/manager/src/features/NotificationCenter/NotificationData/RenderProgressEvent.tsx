import * as React from 'react';
import BarPercent from 'src/components/BarPercent';
import { Box } from 'src/components/Box';
import Divider from 'src/components/core/Divider';
<<<<<<< HEAD
import Typography from 'src/components/core/Typography';
=======
import { Typography } from 'src/components/Typography';
>>>>>>> 0154d564
import { Duration } from 'luxon';
import { Event } from '@linode/api-v4/lib/account/types';
import { extendTypesQueryResult } from 'src/utilities/extendType';
import { isNotNullOrUndefined } from 'src/utilities/nullOrUndefined';
import { useSpecificTypes } from 'src/queries/types';
import {
  eventLabelGenerator,
  eventMessageGenerator,
} from 'src/eventMessageGenerator_CMR';
import {
  RenderEventGravatar,
  RenderEventStyledBox,
  useRenderEventStyles,
} from './RenderEvent.styles';
import { useAllLinodesQuery } from 'src/queries/linodes/linodes';

interface Props {
  event: Event;
  onClose: () => void;
}

export const RenderProgressEvent = (props: Props) => {
  const { classes } = useRenderEventStyles();
  const { event } = props;
  const { data: linodes } = useAllLinodesQuery();
  const typesQuery = useSpecificTypes(
    (linodes ?? []).map((linode) => linode.type).filter(isNotNullOrUndefined)
  );
  const types = extendTypesQueryResult(typesQuery);
  const message = eventMessageGenerator(event, linodes, types);

  if (message === null) {
    return null;
  }

  const parsedTimeRemaining = formatTimeRemaining(event.time_remaining);

  const formattedTimeRemaining = parsedTimeRemaining
    ? ` (~${parsedTimeRemaining})`
    : null;

  const eventMessage = (
    <Typography>
      {event.action !== 'volume_migrate' ? eventLabelGenerator(event) : ''}
      {` `}
      {message}
      {formattedTimeRemaining}
    </Typography>
  );

  return (
    <>
      <RenderEventStyledBox display="flex" data-test-id={event.action}>
        <RenderEventGravatar username={event.username} />
        <Box sx={{ marginTop: '-2px' }} data-test-id={event.action}>
          {eventMessage}
          <BarPercent
            className={classes.bar}
            max={100}
            value={event.percent_complete ?? 0}
            rounded
            narrow
          />
        </Box>
      </RenderEventStyledBox>
      <Divider className={classes.bar} />
    </>
  );
};

export const formatTimeRemaining = (time: string | null) => {
  if (!time) {
    return null;
  }

  try {
    const [hours, minutes, seconds] = time.split(':').map(Number);
    if (
      [hours, minutes, seconds].some(
        (thisNumber) => typeof thisNumber === 'undefined'
      ) ||
      [hours, minutes, seconds].some(isNaN)
    ) {
      // Bad input, don't display a duration
      return null;
    }
    const duration = Duration.fromObject({ hours, minutes, seconds });
    return hours > 0
      ? `${Math.round(duration.as('hours'))} hours remaining`
      : `${Math.round(duration.as('minutes'))} minutes remaining`;
  } catch {
    // Broken/unexpected input
    return null;
  }
};

export default React.memo(RenderProgressEvent);<|MERGE_RESOLUTION|>--- conflicted
+++ resolved
@@ -2,11 +2,7 @@
 import BarPercent from 'src/components/BarPercent';
 import { Box } from 'src/components/Box';
 import Divider from 'src/components/core/Divider';
-<<<<<<< HEAD
-import Typography from 'src/components/core/Typography';
-=======
 import { Typography } from 'src/components/Typography';
->>>>>>> 0154d564
 import { Duration } from 'luxon';
 import { Event } from '@linode/api-v4/lib/account/types';
 import { extendTypesQueryResult } from 'src/utilities/extendType';
