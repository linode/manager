import { Event } from '@linode/api-v4/lib/account/types';
import classNames from 'classnames';
import { Duration } from 'luxon';
import * as React from 'react';
import BarPercent from 'src/components/BarPercent';
import Box from 'src/components/core/Box';
import Divider from 'src/components/core/Divider';
import { makeStyles, Theme } from 'src/components/core/styles';
import Typography from 'src/components/core/Typography';
import {
  eventLabelGenerator,
  eventMessageGenerator,
} from 'src/eventMessageGenerator_CMR';
import { GravatarByUsername } from 'src/components/GravatarByUsername';
import useLinodes from 'src/hooks/useLinodes';
import { useTypes } from 'src/hooks/useTypes';
import { useStyles as useEventStyles } from './RenderEvent';

const useStyles = makeStyles((theme: Theme) => ({
  bar: {
    marginTop: theme.spacing(),
  },
}));

interface Props {
  event: Event;
  onClose: () => void;
}

export type CombinedProps = Props;

<<<<<<< HEAD
export const RenderProgressEvent: React.FC<React.PropsWithChildren<Props>> = (props) => {
  const { event, onClose } = props;
=======
export const RenderProgressEvent: React.FC<Props> = (props) => {
  const { event } = props;
>>>>>>> 939702a6
  const eventClasses = useEventStyles();
  const classes = useStyles();

  const { linodes } = useLinodes();
  const { types } = useTypes();
  const _linodes = Object.values(linodes.itemsById);
  const _types = types.entities;
  const message = eventMessageGenerator(event, _linodes, _types);

  if (message === null) {
    return null;
  }

  const parsedTimeRemaining = formatTimeRemaining(event.time_remaining);

  const formattedTimeRemaining = parsedTimeRemaining
    ? ` (~${parsedTimeRemaining})`
    : null;

  const eventMessage = (
    <Typography>
      {event.action !== 'volume_migrate' ? eventLabelGenerator(event) : ''}
      {` `}
      {message}
      {formattedTimeRemaining}
    </Typography>
  );

  return (
    <>
      <Box
        className={classNames({
          [eventClasses.root]: true,
          [eventClasses.event]: true,
        })}
        display="flex"
        data-test-id={event.action}
      >
        <GravatarByUsername
          username={event.username}
          className={eventClasses.icon}
        />
        <div className={eventClasses.eventMessage} data-test-id={event.action}>
          {eventMessage}
          <BarPercent
            className={classes.bar}
            max={100}
            value={event.percent_complete ?? 0}
            rounded
            narrow
          />
        </div>
      </Box>
      <Divider className={classes.bar} />
    </>
  );
};

export const formatTimeRemaining = (time: string | null) => {
  if (!time) {
    return null;
  }

  try {
    const [hours, minutes, seconds] = time.split(':').map(Number);
    if (
      [hours, minutes, seconds].some(
        (thisNumber) => typeof thisNumber === 'undefined'
      ) ||
      [hours, minutes, seconds].some(isNaN)
    ) {
      // Bad input, don't display a duration
      return null;
    }
    const duration = Duration.fromObject({ hours, minutes, seconds });
    return hours > 0
      ? `${Math.round(duration.as('hours'))} hours remaining`
      : `${Math.round(duration.as('minutes'))} minutes remaining`;
  } catch {
    // Broken/unexpected input
    return null;
  }
};

export default React.memo(RenderProgressEvent);<|MERGE_RESOLUTION|>--- conflicted
+++ resolved
@@ -29,13 +29,8 @@
 
 export type CombinedProps = Props;
 
-<<<<<<< HEAD
-export const RenderProgressEvent: React.FC<React.PropsWithChildren<Props>> = (props) => {
-  const { event, onClose } = props;
-=======
 export const RenderProgressEvent: React.FC<Props> = (props) => {
   const { event } = props;
->>>>>>> 939702a6
   const eventClasses = useEventStyles();
   const classes = useStyles();
 
