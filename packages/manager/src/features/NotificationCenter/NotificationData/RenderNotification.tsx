--- conflicted
+++ resolved
@@ -79,13 +79,7 @@
   const message = (
     <Typography
       className={classNames({
-<<<<<<< HEAD
-        [classes.severeAlert]:
-          notification.severity === 'critical' &&
-          notification.type === 'payment_due',
-=======
         [classes.severeAlert]: severity === 'critical',
->>>>>>> d61bcb39
         [classes.itemsWithoutIcon]: notification.severity === 'minor',
       })}
       dangerouslySetInnerHTML={{ __html: sanitizeHTML(notification.message) }}
@@ -122,13 +116,8 @@
             <Link
               to={linkTarget}
               className={classNames({
-<<<<<<< HEAD
-                [classes.redLink]: notification.type === 'payment_due',
-                [classes.greyLink]: notification.type !== 'payment_due',
-=======
                 [classes.redLink]: severity === 'critical',
                 [classes.greyLink]: severity !== 'critical',
->>>>>>> d61bcb39
               })}
               onClick={onClose}
             >
