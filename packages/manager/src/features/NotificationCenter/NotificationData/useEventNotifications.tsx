--- conflicted
+++ resolved
@@ -1,22 +1,12 @@
-<<<<<<< HEAD
 import { Event, EventAction } from '@linode/api-v4';
 import { partition } from 'ramda';
 import * as React from 'react';
+
 import { useEventsInfiniteQuery } from 'src/queries/events';
 import { isInProgressEvent } from 'src/store/events/event.helpers';
 import { ExtendedEvent } from 'src/store/events/event.types';
 import { removeBlocklistedEvents } from 'src/utilities/eventUtils';
-=======
-import { Event, EventAction } from '@linode/api-v4/lib/account/types';
-import { partition } from 'ramda';
-import * as React from 'react';
 
-import useEvents from 'src/hooks/useEvents';
-import { isInProgressEvent } from 'src/store/events/event.helpers';
-import { ExtendedEvent } from 'src/store/events/event.types';
-import { removeBlocklistedEvents } from 'src/utilities/eventUtils';
-
->>>>>>> 2cbbe97e
 import { notificationContext as _notificationContext } from '../NotificationContext';
 import { NotificationItem } from '../NotificationSection';
 import { RenderEvent } from './RenderEvent';
@@ -61,26 +51,18 @@
   event: ExtendedEvent,
   onClose: () => void
 ): NotificationItem => ({
-<<<<<<< HEAD
-  originalId: event.id,
-  id: `event-${event.id}`,
-=======
->>>>>>> 2cbbe97e
   body: <RenderEvent event={event} onClose={onClose} />,
   countInTotal: !event.seen,
   id: `event-${event.id}`,
+  originalId: event.id,
 });
 
 const formatProgressEventForDisplay = (
   event: ExtendedEvent,
   onClose: () => void
 ): NotificationItem => ({
-<<<<<<< HEAD
-  originalId: event.id,
-  id: `progress-event-${event.id}`,
-=======
->>>>>>> 2cbbe97e
   body: <RenderProgressEvent event={event} onClose={onClose} />,
   countInTotal: !event.seen,
   id: `progress-event-${event.id}`,
+  originalId: event.id,
 });