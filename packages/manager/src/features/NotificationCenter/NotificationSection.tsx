--- conflicted
+++ resolved
@@ -77,51 +77,14 @@
   const _loading = Boolean(loading); // false if not provided
   const classes = useStyles();
 
-<<<<<<< HEAD
   const innerContent = () => {
     return (
-      <div>
-        {content.length > 0 ? (
-          content.map(thisItem => (
-            <ContentRow
-              key={`notification-row-${thisItem.id}`}
-              item={thisItem}
-            />
-          ))
-        ) : (
-          <Typography className={classes.notificationItem}>
-            You have no {header.toLocaleLowerCase()}.
-          </Typography>
-        )}
-        {showMore && (
-          <Typography className={classes.notificationItem}>
-            {showMore}
-          </Typography>
-        )}
-=======
-  return (
-    <div className={classes.root}>
-      <div className={classes.content}>
-        <div className={classes.header}>
-          <Typography variant="h3">{header}</Typography>
-          {showMoreTarget && (
-            <Typography variant="body1">
-              <strong>
-                <Link to={showMoreTarget}>
-                  {showMoreText ?? 'View history'}
-                </Link>
-              </strong>
-            </Typography>
-          )}
-        </div>
-        <ContentBody
-          loading={_loading}
-          content={content}
-          header={header}
-          emptyMessage={emptyMessage}
-        />
->>>>>>> 813f6dff
-      </div>
+      <ContentBody
+        loading={_loading}
+        content={content}
+        header={header}
+        emptyMessage={emptyMessage}
+      />
     );
   };
 
@@ -142,23 +105,12 @@
                 </Typography>
               )}
             </div>
-            {content.length > 0 ? (
-              content.map(thisItem => (
-                <ContentRow
-                  key={`notification-row-${thisItem.id}`}
-                  item={thisItem}
-                />
-              ))
-            ) : (
-              <Typography className={classes.notificationItem}>
-                You have no {header.toLocaleLowerCase()}.
-              </Typography>
-            )}
-            {showMore && (
-              <Typography className={classes.notificationItem}>
-                {showMore}
-              </Typography>
-            )}
+            <ContentBody
+              loading={_loading}
+              content={content}
+              header={header}
+              emptyMessage={emptyMessage}
+            />
           </div>
         </div>
       </Hidden>
