<<<<<<< HEAD
import { Divider } from '@linode/ui';
=======
import { Box } from '@linode/ui';
>>>>>>> 293c6771
import ErrorIcon from '@mui/icons-material/Error';
import WarningIcon from '@mui/icons-material/Warning';
import { useTheme } from '@mui/material/styles';
import * as React from 'react';

<<<<<<< HEAD
import { Box } from 'src/components/Box';
=======
import { Divider } from 'src/components/Divider';
>>>>>>> 293c6771
import { Typography } from 'src/components/Typography';
import { sanitizeHTML } from 'src/utilities/sanitizeHTML';

import { StyledLink } from '../NotificationCenter.styles';
import { getEntityLinks } from '../utils';

import type { NotificationCenterNotificationMessageProps } from '../types';

export const NotificationCenterNotificationMessage = (
  props: NotificationCenterNotificationMessageProps
) => {
  const theme = useTheme();
  const { notification, onClose } = props;

  const severity = notification.severity;

  const linkTarget = getEntityLinks(
    notification?.type,
    notification?.entity?.type,
    notification?.entity?.id
  );

  const sxMessage = {
    color: severity === 'critical' ? theme.color.red : undefined,
    marginLeft: notification.severity === 'minor' ? '1.25rem' : undefined,
  };

  const message = (
    <Typography
      dangerouslySetInnerHTML={{
        __html: sanitizeHTML({
          sanitizingTier: 'flexible',
          text: notification.message,
        }),
      }}
      sx={sxMessage}
    />
  );

  return (
    <>
      <Box
        sx={{
          alignItem: 'flex-start',
          display: 'flex',
        }}
        data-test-id={notification.type}
      >
        <Box
          sx={{
            paddingRight: theme.spacing(2),
          }}
        >
          <Box
            sx={{
              '& svg': {
                height: '1.25rem',
                width: '1.25rem',
              },
              display: 'flex',
              lineHeight: '1rem',
            }}
          >
            {severity === 'critical' ? (
              <ErrorIcon
                sx={{
                  fill: theme.color.red,
                }}
                data-test-id={`${severity}Icon`}
              />
            ) : null}
            {severity === 'major' ? (
              <WarningIcon
                sx={{
                  fill: theme.palette.warning.dark,
                }}
                data-test-id={severity + 'Icon'}
              />
            ) : null}
          </Box>
        </Box>
        <Box>
          {/* If JSX has already been put together from interceptions in useFormattedNotifications.tsx, use that */}
          {notification.jsx ? (
            notification.jsx
          ) : linkTarget ? (
            <StyledLink onClick={onClose} to={linkTarget}>
              {message}
            </StyledLink>
          ) : (
            message
          )}
        </Box>
      </Box>
      <Divider />
    </>
  );
};<|MERGE_RESOLUTION|>--- conflicted
+++ resolved
@@ -1,18 +1,9 @@
-<<<<<<< HEAD
-import { Divider } from '@linode/ui';
-=======
-import { Box } from '@linode/ui';
->>>>>>> 293c6771
+import { Box, Divider } from '@linode/ui';
 import ErrorIcon from '@mui/icons-material/Error';
 import WarningIcon from '@mui/icons-material/Warning';
 import { useTheme } from '@mui/material/styles';
 import * as React from 'react';
 
-<<<<<<< HEAD
-import { Box } from 'src/components/Box';
-=======
-import { Divider } from 'src/components/Divider';
->>>>>>> 293c6771
 import { Typography } from 'src/components/Typography';
 import { sanitizeHTML } from 'src/utilities/sanitizeHTML';
 
