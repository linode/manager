<<<<<<< HEAD
import { useAccount } from '@linode/queries';
import { Box, Chip, Tooltip } from '@linode/ui';
import {
  capitalize,
  isFeatureEnabledV2,
  truncateAndJoinList,
} from '@linode/utilities';
=======
import { BetaChip, Box, Chip, NewFeatureChip, Tooltip } from '@linode/ui';
import { capitalize, truncateAndJoinList } from '@linode/utilities';
>>>>>>> 80f3ba8b
import React from 'react';

import { Link } from 'src/components/Link';
import { useFlags } from 'src/hooks/useFlags';

import type { PORT_PRESETS } from './FirewallDetail/Rules/shared';
import type {
  Firewall,
  FirewallRuleProtocol,
  FirewallRuleType,
} from '@linode/api-v4/lib/firewalls/types';

export type FirewallPreset = 'dns' | 'http' | 'https' | 'mysql' | 'ssh';
export interface FirewallOptionItem<T = number | string, L = string> {
  label: L;
  value: T;
}
// Predefined Firewall options for Select components (long-form).
export const firewallOptionItemsLong = [
  {
    label: 'SSH (TCP 22 - All IPv4, All IPv6)',
    value: 'ssh',
  },
  {
    label: 'HTTP (TCP 80 - All IPv4, All IPv6)',
    value: 'http',
  },
  {
    label: 'HTTPS (TCP 443 - All IPv4, All IPv6)',
    value: 'https',
  },
  {
    label: 'MySQL (TCP 3306 - All IPv4, All IPv6)',
    value: 'mysql',
  },
  {
    label: 'DNS (TCP 53 - All IPv4, All IPv6)',
    value: 'dns',
  },
];

// Predefined Firewall options for Select components (short-form).
export const firewallOptionItemsShort = [
  {
    label: 'SSH',
    value: 'ssh',
  },
  {
    label: 'HTTP',
    value: 'http',
  },
  {
    label: 'HTTPS',
    value: 'https',
  },
  {
    label: 'MySQL',
    value: 'mysql',
  },
  {
    label: 'DNS',
    value: 'dns',
  },
] as const;

export const protocolOptions: FirewallOptionItem<FirewallRuleProtocol>[] = [
  { label: 'TCP', value: 'TCP' },
  { label: 'UDP', value: 'UDP' },
  { label: 'ICMP', value: 'ICMP' },
  { label: 'IPENCAP', value: 'IPENCAP' },
];

export const useAddressOptions = () => {
  const { isFirewallRulesetsPrefixlistsFeatureEnabled } =
    useIsFirewallRulesetsPrefixlistsEnabled();

  return [
    { label: 'All IPv4, All IPv6', value: 'all' },
    { label: 'All IPv4', value: 'allIPv4' },
    { label: 'All IPv6', value: 'allIPv6' },
    {
      label: isFirewallRulesetsPrefixlistsFeatureEnabled
        ? 'IP / Netmask / Prefix List'
        : 'IP / Netmask',
      // We can keep this entire value even if the option is feature-flagged.
      // Feature-flagging the label (without the "Prefix List" text) is sufficient.
      value: 'ip/netmask/prefixlist',
    },
  ];
};

export const portPresets: Record<FirewallPreset, keyof typeof PORT_PRESETS> = {
  dns: '53',
  http: '80',
  https: '443',
  mysql: '3306',
  ssh: '22',
};

export const allIPv4 = '0.0.0.0/0';
export const allIPv6 = '::/0';

export const allIPs = {
  ipv4: [allIPv4],
  ipv6: [allIPv6],
};

export const FW_RULESET_CAPABILITY = 'Cloud Firewall Rule Set';

export interface PredefinedFirewall {
  inbound: FirewallRuleType[];
  label: string;
}

export const predefinedFirewalls: Record<FirewallPreset, PredefinedFirewall> = {
  dns: {
    inbound: [
      {
        action: 'ACCEPT',
        addresses: allIPs,
        label: `accept-inbound-DNS`,
        ports: portPresets.dns,
        protocol: 'TCP',
      },
    ],
    label: 'DNS',
  },
  http: {
    inbound: [
      {
        action: 'ACCEPT',
        addresses: allIPs,
        label: `accept-inbound-HTTP`,
        ports: portPresets.http,
        protocol: 'TCP',
      },
    ],
    label: 'HTTP',
  },
  https: {
    inbound: [
      {
        action: 'ACCEPT',
        addresses: allIPs,
        label: `accept-inbound-HTTPS`,
        ports: portPresets.https,
        protocol: 'TCP',
      },
    ],
    label: 'HTTPS',
  },
  mysql: {
    inbound: [
      {
        action: 'ACCEPT',
        addresses: allIPs,
        label: `accept-inbound-MYSQL`,
        ports: portPresets.mysql,
        protocol: 'TCP',
      },
    ],
    label: 'MySQL',
  },
  ssh: {
    inbound: [
      {
        action: 'ACCEPT',
        addresses: allIPs,
        label: `accept-inbound-SSH`,
        ports: portPresets.ssh,
        protocol: 'TCP',
      },
    ],
    label: 'SSH',
  },
};

export const predefinedFirewallFromRule = (
  rule: FirewallRuleType
): FirewallPreset | undefined => {
  const { addresses, ports, protocol } = rule;

  // All predefined Firewalls have a protocol of TCP.
  if (protocol !== 'TCP') {
    return undefined;
  }

  // All predefined Firewalls allow all IPs.
  if (!allowsAllIPs(addresses)) {
    return undefined;
  }

  switch (ports) {
    case portPresets.dns:
      return 'dns';
    case portPresets.http:
      return 'http';
    case portPresets.https:
      return 'https';
    case portPresets.mysql:
      return 'mysql';
    case portPresets.ssh:
      return 'ssh';
    default:
      return undefined;
  }
};

export const allowsAllIPs = (addresses: FirewallRuleType['addresses']) =>
  allowAllIPv4(addresses) && allowAllIPv6(addresses);

export const allowAllIPv4 = (addresses: FirewallRuleType['addresses']) =>
  addresses?.ipv4?.includes(allIPv4);

export const allowAllIPv6 = (addresses: FirewallRuleType['addresses']) =>
  addresses?.ipv6?.includes(allIPv6);

export const allowNoneIPv4 = (addresses: FirewallRuleType['addresses']) =>
  !addresses?.ipv4?.length;

export const allowNoneIPv6 = (addresses: FirewallRuleType['addresses']) =>
  !addresses?.ipv6?.length;

export const generateRuleLabel = (ruleType?: FirewallPreset) =>
  ruleType ? predefinedFirewalls[ruleType].label : 'Custom';

export const generateAddressesLabel = (
  addresses: FirewallRuleType['addresses']
) => {
  const strBuilder: string[] = [];

  const allowedAllIPv4 = allowAllIPv4(addresses);
  const allowedAllIPv6 = allowAllIPv6(addresses);

  // First add the "All IPvX" strings so they always appear, even if the list
  // ends up being truncated.
  if (allowedAllIPv4) {
    strBuilder.push('All IPv4');
  }

  if (allowedAllIPv6) {
    strBuilder.push('All IPv6');
  }

  // Now we can look at the rest of the rules:
  if (!allowedAllIPv4) {
    addresses?.ipv4?.forEach((thisIP) => {
      strBuilder.push(thisIP);
    });
  }

  if (!allowedAllIPv6) {
    addresses?.ipv6?.forEach((thisIP) => {
      strBuilder.push(thisIP);
    });
  }

  if (strBuilder.length > 0) {
    return truncateAndJoinList(strBuilder, 3);
  }

  // If no IPs are allowed.
  return 'None';
};

export type PrefixListRuleReference = {
  inIPv4Rule: boolean;
  inIPv6Rule: boolean;
};
export type PrefixListReferenceMap = Record<string, PrefixListRuleReference>;

const isPrefixList = (ip: string) => ip.startsWith('pl:');

/**
 * Builds a map of Prefix List (PL) labels to their firewall rule references.
 *
 * @param addresses - Object containing optional arrays of IPv4 and IPv6 addresses.
 *                    Only addresses that are prefix lists (starting with 'pl:') are considered.
 * @returns A map where each key is a PL label, and the value indicates whether
 *          the PL is referenced in the IPv4 and/or IPv6 firewall rule.
 *
 * @example
 * const map = buildPrefixListReferenceMap({
 *   ipv4: ['pl:system:test1', '1.2.3.4'],
 *   ipv6: ['pl:system:test1', '::1']
 * });
 *
 * // Result:
 * // {
 * //   'pl:system:test1': { inIPv4Rule: true, inIPv6Rule: true }
 * // }
 */
export const buildPrefixListReferenceMap = (addresses: {
  ipv4?: string[];
  ipv6?: string[];
}): PrefixListReferenceMap => {
  const { ipv4 = [], ipv6 = [] } = addresses;

  const prefixListMap: PrefixListReferenceMap = {};

  // Handle IPv4
  ipv4.forEach((ip) => {
    if (isPrefixList(ip)) {
      if (!prefixListMap[ip]) {
        prefixListMap[ip] = { inIPv4Rule: false, inIPv6Rule: false };
      }
      prefixListMap[ip].inIPv4Rule = true;
    }
  });

  // Handle IPv6
  ipv6.forEach((ip) => {
    if (isPrefixList(ip)) {
      if (!prefixListMap[ip]) {
        prefixListMap[ip] = { inIPv4Rule: false, inIPv6Rule: false };
      }
      prefixListMap[ip].inIPv6Rule = true;
    }
  });

  return prefixListMap;
};

/**
 * Represents the Firewall Rule IP families to which a Prefix List (PL) is attached or referenced.
 *
 * Used to display a suffix next to the Prefix List label in the UI, e.g.,:
 * "pl:system:example (IPv4)", "pl:system:example (IPv6)", or "pl:system:example (IPv4, IPv6)".
 *
 * The value indicates which firewall IPs the PL applies to:
 * - "(IPv4)" -> PL is attached to Firewall Rule IPv4 only
 * - "(IPv6)" -> PL is attached to Firewall Rule IPv6 only
 * - "(IPv4, IPv6)" -> PL is attached to both Firewall Rule IPv4 and IPv6
 */
export type FirewallRulePrefixListReferenceTag =
  | '(IPv4)'
  | '(IPv4, IPv6)'
  | '(IPv6)';

interface GenerateAddressesLabelV2Options {
  /**
   * The list of addresses associated with a firewall rule.
   */
  addresses: FirewallRuleType['addresses'];
  /**
   * Optional callback invoked when a prefix list label is clicked.
   *
   * @param prefixListLabel - The label of the clicked prefix list (e.g., "pl:system:test")
   * @param plRuleRef - Indicates whether the PL is referenced in the IPv4 and/or IPv6 firewall rule
   */
  onPrefixListClick?: (
    prefixListLabel: string,
    plRuleRef: PrefixListRuleReference
  ) => void;
  /**
   * Whether to show the truncation "+N" chip with a scrollable tooltip
   * when there are more addresses than `truncateAt`.
   * @default true
   */
  showTruncateChip?: boolean;
  /**
   * Maximum number of addresses to show before truncation.
   * Ignored if `showTruncateChip` is false.
   * @default 1
   */
  truncateAt?: number;
}

/**
 * Generates IP addresses and clickable prefix lists (PLs) if available.
 * Can render either a full list of elements or a truncated list with a "+N" chip and a full list tooltip.
 *
 * - Detects prefix lists (`pl::` or `pl:system:`) and renders them as clickable links.
 * - Labels PLs across IPv4/IPv6 with rules reference suffixes:
 *     - Example PL: `pl:system:test`
 *     - Reference suffix: `(IPv4, IPv6)`, `(IPv4)`, or `(IPv6)`
 *     - Result: `pl:system:test (IPv4, IPv6)` or `pl:system:test (IPv4)` or `pl:system:test (IPv6)`
 * - Supports optional truncation with a "+N" chip and a full list tooltip.
 * - Reusable across components with configurable behavior.
 *
 * @param options - Configuration object including addresses, click handler, and truncation options.
 * @returns React elements representing addresses and clickable PLs, or `'None'` if empty.
 */
export const generateAddressesLabelV2 = (
  options: GenerateAddressesLabelV2Options
) => {
  const {
    addresses,
    onPrefixListClick,
    showTruncateChip = true,
    truncateAt = 1,
  } = options;
  const elements: React.ReactNode[] = [];

  const allowedAllIPv4 = allowAllIPv4(addresses);
  const allowedAllIPv6 = allowAllIPv6(addresses);

  // First add "All IPvX" items
  if (allowedAllIPv4 && allowedAllIPv6) {
    elements.push('All IPv4, All IPv6');
  } else if (allowedAllIPv4) {
    elements.push('All IPv4');
  } else if (allowedAllIPv6) {
    elements.push('All IPv6');
  }

  // Build a map of prefix lists.
  // NOTE: If "allowedAllIPv4" or "allowedAllIPv6" is true, we skip those IPs entirely
  // because "All IPvX" is already represented, and there are no specific addresses to map.
  const ipv4ForPLMapping = allowedAllIPv4 ? [] : (addresses?.ipv4 ?? []);
  const ipv6ForPLMapping = allowedAllIPv6 ? [] : (addresses?.ipv6 ?? []);

  const prefixListReferenceMap = buildPrefixListReferenceMap({
    ipv4: ipv4ForPLMapping,
    ipv6: ipv6ForPLMapping,
  });

  // Add prefix list links with merged labels (eg., "pl:system:test (IPv4, IPv6)")
  Object.entries(prefixListReferenceMap).forEach(([pl, reference]) => {
    let plRuleRefTag = '' as FirewallRulePrefixListReferenceTag;
    if (reference.inIPv4Rule && reference.inIPv6Rule) {
      plRuleRefTag = '(IPv4, IPv6)';
    } else if (reference.inIPv4Rule) {
      plRuleRefTag = '(IPv4)';
    } else if (reference.inIPv6Rule) {
      plRuleRefTag = '(IPv6)';
    }

    elements.push(
      <Link
        key={pl}
        onClick={(e) => {
          e.preventDefault();
          onPrefixListClick?.(pl, reference);
        }}
      >
        {`${pl} ${plRuleRefTag}`}
      </Link>
    );
  });

  // Add remaining IPv4 addresses that are not prefix lists
  if (!allowedAllIPv4) {
    addresses?.ipv4?.forEach((ip) => {
      if (!isPrefixList(ip)) {
        elements.push(<span key={ip}>{ip}</span>);
      }
    });
  }

  // Add remaining IPv6 addresses that are not prefix lists
  if (!allowedAllIPv6) {
    addresses?.ipv6?.forEach((ip) => {
      if (!isPrefixList(ip)) {
        elements.push(<span key={ip}>{ip}</span>);
      }
    });
  }

  // If no IPs are allowed
  if (elements.length === 0) return 'None';

  //  Truncation / Chip logic
  const hasMore = showTruncateChip && elements.length > truncateAt;
  const truncated = hasMore ? elements.slice(0, truncateAt) : elements;
  const hiddenElements = hasMore ? elements.slice(truncateAt) : [];
  const hiddenCount = hiddenElements.length;

  const fullTooltip = (
    <Box
      sx={(theme) => ({
        maxHeight: '40vh',
        overflowY: 'auto',
        // Extra space on the right to prevent scrollbar from overlapping content
        paddingRight: theme.spacingFunction(8),
      })}
    >
      <ul
        style={{
          display: 'flex',
          flexDirection: 'column',
          gap: 4,
          paddingLeft: 20,
          margin: 0,
        }}
      >
        {hiddenElements.map((el, i) => (
          <li
            data-testid="tooltip-item"
            key={i}
            style={{ listStyleType: 'disc' }}
          >
            {el}
          </li>
        ))}
      </ul>
    </Box>
  );

  return (
    <>
      <Box
        component="span"
        sx={(theme) => ({
          // Only add gap if Chip is visible
          marginRight: hasMore ? theme.spacingFunction(8) : 0,
        })}
      >
        {truncated.map((el, idx) => (
          <React.Fragment key={idx}>
            {el}
            {idx < truncated.length - 1 && ', '}
          </React.Fragment>
        ))}
      </Box>
      {hasMore && (
        <Tooltip
          arrow
          placement="bottom"
          slotProps={{
            tooltip: {
              sx: (theme) => ({
                minWidth: '248px',
                padding: `${theme.spacingFunction(16)} !important`,
              }),
            },
          }}
          title={fullTooltip}
        >
          <Chip
            label={`+${hiddenCount}`}
            sx={(theme) => ({
              cursor: 'pointer',
              borderRadius: '12px',
              minWidth: '33px',
              borderColor: theme.tokens.component.Tag.Default.Border,
              '&:hover': {
                borderColor: theme.tokens.alias.Content.Icon.Primary.Hover,
              },
              '& .MuiChip-label': {
                // eslint-disable-next-line @linode/cloud-manager/no-custom-fontWeight
                fontWeight: theme.tokens.font.FontWeight.Semibold,
              },
            })}
            variant="outlined"
          />
        </Tooltip>
      )}
    </>
  );
};

export const getFirewallDescription = (firewall: Firewall) => {
  const description = [
    `Status: ${capitalize(firewall.status)}`,
    `Services Assigned: ${firewall.entities.length}`,
  ];
  return description.join(', ');
};

/**
 * Returns whether or not features related to the Firewall Rulesets & Prefix Lists project
 * should be enabled, and whether they are in beta, LA, or GA.
 *
 * Note: Currently, this just uses the `fwRulesetsPrefixlists` feature flag as a source of truth,
 * but will eventually also look at account capabilities if available.
 */
export const useIsFirewallRulesetsPrefixlistsEnabled = () => {
  const { data: account } = useAccount();
  const flags = useFlags();

  if (!flags) {
    return {
      isFirewallRulesetsPrefixlistsFeatureEnabled: false,
      isFirewallRulesetsPrefixListsBetaEnabled: false,
      isFirewallRulesetsPrefixListsLAEnabled: false,
      isFirewallRulesetsPrefixListsGAEnabled: false,
    };
  }

  // @TODO: Firewall Rulesets & Prefix Lists - check for customer tag/account capability when it exists
  return {
    isFirewallRulesetsPrefixlistsFeatureEnabled: isFeatureEnabledV2(
      FW_RULESET_CAPABILITY,
      Boolean(flags.fwRulesetsPrefixLists?.enabled),
      account?.capabilities ?? []
    ),
    isFirewallRulesetsPrefixListsBetaEnabled: isFeatureEnabledV2(
      FW_RULESET_CAPABILITY,
      Boolean(flags.fwRulesetsPrefixLists?.beta),
      account?.capabilities ?? []
    ),
    isFirewallRulesetsPrefixListsLAEnabled: isFeatureEnabledV2(
      FW_RULESET_CAPABILITY,
      Boolean(flags.fwRulesetsPrefixLists?.la),
      account?.capabilities ?? []
    ),
    isFirewallRulesetsPrefixListsGAEnabled: isFeatureEnabledV2(
      FW_RULESET_CAPABILITY,
      Boolean(flags.fwRulesetsPrefixLists?.ga),
      account?.capabilities ?? []
    ),
  };
};

/**
 * Returns the feature chip for Firewall Rulesets & Prefix Lists.
 *
 * - Shows `<BetaChip />` if the feature is in Beta.
 * - Shows `<NewFeatureChip />` if the feature is in GA.
 * - Returns `null` if the feature is disabled OR if the feature is enabled but no chip applies.
 */
export const getFeatureChip = ({
  isFirewallRulesetsPrefixlistsFeatureEnabled,
  isFirewallRulesetsPrefixListsBetaEnabled,
  isFirewallRulesetsPrefixListsGAEnabled,
}: Omit<
  ReturnType<typeof useIsFirewallRulesetsPrefixlistsEnabled>,
  'isFirewallRulesetsPrefixListsLAEnabled'
>) => {
  if (!isFirewallRulesetsPrefixlistsFeatureEnabled) return null;
  if (isFirewallRulesetsPrefixListsBetaEnabled) return <BetaChip />;
  if (isFirewallRulesetsPrefixListsGAEnabled) return <NewFeatureChip />;
  return null;
};<|MERGE_RESOLUTION|>--- conflicted
+++ resolved
@@ -1,15 +1,10 @@
-<<<<<<< HEAD
 import { useAccount } from '@linode/queries';
-import { Box, Chip, Tooltip } from '@linode/ui';
+import { BetaChip, Box, Chip, NewFeatureChip, Tooltip } from '@linode/ui';
 import {
   capitalize,
   isFeatureEnabledV2,
   truncateAndJoinList,
 } from '@linode/utilities';
-=======
-import { BetaChip, Box, Chip, NewFeatureChip, Tooltip } from '@linode/ui';
-import { capitalize, truncateAndJoinList } from '@linode/utilities';
->>>>>>> 80f3ba8b
 import React from 'react';
 
 import { Link } from 'src/components/Link';
