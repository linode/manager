<<<<<<< HEAD
import { Button, CircleProgress } from '@linode/ui';
import { useLocation, useNavigate } from '@tanstack/react-router';
=======
import { Button, CircleProgress, ErrorState } from '@linode/ui';
import { createLazyRoute } from '@tanstack/react-router';
>>>>>>> 302223a7
import * as React from 'react';

import { DocumentTitleSegment } from 'src/components/DocumentTitle';
<<<<<<< HEAD
import { ErrorState } from 'src/components/ErrorState/ErrorState';
=======
>>>>>>> 302223a7
import { GenerateFirewallDialog } from 'src/components/GenerateFirewallDialog/GenerateFirewallDialog';
import { Hidden } from 'src/components/Hidden';
import { LandingHeader } from 'src/components/LandingHeader';
import { PaginationFooter } from 'src/components/PaginationFooter/PaginationFooter';
import { Table } from 'src/components/Table';
import { TableBody } from 'src/components/TableBody';
import { TableCell } from 'src/components/TableCell';
import { TableHead } from 'src/components/TableHead';
import { TableRow } from 'src/components/TableRow';
import { TableSortCell } from 'src/components/TableSortCell/TableSortCell';
import { getRestrictedResourceText } from 'src/features/Account/utils';
import { useFlags } from 'src/hooks/useFlags';
import { useOrder } from 'src/hooks/useOrder';
import { usePagination } from 'src/hooks/usePagination';
import { useRestrictedGlobalGrantCheck } from 'src/hooks/useRestrictedGlobalGrantCheck';
import { useSecureVMNoticesEnabled } from 'src/hooks/useSecureVMNoticesEnabled';
import { useFirewallsQuery } from 'src/queries/firewalls';
import { getAPIErrorOrDefault } from 'src/utilities/errorUtils';

import { CreateFirewallDrawer } from './CreateFirewallDrawer';
import { FirewallDialog } from './FirewallDialog';
import { FirewallLandingEmptyState } from './FirewallLandingEmptyState';
import { FirewallRow } from './FirewallRow';

import type { ActionHandlers as FirewallHandlers } from './FirewallActionMenu';
import type { Mode } from './FirewallDialog';

const preferenceKey = 'firewalls';

const FirewallLanding = () => {
  const navigate = useNavigate();
  const location = useLocation();
  const pagination = usePagination(1, preferenceKey);
  const { handleOrderChange, order, orderBy } = useOrder(
    {
      order: 'asc',
      orderBy: 'label',
    },
    `${preferenceKey}-order`
  );

  const filter = {
    ['+order']: order,
    ['+order_by']: orderBy,
  };

  const params = {
    page: pagination.page,
    page_size: pagination.pageSize,
  };

  const { data, error, isLoading } = useFirewallsQuery(params, filter);

  const isCreateFirewallDrawerOpen = location.pathname.endsWith('create');

  const [isModalOpen, setIsModalOpen] = React.useState<boolean>(false);
  const [dialogMode, setDialogMode] = React.useState<Mode>('enable');
  const [isGenerateDialogOpen, setIsGenerateDialogOpen] = React.useState(false);

  const flags = useFlags();
  const { secureVMNoticesEnabled } = useSecureVMNoticesEnabled();

  const [selectedFirewallId, setSelectedFirewallId] = React.useState<
    number | undefined
  >(undefined);

  const selectedFirewall = data?.data.find(
    (firewall) => firewall.id === selectedFirewallId
  );

  const isFirewallsCreationRestricted = useRestrictedGlobalGrantCheck({
    globalGrantType: 'add_firewalls',
  });

  const openModal = (mode: Mode, id: number) => {
    setSelectedFirewallId(id);
    setDialogMode(mode);
    setIsModalOpen(true);
  };

  const handleOpenDeleteFirewallModal = (id: number) => {
    openModal('delete', id);
  };

  const handleOpenEnableFirewallModal = (id: number) => {
    openModal('enable', id);
  };

  const handleOpenDisableFirewallModal = (id: number) => {
    openModal('disable', id);
  };

  const onOpenCreateDrawer = () => {
    navigate({ to: '/firewalls/create' });
  };

  const onCloseCreateDrawer = () => {
    navigate({ to: '/firewalls' });
  };

  const handlers: FirewallHandlers = {
    triggerDeleteFirewall: handleOpenDeleteFirewallModal,
    triggerDisableFirewall: handleOpenDisableFirewallModal,
    triggerEnableFirewall: handleOpenEnableFirewallModal,
  };

  if (isLoading) {
    return <CircleProgress />;
  }

  if (data?.results === 0) {
    return (
      <>
        <FirewallLandingEmptyState openAddFirewallDrawer={onOpenCreateDrawer} />
        <CreateFirewallDrawer
          createFlow={undefined}
          onClose={onCloseCreateDrawer}
          open={isCreateFirewallDrawerOpen}
        />
      </>
    );
  }

  if (error) {
    return (
      <ErrorState
        errorText={
          getAPIErrorOrDefault(error, 'Error loading your Firewalls.')[0].reason
        }
      />
    );
  }

  return (
    <React.Fragment>
      <DocumentTitleSegment
        segment={`${
          isCreateFirewallDrawerOpen ? 'Create a Firewall' : 'Firewall'
        }`}
      />
      <LandingHeader
        buttonDataAttrs={{
          tooltipText: getRestrictedResourceText({
            action: 'create',
            isSingular: false,
            resourceType: 'Firewalls',
          }),
        }}
        extraActions={
          secureVMNoticesEnabled && flags.secureVmCopy?.generateActionText ? (
            <Button
              buttonType="secondary"
              onClick={() => setIsGenerateDialogOpen(true)}
            >
              {flags.secureVmCopy.generateActionText}
            </Button>
          ) : undefined
        }
        breadcrumbProps={{ pathname: '/firewalls' }}
        disabledCreateButton={isFirewallsCreationRestricted}
        docsLink="https://techdocs.akamai.com/cloud-computing/docs/getting-started-with-cloud-firewalls"
        entity="Firewall"
        onButtonClick={onOpenCreateDrawer}
        title="Firewalls"
      />
      <Table aria-label="List of services attached to each firewall">
        <TableHead>
          <TableRow>
            <TableSortCell
              active={orderBy === 'label'}
              direction={order}
              handleClick={handleOrderChange}
              label="label"
            >
              Label
            </TableSortCell>
            <TableSortCell
              active={orderBy === 'status'}
              direction={order}
              handleClick={handleOrderChange}
              label="status"
            >
              Status
            </TableSortCell>
            <Hidden smDown>
              <TableCell>Rules</TableCell>
              <TableCell>Services</TableCell>
            </Hidden>
            <TableCell />
          </TableRow>
        </TableHead>
        <TableBody>
          {data?.data.map((firewall) => (
            <FirewallRow key={firewall.id} {...firewall} {...handlers} />
          ))}
        </TableBody>
      </Table>
      <PaginationFooter
        count={data?.results ?? 0}
        eventCategory="Firewalls Table"
        handlePageChange={pagination.handlePageChange}
        handleSizeChange={pagination.handlePageSizeChange}
        page={pagination.page}
        pageSize={pagination.pageSize}
      />
      <CreateFirewallDrawer
        createFlow={undefined}
        onClose={onCloseCreateDrawer}
        open={isCreateFirewallDrawerOpen}
      />
      {selectedFirewall && (
        <FirewallDialog
          mode={dialogMode}
          onClose={() => setIsModalOpen(false)}
          open={isModalOpen}
          selectedFirewall={selectedFirewall}
        />
      )}
      <GenerateFirewallDialog
        onClose={() => setIsGenerateDialogOpen(false)}
        open={isGenerateDialogOpen}
      />
    </React.Fragment>
  );
};

export default React.memo(FirewallLanding);<|MERGE_RESOLUTION|>--- conflicted
+++ resolved
@@ -1,17 +1,8 @@
-<<<<<<< HEAD
-import { Button, CircleProgress } from '@linode/ui';
+import { Button, CircleProgress, ErrorState } from '@linode/ui';
 import { useLocation, useNavigate } from '@tanstack/react-router';
-=======
-import { Button, CircleProgress, ErrorState } from '@linode/ui';
-import { createLazyRoute } from '@tanstack/react-router';
->>>>>>> 302223a7
 import * as React from 'react';
 
 import { DocumentTitleSegment } from 'src/components/DocumentTitle';
-<<<<<<< HEAD
-import { ErrorState } from 'src/components/ErrorState/ErrorState';
-=======
->>>>>>> 302223a7
 import { GenerateFirewallDialog } from 'src/components/GenerateFirewallDialog/GenerateFirewallDialog';
 import { Hidden } from 'src/components/Hidden';
 import { LandingHeader } from 'src/components/LandingHeader';
