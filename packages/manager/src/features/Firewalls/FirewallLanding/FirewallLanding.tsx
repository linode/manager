import * as React from 'react';
import { useHistory, useRouteMatch } from 'react-router-dom';
import CircleProgress from 'src/components/CircleProgress';
import LandingHeader from 'src/components/LandingHeader';
import { useFirewallsQuery } from 'src/queries/firewalls';
import CreateFirewallDrawer from './CreateFirewallDrawer';
import { ActionHandlers as FirewallHandlers } from './FirewallActionMenu';
import FirewallDialog, { Mode } from './FirewallDialog';
import FirewallEmptyState from './FirewallEmptyState';
import FirewallRow from './FirewallRow';
import { usePagination } from 'src/hooks/usePagination';
import { useOrder } from 'src/hooks/useOrder';
import ErrorState from 'src/components/ErrorState/ErrorState';
import { getAPIErrorOrDefault } from 'src/utilities/errorUtils';
import Table from 'src/components/Table/Table';
import TableHead from 'src/components/core/TableHead';
import TableRow from 'src/components/TableRow/TableRow';
import { TableSortCell } from 'src/components/TableSortCell/TableSortCell';
import TableCell from 'src/components/TableCell/TableCell';
import TableBody from 'src/components/core/TableBody';
import Hidden from 'src/components/core/Hidden';

export const headers = [
  {
    label: 'Firewall',
    dataColumn: 'label',
    sortable: true,
    widthPercent: 25,
  },
  {
    label: 'Status',
    dataColumn: 'status',
    sortable: true,
    widthPercent: 15,
  },
  {
    label: 'Rules',
    dataColumn: 'rules',
    sortable: false,
    widthPercent: 25,
    hideOnMobile: true,
  },
  {
    label: 'Linodes',
    dataColumn: 'devices',
    sortable: false,
    widthPercent: 25,
    hideOnMobile: true,
  },
  {
    label: 'Action Menu',
    visuallyHidden: true,
    dataColumn: '',
    sortable: false,
    widthPercent: 5,
  },
];

const preferenceKey = 'firewalls';

const FirewallLanding = () => {
  const pagination = usePagination(1, preferenceKey);
  const { order, orderBy, handleOrderChange } = useOrder(
    {
      orderBy: 'label',
      order: 'asc',
    },
    `${preferenceKey}-order`
  );

  const filter = {
    ['+order_by']: orderBy,
    ['+order']: order,
  };

  const params = {
    page: pagination.page,
    page_size: pagination.pageSize,
  };

  const { data, isLoading, error } = useFirewallsQuery(params, filter);

  const [
    isCreateFirewallDrawerOpen,
    setIsCreateFirewallDrawerOpen,
  ] = React.useState<boolean>(false);

  const [isModalOpen, setIsModalOpen] = React.useState<boolean>(false);
  const [dialogMode, setDialogMode] = React.useState<Mode>('enable');

  const [selectedFirewallId, setSelectedFirewallId] = React.useState<
    number | undefined
  >(undefined);

<<<<<<< HEAD
  const [
    selectedFirewallLabel,
    setSelectedFirewallLabel,
  ] = React.useState<string>('');

  const createFirewall = (
    payload: CreateFirewallPayload
  ): Promise<Firewall> => {
    return _createFirewall(payload).then((firewall) => {
      if (profile?.restricted) {
        queryClient.invalidateQueries([queryKey, 'grants']);
      }
      return firewall;
    });
  };
=======
  const selectedFirewall = data?.data.find(
    (firewall) => firewall.id === selectedFirewallId
  );
>>>>>>> 4b44457c

  const openModal = (mode: Mode, id: number) => {
    setSelectedFirewallId(id);
    setDialogMode(mode);
    setIsModalOpen(true);
  };

  const handleOpenDeleteFirewallModal = (id: number) => {
    openModal('delete', id);
  };

  const handleOpenEnableFirewallModal = (id: number) => {
    openModal('enable', id);
  };

  const handleOpenDisableFirewallModal = (id: number) => {
    openModal('disable', id);
  };

  const onOpenCreateDrawer = React.useCallback(
    () => setIsCreateFirewallDrawerOpen(true),
    [setIsCreateFirewallDrawerOpen]
  );

  // On-the-fly route matching so this component can open the drawer itself.
  const createFirewallRouteMatch = Boolean(useRouteMatch('/firewalls/create'));

  React.useEffect(() => {
    if (createFirewallRouteMatch) {
      onOpenCreateDrawer();
    }
  }, [createFirewallRouteMatch, onOpenCreateDrawer]);

  const { replace } = useHistory();

  const closeDrawer = React.useCallback(() => {
    setIsCreateFirewallDrawerOpen(false);
    replace('/firewalls');
  }, [setIsCreateFirewallDrawerOpen, replace]);

  const handlers: FirewallHandlers = {
    triggerEnableFirewall: handleOpenEnableFirewallModal,
    triggerDisableFirewall: handleOpenDisableFirewallModal,
    triggerDeleteFirewall: handleOpenDeleteFirewallModal,
  };

  if (isLoading) {
    return <CircleProgress />;
  }

  if (data?.results === 0) {
    return (
      <>
        <FirewallEmptyState openAddFirewallDrawer={onOpenCreateDrawer} />
        <CreateFirewallDrawer
          open={isCreateFirewallDrawerOpen}
          onClose={() => setIsCreateFirewallDrawerOpen(false)}
        />
      </>
    );
  }

  if (error) {
    return (
      <ErrorState
        errorText={
          getAPIErrorOrDefault(error, 'Error loading your Firewalls.')[0].reason
        }
      />
    );
  }

  return (
    <React.Fragment>
      <LandingHeader
        title="Firewalls"
        entity="Firewall"
        breadcrumbProps={{ pathname: '/firewalls' }}
        onButtonClick={onOpenCreateDrawer}
        docsLink="https://linode.com/docs/platform/cloud-firewall/getting-started-with-cloud-firewall/"
      />
      <Table>
        <TableHead>
          <TableRow>
            <TableSortCell
              active={orderBy === 'label'}
              direction={order}
              label="label"
              handleClick={handleOrderChange}
            >
              Label
            </TableSortCell>
            <TableSortCell
              active={orderBy === 'status'}
              direction={order}
              label="status"
              handleClick={handleOrderChange}
            >
              Status
            </TableSortCell>
            <Hidden smDown>
              <TableCell>Rules</TableCell>
              <TableCell>Linodes</TableCell>
            </Hidden>
            <TableCell></TableCell>
          </TableRow>
        </TableHead>
        <TableBody>
          {data?.data.map((firewall) => (
            <FirewallRow key={firewall.id} {...firewall} {...handlers} />
          ))}
        </TableBody>
      </Table>
      <CreateFirewallDrawer
        open={isCreateFirewallDrawerOpen}
        onClose={closeDrawer}
      />
      <FirewallDialog
        open={isModalOpen}
        mode={dialogMode}
        selectedFirewallID={selectedFirewallId}
        selectedFirewallLabel={selectedFirewall?.label ?? ''}
        onClose={() => setIsModalOpen(false)}
      />
    </React.Fragment>
  );
};

export default React.memo(FirewallLanding);<|MERGE_RESOLUTION|>--- conflicted
+++ resolved
@@ -19,42 +19,6 @@
 import TableCell from 'src/components/TableCell/TableCell';
 import TableBody from 'src/components/core/TableBody';
 import Hidden from 'src/components/core/Hidden';
-
-export const headers = [
-  {
-    label: 'Firewall',
-    dataColumn: 'label',
-    sortable: true,
-    widthPercent: 25,
-  },
-  {
-    label: 'Status',
-    dataColumn: 'status',
-    sortable: true,
-    widthPercent: 15,
-  },
-  {
-    label: 'Rules',
-    dataColumn: 'rules',
-    sortable: false,
-    widthPercent: 25,
-    hideOnMobile: true,
-  },
-  {
-    label: 'Linodes',
-    dataColumn: 'devices',
-    sortable: false,
-    widthPercent: 25,
-    hideOnMobile: true,
-  },
-  {
-    label: 'Action Menu',
-    visuallyHidden: true,
-    dataColumn: '',
-    sortable: false,
-    widthPercent: 5,
-  },
-];
 
 const preferenceKey = 'firewalls';
 
@@ -92,27 +56,9 @@
     number | undefined
   >(undefined);
 
-<<<<<<< HEAD
-  const [
-    selectedFirewallLabel,
-    setSelectedFirewallLabel,
-  ] = React.useState<string>('');
-
-  const createFirewall = (
-    payload: CreateFirewallPayload
-  ): Promise<Firewall> => {
-    return _createFirewall(payload).then((firewall) => {
-      if (profile?.restricted) {
-        queryClient.invalidateQueries([queryKey, 'grants']);
-      }
-      return firewall;
-    });
-  };
-=======
   const selectedFirewall = data?.data.find(
     (firewall) => firewall.id === selectedFirewallId
   );
->>>>>>> 4b44457c
 
   const openModal = (mode: Mode, id: number) => {
     setSelectedFirewallId(id);
