--- conflicted
+++ resolved
@@ -43,12 +43,9 @@
    */
   const { _isRestrictedUser, _hasGrant } = useAccountManagement();
 
-<<<<<<< HEAD
-=======
   const userCannotAddFirewall =
     _isRestrictedUser && !_hasGrant('add_firewalls');
 
->>>>>>> 1e6961de
   const submitForm = (
     values: CreateFirewallPayload,
     { setSubmitting, setErrors, setStatus }: FormikProps
@@ -150,11 +147,7 @@
               />
               <LinodeMultiSelect
                 showAllOption
-<<<<<<< HEAD
-                disabled={_isRestrictedUser}
-=======
                 disabled={userCannotAddFirewall}
->>>>>>> 1e6961de
                 helperText={firewallHelperText}
                 errorText={errors['devices.linodes']}
                 handleChange={(selected: number[]) =>
