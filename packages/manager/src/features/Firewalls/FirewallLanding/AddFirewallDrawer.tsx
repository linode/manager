import { CreateFirewallPayload, Firewall } from '@linode/api-v4/lib/firewalls';
import { CreateFirewallSchema } from '@linode/validation/lib/firewalls.schema';
import { Formik, FormikBag } from 'formik';
import * as React from 'react';
import ActionsPanel from 'src/components/ActionsPanel';
import Button from 'src/components/Button';
import Drawer, { DrawerProps } from 'src/components/Drawer';
import LinodeMultiSelect from 'src/components/LinodeMultiSelect';
import Notice from 'src/components/Notice';
import TextField from 'src/components/TextField';
import { useAccountManagement } from 'src/hooks/useAccountManagement';
import {
  handleFieldErrors,
  handleGeneralErrors,
} from 'src/utilities/formikErrorUtils';

export interface Props extends Omit<DrawerProps, 'onClose' | 'onSubmit'> {
  onClose: () => void;
  onSubmit: (payload: CreateFirewallPayload) => Promise<Firewall>;
}

export type FormikProps = FormikBag<CombinedProps, CreateFirewallPayload>;

export type CombinedProps = Props;

const initialValues: CreateFirewallPayload = {
  label: '',
  rules: {
    inbound_policy: 'ACCEPT',
    outbound_policy: 'ACCEPT',
  },
  devices: {
    linodes: [],
  },
};

const AddFirewallDrawer: React.FC<CombinedProps> = (props) => {
  const { onClose, onSubmit, ...restOfDrawerProps } = props;

  /**
   * We'll eventually want to check the read_write firewall
   * grant here too, but it doesn't exist yet.
   */
<<<<<<< HEAD
  const { _isRestrictedUser, _hasGrant } = useAccountManagement();
  const regions = useRegionsQuery().data ?? [];

  const userCannotAddFirewall =
    _isRestrictedUser && !_hasGrant('add_firewalls');

  const regionsWithFirewalls = regions
    .filter((thisRegion) =>
      thisRegion.capabilities.includes('Cloud Firewall' as Capabilities)
    )
    .map((thisRegion) => thisRegion.id);

  const allRegionsHaveFirewalls =
    regionsWithFirewalls.length === regions.length;
=======
  const { _isRestrictedUser } = useAccountManagement();
>>>>>>> 56a3535b

  const submitForm = (
    values: CreateFirewallPayload,
    { setSubmitting, setErrors, setStatus }: FormikProps
  ) => {
    // Clear drawer error state
    setStatus(undefined);
    setErrors({});
    const payload = { ...values };

    if (payload.label === '') {
      payload.label = undefined;
    }

    if (
      Array.isArray(payload.rules.inbound) &&
      payload.rules.inbound.length === 0
    ) {
      payload.rules.inbound = undefined;
    }

    if (
      Array.isArray(payload.rules.outbound) &&
      payload.rules.outbound.length === 0
    ) {
      payload.rules.outbound = undefined;
    }

    onSubmit(payload)
      .then(() => {
        setSubmitting(false);
        onClose();
      })
      .catch((err) => {
        const mapErrorToStatus = (generalError: string) =>
          setStatus({ generalError });

        setSubmitting(false);
        handleFieldErrors(setErrors, err);
        handleGeneralErrors(mapErrorToStatus, err, 'Error creating Firewall.');
      });
  };

  const firewallHelperText = `Assign one or more Linodes to this firewall. You can add
  Linodes later if you want to customize your rules first.`;

  return (
    <Drawer {...restOfDrawerProps} onClose={onClose}>
      <Formik
        initialValues={initialValues}
        validationSchema={CreateFirewallSchema}
        validateOnChange={false}
        validateOnBlur={false}
        onSubmit={submitForm}
      >
        {({
          values,
          errors,
          status,
          handleChange,
          handleBlur,
          handleSubmit,
          isSubmitting,
          setFieldValue,
        }) => {
          const generalError =
            status?.generalError ||
            errors['rules.inbound'] ||
            errors['rules.outbound'] ||
            errors.rules;

          return (
            <form onSubmit={handleSubmit}>
              {userCannotAddFirewall ? (
                <Notice
                  error
                  text="You don't have permissions to create a new Firewall. Please contact an account administrator for details."
                />
              ) : null}
              {generalError && (
                <Notice
                  key={status}
                  text={status?.generalError ?? 'An unexpected error occurred'}
                  error
                  data-qa-error
                />
              )}
              <TextField
                aria-label="Label for your new Firewall"
                label="Label"
                disabled={userCannotAddFirewall}
                name="label"
                value={values.label}
                onChange={handleChange}
                errorText={errors.label}
                onBlur={handleBlur}
                inputProps={{
                  autoFocus: true,
                }}
              />
              <LinodeMultiSelect
                showAllOption
<<<<<<< HEAD
                disabled={userCannotAddFirewall}
                allowedRegions={regionsWithFirewalls}
=======
                disabled={_isRestrictedUser}
>>>>>>> 56a3535b
                helperText={firewallHelperText}
                errorText={errors['devices.linodes']}
                handleChange={(selected: number[]) =>
                  setFieldValue('devices.linodes', selected)
                }
                onBlur={handleBlur}
              />
              <ActionsPanel>
                <Button
                  buttonType="primary"
                  onClick={() => handleSubmit()}
                  disabled={userCannotAddFirewall}
                  loading={isSubmitting}
                  data-qa-submit
                  data-testid="create-firewall-submit"
                >
                  Create Firewall
                </Button>
                <Button buttonType="secondary" onClick={onClose} data-qa-cancel>
                  Cancel
                </Button>
              </ActionsPanel>
            </form>
          );
        }}
      </Formik>
    </Drawer>
  );
};

export default React.memo(AddFirewallDrawer);<|MERGE_RESOLUTION|>--- conflicted
+++ resolved
@@ -41,24 +41,10 @@
    * We'll eventually want to check the read_write firewall
    * grant here too, but it doesn't exist yet.
    */
-<<<<<<< HEAD
   const { _isRestrictedUser, _hasGrant } = useAccountManagement();
-  const regions = useRegionsQuery().data ?? [];
 
   const userCannotAddFirewall =
     _isRestrictedUser && !_hasGrant('add_firewalls');
-
-  const regionsWithFirewalls = regions
-    .filter((thisRegion) =>
-      thisRegion.capabilities.includes('Cloud Firewall' as Capabilities)
-    )
-    .map((thisRegion) => thisRegion.id);
-
-  const allRegionsHaveFirewalls =
-    regionsWithFirewalls.length === regions.length;
-=======
-  const { _isRestrictedUser } = useAccountManagement();
->>>>>>> 56a3535b
 
   const submitForm = (
     values: CreateFirewallPayload,
@@ -161,12 +147,7 @@
               />
               <LinodeMultiSelect
                 showAllOption
-<<<<<<< HEAD
                 disabled={userCannotAddFirewall}
-                allowedRegions={regionsWithFirewalls}
-=======
-                disabled={_isRestrictedUser}
->>>>>>> 56a3535b
                 helperText={firewallHelperText}
                 errorText={errors['devices.linodes']}
                 handleChange={(selected: number[]) =>
