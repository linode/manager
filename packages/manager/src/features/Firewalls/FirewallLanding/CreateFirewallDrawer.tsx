--- conflicted
+++ resolved
@@ -1,10 +1,6 @@
-<<<<<<< HEAD
 /* eslint-disable jsx-a11y/anchor-is-valid */
-import { CreateFirewallPayload } from '@linode/api-v4/lib/firewalls';
+import { CreateFirewallPayload, Firewall } from '@linode/api-v4/lib/firewalls';
 import { NodeBalancer } from '@linode/api-v4/lib/nodebalancers';
-=======
-import { CreateFirewallPayload, Firewall } from '@linode/api-v4/lib/firewalls';
->>>>>>> f0b17fe6
 import { CreateFirewallSchema } from '@linode/validation/lib/firewalls.schema';
 import { useFormik } from 'formik';
 import * as React from 'react';
@@ -56,11 +52,7 @@
 export const CreateFirewallDrawer = React.memo(
   (props: CreateFirewallDrawerProps) => {
     // TODO: NBFW - We'll eventually want to check the read_write firewall grant here too, but it doesn't exist yet.
-<<<<<<< HEAD
-    const { onClose, open } = props;
-=======
     const { label, onClose, onFirewallCreated, open } = props;
->>>>>>> f0b17fe6
     const { _hasGrant, _isRestrictedUser } = useAccountManagement();
     const { data: grants } = useGrants();
     const { mutateAsync } = useCreateFirewall();
@@ -247,11 +239,8 @@
             }
             disabled={userCannotAddFirewall}
             errorText={errors['devices.linodes']}
-<<<<<<< HEAD
-=======
             helperText={firewallHelperText}
             label={label}
->>>>>>> f0b17fe6
             multiple
             onBlur={handleBlur}
             optionsFilter={(linode) => !readOnlyLinodeIds.includes(linode.id)}
