/* eslint-disable jsx-a11y/anchor-is-valid */
import { CreateFirewallPayload, Firewall } from '@linode/api-v4/lib/firewalls';
import { NodeBalancer } from '@linode/api-v4/lib/nodebalancers';
import { CreateFirewallSchema } from '@linode/validation/lib/firewalls.schema';
import { useFormik } from 'formik';
import * as React from 'react';
import { useQueryClient } from 'react-query';
import { queryKey as linodesQueryKey } from 'src/queries/linodes/linodes';
import { queryKey as nodebalancerQueryKey } from 'src/queries/nodebalancers';

import { ActionsPanel } from 'src/components/ActionsPanel/ActionsPanel';
import { Autocomplete } from 'src/components/Autocomplete/Autocomplete';
import { Box } from 'src/components/Box';
import { Drawer } from 'src/components/Drawer';
import { Notice } from 'src/components/Notice/Notice';
import { TextField } from 'src/components/TextField';
import { Typography } from 'src/components/Typography';
import { LinodeSelect } from 'src/features/Linodes/LinodeSelect/LinodeSelect';
import { useAccountManagement } from 'src/hooks/useAccountManagement';
import { useCreateFirewall } from 'src/queries/firewalls';
import { useAllNodeBalancersQuery } from 'src/queries/nodebalancers';
import { useGrants } from 'src/queries/profile';
import { getErrorMap } from 'src/utilities/errorUtils';
import {
  handleFieldErrors,
  handleGeneralErrors,
} from 'src/utilities/formikErrorUtils';
import { getEntityIdsByPermission } from 'src/utilities/grants';
import { useSnackbar } from 'notistack';

const FIREWALL_LABEL_TEXT = `Assign services to the firewall.`;
const FIREWALL_HELPER_TEXT = `Assign one or more services to this firewall. You can add services later if you want to customize your rules first.`;
const NODEBALANCER_HELPER_TEXT = `Only the firewall's inbound rules apply to NodeBalancers.`;
export const READ_ONLY_DEVICES_HIDDEN_MESSAGE =
  'Only services you have permission to modify are shown.';

export interface CreateFirewallDrawerProps {
  label?: string;
  onClose: () => void;
  onFirewallCreated?: (firewall: Firewall) => void;
  open: boolean;
}

const initialValues: CreateFirewallPayload = {
  devices: {
    linodes: [],
    nodebalancers: [],
  },
  label: '',
  rules: {
    inbound_policy: 'ACCEPT',
    outbound_policy: 'ACCEPT',
  },
};

export const CreateFirewallDrawer = React.memo(
  (props: CreateFirewallDrawerProps) => {
    // TODO: NBFW - We'll eventually want to check the read_write firewall grant here too, but it doesn't exist yet.
    const { label, onClose, onFirewallCreated, open } = props;
    const { _hasGrant, _isRestrictedUser } = useAccountManagement();
    const { data: grants } = useGrants();
    const { mutateAsync } = useCreateFirewall();

    const { enqueueSnackbar } = useSnackbar();
    const queryClient = useQueryClient();
    // const deviceType = device?.entity.type;

    const {
      errors,
      handleBlur,
      handleChange,
      handleSubmit,
      isSubmitting,
      resetForm,
      setFieldValue,
      status,
      values,
    } = useFormik({
      initialValues,
      onSubmit(
        values: CreateFirewallPayload,
        { setErrors, setStatus, setSubmitting }
      ) {
        // Clear drawer error state
        setStatus(undefined);
        setErrors({});
        const payload = { ...values };

        if (payload.label === '') {
          payload.label = undefined;
        }

        if (
          Array.isArray(payload.rules.inbound) &&
          payload.rules.inbound.length === 0
        ) {
          payload.rules.inbound = undefined;
        }

        if (
          Array.isArray(payload.rules.outbound) &&
          payload.rules.outbound.length === 0
        ) {
          payload.rules.outbound = undefined;
        }

        // const querykey = deviceType === 'linode' ? linodesQueryKey : nodeBalancerQueryKey;

        mutateAsync(payload)
          .then((response) => {
            setSubmitting(false);
<<<<<<< HEAD
            enqueueSnackbar(`Firewall ${payload.label} successfully created`);

            // Invalidate for Linodes
            if (payload.devices?.linodes) {
              payload.devices.linodes.forEach((linodeId) => {
                queryClient.invalidateQueries([
                  linodesQueryKey,
                  'linode',
                  linodeId,
                  'firewalls',
                ]);
              });
            }

            // Invalidate for NodeBalancers
            if (payload.devices?.nodebalancers) {
              payload.devices.nodebalancers.forEach((nodebalancerId) => {
                queryClient.invalidateQueries([
                  nodebalancerQueryKey,
                  'nodebalancer',
                  nodebalancerId,
                  'firewalls',
                ]);
              });
            }

=======
            if (onFirewallCreated) {
              onFirewallCreated(response);
            }
>>>>>>> 7fbd4836
            onClose();
          })
          .catch((err) => {
            const mapErrorToStatus = () =>
              setStatus({ generalError: getErrorMap([], err).none });

            setSubmitting(false);
            handleFieldErrors(setErrors, err);
            handleGeneralErrors(
              mapErrorToStatus,
              err,
              'Error creating Firewall.'
            );
          });
      },
      validateOnBlur: false,
      validateOnChange: false,
      validationSchema: CreateFirewallSchema,
    });

    React.useEffect(() => {
      if (open) {
        resetForm();
        setSelectedNodeBalancers([]);
      }
    }, [open, resetForm]);

    const [selectedNodeBalancers, setSelectedNodeBalancers] = React.useState<
      NodeBalancer[]
    >([]);

    const {
      data,
      error: nodebalancerError,
      isLoading: nodebalancerIsLoading,
    } = useAllNodeBalancersQuery();

    const userCannotAddFirewall =
      _isRestrictedUser && !_hasGrant('add_firewalls');

    // If a user is restricted, they can not add a read-only Linode to a firewall.
    const readOnlyLinodeIds = _isRestrictedUser
      ? getEntityIdsByPermission(grants, 'linode', 'read_only')
      : [];

    // If a user is restricted, they can not add a read-only NodeBalancer to a firewall.
    const readOnlyNodebalancerIds = _isRestrictedUser
      ? getEntityIdsByPermission(grants, 'nodebalancer', 'read_only')
      : [];

    const deviceSelectGuidance =
      readOnlyLinodeIds.length > 0 || readOnlyNodebalancerIds.length > 0
        ? READ_ONLY_DEVICES_HIDDEN_MESSAGE
        : null;

    const optionsFilter = (nodebalancer: NodeBalancer) => {
      const selectedNodeBalancersIds = selectedNodeBalancers.map((nb) => nb.id);

      return ![
        ...readOnlyNodebalancerIds,
        ...selectedNodeBalancersIds,
      ].includes(nodebalancer.id);
    };

    const nodebalancers = data?.filter(optionsFilter);

    // TODO: NBFW - Placeholder until real link is available
    const learnMoreLink = <a href="#">Learn more</a>;

    const generalError =
      status?.generalError ||
      errors['rules.inbound'] ||
      errors['rules.outbound'] ||
      errors.rules;

    return (
      <Drawer onClose={onClose} open={open} title="Create Firewall">
        <form onSubmit={handleSubmit}>
          {userCannotAddFirewall ? (
            <Notice
              text="You don't have permissions to create a new Firewall. Please contact an account administrator for details."
              variant="error"
            />
          ) : null}
          {generalError && (
            <Notice
              data-qa-error
              key={status}
              text={status?.generalError ?? 'An unexpected error occurred'}
              variant="error"
            />
          )}
          <TextField
            inputProps={{
              autoFocus: true,
            }}
            aria-label="Label for your new Firewall"
            disabled={userCannotAddFirewall}
            errorText={errors.label}
            label="Label"
            name="label"
            onBlur={handleBlur}
            onChange={handleChange}
            value={values.label}
          />
          <Box>
            <Typography
              sx={(theme) => ({
                margin: `${theme.spacing(2)} ${theme.spacing(0)}`,
              })}
              variant="h3"
            >
              {FIREWALL_LABEL_TEXT}
            </Typography>
            <Typography>
              {FIREWALL_HELPER_TEXT}
              {deviceSelectGuidance ? ` ${deviceSelectGuidance}` : null}
            </Typography>
            <Typography
              sx={(theme) => ({
                margin: `${theme.spacing(2)} ${theme.spacing(0)}`,
              })}
            >
              {NODEBALANCER_HELPER_TEXT}
              <br />
              {learnMoreLink}
            </Typography>
          </Box>
          <LinodeSelect
            onSelectionChange={(selected) =>
              setFieldValue(
                'devices.linodes',
                selected.map((linode) => linode.id)
              )
            }
            disabled={userCannotAddFirewall}
            errorText={errors['devices.linodes']}
            helperText={FIREWALL_HELPER_TEXT}
            label={label}
            multiple
            onBlur={handleBlur}
            optionsFilter={(linode) => !readOnlyLinodeIds.includes(linode.id)}
            value={values.devices?.linodes ?? []}
          />
          <Autocomplete
            onChange={(_, nodebalancers) => {
              setFieldValue(
                'devices.nodebalancers',
                nodebalancers.map((nodebalancer) => nodebalancer.id)
              );
              setSelectedNodeBalancers(nodebalancers);
            }}
            sx={(theme) => ({
              marginTop: theme.spacing(2),
            })}
            disabled={userCannotAddFirewall || !!nodebalancerError}
            errorText={errors['devices.nodebalancers']}
            isOptionEqualToValue={optionsFilter}
            label="NodeBalancers"
            loading={nodebalancerIsLoading}
            multiple
            noMarginTop={false}
            noOptionsText="No NodeBalancers available to add"
            options={nodebalancers || []}
            value={selectedNodeBalancers}
          />
          <ActionsPanel
            primaryButtonProps={{
              'data-testid': 'submit',
              disabled: userCannotAddFirewall,
              label: 'Create Firewall',
              loading: isSubmitting,
              type: 'submit',
            }}
            secondaryButtonProps={{
              'data-testid': 'cancel',
              label: 'Cancel',
              onClick: onClose,
            }}
          />
        </form>
      </Drawer>
    );
  }
);<|MERGE_RESOLUTION|>--- conflicted
+++ resolved
@@ -3,10 +3,9 @@
 import { NodeBalancer } from '@linode/api-v4/lib/nodebalancers';
 import { CreateFirewallSchema } from '@linode/validation/lib/firewalls.schema';
 import { useFormik } from 'formik';
+import { useSnackbar } from 'notistack';
 import * as React from 'react';
 import { useQueryClient } from 'react-query';
-import { queryKey as linodesQueryKey } from 'src/queries/linodes/linodes';
-import { queryKey as nodebalancerQueryKey } from 'src/queries/nodebalancers';
 
 import { ActionsPanel } from 'src/components/ActionsPanel/ActionsPanel';
 import { Autocomplete } from 'src/components/Autocomplete/Autocomplete';
@@ -18,7 +17,9 @@
 import { LinodeSelect } from 'src/features/Linodes/LinodeSelect/LinodeSelect';
 import { useAccountManagement } from 'src/hooks/useAccountManagement';
 import { useCreateFirewall } from 'src/queries/firewalls';
+import { queryKey as linodesQueryKey } from 'src/queries/linodes/linodes';
 import { useAllNodeBalancersQuery } from 'src/queries/nodebalancers';
+import { queryKey as nodebalancerQueryKey } from 'src/queries/nodebalancers';
 import { useGrants } from 'src/queries/profile';
 import { getErrorMap } from 'src/utilities/errorUtils';
 import {
@@ -26,7 +27,6 @@
   handleGeneralErrors,
 } from 'src/utilities/formikErrorUtils';
 import { getEntityIdsByPermission } from 'src/utilities/grants';
-import { useSnackbar } from 'notistack';
 
 const FIREWALL_LABEL_TEXT = `Assign services to the firewall.`;
 const FIREWALL_HELPER_TEXT = `Assign one or more services to this firewall. You can add services later if you want to customize your rules first.`;
@@ -109,7 +109,6 @@
         mutateAsync(payload)
           .then((response) => {
             setSubmitting(false);
-<<<<<<< HEAD
             enqueueSnackbar(`Firewall ${payload.label} successfully created`);
 
             // Invalidate for Linodes
@@ -136,11 +135,9 @@
               });
             }
 
-=======
             if (onFirewallCreated) {
               onFirewallCreated(response);
             }
->>>>>>> 7fbd4836
             onClose();
           })
           .catch((err) => {
