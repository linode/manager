--- conflicted
+++ resolved
@@ -2,13 +2,8 @@
 import { CreateFirewallSchema } from '@linode/validation/lib/firewalls.schema';
 import { useFormik } from 'formik';
 import * as React from 'react';
-<<<<<<< HEAD
+
 import ActionsPanel from 'src/components/ActionsPanel/ActionsPanel';
-=======
-
-import ActionsPanel from 'src/components/ActionsPanel';
-import { Button } from 'src/components/Button/Button';
->>>>>>> a3d98700
 import Drawer from 'src/components/Drawer';
 import { Notice } from 'src/components/Notice/Notice';
 import { TextField } from 'src/components/TextField';
@@ -181,36 +176,18 @@
           optionsFilter={(linode) => !readOnlyLinodeIds.includes(linode.id)}
           value={values.devices?.linodes ?? []}
         />
-<<<<<<< HEAD
         <ActionsPanel
-          showSecondary
-          secondaryButtonHandler={onClose}
-          secondaryButtonDataTestId="cancel"
-          secondaryButtonText="Cancel"
-          showPrimary
-          primaryButtonText="Create Firewall"
           primaryButtonDataTestId="submit"
           primaryButtonDisabled={userCannotAddFirewall}
           primaryButtonLoading={isSubmitting}
+          primaryButtonText="Create Firewall"
           primaryButtonType="submit"
+          secondaryButtonDataTestId="cancel"
+          secondaryButtonHandler={onClose}
+          secondaryButtonText="Cancel"
+          showPrimary
+          showSecondary
         />
-=======
-        <ActionsPanel>
-          <Button buttonType="secondary" data-qa-cancel onClick={onClose}>
-            Cancel
-          </Button>
-          <Button
-            buttonType="primary"
-            data-qa-submit
-            data-testid="create-firewall-submit"
-            disabled={userCannotAddFirewall}
-            loading={isSubmitting}
-            type="submit"
-          >
-            Create Firewall
-          </Button>
-        </ActionsPanel>
->>>>>>> a3d98700
       </form>
     </Drawer>
   );
