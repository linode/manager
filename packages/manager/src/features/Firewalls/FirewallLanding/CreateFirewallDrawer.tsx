/* eslint-disable jsx-a11y/anchor-is-valid */
import { CreateFirewallSchema } from '@linode/validation/lib/firewalls.schema';
import { useFormik } from 'formik';
import { useSnackbar } from 'notistack';
import * as React from 'react';
import { useLocation } from 'react-router-dom';

import { ActionsPanel } from 'src/components/ActionsPanel/ActionsPanel';
import { Box } from 'src/components/Box';
import { Drawer } from 'src/components/Drawer';
import { FormControlLabel } from 'src/components/FormControlLabel';
import { Link } from 'src/components/Link';
import { Notice } from 'src/components/Notice/Notice';
import { Radio } from 'src/components/Radio/Radio';
import { RadioGroup } from 'src/components/RadioGroup';
import { TextField } from 'src/components/TextField';
import { Typography } from 'src/components/Typography';
import { FIREWALL_LIMITS_CONSIDERATIONS_LINK } from 'src/constants';
import { LinodeSelect } from 'src/features/Linodes/LinodeSelect/LinodeSelect';
import { NodeBalancerSelect } from 'src/features/NodeBalancers/NodeBalancerSelect';
import { useAccountManagement } from 'src/hooks/useAccountManagement';
import { useAllFirewallsQuery, useCreateFirewall } from 'src/queries/firewalls';
import { useGrants } from 'src/queries/profile/profile';
import { sendLinodeCreateFormStepEvent } from 'src/utilities/analytics/formEventAnalytics';
import { getErrorMap } from 'src/utilities/errorUtils';
import {
  handleFieldErrors,
  handleGeneralErrors,
} from 'src/utilities/formikErrorUtils';
import { getEntityIdsByPermission } from 'src/utilities/grants';
import { getQueryParamsFromQueryString } from 'src/utilities/queryParams';

import {
  LINODE_CREATE_FLOW_TEXT,
  NODEBALANCER_CREATE_FLOW_TEXT,
} from './constants';

import type {
  CreateFirewallPayload,
  Firewall,
  FirewallDeviceEntityType,
  Linode,
  NodeBalancer,
} from '@linode/api-v4';
import type { LinodeCreateQueryParams } from 'src/features/Linodes/types';

export const READ_ONLY_DEVICES_HIDDEN_MESSAGE =
  'Only services you have permission to modify are shown.';
const NODEBALANCER_HELPER_TEXT = `Only the firewall's inbound rules apply to NodeBalancers.`;

export interface CreateFirewallDrawerProps {
  createFlow: FirewallDeviceEntityType | undefined;
  onClose: () => void;
  onFirewallCreated?: (firewall: Firewall) => void;
  open: boolean;
}

const initialValues: CreateFirewallPayload = {
  devices: {
    linodes: [],
    nodebalancers: [],
  },
  label: '',
  rules: {
    inbound_policy: 'DROP',
    outbound_policy: 'ACCEPT',
  },
};

export const CreateFirewallDrawer = React.memo(
  (props: CreateFirewallDrawerProps) => {
    // TODO: NBFW - We'll eventually want to check the read_write firewall grant here too, but it doesn't exist yet.
    const { createFlow, onClose, onFirewallCreated, open } = props;
    const { _hasGrant, _isRestrictedUser } = useAccountManagement();
    const { data: grants } = useGrants();
    const { mutateAsync } = useCreateFirewall();
    const { data } = useAllFirewallsQuery(open);

    const { enqueueSnackbar } = useSnackbar();

    const location = useLocation();
    const isFromLinodeCreate = location.pathname.includes('/linodes/create');
    const queryParams = getQueryParamsFromQueryString<LinodeCreateQueryParams>(
      location.search
    );

    const {
      errors,
      handleBlur,
      handleChange,
      handleSubmit,
      isSubmitting,
      resetForm,
      setFieldValue,
      status,
      values,
    } = useFormik({
      initialValues,
      onSubmit(
        values: CreateFirewallPayload,
        { setErrors, setStatus, setSubmitting }
      ) {
        // Clear drawer error state
        setStatus(undefined);
        setErrors({});
        const payload = { ...values };

        if (payload.label === '') {
          payload.label = undefined;
        }

        if (
          Array.isArray(payload.rules.inbound) &&
          payload.rules.inbound.length === 0
        ) {
          payload.rules.inbound = undefined;
        }

        if (
          Array.isArray(payload.rules.outbound) &&
          payload.rules.outbound.length === 0
        ) {
          payload.rules.outbound = undefined;
        }

        mutateAsync(payload)
          .then((response) => {
            setSubmitting(false);
            enqueueSnackbar(`Firewall ${payload.label} successfully created`, {
              variant: 'success',
            });

            if (onFirewallCreated) {
              onFirewallCreated(response);
            }
            onClose();
          })
          .catch((err) => {
            const mapErrorToStatus = () =>
              setStatus({ generalError: getErrorMap([], err).none });

            setSubmitting(false);
            handleFieldErrors(setErrors, err);
            handleGeneralErrors(
              mapErrorToStatus,
              err,
              'Error creating Firewall.'
            );
          });
      },
      validateOnBlur: false,
      validateOnChange: false,
      validationSchema: CreateFirewallSchema,
    });

    const FirewallLabelText = `Assign services to the Firewall`;
    const FirewallHelperText = `Assign one or more services to this firewall. You can add services later if you want to customize your rules first.`;

    React.useEffect(() => {
      if (open) {
        resetForm();
      }
    }, [open, resetForm]);

    const handleInboundPolicyChange = React.useCallback(
      (e: React.ChangeEvent<HTMLInputElement>, value: 'ACCEPT' | 'DROP') => {
        setFieldValue('rules.inbound_policy', value);
      },
      [setFieldValue]
    );

    const handleOutboundPolicyChange = React.useCallback(
      (e: React.ChangeEvent<HTMLInputElement>, value: 'ACCEPT' | 'DROP') => {
        setFieldValue('rules.outbound_policy', value);
      },
      [setFieldValue]
    );

    const userCannotAddFirewall =
      _isRestrictedUser && !_hasGrant('add_firewalls');

    // If a user is restricted, they can not add a read-only Linode to a firewall.
    const readOnlyLinodeIds = _isRestrictedUser
      ? getEntityIdsByPermission(grants, 'linode', 'read_only')
      : [];

    // If a user is restricted, they can not add a read-only NodeBalancer to a firewall.
    const readOnlyNodebalancerIds = _isRestrictedUser
      ? getEntityIdsByPermission(grants, 'nodebalancer', 'read_only')
      : [];

    const deviceSelectGuidance =
      readOnlyLinodeIds.length > 0 || readOnlyNodebalancerIds.length > 0
        ? READ_ONLY_DEVICES_HIDDEN_MESSAGE
        : undefined;

    const assignedServices = data?.map((firewall) => firewall.entities).flat();

    const assignedLinodes = assignedServices?.filter(
      (service) => service.type === 'linode'
    );
    const assignedNodeBalancers = assignedServices?.filter(
      (service) => service.type === 'nodebalancer'
    );

    const linodeOptionsFilter = (linode: Linode) => {
      return (
        !readOnlyLinodeIds.includes(linode.id) &&
        !assignedLinodes?.some((service) => service.id === linode.id)
      );
    };

    const nodebalancerOptionsFilter = (nodebalancer: NodeBalancer) => {
      return (
        !readOnlyNodebalancerIds.includes(nodebalancer.id) &&
        !assignedNodeBalancers?.some(
          (service) => service.id === nodebalancer.id
        )
      );
    };

    const learnMoreLink = (
      <Link
        onClick={() =>
          isFromLinodeCreate &&
          sendLinodeCreateFormStepEvent({
            action: 'click',
            category: 'link',
<<<<<<< HEAD
            createType: (queryParams.type as LinodeCreateType) ?? 'OS',
=======
            createType: queryParams.type ?? 'Distributions',
>>>>>>> 90b66257
            formStepName: 'Create Firewall Drawer',
            label: 'Learn more',
            version: 'v1',
          })
        }
        to={FIREWALL_LIMITS_CONSIDERATIONS_LINK}
      >
        Learn more
      </Link>
    );

    const generalError =
      status?.generalError ||
      errors['rules.inbound'] ||
      errors['rules.outbound'] ||
      errors.rules;

    return (
      <Drawer onClose={onClose} open={open} title="Create Firewall">
        <form onSubmit={handleSubmit}>
          {userCannotAddFirewall ? (
            <Notice
              text="You don't have permissions to create a new Firewall. Please contact an account administrator for details."
              variant="error"
            />
          ) : null}
          {generalError && (
            <Notice
              data-qa-error
              key={status}
              text={status?.generalError ?? 'An unexpected error occurred'}
              variant="error"
            />
          )}
          <TextField
            inputProps={{
              autoFocus: true,
            }}
            aria-label="Label for your new Firewall"
            disabled={userCannotAddFirewall}
            errorText={errors.label}
            label="Label"
            name="label"
            onBlur={handleBlur}
            onChange={handleChange}
            required
            value={values.label}
          />

          <Typography style={{ marginTop: 24 }}>
            <strong>Default Inbound Policy</strong>
          </Typography>
          <RadioGroup
            aria-label="default inbound policy "
            data-testid="default-inbound-policy"
            onChange={handleInboundPolicyChange}
            row
            value={values.rules.inbound_policy}
          >
            <FormControlLabel
              control={<Radio />}
              label="Accept"
              value="ACCEPT"
            />
            <FormControlLabel control={<Radio />} label="Drop" value="DROP" />
          </RadioGroup>

          <Typography style={{ marginTop: 16 }}>
            <strong>Default Outbound Policy</strong>
          </Typography>
          <RadioGroup
            aria-label="default outbound policy"
            data-testid="default-outbound-policy"
            onChange={handleOutboundPolicyChange}
            row
            value={values.rules.outbound_policy}
          >
            <FormControlLabel
              control={<Radio />}
              label="Accept"
              value="ACCEPT"
            />
            <FormControlLabel control={<Radio />} label="Drop" value="DROP" />
          </RadioGroup>

          <Box>
            <Typography
              sx={(theme) => ({
                margin: `${theme.spacing(2)} ${theme.spacing(0)}`,
              })}
              variant="h3"
            >
              {FirewallLabelText}
            </Typography>
            <Typography>
              {FirewallHelperText}
              {deviceSelectGuidance ? ` ${deviceSelectGuidance}` : null}
            </Typography>
            <Typography
              sx={(theme) => ({
                margin: `${theme.spacing(2)} ${theme.spacing(0)}`,
              })}
            >
              {NODEBALANCER_HELPER_TEXT}
              <br />
              {learnMoreLink}.
            </Typography>
          </Box>
          <LinodeSelect
            label={
              createFlow === 'linode' ? LINODE_CREATE_FLOW_TEXT : 'Linodes'
            }
            onSelectionChange={(linodes) => {
              setFieldValue(
                'devices.linodes',
                linodes.map((linode) => linode.id)
              );
            }}
            errorText={errors['devices.linodes']}
            helperText={deviceSelectGuidance}
            multiple
            optionsFilter={linodeOptionsFilter}
            value={values.devices?.linodes ?? null}
          />
          <NodeBalancerSelect
            label={
              createFlow === 'nodebalancer'
                ? NODEBALANCER_CREATE_FLOW_TEXT
                : 'NodeBalancers'
            }
            onSelectionChange={(nodebalancers) => {
              setFieldValue(
                'devices.nodebalancers',
                nodebalancers.map((nodebalancer) => nodebalancer.id)
              );
            }}
            errorText={errors['devices.nodebalancers']}
            helperText={deviceSelectGuidance}
            multiple
            optionsFilter={nodebalancerOptionsFilter}
            value={values.devices?.nodebalancers ?? null}
          />
          <ActionsPanel
            primaryButtonProps={{
              'data-testid': 'submit',
              disabled: userCannotAddFirewall,
              label: 'Create Firewall',
              loading: isSubmitting,
              onClick: () =>
                isFromLinodeCreate &&
                sendLinodeCreateFormStepEvent({
                  action: 'click',
                  category: 'button',
<<<<<<< HEAD
                  createType: (queryParams.type as LinodeCreateType) ?? 'OS',
=======
                  createType: queryParams.type ?? 'Distributions',
>>>>>>> 90b66257
                  formStepName: 'Create Firewall Drawer',
                  label: 'Create Firewall',
                  version: 'v1',
                }),
              type: 'submit',
            }}
            secondaryButtonProps={{
              'data-testid': 'cancel',
              label: 'Cancel',
              onClick: onClose,
            }}
          />
        </form>
      </Drawer>
    );
  }
);<|MERGE_RESOLUTION|>--- conflicted
+++ resolved
@@ -226,11 +226,7 @@
           sendLinodeCreateFormStepEvent({
             action: 'click',
             category: 'link',
-<<<<<<< HEAD
-            createType: (queryParams.type as LinodeCreateType) ?? 'OS',
-=======
-            createType: queryParams.type ?? 'Distributions',
->>>>>>> 90b66257
+            createType: queryParams.type ?? 'OS',
             formStepName: 'Create Firewall Drawer',
             label: 'Learn more',
             version: 'v1',
@@ -384,11 +380,7 @@
                 sendLinodeCreateFormStepEvent({
                   action: 'click',
                   category: 'button',
-<<<<<<< HEAD
-                  createType: (queryParams.type as LinodeCreateType) ?? 'OS',
-=======
-                  createType: queryParams.type ?? 'Distributions',
->>>>>>> 90b66257
+                  createType: queryParams.type ?? 'OS',
                   formStepName: 'Create Firewall Drawer',
                   label: 'Create Firewall',
                   version: 'v1',
