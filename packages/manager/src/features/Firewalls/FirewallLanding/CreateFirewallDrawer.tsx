--- conflicted
+++ resolved
@@ -164,8 +164,7 @@
             onChange={handleChange}
             value={values.label}
           />
-<<<<<<< HEAD
-          <LinodeSelectV2
+          <LinodeSelect
             onSelectionChange={(selected) =>
               setFieldValue(
                 'devices.linodes',
@@ -180,74 +179,22 @@
             optionsFilter={(linode) => !readOnlyLinodeIds.includes(linode.id)}
             value={values.devices?.linodes ?? []}
           />
-          <ActionsPanel>
-            <Button buttonType="secondary" data-qa-cancel onClick={onClose}>
-              Cancel
-            </Button>
-            <Button
-              buttonType="primary"
-              data-qa-submit
-              data-testid="create-firewall-submit"
-              disabled={userCannotAddFirewall}
-              loading={isSubmitting}
-              type="submit"
-            >
-              Create Firewall
-            </Button>
-          </ActionsPanel>
+          <ActionsPanel
+            primaryButtonProps={{
+              'data-testid': 'submit',
+              disabled: userCannotAddFirewall,
+              label: 'Create Firewall',
+              loading: isSubmitting,
+              type: 'submit',
+            }}
+            secondaryButtonProps={{
+              'data-testid': 'cancel',
+              label: 'Cancel',
+              onClick: onClose,
+            }}
+          />
         </form>
       </Drawer>
     );
   }
-);
-=======
-        )}
-        <TextField
-          inputProps={{
-            autoFocus: true,
-          }}
-          aria-label="Label for your new Firewall"
-          disabled={userCannotAddFirewall}
-          errorText={errors.label}
-          label="Label"
-          name="label"
-          onBlur={handleBlur}
-          onChange={handleChange}
-          value={values.label}
-        />
-        <LinodeSelect
-          onSelectionChange={(selected) =>
-            setFieldValue(
-              'devices.linodes',
-              selected.map((linode) => linode.id)
-            )
-          }
-          disabled={userCannotAddFirewall}
-          errorText={errors['devices.linodes']}
-          helperText={firewallHelperText}
-          multiple
-          onBlur={handleBlur}
-          optionsFilter={(linode) => !readOnlyLinodeIds.includes(linode.id)}
-          value={values.devices?.linodes ?? []}
-        />
-        <ActionsPanel
-          primaryButtonProps={{
-            'data-testid': 'submit',
-            disabled: userCannotAddFirewall,
-            label: 'Create Firewall',
-            loading: isSubmitting,
-            type: 'submit',
-          }}
-          secondaryButtonProps={{
-            'data-testid': 'cancel',
-            label: 'Cancel',
-            onClick: onClose,
-          }}
-        />
-      </form>
-    </Drawer>
-  );
-};
-
-export default React.memo(CreateFirewallDrawer);
->>>>>>> 61394520
+);