--- conflicted
+++ resolved
@@ -11,10 +11,7 @@
 import { useFormik } from 'formik';
 import { useSnackbar } from 'notistack';
 import * as React from 'react';
-<<<<<<< HEAD
 import { useLocation } from 'react-router-dom';
-=======
->>>>>>> e312d98e
 
 import { ActionsPanel } from 'src/components/ActionsPanel/ActionsPanel';
 import { Box } from 'src/components/Box';
@@ -27,10 +24,6 @@
 import { LinodeSelect } from 'src/features/Linodes/LinodeSelect/LinodeSelect';
 import { NodeBalancerSelect } from 'src/features/NodeBalancers/NodeBalancerSelect';
 import { useAccountManagement } from 'src/hooks/useAccountManagement';
-<<<<<<< HEAD
-import { useFlags } from 'src/hooks/useFlags';
-=======
->>>>>>> e312d98e
 import { queryKey as firewallQueryKey } from 'src/queries/firewalls';
 import { useAllFirewallsQuery } from 'src/queries/firewalls';
 import { useCreateFirewall } from 'src/queries/firewalls';
@@ -44,10 +37,7 @@
   handleGeneralErrors,
 } from 'src/utilities/formikErrorUtils';
 import { getEntityIdsByPermission } from 'src/utilities/grants';
-<<<<<<< HEAD
 import { getQueryParamsFromQueryString } from 'src/utilities/queryParams';
-=======
->>>>>>> e312d98e
 
 import {
   LINODE_CREATE_FLOW_TEXT,
