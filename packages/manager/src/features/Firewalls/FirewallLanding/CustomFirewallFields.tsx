import { useAllFirewallsQuery, useGrants } from '@linode/queries';
import { LinodeSelect } from '@linode/shared';
import {
  Box,
  FormControlLabel,
  Notice,
  Radio,
  RadioGroup,
  Typography,
} from '@linode/ui';
import { getEntityIdsByPermission } from '@linode/utilities';
import * as React from 'react';
import { Controller, useFormContext } from 'react-hook-form';

import { Link } from 'src/components/Link';
import { FIREWALL_LIMITS_CONSIDERATIONS_LINK } from 'src/constants';
import { NodeBalancerSelect } from 'src/features/NodeBalancers/NodeBalancerSelect';
import { useAccountManagement } from 'src/hooks/useAccountManagement';
import { sendLinodeCreateFormInputEvent } from 'src/utilities/analytics/formEventAnalytics';
import { useIsLinodeInterfacesEnabled } from 'src/utilities/linodes';

import {
  FIREWALL_HELPER_TEXT,
  FIREWALL_LABEL_TEXT,
  LINODE_CREATE_FLOW_TEXT,
  NODEBALANCER_CREATE_FLOW_TEXT,
  NODEBALANCER_HELPER_TEXT,
  READ_ONLY_DEVICES_HIDDEN_MESSAGE,
} from './constants';

import type { CreateFirewallFormValues } from './formUtilities';
import type {
  FirewallDeviceEntityType,
  Linode,
  NodeBalancer,
} from '@linode/api-v4';
import type { LinodeCreateFormEventOptions } from 'src/utilities/analytics/types';

interface CustomFirewallProps {
  createFlow: FirewallDeviceEntityType | undefined;
  firewallFormEventOptions: LinodeCreateFormEventOptions;
  isFromLinodeCreate: boolean;
  open: boolean;
  userCannotAddFirewall: boolean;
}
export const CustomFirewallFields = (props: CustomFirewallProps) => {
  const {
    createFlow,
    firewallFormEventOptions,
    isFromLinodeCreate,
    open,
    userCannotAddFirewall,
  } = props;
  const { isLinodeInterfacesEnabled } = useIsLinodeInterfacesEnabled();
  const { control } = useFormContext<CreateFirewallFormValues>();
  const { data } = useAllFirewallsQuery(open);
  const { _isRestrictedUser } = useAccountManagement();
  const { data: grants } = useGrants();

  // If a user is restricted, they can not add a read-only Linode to a firewall.
  const readOnlyLinodeIds = _isRestrictedUser
    ? getEntityIdsByPermission(grants, 'linode', 'read_only')
    : [];

  // If a user is restricted, they can not add a read-only NodeBalancer to a firewall.
  const readOnlyNodebalancerIds = _isRestrictedUser
    ? getEntityIdsByPermission(grants, 'nodebalancer', 'read_only')
    : [];

  const deviceSelectGuidance =
    readOnlyLinodeIds.length > 0 || readOnlyNodebalancerIds.length > 0
      ? READ_ONLY_DEVICES_HIDDEN_MESSAGE
      : undefined;

  const assignedServices = data?.map((firewall) => firewall.entities).flat();

  const assignedLinodes = assignedServices?.filter(
    (service) => service.type === 'linode'
  );
  const assignedNodeBalancers = assignedServices?.filter(
    (service) => service.type === 'nodebalancer'
  );

  const linodeOptionsFilter = (linode: Linode) => {
    return (
      !readOnlyLinodeIds.includes(linode.id) &&
      !assignedLinodes?.some((service) => service.id === linode.id) &&
      linode.interface_generation !== 'linode'
    );
  };

  const nodebalancerOptionsFilter = (nodebalancer: NodeBalancer) => {
    return (
      !readOnlyNodebalancerIds.includes(nodebalancer.id) &&
      !assignedNodeBalancers?.some((service) => service.id === nodebalancer.id)
    );
  };

  const learnMoreLink = (
    <Link
      onClick={() =>
        isFromLinodeCreate &&
        sendLinodeCreateFormInputEvent({
          ...firewallFormEventOptions,
          label: 'Learn more',
          subheaderName: 'Assign services to the Firewall',
        })
      }
      to={FIREWALL_LIMITS_CONSIDERATIONS_LINK}
    >
      Learn more
    </Link>
  );

  return (
    <>
<<<<<<< HEAD
      <Controller
        control={control}
        name="label"
        render={({ field, fieldState }) => (
          <TextField
            aria-label="Label for your new Firewall"
            disabled={userCannotAddFirewall}
            errorText={fieldState.error?.message}
            label="Label"
            name="label"
            onBlur={field.onBlur}
            onChange={field.onChange}
            required
            value={field.value}
          />
        )}
      />
=======
>>>>>>> eceb873c
      <Typography style={{ marginTop: 24 }}>
        <strong>Default Inbound Policy</strong>
      </Typography>
      <Controller
        control={control}
        name="rules.inbound_policy"
        render={({ field }) => (
          <RadioGroup
            aria-label="default inbound policy "
            data-testid="default-inbound-policy"
            onChange={field.onChange}
            row
            value={field.value}
          >
            <FormControlLabel
              control={<Radio />}
              disabled={userCannotAddFirewall}
              label="Accept"
              value="ACCEPT"
            />
            <FormControlLabel
              control={<Radio />}
              disabled={userCannotAddFirewall}
              label="Drop"
              value="DROP"
            />
          </RadioGroup>
        )}
      />
      <Typography style={{ marginTop: 16 }}>
        <strong>Default Outbound Policy</strong>
      </Typography>
      <Controller
        control={control}
        name="rules.outbound_policy"
        render={({ field }) => (
          <RadioGroup
            aria-label="default outbound policy "
            data-testid="default-outbound-policy"
            onChange={field.onChange}
            row
            value={field.value}
          >
            <FormControlLabel
              control={<Radio />}
              disabled={userCannotAddFirewall}
              label="Accept"
              value="ACCEPT"
            />
            <FormControlLabel
              control={<Radio />}
              disabled={userCannotAddFirewall}
              label="Drop"
              value="DROP"
            />
          </RadioGroup>
        )}
      />
      <Box>
        <Typography
          sx={(theme) => ({
            margin: `${theme.spacingFunction(16)} ${theme.spacingFunction(0)}`,
          })}
          variant="h3"
        >
          {FIREWALL_LABEL_TEXT}
        </Typography>
        <Typography>
          {FIREWALL_HELPER_TEXT}
          {deviceSelectGuidance && ` ${deviceSelectGuidance}`}
        </Typography>
        <Typography
          sx={(theme) => ({
            margin: `${theme.spacingFunction(16)} ${theme.spacingFunction(0)}`,
          })}
        >
          {NODEBALANCER_HELPER_TEXT}
          <br />
          {learnMoreLink}.
        </Typography>
      </Box>
      {isLinodeInterfacesEnabled && (
        <Notice variant="info">
          Linodes using Linode Interfaces must be assigned after firewall
          creation.
        </Notice>
      )}
      <Controller
        control={control}
        name="devices.linodes"
        render={({ field, fieldState }) => (
          <LinodeSelect
            disabled={userCannotAddFirewall}
            errorText={fieldState.error?.message}
            helperText={deviceSelectGuidance}
            label={
              createFlow === 'linode' ? LINODE_CREATE_FLOW_TEXT : 'Linodes'
            }
            multiple
            onSelectionChange={(linodes) => {
              field.onChange(linodes.map((linode) => linode.id));
            }}
            optionsFilter={linodeOptionsFilter}
            value={field.value ?? null}
          />
        )}
      />
      <Controller
        control={control}
        name="devices.nodebalancers"
        render={({ field, fieldState }) => (
          <NodeBalancerSelect
            disabled={userCannotAddFirewall}
            errorText={fieldState.error?.message}
            helperText={deviceSelectGuidance}
            label={
              createFlow === 'nodebalancer'
                ? NODEBALANCER_CREATE_FLOW_TEXT
                : 'NodeBalancers'
            }
            multiple
            onSelectionChange={(nodebalancers) => {
              field.onChange(
                nodebalancers.map((nodebalancer) => nodebalancer.id)
              );
            }}
            optionsFilter={nodebalancerOptionsFilter}
            value={field.value ?? null}
          />
        )}
      />
    </>
  );
};<|MERGE_RESOLUTION|>--- conflicted
+++ resolved
@@ -114,26 +114,6 @@
 
   return (
     <>
-<<<<<<< HEAD
-      <Controller
-        control={control}
-        name="label"
-        render={({ field, fieldState }) => (
-          <TextField
-            aria-label="Label for your new Firewall"
-            disabled={userCannotAddFirewall}
-            errorText={fieldState.error?.message}
-            label="Label"
-            name="label"
-            onBlur={field.onBlur}
-            onChange={field.onChange}
-            required
-            value={field.value}
-          />
-        )}
-      />
-=======
->>>>>>> eceb873c
       <Typography style={{ marginTop: 24 }}>
         <strong>Default Inbound Policy</strong>
       </Typography>
