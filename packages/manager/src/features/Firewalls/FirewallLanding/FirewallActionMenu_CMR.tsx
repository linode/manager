--- conflicted
+++ resolved
@@ -11,58 +11,7 @@
 
 const useStyles = makeStyles(() => ({
   root: {
-<<<<<<< HEAD
-    padding: '0px !important',
-    display: 'flex',
-    justifyContent: 'flex-end',
-    alignItems: 'center'
-  },
-  inlineActions: {
-    display: 'flex',
-    alignItems: 'center',
-    [theme.breakpoints.down('sm')]: {
-      display: 'none'
-    }
-  },
-  link: {
-    padding: '12px 10px',
-    textAlign: 'center',
-
-    '&:hover, &:focus': {
-      backgroundColor: '#3683dc',
-      '& span': {
-        color: '#ffffff'
-      }
-    },
-    '& span': {
-      color: theme.cmrTextColors.linkActiveLight
-    }
-  },
-  action: {
-    marginLeft: 10
-  },
-  button: {
-    minWidth: 70,
-    ...theme.applyLinkStyles,
-    color: theme.cmrTextColors.linkActiveLight,
-    height: '100%',
-    padding: '12px 10px',
-    whiteSpace: 'nowrap',
-    '&:hover, &:focus': {
-      backgroundColor: '#3683dc',
-      color: '#ffffff',
-      textDecoration: 'none'
-    },
-    '&[disabled]': {
-      color: '#cdd0d5',
-      cursor: 'default',
-      '&:hover': {
-        backgroundColor: 'inherit'
-      }
-    }
-=======
     display: 'flex'
->>>>>>> f97ffa15
   }
 }));
 
