import * as React from 'react';
import { Route, RouteComponentProps, Switch } from 'react-router-dom';
import { DocumentTitleSegment } from 'src/components/DocumentTitle';
import SuspenseLoader from 'src/components/SuspenseLoader';
<<<<<<< HEAD
import useReduxLoad from 'src/hooks/useReduxLoad';
=======
import useFlags from 'src/hooks/useFlags';
>>>>>>> bad82edb

const FirewallLanding = React.lazy(() => import('./FirewallLanding'));
const FirewallDetail = React.lazy(() => import('./FirewallDetail'));

type Props = RouteComponentProps<{}>;

type CombinedProps = Props;

const Firewall: React.FC<CombinedProps> = props => {
  const {
    match: { path }
  } = props;

<<<<<<< HEAD
  useReduxLoad(['firewalls']);
=======
  const flags = useFlags();
>>>>>>> bad82edb

  return (
    <React.Suspense fallback={<SuspenseLoader />}>
      <React.Fragment>
        <DocumentTitleSegment segment="Firewalls" />
        <Switch>
          <Route exact path={`${path}(/create)?`} component={FirewallLanding} />
          <Route path={`${path}/:id`} component={FirewallDetail} />
          <Route component={FirewallLanding} />
        </Switch>
      </React.Fragment>
    </React.Suspense>
  );
};

export default Firewall;<|MERGE_RESOLUTION|>--- conflicted
+++ resolved
@@ -2,11 +2,6 @@
 import { Route, RouteComponentProps, Switch } from 'react-router-dom';
 import { DocumentTitleSegment } from 'src/components/DocumentTitle';
 import SuspenseLoader from 'src/components/SuspenseLoader';
-<<<<<<< HEAD
-import useReduxLoad from 'src/hooks/useReduxLoad';
-=======
-import useFlags from 'src/hooks/useFlags';
->>>>>>> bad82edb
 
 const FirewallLanding = React.lazy(() => import('./FirewallLanding'));
 const FirewallDetail = React.lazy(() => import('./FirewallDetail'));
@@ -19,12 +14,6 @@
   const {
     match: { path }
   } = props;
-
-<<<<<<< HEAD
-  useReduxLoad(['firewalls']);
-=======
-  const flags = useFlags();
->>>>>>> bad82edb
 
   return (
     <React.Suspense fallback={<SuspenseLoader />}>
