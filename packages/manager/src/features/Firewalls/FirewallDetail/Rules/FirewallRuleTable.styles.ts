<<<<<<< HEAD
import { omittedProps } from '@linode/ui';
=======
import { Box } from '@linode/ui';
>>>>>>> 24d05983
import { styled } from '@mui/material/styles';

import DragIndicator from 'src/assets/icons/drag-indicator.svg';
import { Button } from 'src/components/Button/Button';
import { StyledLinkButton } from 'src/components/Button/StyledLinkButton';

import type { FirewallRuleTableRowProps } from './FirewallRuleTable';

type StyledFirewallRuleButtonProps = Pick<FirewallRuleTableRowProps, 'status'>;

interface FirewallRuleTableRowPropsWithRuleId
  extends Pick<FirewallRuleTableRowProps, 'disabled' | 'originalIndex'> {
  ruleId: number;
}

interface StyledFirewallRuleBoxProps
  extends FirewallRuleTableRowPropsWithRuleId {
  status: FirewallRuleTableRowProps['status'];
}

export const sxBox = {
  alignItems: 'center',
  display: 'flex',
  width: '100%',
};

export const sxItemSpacing = {
  padding: `0 8px`,
};

export const StyledFirewallRuleBox = styled(Box, {
  label: 'StyledFirewallRuleBox',
  shouldForwardProp: omittedProps(['originalIndex', 'ruleId']),
})<StyledFirewallRuleBoxProps>(
  ({ disabled, originalIndex, ruleId, status, theme }) => ({
    borderBottom: `1px solid ${theme.borderColors.borderTable}`,
    color: theme.textColors.tableStatic,
    fontSize: '0.875rem',
    margin: 0,
    ...sxBox,

    // Conditional styles
    // Highlight the row if it's been modified or reordered. ID is the current index,
    // so if it doesn't match the original index we know that the rule has been moved.
    ...(status === 'PENDING_DELETION' || disabled
      ? {
          '& td': { color: '#D2D3D4' },
          backgroundColor: 'rgba(247, 247, 247, 0.25)',
        }
      : {}),
    ...(status === 'MODIFIED' || status === 'NEW' || originalIndex !== ruleId
      ? { backgroundColor: theme.bg.lightBlue1 }
      : {}),
    ...(status === 'NOT_MODIFIED' ? { backgroundColor: theme.bg.bgPaper } : {}),
  })
);

export const StyledInnerBox = styled(Box, { label: 'StyledInnerBox' })(
  ({ theme }) => ({
    backgroundColor: theme.bg.tableHeader,
    color: theme.textColors.tableHeader,
    fontFamily: theme.font.bold,
    fontSize: '.875rem',
    height: '46px',
  })
);

export const StyledUlBox = styled(Box, { label: 'StyledUlBox' })(
  ({ theme }) => ({
    alignItems: 'center',
    backgroundColor: theme.bg.bgPaper,
    borderBottom: `1px solid ${theme.borderColors.borderTable}`,
    color: theme.textColors.tableStatic,
    display: 'flex',
    fontSize: '0.875rem',
    justifyContent: 'center',
    padding: theme.spacing(1),
    width: '100%',
  })
);

export const StyledFirewallRuleButton = styled('button', {
  label: 'StyledFirewallRuleButton',
})<StyledFirewallRuleButtonProps>(({ status, theme }) => ({
  backgroundColor: 'transparent',
  border: 'none',
  cursor: 'pointer',

  // Conditional styles
  ...(status !== 'PENDING_DELETION'
    ? { backgroundColor: theme.bg.lightBlue1 }
    : {}),
}));

export const StyledFirewallTableButton = styled(Button, {
  label: 'StyledFirewallTableButton',
})(({ theme }) => ({
  margin: `${theme.spacing(1)} 0px`,
}));

export const MoreStyledLinkButton = styled(StyledLinkButton, {
  label: 'MoreStyledLinkButton',
})(({ ...props }) => ({
  color: props.disabled ? 'inherit' : '',
}));

export const StyledButtonDiv = styled('div', { label: 'StyledButtonDiv' })({
  alignContent: 'center',
  display: 'flex',
  flexDirection: 'row',
  justifyContent: 'flex-end',
});

export const StyledErrorDiv = styled('div', { label: 'StyledErrorDiv' })(
  ({ theme }) => ({
    '& p': { color: theme.color.red },
  })
);

export const StyledHeaderDiv = styled('div', { label: 'StyledHeaderDiv' })(
  ({ theme }) => ({
    alignItems: 'center',
    display: 'flex',
    flexDirection: 'row',
    justifyContent: 'space-between',
    [theme.breakpoints.down('md')]: {
      marginLeft: theme.spacing(1),
      marginRight: theme.spacing(1),
    },
  })
);

export const StyledDragIndicator = styled(DragIndicator, {
  label: 'StyledDragIndicator',
})(({ theme }) => ({
  color: theme.color.grey8,
  marginRight: theme.spacing(1.5),
  position: 'relative',
  top: 2,
}));

export const StyledUl = styled('ul', { label: 'StyledUl' })(({ theme }) => ({
  backgroundColor: theme.color.border3,
  listStyle: 'none',
  margin: 0,
  paddingLeft: 0,
  width: '100%',
}));<|MERGE_RESOLUTION|>--- conflicted
+++ resolved
@@ -1,8 +1,4 @@
-<<<<<<< HEAD
-import { omittedProps } from '@linode/ui';
-=======
-import { Box } from '@linode/ui';
->>>>>>> 24d05983
+import { Box, omittedProps } from '@linode/ui';
 import { styled } from '@mui/material/styles';
 
 import DragIndicator from 'src/assets/icons/drag-indicator.svg';
