--- conflicted
+++ resolved
@@ -321,16 +321,13 @@
         </RadioGroup>
       </StyledDiv>
 
-<<<<<<< HEAD
-      <ActionsPanel>
-        <Button
-          buttonType="primary"
-          data-qa-submit
-          onClick={() => handleSubmit()}
-        >
-          {mode === 'create' ? 'Add Rule' : 'Add Changes'}
-        </Button>
-      </ActionsPanel>
+      <ActionsPanel
+        primaryButtonProps={{
+          'data-testid': 'submit',
+          label: mode === 'create' ? 'Add Rule' : 'Add Changes',
+          onClick: () => handleSubmit(),
+        }}
+      />
     </form>
   );
 });
@@ -343,17 +340,4 @@
   label: 'StyledMultipleIPInput',
 })(({ theme }) => ({
   marginTop: theme.spacing(2),
-}));
-=======
-        <ActionsPanel
-          primaryButtonProps={{
-            'data-testid': 'submit',
-            label: mode === 'create' ? 'Add Rule' : 'Add Changes',
-            onClick: () => handleSubmit(),
-          }}
-        />
-      </form>
-    );
-  }
-);
->>>>>>> 61394520
+}));