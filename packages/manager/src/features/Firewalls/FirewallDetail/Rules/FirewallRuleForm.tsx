--- conflicted
+++ resolved
@@ -1,14 +1,8 @@
 import { makeStyles } from '@mui/styles';
 import * as React from 'react';
-<<<<<<< HEAD
+
 import ActionsPanel from 'src/components/ActionsPanel/ActionsPanel';
-import FormControlLabel from 'src/components/core/FormControlLabel';
-=======
-
-import ActionsPanel from 'src/components/ActionsPanel';
-import { Button } from 'src/components/Button/Button';
 import Select from 'src/components/EnhancedSelect';
->>>>>>> a3d98700
 import { MultipleIPInput } from 'src/components/MultipleIPInput/MultipleIPInput';
 import { Notice } from 'src/components/Notice/Notice';
 import { Radio } from 'src/components/Radio/Radio';
@@ -345,24 +339,12 @@
           </RadioGroup>
         </div>
 
-<<<<<<< HEAD
         <ActionsPanel
-          showPrimary
           primaryButtonDataTestId="submit"
           primaryButtonHandler={() => handleSubmit()}
           primaryButtonText={mode === 'create' ? 'Add Rule' : 'Add Changes'}
-        />
-=======
-        <ActionsPanel>
-          <Button
-            buttonType="primary"
-            data-qa-submit
-            onClick={() => handleSubmit()}
-          >
-            {mode === 'create' ? 'Add Rule' : 'Add Changes'}
-          </Button>
-        </ActionsPanel>
->>>>>>> a3d98700
+          showPrimary
+        />
       </form>
     );
   }
