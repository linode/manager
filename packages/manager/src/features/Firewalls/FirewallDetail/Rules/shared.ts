import { prop, sortBy } from 'ramda';

import type { APIError } from '@linode/api-v4/lib/types';
export type Category = 'inbound' | 'outbound';

export interface FirewallRuleError {
  category: string;
  formField: string;
  idx: number;
  ip?: {
    idx: number;
    type: string;
  };
  reason: string;
}

// This is not the most efficient or elegant data structure ever,
// but it makes it easier to test and work with presets without having to .find()
// in multiple places.
export const PORT_PRESETS = {
  '22': { label: 'SSH (22)', value: '22' },
  '53': { label: 'DNS (53)', value: '53' },
  '80': { label: 'HTTP (80)', value: '80' },
  '443': { label: 'HTTPS (443)', value: '443' },
  '3306': { label: 'MySQL (3306)', value: '3306' },
  ALL: { label: 'Allow All', value: '1-65535' },
  CUSTOM: { label: 'Custom', value: 'CUSTOM' },
};

export const PORT_PRESETS_ITEMS = sortBy(
  prop('label'),
  Object.values(PORT_PRESETS)
);

export const RULESET_MARKED_FOR_DELETION_TEXT =
  'This rule set will be automatically deleted when it’s no longer referenced by other firewalls.';

export const PREFIXLIST_MARKED_FOR_DELETION_TEXT =
  'This Prefix List will be automatically deleted when it’s no longer referenced by other firewalls.';

/**
 * The API returns very good Firewall error messages that look like this:
 *
 *   {
 *     "reason": "Must contain only valid IPv4 addresses or networks",
 *     "field": "rules.inbound[0].addresses.ipv4[0]"
 *   }
 *
 * This function parses the "field" into a data structure usable by downstream components.
 */
export const parseFirewallRuleError = (
  error: APIError
): FirewallRuleError | null => {
  const { field, reason } = error;

  if (!field) {
    return null;
  }

  const category = field.match(/inbound|outbound/)?.[0];
  const idx = field.match(/\d+/)?.[0];
  const formField = field.match(/ports|protocol|addresses/)?.[0];
  const ipType = field.match(/ipv4|ipv6/)?.[0];
  const ipIdx = field.match(/(ipv4|ipv6)\[(\d+)\]/)?.[2];

  if (!category || !idx || !formField) {
    return null;
  }

  const result: FirewallRuleError = {
    category,
    formField,
    idx: +idx,
    reason,
  };

  if (ipType && ipIdx) {
    result.ip = {
      idx: +ipIdx,
      type: ipType,
    };
  }

  return result;
};

/**
 * Sorts ports string returned by the API into something more intuitive for users.
 * Examples:
 * "80, 22" --> "22, 80"
 * "443, 22, 80-81" --> "22, 80-81, 443"
 */
export const sortPortString = (portString: string) => {
  try {
    const ports = portString.split(',');
    return ports
      .sort(sortString)
      .map((port) => port.trim())
      .join(', ');
  } catch {
    // API responses should always work with this logic,
    // but in case we get bad input, return the unsorted/unaltered string.
    return portString;
  }
};

// Custom sort helper for working with port strings
export const sortString = (_a: string, _b: string) => {
  const a = Number(stripHyphen(_a));
  const b = Number(stripHyphen(_b));
  if (a > b) {
    return 1;
  }
  if (a < b) {
    return -1;
  }
  return 0;
};

// If a port range is included (80-1000) return the first element of the range
const stripHyphen = (str: string) => {
  return str.match(/-/) ? str.split('-')[0] : str;
};

export const firewallRuleCreateOptions = [
  {
    label: 'Create a Rule',
    value: 'rule',
  },
  {
    label: 'Reference Rule Set',
    value: 'ruleset',
  },
] as const;

type PrefixListGroup = 'Account' | 'Other' | 'System';

<<<<<<< HEAD
export const groupPriority: Record<PrefixListGroup, number> = {
  Account: 1,
  System: 2,
  Other: 3,
};

=======
>>>>>>> 02e82e6b
export const getPrefixListType = (name: string): PrefixListGroup => {
  if (name.startsWith('pl::')) {
    return 'Account';
  }
  if (name.startsWith('pl:system:')) {
    return 'System';
  }
  return 'Other'; // Safe fallback
};<|MERGE_RESOLUTION|>--- conflicted
+++ resolved
@@ -135,15 +135,12 @@
 
 type PrefixListGroup = 'Account' | 'Other' | 'System';
 
-<<<<<<< HEAD
 export const groupPriority: Record<PrefixListGroup, number> = {
   Account: 1,
   System: 2,
   Other: 3,
 };
 
-=======
->>>>>>> 02e82e6b
 export const getPrefixListType = (name: string): PrefixListGroup => {
   if (name.startsWith('pl::')) {
     return 'Account';
