import { useFirewallRuleSetQuery } from '@linode/queries';
import { ActionsPanel, Box, Chip, Paper, TooltipIcon } from '@linode/ui';
import { capitalize } from '@linode/utilities';
import * as React from 'react';

import { CopyTooltip } from 'src/components/CopyTooltip/CopyTooltip';
import { DateTimeDisplay } from 'src/components/DateTimeDisplay';

import {
  generateAddressesLabelV2,
  useIsFirewallRulesetsPrefixlistsEnabled,
} from '../../shared';
import {
  StyledLabel,
  StyledListItem,
  StyledWarningIcon,
  useStyles,
} from './shared.styles';

import type { Category } from './shared';

interface FirewallRuleSetDetailsViewProps {
  category: Category;
  closeDrawer: () => void;
  ruleset: number;
}

export const FirewallRuleSetDetailsView = (
  props: FirewallRuleSetDetailsViewProps
) => {
  const { category, closeDrawer, ruleset } = props;

  const { isFirewallRulesetsPrefixlistsEnabled } =
    useIsFirewallRulesetsPrefixlistsEnabled();
  const { classes } = useStyles();

  const { data: ruleSetDetails } = useFirewallRuleSetQuery(
    ruleset,
    isFirewallRulesetsPrefixlistsEnabled
  );

  return (
    <Box mt={2}>
      {[
        { label: 'Label', value: ruleSetDetails?.label },
        { label: 'ID', value: ruleSetDetails?.id, copy: true },
        {
          label: 'Description',
          value: ruleSetDetails?.description,
          column: true,
        },
        {
          label: 'Service Defined',
          value: ruleSetDetails?.is_service_defined ? 'Yes' : 'No',
        },
        { label: 'Version', value: ruleSetDetails?.version },
        {
          label: 'Created',
          value: ruleSetDetails?.created && (
            <DateTimeDisplay value={ruleSetDetails.created} />
          ),
        },
        {
          label: 'Updated',
          value: ruleSetDetails?.updated && (
            <DateTimeDisplay value={ruleSetDetails.updated} />
          ),
        },
      ].map((item, idx) => (
        <StyledListItem
          key={`item-${idx}`}
          paddingMultiplier={2}
          sx={
            item.column
              ? { flexDirection: 'column', alignItems: 'flex-start' }
              : {}
          }
        >
          {item.label && (
            <StyledLabel component="span">{item.label}:</StyledLabel>
          )}
          {item.value}
          {item.copy && (
            <CopyTooltip
              className={classes.copyIcon}
              text={String(ruleSetDetails?.id)}
            />
          )}
        </StyledListItem>
      ))}

      {ruleSetDetails?.deleted && (
        <StyledListItem paddingMultiplier={2}>
          <StyledWarningIcon />
          <StyledLabel
            component="span"
            sx={(theme) => ({
              color: theme.tokens.alias.Content.Text.Negative,
            })}
          >
            Marked for deletion:
          </StyledLabel>
          <DateTimeDisplay
            sx={(theme) => ({
              color: theme.tokens.alias.Content.Text.Negative,
              marginRight: theme.spacingFunction(4),
            })}
            value={ruleSetDetails.deleted}
          />
          <TooltipIcon
            status="info"
            sxTooltipIcon={{
              '& svg': { width: '16px', height: '16px' },
              padding: 0,
              mb: 0.1,
            }}
            text="This rule set will be automatically deleted when it’s no longer referenced by other firewalls."
          />
        </StyledListItem>
      )}

      <Paper
        sx={(theme) => ({
          backgroundColor: theme.tokens.alias.Background.Neutral,
          padding: theme.spacingFunction(12),
          marginTop: theme.spacingFunction(8),
        })}
      >
        <StyledLabel
          sx={(theme) => ({ marginBottom: theme.spacingFunction(4) })}
        >
          {capitalize(category)} Rules
        </StyledLabel>
        {ruleSetDetails?.rules.map((rule, idx) => (
          <StyledListItem
            component="span"
            key={`firewall-ruleset-rule-${idx}`}
            sx={(theme) => ({
              padding: `${theme.spacingFunction(4)} 0`,
            })}
          >
            <Chip
              label={capitalize(rule.action?.toLowerCase() ?? '')}
              sx={(theme) => ({
                background:
                  rule.action === 'ACCEPT'
                    ? theme.tokens.component.Badge.Positive.Subtle.Background
                    : theme.tokens.component.Badge.Negative.Subtle.Background,
                color:
                  rule.action === 'ACCEPT'
                    ? theme.tokens.component.Badge.Positive.Subtle.Text
                    : theme.tokens.component.Badge.Negative.Subtle.Text,
                font: theme.font.bold,
                width: '51px',
                fontSize: theme.tokens.font.FontSize.Xxxs,
                marginRight: theme.spacingFunction(6),
                flexShrink: 0,
                alignSelf: 'flex-start',
              })}
            />
            <Box>
              {rule.protocol};&nbsp;{rule.ports};&nbsp;
<<<<<<< HEAD
              {generateAddressesLabelV2({
                addresses: rule.addresses,
                showTruncateChip: false,
              })}
=======
              {generateAddressesLabel(rule.addresses)}
>>>>>>> 65c29aac
            </Box>
          </StyledListItem>
        ))}
      </Paper>

      <ActionsPanel
        primaryButtonProps={{
          label: 'Cancel',
          onClick: closeDrawer,
        }}
      />
    </Box>
  );
};<|MERGE_RESOLUTION|>--- conflicted
+++ resolved
@@ -160,14 +160,10 @@
             />
             <Box>
               {rule.protocol};&nbsp;{rule.ports};&nbsp;
-<<<<<<< HEAD
               {generateAddressesLabelV2({
                 addresses: rule.addresses,
                 showTruncateChip: false,
               })}
-=======
-              {generateAddressesLabel(rule.addresses)}
->>>>>>> 65c29aac
             </Box>
           </StyledListItem>
         ))}
