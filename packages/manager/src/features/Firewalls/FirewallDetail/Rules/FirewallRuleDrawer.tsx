import { Drawer, Notice, Radio, Typography } from '@linode/ui';
import { capitalize } from '@linode/utilities';
import { Grid } from '@mui/material';
import { Formik } from 'formik';
import * as React from 'react';

import { SelectionCard } from 'src/components/SelectionCard/SelectionCard';

import {
  type FirewallOptionItem,
  useIsFirewallRulesetsPrefixlistsEnabled,
} from '../../shared';
import {
  formValueToIPs,
  getInitialFormValues,
  getInitialIPs,
  itemsToPortString,
  portStringToItems,
  validateForm,
  validateIPs,
} from './FirewallRuleDrawer.utils';
import { FirewallRuleForm } from './FirewallRuleForm';
<<<<<<< HEAD
import { FirewallRuleSetDetailsView } from './FirewallRuleSetDetailsView';
=======
>>>>>>> 095c9046
import { FirewallRuleSetForm } from './FirewallRuleSetForm';
import { firewallRuleCreateOptions } from './shared';

import type {
  FirewallCreateEntityType,
  FirewallRuleDrawerProps,
  FormRuleSetState,
  FormState,
} from './FirewallRuleDrawer.types';
import type {
  FirewallRuleProtocol,
  FirewallRuleType,
} from '@linode/api-v4/lib/firewalls';
import type { ExtendedIP } from 'src/utilities/ipUtils';

// =============================================================================
// <FirewallRuleDrawer />
// =============================================================================
export const FirewallRuleDrawer = React.memo(
  (props: FirewallRuleDrawerProps) => {
    const { category, isOpen, mode, onClose, ruleToModifyOrView } = props;

    const { isFirewallRulesetsPrefixlistsEnabled } =
      useIsFirewallRulesetsPrefixlistsEnabled();

    /**
     * State for the type of entity being created: either a firewall 'rule' or
     * referencing an existing 'ruleset' in the firewall.
     * Only relevant when `mode === 'create'`.
     */
    const [createEntityType, setCreateEntityType] =
      React.useState<FirewallCreateEntityType>('rule');

    const { isFirewallRulesetsPrefixlistsEnabled } =
      useIsFirewallRulesetsPrefixlistsEnabled();

    /**
     * State for the type of entity being created: either a firewall 'rule' or
     * referencing an existing 'ruleset' in the firewall.
     * Only relevant when `mode === 'create'`.
     */
    const [createEntityType, setCreateEntityType] =
      React.useState<FirewallCreateEntityType>('rule');

    // Custom IPs are tracked separately from the form. The <MultipleIPs />
    // component consumes this state. We use this on form submission if the
    // `addresses` form value is "ip/netmask", which indicates the user has
    // intended to specify custom IPs.
    const [ips, setIPs] = React.useState<ExtendedIP[]>([{ address: '' }]);

    // Firewall Ports, like IPs, are tracked separately. The form.values state value
    // tracks the custom user input; the FirewallOptionItem[] array of port presets in the multi-select
    // is stored here.
    const [presetPorts, setPresetPorts] = React.useState<
      FirewallOptionItem<string>[]
    >([]);

    React.useEffect(() => {
      // Reset state. If we're in EDIT mode, set IPs to the addresses of the rule we're modifying
      // (along with any errors we may have).
<<<<<<< HEAD
      if (mode === 'edit' && ruleToModifyOrView) {
        setIPs(getInitialIPs(ruleToModifyOrView));
        setPresetPorts(portStringToItems(ruleToModifyOrView.ports)[0]);
=======
      if (mode === 'edit' && ruleToModify) {
        setIPs(getInitialIPs(ruleToModify));
        setPresetPorts(portStringToItems(ruleToModify.ports)[0]);
>>>>>>> 095c9046
      } else if (isOpen) {
        setPresetPorts([]);
      } else {
        setIPs([{ address: '' }]);
      }

      // Reset the Create entity selection to 'rule' in two cases:
      // 1. The ruleset feature flag is disabled - 'ruleset' is not allowed.
      // 2. The drawer is closed - ensures the next time it opens, it starts with the default 'rule' selection.
      if (
        mode === 'create' &&
        (!isFirewallRulesetsPrefixlistsEnabled || !isOpen)
      ) {
        setCreateEntityType('rule');
      }
<<<<<<< HEAD
    }, [
      mode,
      isOpen,
      ruleToModifyOrView,
      isFirewallRulesetsPrefixlistsEnabled,
    ]);
=======
    }, [mode, isOpen, ruleToModify, isFirewallRulesetsPrefixlistsEnabled]);
>>>>>>> 095c9046

    const title =
      mode === 'create'
        ? `Add an ${capitalize(category)} Rule${
            isFirewallRulesetsPrefixlistsEnabled ? ' or Rule Set' : ''
          }`
<<<<<<< HEAD
        : mode === 'edit'
          ? 'Edit Rule'
          : `${capitalize(category)} Rule Set details`;
=======
        : 'Edit Rule';
>>>>>>> 095c9046

    const addressesLabel = category === 'inbound' ? 'source' : 'destination';

    const onValidateRule = (values: FormState) => {
      const { addresses, description, label, ports, protocol } = values;

      // The validated IPs may have errors, so set them to state so we see the errors.
      const validatedIPs = validateIPs(ips, {
        allowEmptyAddress: addresses !== 'ip/netmask',
      });
      setIPs(validatedIPs);

      const _ports = itemsToPortString(presetPorts, ports!);

      return {
        ...validateForm({
          addresses,
          description,
          label,
          ports: _ports,
          protocol,
        }),
        // This is a bit of a trick. If this function DOES NOT return an empty object, Formik will call
        // `onSubmit()`. If there are IP errors, we add them to the return object so Formik knows there
        // is an issue with the form.
        ...validatedIPs.filter((thisIP) => Boolean(thisIP.error)),
      };
    };

    const onSubmitRule = (values: FormState) => {
      const ports = itemsToPortString(presetPorts, values.ports!);
      const protocol = values.protocol as FirewallRuleProtocol;
      const addresses = formValueToIPs(values.addresses!, ips);

      const payload: FirewallRuleType = {
        action: values.action,
        addresses,
        ports,
        protocol,
        label: values.label || null,
        description: values.description || null,
      };
      props.onSubmit(category, payload);
      onClose();
    };

    const onValidateRuleSet = (values: FormRuleSetState) => {
      const errors: Record<string, string> = {};
      if (!values.ruleset || values.ruleset === -1) {
        errors.ruleset = 'Rule Set is required.';
      }
      if (typeof values.ruleset !== 'number') {
        errors.ruleset = 'Rule Set should be a number.';
      }
      return errors;
    };

    return (
      <Drawer onClose={onClose} open={isOpen} title={title}>
        {mode === 'create' && isFirewallRulesetsPrefixlistsEnabled && (
          <Grid container spacing={2}>
            {firewallRuleCreateOptions.map((option) => (
              <SelectionCard
                checked={createEntityType === option.value}
                gridSize={{
                  md: 6,
                  sm: 12,
                  xs: 12,
                }}
                heading={option.label}
                key={option.value}
                onClick={() => setCreateEntityType(option.value)}
                renderIcon={() => (
                  <Radio checked={createEntityType === option.value} />
                )}
                subheadings={[]}
                sxCardBase={(theme) => ({
                  gap: 0,
                  '& .cardSubheadingTitle': {
                    fontSize: theme.tokens.font.FontSize.Xs,
                  },
                })}
                sxCardBaseIcon={(theme) => ({
                  svg: { fontSize: theme.tokens.font.FontSize.L },
                })}
              />
            ))}
          </Grid>
        )}

<<<<<<< HEAD
        {(mode === 'edit' ||
          (mode === 'create' && createEntityType === 'rule')) && (
          <Formik<FormState>
            initialValues={getInitialFormValues(ruleToModifyOrView)}
=======
        {(mode === 'edit' || createEntityType === 'rule') && (
          <Formik<FormState>
            initialValues={getInitialFormValues(ruleToModify)}
>>>>>>> 095c9046
            onSubmit={onSubmitRule}
            validate={onValidateRule}
            validateOnBlur={false}
            validateOnChange={false}
          >
            {(formikProps) => (
              <>
                {formikProps.status && (
                  <Notice
                    data-qa-error
                    key={formikProps.status}
                    text={formikProps.status.generalError}
                    variant="error"
                  />
                )}
                <FirewallRuleForm
                  addressesLabel={addressesLabel}
                  category={category}
                  closeDrawer={onClose}
                  ips={ips}
                  mode={mode}
                  presetPorts={presetPorts}
<<<<<<< HEAD
                  ruleErrors={ruleToModifyOrView?.errors}
=======
                  ruleErrors={ruleToModify?.errors}
>>>>>>> 095c9046
                  setIPs={setIPs}
                  setPresetPorts={setPresetPorts}
                  {...formikProps}
                />
              </>
            )}
          </Formik>
        )}

        {mode === 'create' &&
          createEntityType === 'ruleset' &&
          isFirewallRulesetsPrefixlistsEnabled && (
            <Formik<FormRuleSetState>
              initialValues={{ ruleset: -1 }}
              onSubmit={(values) => {
                props.onSubmit(category, values);
                onClose();
              }}
              validate={onValidateRuleSet}
              validateOnBlur={true}
              validateOnChange={true}
            >
              {(formikProps) => (
                <>
                  {formikProps.status && (
                    <Notice
                      data-qa-error
                      key={formikProps.status}
                      text={formikProps.status.generalError}
                      variant="error"
                    />
                  )}
                  <FirewallRuleSetForm
                    category={category}
                    closeDrawer={onClose}
<<<<<<< HEAD
                    ruleErrors={ruleToModifyOrView?.errors}
=======
                    ruleErrors={ruleToModify?.errors}
>>>>>>> 095c9046
                    {...formikProps}
                  />
                </>
              )}
            </Formik>
          )}
<<<<<<< HEAD

        {mode === 'view' && (
          <FirewallRuleSetDetailsView
            category={category}
            closeDrawer={onClose}
            ruleset={ruleToModifyOrView?.ruleset ?? -1}
          />
        )}

        {(mode === 'create' || mode === 'edit') && (
          <Typography variant="body1">
            Rule changes don&rsquo;t take effect immediately. You can add or
            delete rules before saving all your changes to this Firewall.
          </Typography>
        )}
=======
        <Typography variant="body1">
          Rule changes don&rsquo;t take effect immediately. You can add or
          delete rules before saving all your changes to this Firewall.
        </Typography>
>>>>>>> 095c9046
      </Drawer>
    );
  }
);<|MERGE_RESOLUTION|>--- conflicted
+++ resolved
@@ -6,10 +6,7 @@
 
 import { SelectionCard } from 'src/components/SelectionCard/SelectionCard';
 
-import {
-  type FirewallOptionItem,
-  useIsFirewallRulesetsPrefixlistsEnabled,
-} from '../../shared';
+import { useIsFirewallRulesetsPrefixlistsEnabled } from '../../shared';
 import {
   formValueToIPs,
   getInitialFormValues,
@@ -20,13 +17,11 @@
   validateIPs,
 } from './FirewallRuleDrawer.utils';
 import { FirewallRuleForm } from './FirewallRuleForm';
-<<<<<<< HEAD
 import { FirewallRuleSetDetailsView } from './FirewallRuleSetDetailsView';
-=======
->>>>>>> 095c9046
 import { FirewallRuleSetForm } from './FirewallRuleSetForm';
 import { firewallRuleCreateOptions } from './shared';
 
+import type { FirewallOptionItem } from '../../shared';
 import type {
   FirewallCreateEntityType,
   FirewallRuleDrawerProps,
@@ -57,17 +52,6 @@
     const [createEntityType, setCreateEntityType] =
       React.useState<FirewallCreateEntityType>('rule');
 
-    const { isFirewallRulesetsPrefixlistsEnabled } =
-      useIsFirewallRulesetsPrefixlistsEnabled();
-
-    /**
-     * State for the type of entity being created: either a firewall 'rule' or
-     * referencing an existing 'ruleset' in the firewall.
-     * Only relevant when `mode === 'create'`.
-     */
-    const [createEntityType, setCreateEntityType] =
-      React.useState<FirewallCreateEntityType>('rule');
-
     // Custom IPs are tracked separately from the form. The <MultipleIPs />
     // component consumes this state. We use this on form submission if the
     // `addresses` form value is "ip/netmask", which indicates the user has
@@ -84,15 +68,9 @@
     React.useEffect(() => {
       // Reset state. If we're in EDIT mode, set IPs to the addresses of the rule we're modifying
       // (along with any errors we may have).
-<<<<<<< HEAD
       if (mode === 'edit' && ruleToModifyOrView) {
         setIPs(getInitialIPs(ruleToModifyOrView));
         setPresetPorts(portStringToItems(ruleToModifyOrView.ports)[0]);
-=======
-      if (mode === 'edit' && ruleToModify) {
-        setIPs(getInitialIPs(ruleToModify));
-        setPresetPorts(portStringToItems(ruleToModify.ports)[0]);
->>>>>>> 095c9046
       } else if (isOpen) {
         setPresetPorts([]);
       } else {
@@ -108,29 +86,21 @@
       ) {
         setCreateEntityType('rule');
       }
-<<<<<<< HEAD
     }, [
       mode,
       isOpen,
       ruleToModifyOrView,
       isFirewallRulesetsPrefixlistsEnabled,
     ]);
-=======
-    }, [mode, isOpen, ruleToModify, isFirewallRulesetsPrefixlistsEnabled]);
->>>>>>> 095c9046
 
     const title =
       mode === 'create'
         ? `Add an ${capitalize(category)} Rule${
             isFirewallRulesetsPrefixlistsEnabled ? ' or Rule Set' : ''
           }`
-<<<<<<< HEAD
         : mode === 'edit'
           ? 'Edit Rule'
           : `${capitalize(category)} Rule Set details`;
-=======
-        : 'Edit Rule';
->>>>>>> 095c9046
 
     const addressesLabel = category === 'inbound' ? 'source' : 'destination';
 
@@ -221,16 +191,10 @@
           </Grid>
         )}
 
-<<<<<<< HEAD
         {(mode === 'edit' ||
           (mode === 'create' && createEntityType === 'rule')) && (
           <Formik<FormState>
             initialValues={getInitialFormValues(ruleToModifyOrView)}
-=======
-        {(mode === 'edit' || createEntityType === 'rule') && (
-          <Formik<FormState>
-            initialValues={getInitialFormValues(ruleToModify)}
->>>>>>> 095c9046
             onSubmit={onSubmitRule}
             validate={onValidateRule}
             validateOnBlur={false}
@@ -253,11 +217,7 @@
                   ips={ips}
                   mode={mode}
                   presetPorts={presetPorts}
-<<<<<<< HEAD
                   ruleErrors={ruleToModifyOrView?.errors}
-=======
-                  ruleErrors={ruleToModify?.errors}
->>>>>>> 095c9046
                   setIPs={setIPs}
                   setPresetPorts={setPresetPorts}
                   {...formikProps}
@@ -293,18 +253,13 @@
                   <FirewallRuleSetForm
                     category={category}
                     closeDrawer={onClose}
-<<<<<<< HEAD
                     ruleErrors={ruleToModifyOrView?.errors}
-=======
-                    ruleErrors={ruleToModify?.errors}
->>>>>>> 095c9046
                     {...formikProps}
                   />
                 </>
               )}
             </Formik>
           )}
-<<<<<<< HEAD
 
         {mode === 'view' && (
           <FirewallRuleSetDetailsView
@@ -320,12 +275,6 @@
             delete rules before saving all your changes to this Firewall.
           </Typography>
         )}
-=======
-        <Typography variant="body1">
-          Rule changes don&rsquo;t take effect immediately. You can add or
-          delete rules before saving all your changes to this Firewall.
-        </Typography>
->>>>>>> 095c9046
       </Drawer>
     );
   }
