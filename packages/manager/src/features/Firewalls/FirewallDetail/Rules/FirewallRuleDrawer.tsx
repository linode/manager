import { Formik, FormikProps } from 'formik';
import { parse as parseIP, parseCIDR } from 'ipaddr.js';
import {
  FirewallRuleProtocol,
  FirewallRuleType
} from 'linode-js-sdk/lib/firewalls';
import * as React from 'react';
import ActionsPanel from 'src/components/ActionsPanel';
import Button from 'src/components/Button';
import { makeStyles, Theme } from 'src/components/core/styles';
import Typography from 'src/components/core/Typography';
import Drawer from 'src/components/Drawer';
import Select from 'src/components/EnhancedSelect';
import { Item } from 'src/components/EnhancedSelect/Select';
import MultipleIPInput from 'src/components/MultipleIPInput/MultipleIPInput';
import Notice from 'src/components/Notice';
import TextField from 'src/components/TextField';
import {
  addressOptions,
  allIPs,
  allIPv4,
  allIPv6,
  allowAllIPv4,
  allowAllIPv6,
  allowsAllIPs,
  firewallOptionItemsShort,
  portPresets,
  predefinedFirewallFromRule,
  protocolOptions
} from 'src/features/Firewalls/shared';
import capitalize from 'src/utilities/capitalize';
<<<<<<< HEAD
import { ExtendedIP, stringToExtendedIP } from 'src/utilities/ipUtils';
=======
import {
  ExtendedIP,
  extendedIPToString,
  stringToExtendedIP
} from 'src/utilities/ipUtils';
>>>>>>> 6defb86b
import { FirewallRuleWithStatus } from './firewallRuleEditor';
import { Category, FirewallRuleError } from './shared';

export type Mode = 'create' | 'edit';

const IP_ERROR_MESSAGE = 'Must be a valid IPv4 or IPv6 address or range.';

// =============================================================================
// <FirewallRuleDrawer />
// =============================================================================
interface Props {
  category: Category;
  mode: Mode;
  isOpen: boolean;
  onClose: () => void;
  onSubmit: (category: 'inbound' | 'outbound', rule: FirewallRuleType) => void;
  ruleToModify?: FirewallRuleWithStatus;
}

interface Form {
  type: string;
  ports: string;
  addresses: string;
  protocol: string;
}

export type CombinedProps = Props;

const FirewallRuleDrawer: React.FC<CombinedProps> = props => {
  const { isOpen, onClose, category, mode, ruleToModify } = props;

  // Custom IPs are tracked separately from the form. The <MultipleIPs />
  // component consumes this state. We use this on form submission if the
  // `addresses` form value is "ip/netmask", which indicates the user has
  // intended to specify custom IPs.
  const [ips, setIPs] = React.useState<ExtendedIP[]>([{ address: '' }]);

  // Reset IP and IP Error state. If we're in EDIT mode:
  //   1. Set IPs to the addresses of the rule we're modifying.
  //   2. Set IP Errors if we have any.
  // If we're NOT in EDIT mode, this state is reset.
  React.useEffect(() => {
    setIPs(getInitialIPs(mode, ruleToModify));
  }, [mode, ruleToModify]);

  const title =
    mode === 'create' ? `Add an ${capitalize(category)} Rule` : 'Edit Rule';

  const addressesLabel = category === 'inbound' ? 'source' : 'destination';

  const onValidate = ({ addresses, ports, protocol }: Form) => {
    const validatedIPs = validateIPs(ips);
    setIPs(validatedIPs);

    const errors = validatedIPs.filter(thisIP => Boolean(thisIP.error));

    return {
      ...validateForm(protocol, ports),
      ...errors
    };
  };

  const onSubmit = (values: Form) => {
    const ports = values.ports;
    const protocol = values.protocol as FirewallRuleProtocol;
    const addresses = formValueToIPs(values.addresses, ips);

    const payload = {
      ports,
      protocol,
      addresses
    };

    // The API will return an error if a `ports` attribute is present on a payload for an ICMP rule.
    if (protocol === 'ICMP' && ports === '') {
      delete payload.ports;
    }

    props.onSubmit(category, payload);
    onClose();
  };

  return (
    <Drawer title={title} open={isOpen} onClose={onClose}>
      <Formik
        initialValues={getInitialFormValues(ruleToModify)}
        validateOnChange={false}
        validateOnBlur={false}
        onSubmit={onSubmit}
        validate={onValidate}
      >
        {formikProps => {
          return (
            <FirewallRuleForm
              addressesLabel={addressesLabel}
              ips={ips}
              setIPs={setIPs}
              mode={mode}
              ruleErrors={ruleToModify?.errors}
              {...formikProps}
            />
          );
        }}
      </Formik>
      <Typography variant="body1">
        Rule changes don't take effect immediately. You can add or delete rules
        before saving all your changes to this Firewall.
      </Typography>
    </Drawer>
  );
};

export default React.memo(FirewallRuleDrawer);

// =============================================================================
// <FirewallRuleForm />
// =============================================================================
const useStyles = makeStyles((theme: Theme) => ({
  ipSelect: {
    marginTop: theme.spacing(2)
  }
}));

interface FirewallRuleFormProps extends FormikProps<Form> {
  ips: ExtendedIP[];
  setIPs: (ips: ExtendedIP[]) => void;
  addressesLabel: string;
  mode: Mode;
  ruleErrors?: FirewallRuleError[];
}

const typeOptions = [
  ...firewallOptionItemsShort,
  { label: 'Custom', value: 'custom' }
];

const FirewallRuleForm: React.FC<FirewallRuleFormProps> = React.memo(props => {
  const classes = useStyles();

  // This will be set to `true` once a form field has been touched. This is used to disable the
  // "Submit" button unless there have been changes to the form.
  const [formTouched, setFormTouched] = React.useState<boolean>(false);

  const {
    values,
    errors,
    status,
    handleChange,
    handleBlur,
    handleSubmit,
    setFieldValue,
    addressesLabel,
    ips,
    setIPs,
    mode,
    ruleErrors,
    setFieldError
  } = props;

  // Set form field errors for each error we have (except "addresses" errors, which are handled
  // by IP Error state).
  React.useEffect(() => {
    ruleErrors?.forEach(thisError => {
      if (thisError.formField !== 'addresses') {
        setFieldError(thisError.formField, thisError.reason);
      }
    });
  }, [ruleErrors]);

  // These handlers are all memoized because the form was laggy when I tried them inline.
  const handleTypeChange = React.useCallback((item: Item | null) => {
    const selectedType = item?.value;
    setFieldValue('type', selectedType);

    if (!selectedType) {
      return;
    }

    if (!formTouched) {
      setFormTouched(true);
    }

    // Pre-populate other form values if selecting a pre-defined type.
    if (selectedType !== 'custom') {
      // All predefined FW types use the TCP protocol.
      setFieldValue('protocol', 'TCP');
      // All predefined FW types use all IPv4 and IPv6.
      setFieldValue('addresses', 'all');
      // Use the port for the selected type.
      setFieldValue('ports', portPresets[selectedType]);
    }
  }, []);

  const handleProtocolChange = React.useCallback(
    (item: Item | null) => {
      if (!formTouched) {
        setFormTouched(true);
      }

      setFieldValue('protocol', item?.value);
    },
    [formTouched]
  );

  const handleAddressesChange = React.useCallback(
    (item: Item | null) => {
      if (!formTouched) {
        setFormTouched(true);
      }

      setFieldValue('addresses', item?.value);
      // Reset custom IPs
      setIPs([{ address: '' }]);
    },
    [ips, formTouched]
  );

  const handlePortsChange = React.useCallback(
    (e: React.ChangeEvent) => {
      if (!formTouched) {
        setFormTouched(true);
      }
      handleChange(e);
    },
    [formTouched]
  );

  const handleIPChange = React.useCallback(
<<<<<<< HEAD
    (newIPs: ExtendedIP[]) => {
      if (!formTouched) {
        setFormTouched(true);
      }
      setIPs(newIPs);

      // @todo: maybe validate here
=======
    (_ips: ExtendedIP[]) => {
      if (!formTouched) {
        setFormTouched(true);
      }
      setIPs(_ips.map(extendedIPToString));
>>>>>>> 6defb86b
    },
    [formTouched, ips]
  );

  const addressesValue = React.useMemo(() => {
    return (
      addressOptions.find(
        thisOption => thisOption.value === values.addresses
      ) || null
    );
  }, [values]);

  const typeValue = React.useMemo(() => {
    const _type = deriveTypeFromValuesAndIPs(values, ips);
    return typeOptions.find(thisOption => thisOption.value === _type) || null;
  }, [values, ips, typeOptions]);

  return (
    <form onSubmit={handleSubmit}>
      {status && (
        <Notice key={status} text={status.generalError} error data-qa-error />
      )}
      <Select
        label="Type"
        name="type"
        placeholder="Select a rule type..."
        aria-label="Select rule type."
        options={typeOptions}
        value={typeValue}
        onChange={handleTypeChange}
        isClearable={false}
        onBlur={handleBlur}
      />
      <Select
        label="Protocol"
        name="protocol"
        placeholder="Select a protocol..."
        aria-label="Select rule protocol."
        value={
          values.protocol
            ? { label: values.protocol, value: values.protocol }
            : undefined
        }
        errorText={errors.protocol}
        options={protocolOptions}
        onChange={handleProtocolChange}
        onBlur={handleBlur}
      />
      <TextField
        label="Port Range"
        name="ports"
        placeholder="Enter a port range..."
        aria-label="Port range for firewall rule"
        value={values.ports}
        errorText={errors.ports}
        onChange={handlePortsChange}
        onBlur={handleBlur}
      />
      <Select
        label={`${capitalize(addressesLabel)}s`}
        name="addresses"
        placeholder={`Select ${addressesLabel}s...`}
        aria-label={`Select rule ${addressesLabel}s.`}
        options={addressOptions}
        value={addressesValue}
        onChange={handleAddressesChange}
        onBlur={handleBlur}
      />
      {/* Show this field only if "IP / Netmask has been selected." */}
      {values.addresses === 'ip/netmask' && (
        <MultipleIPInput
          title="IP / Netmask"
          aria-label="IP / Netmask for firewall rule"
          className={classes.ipSelect}
          ips={ips.map(stringToExtendedIP)}
          onChange={handleIPChange}
          inputProps={{ autoFocus: true }}
        />
      )}
      <ActionsPanel>
        <Button
          buttonType="primary"
          onClick={() => handleSubmit()}
          disabled={!formTouched}
          data-qa-submit
        >
          {mode === 'create' ? 'Add Rule' : 'Edit Rule'}
        </Button>
      </ActionsPanel>
    </form>
  );
});

// =============================================================================
// Utilities
// =============================================================================
/**
 * Derive the appropriate value of the "Type" field based on selected form
 * values and IP addresses.
 *
 * Example: A user selects the "HTTPS" type. The appropriate value is "HTTPS".
 * Next, the user modifies the allowed IP addresses. Now the appropriate value
 * is "custom", since the form no longer matches the predefined "HTTPS" type.
 * Finally, the user changes their mind and removes the custom IP selection.
 * The form again matches the "HTTPS" type, so the correct value is "HTTPS".
 */
export const deriveTypeFromValuesAndIPs = (values: Form, ips: ExtendedIP[]) => {
  if (values.type === 'custom') {
    return 'custom';
  }

  const protocol = values.protocol as FirewallRuleProtocol;

  const predefinedFirewall = predefinedFirewallFromRule({
    ports: values.ports,
    protocol,
    addresses: formValueToIPs(values.addresses, ips)
  });

  if (predefinedFirewall) {
    return predefinedFirewall;
  } else if (
    values.protocol?.length > 0 ||
    values.ports?.length > 0 ||
    values.addresses?.length > 0
  ) {
    return 'custom';
  }
  return null;
};

/**
 * Matches potential form values to the correct "addresses" payload.
 */
export const formValueToIPs = (
  formValue: string,
  ips: ExtendedIP[]
): FirewallRuleType['addresses'] => {
  switch (formValue) {
    case 'all':
      return allIPs;
    case 'allIPv4':
      return { ipv4: [allIPv4], ipv6: [] };
    case 'allIPv6':
      return { ipv4: [], ipv6: [allIPv6] };
    default:
      // The user has selected "IP / Netmask" and entered custom IPs, so we need
      // to separate those into v4 and v6 addresses.
      return classifyIPs(ips);
  }
};

export const validateIPs = (ips: ExtendedIP[]): ExtendedIP[] => {
  return ips.map(({ address }) => {
    const [, mask] = address.split('/');
    try {
      if (mask) {
        parseCIDR(address);
      } else {
        parseIP(address);
      }
    } catch (err) {
      if (address !== '') {
        return { address, error: IP_ERROR_MESSAGE };
      }
    }
    return { address };
  });
};

/**
 * Given an array of IP addresses, filter out invalid addresses and categorize
 * them by "ipv4" and "ipv6."
 */
export const classifyIPs = (ips: ExtendedIP[]) => {
  return ips.reduce<{ ipv4: string[]; ipv6: string[] }>(
    (acc, { address }) => {
      // It's possible to enter a subnet, e.g. 1.0.0.0/16. Ipaddr.js does not parse this
      // correctly, so we split out the range before doing the classification.
      const [base] = address.split('/');
      try {
        const parsed = parseIP(base);
        const type = parsed.kind();
        acc[type].push(address);
      } catch {
        // No need to do anything here (validation will have already caught errors).
      }
      return acc;
    },
    { ipv4: [], ipv6: [] }
  );
};

const initialValues: Form = {
  type: '',
  ports: '',
  addresses: '',
  protocol: ''
};

const getInitialFormValues = (ruleToModify?: FirewallRuleWithStatus): Form => {
  if (!ruleToModify) {
    return initialValues;
  }

  return {
    ports: ruleToModify.ports,
    protocol: ruleToModify.protocol,
    addresses: getInitialAddressFormValue(ruleToModify.addresses),
    type: predefinedFirewallFromRule(ruleToModify) || ''
  };
};

export const getInitialAddressFormValue = (
  addresses: FirewallRuleWithStatus['addresses']
): string => {
  if (allowsAllIPs(addresses)) {
    return 'all';
  }

  if (allowAllIPv4(addresses)) {
    return 'allIPv4';
  }

  if (allowAllIPv6(addresses)) {
    return 'allIPv6';
  }

  return 'ip/netmask';
};

export const getInitialIPs = (
  mode: Mode,
  ruleToModify?: FirewallRuleWithStatus
): ExtendedIP[] => {
  if (mode !== 'edit' || !ruleToModify) {
    return [{ address: '' }];
  }

  const { addresses } = ruleToModify;

  const ips: ExtendedIP[] = [
    ...addresses?.ipv4?.map(stringToExtendedIP),
    ...addresses?.ipv6?.map(stringToExtendedIP)
  ];

  ruleToModify.errors?.forEach(thisError => {
    const { formField, ip } = thisError;

    if (formField !== 'addresses' || !ip) {
      return;
    }
    const index =
      ip.type === 'ipv4' ? ip.idx : addresses?.ipv4?.length ?? 0 + ip.idx;

    ips[index].error = IP_ERROR_MESSAGE;
  });

  return ips;
};

export const getInitialIPErrors = (
  mode: Mode,
  ruleToModify?: FirewallRuleWithStatus
): Record<number, string> => {
  if (mode !== 'edit' || !ruleToModify?.errors) {
    return [];
  }

  return ruleToModify.errors.reduce<Record<number, string>>(
    (acc, thisError) => {
      const { formField, ip } = thisError;
      if (formField !== 'addresses' || !ip) {
        return acc;
      }

      const { type, idx } = ip;
      const ipv4 = ruleToModify?.addresses?.ipv4;
      const index = type === 'ipv4' ? idx : ipv4?.length ?? 0 + idx;
      acc[index] = IP_ERROR_MESSAGE;

      return acc;
    },
    {}
  );
};

export const validateForm = (protocol?: string, ports?: string) => {
  const errors: Partial<Form> = {};

  if (!protocol) {
    errors.protocol = 'Protocol is required.';
  }

  if (protocol === 'ICMP' && ports) {
    errors.ports = 'Ports are not allowed for ICMP protocols.';
    return errors;
  }

  if ((protocol === 'TCP' || protocol === 'UDP') && !ports) {
    errors.ports = 'Ports required for TCP and UDP protocols.';
    return errors;
  }

  if (ports && !ports.match(/^[0-9,-]+$/)) {
    errors.ports =
      'Ports be an integer, range of integers, or a comma-separated list of integers.';
  }

  return errors;
};<|MERGE_RESOLUTION|>--- conflicted
+++ resolved
@@ -29,15 +29,7 @@
   protocolOptions
 } from 'src/features/Firewalls/shared';
 import capitalize from 'src/utilities/capitalize';
-<<<<<<< HEAD
 import { ExtendedIP, stringToExtendedIP } from 'src/utilities/ipUtils';
-=======
-import {
-  ExtendedIP,
-  extendedIPToString,
-  stringToExtendedIP
-} from 'src/utilities/ipUtils';
->>>>>>> 6defb86b
 import { FirewallRuleWithStatus } from './firewallRuleEditor';
 import { Category, FirewallRuleError } from './shared';
 
@@ -266,21 +258,11 @@
   );
 
   const handleIPChange = React.useCallback(
-<<<<<<< HEAD
-    (newIPs: ExtendedIP[]) => {
-      if (!formTouched) {
-        setFormTouched(true);
-      }
-      setIPs(newIPs);
-
-      // @todo: maybe validate here
-=======
     (_ips: ExtendedIP[]) => {
       if (!formTouched) {
         setFormTouched(true);
       }
-      setIPs(_ips.map(extendedIPToString));
->>>>>>> 6defb86b
+      setIPs(_ips);
     },
     [formTouched, ips]
   );
@@ -355,7 +337,7 @@
           title="IP / Netmask"
           aria-label="IP / Netmask for firewall rule"
           className={classes.ipSelect}
-          ips={ips.map(stringToExtendedIP)}
+          ips={ips}
           onChange={handleIPChange}
           inputProps={{ autoFocus: true }}
         />
