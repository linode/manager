import { Drawer, Notice, Radio, Typography } from '@linode/ui';
import { capitalize } from '@linode/utilities';
import { Grid } from '@mui/material';
import { Formik } from 'formik';
import * as React from 'react';

import { SelectionCard } from 'src/components/SelectionCard/SelectionCard';

import { useIsFirewallRulesetsPrefixlistsEnabled } from '../../shared';
import {
  formValueToIPs,
  getInitialFormValues,
  getInitialIPs,
  itemsToPortString,
  portStringToItems,
  validateForm,
  validateIPs,
} from './FirewallRuleDrawer.utils';
import { FirewallRuleForm } from './FirewallRuleForm';
import { FirewallRuleSetDetailsView } from './FirewallRuleSetDetailsView';
import { FirewallRuleSetForm } from './FirewallRuleSetForm';
import { firewallRuleCreateOptions } from './shared';

import type { FirewallOptionItem } from '../../shared';
import type {
  FirewallCreateEntityType,
  FirewallRuleDrawerProps,
  FormRuleSetState,
  FormState,
} from './FirewallRuleDrawer.types';
import type {
  FirewallRuleProtocol,
  FirewallRuleType,
} from '@linode/api-v4/lib/firewalls';
import type { ExtendedIP } from 'src/utilities/ipUtils';

// =============================================================================
// <FirewallRuleDrawer />
// =============================================================================
export const FirewallRuleDrawer = React.memo(
  (props: FirewallRuleDrawerProps) => {
    const { category, isOpen, mode, onClose, ruleToModifyOrView } = props;

    const { isFirewallRulesetsPrefixlistsFeatureEnabled } =
      useIsFirewallRulesetsPrefixlistsEnabled();

    /**
     * State for the type of entity being created: either a firewall 'rule' or
     * referencing an existing 'ruleset' in the firewall.
     * Only relevant when `mode === 'create'`.
     */
    const [createEntityType, setCreateEntityType] =
      React.useState<FirewallCreateEntityType>('rule');

    // Custom IPs are tracked separately from the form. The <MultipleIPs />
    // component consumes this state. We use this on form submission if the
    // `addresses` form value is "ip/netmask", which indicates the user has
    // intended to specify custom IPs.
    const [ips, setIPs] = React.useState<ExtendedIP[]>([{ address: '' }]);

    // Firewall Ports, like IPs, are tracked separately. The form.values state value
    // tracks the custom user input; the FirewallOptionItem[] array of port presets in the multi-select
    // is stored here.
    const [presetPorts, setPresetPorts] = React.useState<
      FirewallOptionItem<string>[]
    >([]);

    React.useEffect(() => {
      // Reset state. If we're in EDIT mode, set IPs to the addresses of the rule we're modifying
      // (along with any errors we may have).
      if (mode === 'edit' && ruleToModifyOrView) {
        setIPs(getInitialIPs(ruleToModifyOrView));
        setPresetPorts(portStringToItems(ruleToModifyOrView.ports)[0]);
      } else if (isOpen) {
        setPresetPorts([]);
      } else {
        setIPs([{ address: '' }]);
      }

      // Reset the Create entity selection to 'rule' in two cases:
      // 1. The ruleset feature flag is disabled - 'ruleset' is not allowed.
      // 2. The drawer is closed - ensures the next time it opens, it starts with the default 'rule' selection.
      if (
        mode === 'create' &&
        (!isFirewallRulesetsPrefixlistsFeatureEnabled || !isOpen)
      ) {
        setCreateEntityType('rule');
      }
    }, [
      mode,
      isOpen,
<<<<<<< HEAD
      ruleToModify,
      isFirewallRulesetsPrefixlistsFeatureEnabled,
=======
      ruleToModifyOrView,
      isFirewallRulesetsPrefixlistsEnabled,
>>>>>>> a5e1f488
    ]);

    const title =
      mode === 'create'
        ? `Add an ${capitalize(category)} Rule${
            isFirewallRulesetsPrefixlistsFeatureEnabled ? ' or Rule Set' : ''
          }`
        : mode === 'edit'
          ? 'Edit Rule'
          : `${capitalize(category)} Rule Set details`;

    const addressesLabel = category === 'inbound' ? 'source' : 'destination';

    const onValidateRule = (values: FormState) => {
      const { addresses, description, label, ports, protocol } = values;

      // The validated IPs may have errors, so set them to state so we see the errors.
      const validatedIPs = validateIPs(ips, {
        allowEmptyAddress: addresses !== 'ip/netmask',
      });
      setIPs(validatedIPs);

      const _ports = itemsToPortString(presetPorts, ports!);

      return {
        ...validateForm({
          addresses,
          description,
          label,
          ports: _ports,
          protocol,
        }),
        // This is a bit of a trick. If this function DOES NOT return an empty object, Formik will call
        // `onSubmit()`. If there are IP errors, we add them to the return object so Formik knows there
        // is an issue with the form.
        ...validatedIPs.filter((thisIP) => Boolean(thisIP.error)),
      };
    };

    const onSubmitRule = (values: FormState) => {
      const ports = itemsToPortString(presetPorts, values.ports!);
      const protocol = values.protocol as FirewallRuleProtocol;
      const addresses = formValueToIPs(values.addresses!, ips);

      const payload: FirewallRuleType = {
        action: values.action,
        addresses,
        ports,
        protocol,
        label: values.label || null,
        description: values.description || null,
      };
      props.onSubmit(category, payload);
      onClose();
    };

    const onValidateRuleSet = (values: FormRuleSetState) => {
      const errors: Record<string, string> = {};
      if (!values.ruleset || values.ruleset === -1) {
        errors.ruleset = 'Rule Set is required.';
      }
      if (typeof values.ruleset !== 'number') {
        errors.ruleset = 'Rule Set should be a number.';
      }
      return errors;
    };

    return (
      <Drawer onClose={onClose} open={isOpen} title={title}>
        {mode === 'create' && isFirewallRulesetsPrefixlistsFeatureEnabled && (
          <Grid container spacing={2}>
            {firewallRuleCreateOptions.map((option) => (
              <SelectionCard
                checked={createEntityType === option.value}
                gridSize={{
                  md: 6,
                  sm: 12,
                  xs: 12,
                }}
                heading={option.label}
                key={option.value}
                onClick={() => setCreateEntityType(option.value)}
                renderIcon={() => (
                  <Radio checked={createEntityType === option.value} />
                )}
                subheadings={[]}
                sxCardBase={(theme) => ({
                  gap: 0,
                  '& .cardSubheadingTitle': {
                    fontSize: theme.tokens.font.FontSize.Xs,
                  },
                })}
                sxCardBaseIcon={(theme) => ({
                  svg: { fontSize: theme.tokens.font.FontSize.L },
                })}
              />
            ))}
          </Grid>
        )}

        {(mode === 'edit' ||
          (mode === 'create' && createEntityType === 'rule')) && (
          <Formik<FormState>
            initialValues={getInitialFormValues(ruleToModifyOrView)}
            onSubmit={onSubmitRule}
            validate={onValidateRule}
            validateOnBlur={false}
            validateOnChange={false}
          >
            {(formikProps) => (
              <>
                {formikProps.status && (
                  <Notice
                    data-qa-error
                    key={formikProps.status}
                    text={formikProps.status.generalError}
                    variant="error"
                  />
                )}
                <FirewallRuleForm
                  addressesLabel={addressesLabel}
                  category={category}
                  closeDrawer={onClose}
                  ips={ips}
                  mode={mode}
                  presetPorts={presetPorts}
                  ruleErrors={ruleToModifyOrView?.errors}
                  setIPs={setIPs}
                  setPresetPorts={setPresetPorts}
                  {...formikProps}
                />
              </>
            )}
          </Formik>
        )}

        {mode === 'create' &&
          createEntityType === 'ruleset' &&
          isFirewallRulesetsPrefixlistsFeatureEnabled && (
            <Formik<FormRuleSetState>
              initialValues={{ ruleset: -1 }}
              onSubmit={(values) => {
                props.onSubmit(category, values);
                onClose();
              }}
              validate={onValidateRuleSet}
              validateOnBlur={true}
              validateOnChange={true}
            >
              {(formikProps) => (
                <>
                  {formikProps.status && (
                    <Notice
                      data-qa-error
                      key={formikProps.status}
                      text={formikProps.status.generalError}
                      variant="error"
                    />
                  )}
                  <FirewallRuleSetForm
                    category={category}
                    closeDrawer={onClose}
                    ruleErrors={ruleToModifyOrView?.errors}
                    {...formikProps}
                  />
                </>
              )}
            </Formik>
          )}

        {mode === 'view' && (
          <FirewallRuleSetDetailsView
            category={category}
            closeDrawer={onClose}
            ruleset={ruleToModifyOrView?.ruleset}
          />
        )}

        {(mode === 'create' || mode === 'edit') && (
          <Typography variant="body1">
            Rule changes don&rsquo;t take effect immediately. You can add or
            delete rules before saving all your changes to this Firewall.
          </Typography>
        )}
      </Drawer>
    );
  }
);<|MERGE_RESOLUTION|>--- conflicted
+++ resolved
@@ -89,13 +89,8 @@
     }, [
       mode,
       isOpen,
-<<<<<<< HEAD
-      ruleToModify,
+      ruleToModifyOrView,
       isFirewallRulesetsPrefixlistsFeatureEnabled,
-=======
-      ruleToModifyOrView,
-      isFirewallRulesetsPrefixlistsEnabled,
->>>>>>> a5e1f488
     ]);
 
     const title =
