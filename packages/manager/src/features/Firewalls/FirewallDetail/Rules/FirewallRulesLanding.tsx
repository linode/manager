import { styled } from '@mui/material/styles';
import * as React from 'react';

import { ActionsPanel } from 'src/components/ActionsPanel/ActionsPanel';
import { ConfirmationDialog } from 'src/components/ConfirmationDialog/ConfirmationDialog';
import { Notice } from 'src/components/Notice/Notice';
import { Prompt } from 'src/components/Prompt/Prompt';
import { Typography } from 'src/components/Typography';
import { useUpdateFirewallRulesMutation } from 'src/queries/firewalls';
import { getAPIErrorOrDefault } from 'src/utilities/errorUtils';

import { FirewallRuleDrawer } from './FirewallRuleDrawer';
import { FirewallRuleTable } from './FirewallRuleTable';
import {
  curriedFirewallRuleEditorReducer,
  hasModified as _hasModified,
  editorStateToRules,
  initRuleEditorState,
  prepareRules,
  stripExtendedFields,
} from './firewallRuleEditor';
import { parseFirewallRuleError } from './shared';

import type { FirewallRuleDrawerMode } from './FirewallRuleDrawer.types';
import type { Category } from './shared';
import type {
  FirewallPolicyType,
  FirewallRuleType,
  FirewallRules,
} from '@linode/api-v4/lib/firewalls';
import type { APIError } from '@linode/api-v4/lib/types';

interface Props {
  disabled: boolean;
  firewallID: number;
  rules: FirewallRules;
}

interface Drawer {
  category: Category;
  isOpen: boolean;
  mode: FirewallRuleDrawerMode;
  ruleIdx?: number;
}

const FirewallRulesLanding = (props: Props) => {
  const { disabled, firewallID, rules } = props;
  const { mutateAsync: updateFirewallRules } = useUpdateFirewallRulesMutation(
    firewallID
  );

  /**
   * inbound and outbound policy aren't part of any particular rule
   * so they are managed separately rather than through the reducer.
   */

  const [policy, setPolicy] = React.useState({
    inbound: rules.inbound_policy,
    outbound: rules.outbound_policy,
  });

  const handlePolicyChange = (
    category: Category,
    newPolicy: FirewallPolicyType
  ) => {
    setPolicy((oldPolicy) => ({ ...oldPolicy, [category]: newPolicy }));
  };

  const _hasModifiedPolicy = () =>
    policy.inbound !== rules.inbound_policy ||
    policy.outbound !== rules.outbound_policy;

  /**
   * Component state and handlers
   */
  const [ruleDrawer, setRuleDrawer] = React.useState<Drawer>({
    category: 'inbound',
    isOpen: false,
    mode: 'create',
  });
  const [submitting, setSubmitting] = React.useState<boolean>(false);
  // @todo fine-grained error handling.
  const [generalErrors, setGeneralErrors] = React.useState<
    APIError[] | undefined
  >();
  const [
    discardChangesModalOpen,
    setDiscardChangesModalOpen,
  ] = React.useState<boolean>(false);

  const openRuleDrawer = (
    category: Category,
    mode: FirewallRuleDrawerMode,
    idx?: number
  ) =>
    setRuleDrawer({
      category,
      isOpen: true,
      mode,
      ruleIdx: idx,
    });

  const closeRuleDrawer = () => setRuleDrawer({ ...ruleDrawer, isOpen: false });

  /**
   * Rule Editor state hand handlers
   */
  const [inboundState, inboundDispatch] = React.useReducer(
    curriedFirewallRuleEditorReducer,
    rules.inbound ?? [],
    initRuleEditorState
  );

  const [outboundState, outboundDispatch] = React.useReducer(
    curriedFirewallRuleEditorReducer,
    rules.outbound ?? [],
    initRuleEditorState
  );

  const dispatchFromCategory = (category: Category) =>
    category === 'inbound' ? inboundDispatch : outboundDispatch;

  const handleAddRule = (category: Category, rule: FirewallRuleType) => {
    const dispatch = dispatchFromCategory(category);
    dispatch({ rule, type: 'NEW_RULE' });
  };

  const handleCloneRule = (category: Category, idx: number) => {
    const dispatch = dispatchFromCategory(category);
    dispatch({ idx, type: 'CLONE_RULE' });
  };

  const handleReorder = (
    category: Category,
    startIdx: number,
    endIdx: number
  ) => {
    const dispatch = dispatchFromCategory(category);
    dispatch({ endIdx, startIdx, type: 'REORDER' });
  };

  const handleEditRule = (
    category: Category,
    rule: Partial<FirewallRuleType>
  ) => {
    // This shouldn't happen.
    if (ruleDrawer.ruleIdx === undefined) {
      return;
    }

    const dispatch = dispatchFromCategory(category);
    dispatch({
      idx: ruleDrawer.ruleIdx,
      modifiedRule: rule,
      type: 'MODIFY_RULE',
    });
  };

  const handleDeleteRule = (category: Category, idx: number) => {
    const dispatch = dispatchFromCategory(category);
    dispatch({ idx, type: 'DELETE_RULE' });
  };

  const handleUndo = (category: Category, idx: number) => {
    const dispatch = dispatchFromCategory(category);

    dispatch({ idx, type: 'UNDO' });
  };

  const applyChanges = () => {
    setSubmitting(true);
    setGeneralErrors(undefined);

    // Gather rules from state for submission to the API. Keep these around,
    // because we may need to reference extended fields like "index" for error handling.
    const preparedRules = {
      inbound: prepareRules(inboundState),
      outbound: prepareRules(outboundState),
    };

    const finalRules = {
      inbound: preparedRules.inbound.map(stripExtendedFields),
      inbound_policy: policy.inbound,
      outbound: preparedRules.outbound.map(stripExtendedFields),
      outbound_policy: policy.outbound,
    };

    updateFirewallRules(finalRules)
      .then((_rules) => {
        setSubmitting(false);
        // Reset editor state.
        inboundDispatch({ rules: _rules.inbound ?? [], type: 'RESET' });
        outboundDispatch({ rules: _rules.outbound ?? [], type: 'RESET' });
      })
      .catch((err) => {
        setSubmitting(false);

        const _err = getAPIErrorOrDefault(err);

        for (const thisError of _err) {
          const parsedError = parseFirewallRuleError(thisError);

          // If we are unable to parse this error as a FirewallRuleError,
          // consider it a general error.
          if (parsedError === null) {
            setGeneralErrors((prevGeneralErrors) => [
              ...(prevGeneralErrors ?? []),
              thisError,
            ]);
          } else {
            const { category, idx } = parsedError;

            const dispatch = dispatchFromCategory(category as Category);
            dispatch({
              error: parsedError,
              idx,
              type: 'SET_ERROR',
            });
          }
        }
      });
  };

  const hasUnsavedChanges = React.useMemo(
    () =>
      Boolean(
        _hasModified(inboundState) ||
          _hasModified(outboundState) ||
          _hasModifiedPolicy()
      ),
    [inboundState, outboundState, policy, rules]
  );

  const inboundRules = React.useMemo(() => editorStateToRules(inboundState), [
    inboundState,
  ]);
  const outboundRules = React.useMemo(() => editorStateToRules(outboundState), [
    outboundState,
  ]);

  // This is for the Rule Drawer. If there is a rule to modify,
  // we need to pass it to the drawer to pre-populate the form fields.
  const ruleToModify =
    ruleDrawer.ruleIdx !== undefined
      ? ruleDrawer.category === 'inbound'
        ? inboundRules[ruleDrawer.ruleIdx]
        : outboundRules[ruleDrawer.ruleIdx]
      : undefined;

  return (
    <>
      <Prompt confirmWhenLeaving={true} when={hasUnsavedChanges}>
        {({ handleCancel, handleConfirm, isModalOpen }) => {
          return (
            <ConfirmationDialog
              actions={() => (
                <ActionsPanel
                  primaryButtonProps={{
                    label: 'Go back and review changes',
                    onClick: handleCancel,
                  }}
                  secondaryButtonProps={{
                    label: 'Leave and discard changes',
                    onClick: handleConfirm,
                  }}
                />
              )}
              onClose={handleCancel}
              open={isModalOpen}
              title="Discard Firewall changes?"
            >
              <Typography variant="subtitle1">
                The changes you made to this Firewall haven&rsquo;t been
                applied. If you navigate away from this page, your changes will
                be discarded.
              </Typography>
            </ConfirmationDialog>
          );
        }}
      </Prompt>

      {disabled ? (
        <Notice
          text={
            "You don't have permissions to modify this Firewall. Please contact an account administrator for details."
          }
          error
          important
        />
      ) : null}

      {generalErrors?.length === 1 && (
        <Notice error spacingTop={8} text={generalErrors[0].reason} />
      )}

      <StyledDiv>
        <FirewallRuleTable
          triggerCloneFirewallRule={(idx: number) =>
            handleCloneRule('inbound', idx)
          }
          triggerOpenRuleDrawerForEditing={(idx: number) =>
            openRuleDrawer('inbound', 'edit', idx)
          }
          triggerReorder={(startIdx: number, endIdx: number) =>
            handleReorder('inbound', startIdx, endIdx)
          }
          category="inbound"
          disabled={disabled}
          handlePolicyChange={handlePolicyChange}
          openRuleDrawer={openRuleDrawer}
          policy={policy.inbound}
          rulesWithStatus={inboundRules}
          triggerDeleteFirewallRule={(idx) => handleDeleteRule('inbound', idx)}
          triggerUndo={(idx) => handleUndo('inbound', idx)}
        />
      </StyledDiv>
      <StyledDiv>
        <FirewallRuleTable
          triggerCloneFirewallRule={(idx: number) =>
            handleCloneRule('outbound', idx)
          }
          triggerOpenRuleDrawerForEditing={(idx: number) =>
            openRuleDrawer('outbound', 'edit', idx)
          }
          triggerReorder={(startIdx: number, endIdx: number) =>
            handleReorder('outbound', startIdx, endIdx)
          }
          category="outbound"
          disabled={disabled}
          handlePolicyChange={handlePolicyChange}
          openRuleDrawer={openRuleDrawer}
          policy={policy.outbound}
          rulesWithStatus={outboundRules}
          triggerDeleteFirewallRule={(idx) => handleDeleteRule('outbound', idx)}
          triggerUndo={(idx) => handleUndo('outbound', idx)}
        />
      </StyledDiv>
      <FirewallRuleDrawer
        category={ruleDrawer.category}
        isOpen={ruleDrawer.isOpen}
        mode={ruleDrawer.mode}
        onClose={closeRuleDrawer}
        onSubmit={ruleDrawer.mode === 'create' ? handleAddRule : handleEditRule}
        ruleToModify={ruleToModify}
      />
<<<<<<< HEAD
      <StyledActionsPanel>
        <Button
          buttonType="secondary"
          disabled={!hasUnsavedChanges || disabled}
          onClick={() => setDiscardChangesModalOpen(true)}
        >
          Discard Changes
        </Button>
        <Button
          buttonType="primary"
          disabled={!hasUnsavedChanges || disabled}
          loading={submitting}
          onClick={applyChanges}
        >
          Save Changes
        </Button>
      </StyledActionsPanel>
=======
      <ActionsPanel
        primaryButtonProps={{
          disabled: !hasUnsavedChanges || disabled,
          label: 'Save Changes',
          loading: submitting,
          onClick: applyChanges,
        }}
        secondaryButtonProps={{
          disabled: !hasUnsavedChanges || disabled,
          label: 'Discard Changes',
          onClick: () => setDiscardChangesModalOpen(true),
        }}
        className={classes.actions}
      />

>>>>>>> 61394520
      <DiscardChangesDialog
        handleDiscard={() => {
          setDiscardChangesModalOpen(false);
          setGeneralErrors(undefined);
          setPolicy({
            inbound: rules.inbound_policy,
            outbound: rules.outbound_policy,
          });
          inboundDispatch({ type: 'DISCARD_CHANGES' });
          outboundDispatch({ type: 'DISCARD_CHANGES' });
        }}
        handleClose={() => setDiscardChangesModalOpen(false)}
        isOpen={discardChangesModalOpen}
      />
    </>
  );
};

const StyledActionsPanel = styled(ActionsPanel, {
  label: 'StyledActionsPanel',
})({
  float: 'right',
});

const StyledDiv = styled('div', { label: 'StyledDiv' })(({ theme }) => ({
  marginBottom: theme.spacing(4),
  marginTop: theme.spacing(2),
}));

export default React.memo(FirewallRulesLanding);

interface DiscardChangesDialogProps {
  handleClose: () => void;
  handleDiscard: () => void;
  isOpen: boolean;
}

export const DiscardChangesDialog: React.FC<DiscardChangesDialogProps> = React.memo(
  (props) => {
    const { handleClose, handleDiscard, isOpen } = props;

    const actions = React.useCallback(
      () => (
        <ActionsPanel
          primaryButtonProps={{
            label: 'Go back and review changes',
            onClick: handleClose,
          }}
          secondaryButtonProps={{
            label: 'Discard changes',
            onClick: handleDiscard,
          }}
        />
      ),
      [handleDiscard, handleClose]
    );

    return (
      <ConfirmationDialog
        actions={actions}
        onClose={() => handleClose()}
        open={isOpen}
        title="Discard Firewall changes?"
      >
        <Typography variant="subtitle1">
          Are you sure you want to discard changes to this Firewall?
        </Typography>
      </ConfirmationDialog>
    );
  }
);<|MERGE_RESOLUTION|>--- conflicted
+++ resolved
@@ -343,26 +343,7 @@
         onSubmit={ruleDrawer.mode === 'create' ? handleAddRule : handleEditRule}
         ruleToModify={ruleToModify}
       />
-<<<<<<< HEAD
-      <StyledActionsPanel>
-        <Button
-          buttonType="secondary"
-          disabled={!hasUnsavedChanges || disabled}
-          onClick={() => setDiscardChangesModalOpen(true)}
-        >
-          Discard Changes
-        </Button>
-        <Button
-          buttonType="primary"
-          disabled={!hasUnsavedChanges || disabled}
-          loading={submitting}
-          onClick={applyChanges}
-        >
-          Save Changes
-        </Button>
-      </StyledActionsPanel>
-=======
-      <ActionsPanel
+      <StyledActionsPanel
         primaryButtonProps={{
           disabled: !hasUnsavedChanges || disabled,
           label: 'Save Changes',
@@ -374,10 +355,8 @@
           label: 'Discard Changes',
           onClick: () => setDiscardChangesModalOpen(true),
         }}
-        className={classes.actions}
       />
 
->>>>>>> 61394520
       <DiscardChangesDialog
         handleDiscard={() => {
           setDiscardChangesModalOpen(false);
