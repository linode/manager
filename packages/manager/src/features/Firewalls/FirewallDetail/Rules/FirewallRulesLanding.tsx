--- conflicted
+++ resolved
@@ -1,6 +1,5 @@
 import { FirewallRules, FirewallRuleType } from '@linode/api-v4/lib/firewalls';
 import { APIError } from '@linode/api-v4/lib/types';
-import classnames from 'classnames';
 import * as React from 'react';
 import { RouteComponentProps } from 'react-router-dom';
 import { compose } from 'recompose';
@@ -270,17 +269,7 @@
         }}
       </Prompt>
 
-<<<<<<< HEAD
-      <Typography
-        variant="body1"
-        className={classnames({
-          [classes.copy]: true,
-          [classes.cmrSpacing]: flags.cmr
-        })}
-      >
-=======
       {/* <Typography variant="body1" className={classes.copy}>
->>>>>>> 6e79933c
         Firewall rules act as a blocklist, preventing network traffic that
         doesn&apos;t match the rules&apos; parameters to pass through. If there
         are no outbound rules set, all traffic will be permitted. Please note a
