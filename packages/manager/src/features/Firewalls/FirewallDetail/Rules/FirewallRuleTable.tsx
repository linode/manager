import {
  closestCorners,
  DndContext,
  MouseSensor,
  PointerSensor,
  TouchSensor,
  useSensor,
  useSensors,
} from '@dnd-kit/core';
import {
  SortableContext,
  sortableKeyboardCoordinates,
  useSortable,
  verticalListSortingStrategy,
} from '@dnd-kit/sortable';
import { CSS } from '@dnd-kit/utilities';
import { useFirewallRuleSetQuery } from '@linode/queries';
import { Box, Chip, LinkButton, Typography } from '@linode/ui';
import { Autocomplete } from '@linode/ui';
import { Hidden } from '@linode/ui';
import { capitalize } from '@linode/utilities';
import { useTheme } from '@mui/material/styles';
import useMediaQuery from '@mui/material/useMediaQuery';
import { prop, uniqBy } from 'ramda';
import * as React from 'react';
import { makeStyles } from 'tss-react/mui';

import Undo from 'src/assets/icons/undo.svg';
import { CopyTooltip } from 'src/components/CopyTooltip/CopyTooltip';
import { Link } from 'src/components/Link';
import { MaskableText } from 'src/components/MaskableText/MaskableText';
import { Table } from 'src/components/Table';
import { TableBody } from 'src/components/TableBody';
import { TableCell } from 'src/components/TableCell';
import { TableHead } from 'src/components/TableHead';
import { TableRow } from 'src/components/TableRow';
import { TableRowEmpty } from 'src/components/TableRowEmpty/TableRowEmpty';
import { TableRowLoading } from 'src/components/TableRowLoading/TableRowLoading';
import {
  generateAddressesLabel,
  generateRuleLabel,
  predefinedFirewallFromRule as ruleToPredefinedFirewall,
  useIsFirewallRulesetsPrefixlistsEnabled,
} from 'src/features/Firewalls/shared';
import { CustomKeyboardSensor } from 'src/utilities/CustomKeyboardSensor';

import { FirewallRuleActionMenu } from './FirewallRuleActionMenu';
import {
  StyledButtonDiv,
  StyledDragIndicator,
  StyledErrorDiv,
  StyledFirewallRuleButton,
  StyledFirewallTableButton,
  StyledHeaderDiv,
  StyledTableRow,
} from './FirewallRuleTable.styles';
import { sortPortString } from './shared';

import type { FirewallRuleDrawerMode } from './FirewallRuleDrawer.types';
import type { ExtendedFirewallRule, RuleStatus } from './firewallRuleEditor';
import type { Category, FirewallRuleError } from './shared';
import type { DragEndEvent } from '@dnd-kit/core';
import type { FirewallPolicyType } from '@linode/api-v4/lib/firewalls/types';
import type { Theme } from '@linode/ui';
import type { FirewallOptionItem } from 'src/features/Firewalls/shared';

interface RuleRow {
  action?: null | string;
  addresses?: null | string;
  description?: null | string;
  errors?: FirewallRuleError[];
  id: number;
  index: number;
  label?: null | string;
  originalIndex: number;
  ports?: null | string;
  protocol?: null | string;
  ruleset?: null | number;
  status: RuleStatus;
  type: string;
}

// =============================================================================
// <FirewallRuleTable />
// =============================================================================

interface RowActionHandlers {
  handleCloneFirewallRule: (idx: number) => void;
  handleDeleteFirewallRule: (idx: number) => void;
  handleOpenRuleDrawerForEditing: (idx: number) => void;
  handleReorder: (startIdx: number, endIdx: number) => void;
  handleUndo: (idx: number) => void;
}

interface FirewallRuleTableProps extends RowActionHandlers {
  category: Category;
  disabled: boolean;
  handlePolicyChange: (
    category: Category,
    newPolicy: FirewallPolicyType
  ) => void;
  openRuleDrawer: (category: Category, mode: FirewallRuleDrawerMode) => void;
  policy: FirewallPolicyType;
  rulesWithStatus: ExtendedFirewallRule[];
}

export const FirewallRuleTable = (props: FirewallRuleTableProps) => {
  const {
    category,
    disabled,
    handleCloneFirewallRule,
    handleDeleteFirewallRule,
    handleOpenRuleDrawerForEditing,
    handlePolicyChange,
    handleReorder,
    handleUndo,
    openRuleDrawer,
    policy,
    rulesWithStatus,
  } = props;

  const theme = useTheme();
  const smDown = useMediaQuery(theme.breakpoints.down('sm'));
  const lgDown = useMediaQuery(theme.breakpoints.down('lg'));

  const addressColumnLabel =
    category === 'inbound' ? 'sources' : 'destinations';

  const rowData = firewallRuleToRowData(rulesWithStatus);

  const openDrawerForCreating = React.useCallback(() => {
    openRuleDrawer(category, 'create');
  }, [openRuleDrawer, category]);

  const zeroRulesMessage = `No ${category} rules have been added.`;

  const screenReaderMessage =
    'Some screen readers may require you to enter focus mode to interact with firewall rule list items. In focus mode, press spacebar to begin a drag or tab to access item actions.';

  const getRowDataIndex = React.useMemo(() => {
    return (id: number) => rowData.findIndex((data) => data.id === id);
  }, [rowData]);

  const onDragEnd = (event: DragEndEvent) => {
    const { active, over } = event;

    if (active && over && active.id !== over.id) {
      const sourceIndex = getRowDataIndex(Number(active.id));
      const destinationIndex = getRowDataIndex(Number(over.id));
      handleReorder(sourceIndex, destinationIndex);
    }

    // Remove focus from the initial position when the drag ends.
    if (document.activeElement) {
      (document.activeElement as HTMLElement).blur();
    }
  };

  const onPolicyChange = (newPolicy: FirewallPolicyType) => {
    handlePolicyChange(category, newPolicy);
  };

  const sensors = useSensors(
    useSensor(PointerSensor, {
      activationConstraint: {
        distance: 4,
      },
    }),
    useSensor(MouseSensor, {
      activationConstraint: {
        distance: 4,
      },
    }),
    useSensor(TouchSensor),
    useSensor(CustomKeyboardSensor, {
      coordinateGetter: sortableKeyboardCoordinates,
    })
  );

  return (
    <>
      <StyledHeaderDiv>
        <Typography variant="h2">{`${capitalize(category)} Rules`}</Typography>
        <StyledFirewallTableButton
          buttonType="primary"
          disabled={disabled}
          onClick={openDrawerForCreating}
        >
          Add an {capitalize(category)} Rule
        </StyledFirewallTableButton>
      </StyledHeaderDiv>
      <Box
        aria-label={`${category} Rules List`}
        sx={{ margin: 0, width: '100%' }}
      >
        <DndContext
          collisionDetection={closestCorners}
          onDragEnd={onDragEnd}
          sensors={sensors}
        >
          <Table noOverflow>
            <TableHead aria-label={`${category} Rules List Headers`}>
              <TableRow>
                <TableCell
                  sx={{
                    width: smDown ? '65%' : lgDown ? '45%' : '30%',
                  }}
                >
                  Label
                </TableCell>
<<<<<<< HEAD
                <TableCell sx={{ width: '10%' }}>Action</TableCell>
=======
>>>>>>> 3fdd8ed7
                <Hidden smDown>
                  <TableCell sx={{ width: '10%' }}>Protocol</TableCell>
                  <TableCell sx={{ width: '15%' }}>Port Range</TableCell>
                </Hidden>
                <Hidden lgDown>
                  <TableCell sx={{ width: '15%' }}>
                    {capitalize(addressColumnLabel)}
                  </TableCell>
                </Hidden>
                <TableCell />
              </TableRow>
            </TableHead>
            <TableBody>
              {rowData.length === 0 ? (
                <TableRowEmpty
                  colSpan={6}
                  data-testid={'table-row-empty'}
                  message={zeroRulesMessage}
                />
              ) : (
                <SortableContext
                  items={rowData}
                  strategy={verticalListSortingStrategy}
                >
                  {rowData.map((thisRuleRow: RuleRow) => (
                    <FirewallRuleTableRow
                      aria-label={
                        thisRuleRow.label ?? `firewall rule ${thisRuleRow.id}`
                      }
                      aria-roledescription={screenReaderMessage}
                      aria-selected={false}
                      disabled={disabled}
                      handleCloneFirewallRule={handleCloneFirewallRule}
                      handleDeleteFirewallRule={handleDeleteFirewallRule}
                      handleOpenRuleDrawerForEditing={
                        handleOpenRuleDrawerForEditing
                      }
                      handleUndo={handleUndo}
                      key={thisRuleRow.id}
                      {...thisRuleRow}
                      id={thisRuleRow.id}
                    />
                  ))}
                </SortableContext>
              )}
            </TableBody>
          </Table>
        </DndContext>
        <PolicyRow
          category={category}
          disabled={disabled}
          handlePolicyChange={onPolicyChange}
          policy={policy}
        />
      </Box>
    </>
  );
};

// =============================================================================
// <FirewallRuleTableRow />
// =============================================================================
interface RowActionHandlersWithDisabled
  extends Omit<RowActionHandlers, 'triggerReorder'> {
  disabled: boolean;
}

export interface FirewallRuleTableRowProps extends RuleRow {
  disabled: RowActionHandlersWithDisabled['disabled'];
  handleCloneFirewallRule: RowActionHandlersWithDisabled['handleCloneFirewallRule'];
  handleDeleteFirewallRule: RowActionHandlersWithDisabled['handleDeleteFirewallRule'];
  handleOpenRuleDrawerForEditing: RowActionHandlersWithDisabled['handleOpenRuleDrawerForEditing'];
  handleUndo: RowActionHandlersWithDisabled['handleUndo'];
}

const FirewallRuleTableRow = React.memo((props: FirewallRuleTableRowProps) => {
  const {
    action,
    addresses,
    disabled,
    errors,
    handleCloneFirewallRule,
    handleDeleteFirewallRule,
    handleOpenRuleDrawerForEditing,
    handleUndo,
    id,
    index,
    label,
    originalIndex,
    ports,
    protocol,
    status,
    ruleset,
  } = props;

  const { isFirewallRulesetsPrefixlistsEnabled } =
    useIsFirewallRulesetsPrefixlistsEnabled();

  const isRuleSetRow = Boolean(ruleset);
  const isRuleSetRowEnabled =
    isRuleSetRow && isFirewallRulesetsPrefixlistsEnabled;

  const { data: rulesetDetails, isLoading: isRuleSetLoading } =
    useFirewallRuleSetQuery(
      ruleset ?? -1,
      ruleset !== undefined && isRuleSetRowEnabled
    );

  const actionMenuProps = {
    disabled: status === 'PENDING_DELETION' || disabled,
    handleCloneFirewallRule,
    handleDeleteFirewallRule,
    handleOpenRuleDrawerForEditing,
    idx: index,
    isRuleSetRowEnabled,
  };

  const theme = useTheme();
  const lgDown = useMediaQuery(theme.breakpoints.down('lg'));
  const smDown = useMediaQuery(theme.breakpoints.down('sm'));

  const {
    active,
    attributes,
    isDragging,
    listeners,
    setNodeRef,
    transform,
    transition,
  } = useSortable({ id });

  const isActive = Boolean(active);

  // dnd-kit styles
  const rowStyles = {
    '& td': {
      // Highly recommend to set the `touch-action: none` for all the draggable elements-
      // in order to prevent scrolling on mobile devices.
      // refer to https://docs.dndkit.com/api-documentation/sensors/pointer#touch-action
      touchAction: 'none',
    },
    ':focus': {
      backgroundColor: isActive
        ? theme.tokens.alias.Background.Neutralsubtle
        : theme.tokens.alias.Background.Normal,
    },
    cursor: isActive ? 'grabbing' : 'grab',
    position: 'relative',
    transform: CSS.Translate.toString(transform),
    transition: isActive ? transition : 'none',
    zIndex: isDragging ? 9999 : 0,
  } as const;

  const useStyles = makeStyles()((theme: Theme) => ({
    copyIcon: {
      '& svg': {
        height: '1em',
        width: '1em',
      },
      color: theme.palette.primary.main,
      display: 'inline-block',
      position: 'relative',
      marginTop: theme.spacingFunction(2),
    },
  }));

  const { classes } = useStyles();

  if (isRuleSetLoading) {
    return <TableRowLoading columns={smDown ? 3 : lgDown ? 5 : 6} />;
  }

  return (
    <StyledTableRow
      aria-label={label ?? `firewall rule ${id}`}
      disabled={disabled}
      key={id}
      originalIndex={originalIndex}
      ref={setNodeRef}
      ruleIndex={index}
      status={status}
      {...attributes}
      {...listeners}
      sx={rowStyles}
    >
      {!isRuleSetRowEnabled && (
        <>
          <TableCell aria-label={`Label: ${label}`}>
            <StyledDragIndicator aria-label="Drag indicator icon" />
            {label || (
              <LinkButton
                disabled={disabled}
                onClick={() => handleOpenRuleDrawerForEditing(index)}
              >
                Add a label
              </LinkButton>
            )}
          </TableCell>
<<<<<<< HEAD
          <TableCell aria-label={`Action: ${action}`}>
            {capitalize(action?.toLocaleLowerCase() ?? '')}
          </TableCell>
=======
>>>>>>> 3fdd8ed7
          <Hidden smDown>
            <TableCell aria-label={`Protocol: ${protocol}`}>
              {protocol}
              <ConditionalError errors={errors} formField="protocol" />
            </TableCell>
            <TableCell aria-label={`Ports: ${ports}`}>
              {ports === '1-65535' ? 'All Ports' : ports}
              <ConditionalError errors={errors} formField="ports" />
            </TableCell>
          </Hidden>
          <Hidden lgDown>
            <TableCell aria-label={`Addresses: ${addresses}`}>
              <MaskableText text={addresses ?? ''} />
              <ConditionalError errors={errors} formField="addresses" />
            </TableCell>
          </Hidden>
<<<<<<< HEAD
=======
          <TableCell aria-label={`Action: ${action}`}>
            {capitalize(action?.toLocaleLowerCase() ?? '')}
          </TableCell>
>>>>>>> 3fdd8ed7
        </>
      )}

      {isRuleSetRowEnabled && (
        <>
          <TableCell aria-label={`Label: ${label}`}>
            <Box alignItems="center" display="flex" gap={1}>
              <Box alignItems="center" display="flex">
                <StyledDragIndicator
                  aria-label="Drag indicator icon"
                  sx={{ flexShrink: 0 }}
                />
                {rulesetDetails && (
                  <Link onClick={() => {}}>{rulesetDetails?.label}</Link>
                )}
              </Box>
              <Chip
                label="Rule Set"
                sx={(theme) => ({
                  background: theme.tokens.alias.Accent.Info.Secondary,
                  color: theme.tokens.alias.Accent.Info.Primary,
                  font: theme.font.bold,
                })}
              />
              <Hidden smDown>
                <Box
                  sx={{
                    alignItems: 'center',
                    display: 'flex',
                    whiteSpace: 'nowrap',
                  }}
                >
                  ID: {ruleset}
                  <CopyTooltip
                    className={classes.copyIcon}
                    text={String(ruleset)}
                  />
                </Box>
              </Hidden>
            </Box>
          </TableCell>
          <TableCell colSpan={smDown ? 0 : lgDown ? 3 : 4} />
        </>
      )}

      <TableCell>
        <Box sx={{ float: 'right' }}>
          {status !== 'NOT_MODIFIED' ? (
            <StyledButtonDiv>
              <StyledFirewallRuleButton
                aria-label="Undo change to Firewall Rule"
                disabled={disabled}
                onClick={() => handleUndo(index)}
                status={status}
              >
                <Undo />
              </StyledFirewallRuleButton>
              <FirewallRuleActionMenu {...actionMenuProps} />
            </StyledButtonDiv>
          ) : (
            <FirewallRuleActionMenu {...actionMenuProps} />
          )}
        </Box>
      </TableCell>
    </StyledTableRow>
  );
});

interface PolicyRowProps {
  category: Category;
  disabled: boolean;
  handlePolicyChange: (newPolicy: FirewallPolicyType) => void;
  policy: FirewallPolicyType;
}

const policyOptions: FirewallOptionItem<FirewallPolicyType>[] = [
  { label: 'Accept', value: 'ACCEPT' },
  { label: 'Drop', value: 'DROP' },
];

export const PolicyRow = React.memo((props: PolicyRowProps) => {
  const { category, disabled, handlePolicyChange, policy } = props;
  const theme = useTheme();
  const lgDown = useMediaQuery(theme.breakpoints.down('lg'));

  const helperText = lgDown ? (
    <strong>{capitalize(category)} policy:</strong>
  ) : (
    <span>
      <strong>Default {category} policy:</strong> This policy applies to any
      traffic not covered by the {category} rules listed above.
    </span>
  );

  // Using a grid here to keep the Select and the helper text aligned
  // with the Action column for screens < 'md', and with the last column for screens >= 'md'.
  const sxBoxGrid = {
    alignItems: 'center',
    backgroundColor: theme.bg.bgPaper,
    border: `1px solid ${theme.borderColors.borderTable}`,
    color: theme.textColors.tableStatic,
    display: 'grid',
    fontSize: '.875rem',
    gridTemplateAreas: `'one two three four five six'`,
    gridTemplateColumns: '26% 10% 15% 15% 10% 120px',
    height: '40px',
    marginTop: '10px',
    [theme.breakpoints.down('lg')]: {
      gridTemplateAreas: `'one two three four five'`,
      gridTemplateColumns: '32% 15% 15% 10% 120px',
    },
    [theme.breakpoints.down('md')]: {
      gridTemplateAreas: `'one two three four'`,
      gridTemplateColumns: '50% 15% 15% 20%',
    },
    [theme.breakpoints.down('sm')]: {
      gridTemplateAreas: `'one two'`,
      gridTemplateColumns: '65% 35%',
    },
    width: '100%',
  };

  const sxBoxPolicyText = {
    gridArea: '1 / 1 / 1 / 6',
    padding: '0px 15px 0px 15px',
    textAlign: 'right',
    [theme.breakpoints.down('lg')]: {
      gridArea: '1 / 1 / 1 / 5',
    },
    [theme.breakpoints.down('md')]: {
      gridArea: '1 / 1 / 1 / 4',
    },
    [theme.breakpoints.down('sm')]: {
      gridArea: 'one',
    },
  };

  const sxBoxPolicySelect = {
    gridArea: 'six',
    [theme.breakpoints.down('lg')]: {
      gridArea: 'five',
    },
    [theme.breakpoints.down('md')]: {
      gridArea: 'four',
    },
    [theme.breakpoints.down('sm')]: {
      gridArea: 'two',
    },
  };

  return (
    <Box sx={sxBoxGrid}>
      <Box sx={sxBoxPolicyText}>{helperText}</Box>
      <Box sx={sxBoxPolicySelect}>
        <Autocomplete
          autoHighlight
          disableClearable
          disabled={disabled}
          label={`${category} policy`}
          onChange={(_, selected) => handlePolicyChange(selected?.value)}
          options={policyOptions}
          textFieldProps={{
            hideLabel: true,
          }}
          value={policyOptions.find(
            (thisOption) => thisOption.value === policy
          )}
        />
      </Box>
    </Box>
  );
});

interface ConditionalErrorProps {
  errors?: FirewallRuleError[];
  formField: string;
}

export const ConditionalError = React.memo((props: ConditionalErrorProps) => {
  const { errors, formField } = props;

  // It's possible to have multiple IP errors, but we only want to display ONE in the table row.
  const uniqueByFormField = uniqBy(prop('formField'), errors ?? []);

  return (
    <>
      {uniqueByFormField.map((thisError) => {
        if (formField !== thisError.formField || !thisError.reason) {
          return null;
        }
        return (
          <StyledErrorDiv key={thisError.idx}>
            <Typography variant="body1">{thisError.reason}</Typography>
          </StyledErrorDiv>
        );
      })}
    </>
  );
});

// =============================================================================
// Utilities
// =============================================================================
/**
 * Transforms Extended Firewall Rules to the higher-level RuleRow. We do this so
 * downstream components don't have worry about transforming individual pieces
 * of data. This also allows us to sort each column of the RuleTable.
 */
export const firewallRuleToRowData = (
  firewallRules: ExtendedFirewallRule[]
): RuleRow[] => {
  return firewallRules.map((thisRule, idx) => {
    const ruleType = ruleToPredefinedFirewall(thisRule);

    return {
      ...thisRule,
      addresses: generateAddressesLabel(thisRule.addresses),
      id: idx + 1, // ids are 1-indexed, as id given to the useSortable hook cannot be 0
      index: idx,
      ports: sortPortString(thisRule.ports || ''),
      type: generateRuleLabel(ruleType),
    };
  });
};<|MERGE_RESOLUTION|>--- conflicted
+++ resolved
@@ -208,10 +208,6 @@
                 >
                   Label
                 </TableCell>
-<<<<<<< HEAD
-                <TableCell sx={{ width: '10%' }}>Action</TableCell>
-=======
->>>>>>> 3fdd8ed7
                 <Hidden smDown>
                   <TableCell sx={{ width: '10%' }}>Protocol</TableCell>
                   <TableCell sx={{ width: '15%' }}>Port Range</TableCell>
@@ -221,6 +217,7 @@
                     {capitalize(addressColumnLabel)}
                   </TableCell>
                 </Hidden>
+                <TableCell sx={{ width: '10%' }}>Action</TableCell>
                 <TableCell />
               </TableRow>
             </TableHead>
@@ -410,12 +407,6 @@
               </LinkButton>
             )}
           </TableCell>
-<<<<<<< HEAD
-          <TableCell aria-label={`Action: ${action}`}>
-            {capitalize(action?.toLocaleLowerCase() ?? '')}
-          </TableCell>
-=======
->>>>>>> 3fdd8ed7
           <Hidden smDown>
             <TableCell aria-label={`Protocol: ${protocol}`}>
               {protocol}
@@ -432,12 +423,9 @@
               <ConditionalError errors={errors} formField="addresses" />
             </TableCell>
           </Hidden>
-<<<<<<< HEAD
-=======
           <TableCell aria-label={`Action: ${action}`}>
             {capitalize(action?.toLocaleLowerCase() ?? '')}
           </TableCell>
->>>>>>> 3fdd8ed7
         </>
       )}
 
