import { useAllFirewallPrefixListsQuery } from '@linode/queries';
import { Box, Button, Drawer, Stack, TooltipIcon } from '@linode/ui';
import { capitalize } from '@linode/utilities';
import * as React from 'react';

import ArrowLeftIcon from 'src/assets/icons/arrow-left.svg';
import { CopyTooltip } from 'src/components/CopyTooltip/CopyTooltip';
import { DateTimeDisplay } from 'src/components/DateTimeDisplay';

<<<<<<< HEAD
import { useIsFirewallRulesetsPrefixlistsEnabled } from '../../shared';
import { PrefixListIPSection } from './FirewallPrefixListIPSection';
=======
import {
  getFeatureChip,
  useIsFirewallRulesetsPrefixlistsEnabled,
} from '../../shared';
>>>>>>> fc409271
import {
  combinePrefixLists,
  getPrefixListType,
  isSpecialPrefixList,
  PREFIXLIST_MARKED_FOR_DELETION_TEXT,
} from './shared';
import {
  StyledLabel,
  StyledListItem,
  StyledWarningIcon,
  useStyles,
} from './shared.styles';

import type { PrefixListRuleReference } from '../../shared';
import type { FirewallRuleDrawerMode } from './FirewallRuleDrawer.types';
import type { Category } from './shared';

export interface PrefixListDrawerContext {
  modeViewedFrom?: FirewallRuleDrawerMode; // Optional in the case of normal rules
  plRuleRef: PrefixListRuleReference;
  type: 'rule' | 'ruleset';
}

export interface FirewallPrefixListDrawerProps {
  category: Category;
  context: PrefixListDrawerContext | undefined;
  isOpen: boolean;
  onClose: (options?: { closeAll: boolean }) => void;
  selectedPrefixListLabel: string | undefined;
}

export const FirewallPrefixListDrawer = React.memo(
  (props: FirewallPrefixListDrawerProps) => {
    const { category, context, onClose, isOpen, selectedPrefixListLabel } =
      props;

<<<<<<< HEAD
    const { isFirewallRulesetsPrefixlistsFeatureEnabled } =
      useIsFirewallRulesetsPrefixlistsEnabled();

    const isPrefixListSpecial = isSpecialPrefixList(selectedPrefixListLabel);

=======
    const {
      isFirewallRulesetsPrefixlistsFeatureEnabled,
      isFirewallRulesetsPrefixListsBetaEnabled,
      isFirewallRulesetsPrefixListsGAEnabled,
    } = useIsFirewallRulesetsPrefixlistsEnabled();
>>>>>>> fc409271
    const { classes } = useStyles();

    const {
      data: apiPL,
      error,
      isFetching,
    } = useAllFirewallPrefixListsQuery(
      // @TODO: Temporarily disabling this API call for `isPrefixListSpecial`
      // since the API doesn't yet support special Prefix Lists.
      // Remove this check and refactor related logic once API support is added.
      isFirewallRulesetsPrefixlistsFeatureEnabled && !isPrefixListSpecial,
      {},
      { name: selectedPrefixListLabel }
    );

    // Merge with hardcoded special PLs
    const prefixLists = React.useMemo(() => combinePrefixLists(apiPL), [apiPL]);

    // Get the actual prefix list by name (name is unique)
    const prefixListDetails = prefixLists.find(
      (pl) => pl.name === selectedPrefixListLabel
    );

    const isIPv4Supported =
      prefixListDetails?.ipv4 !== null && prefixListDetails?.ipv4 !== undefined;
    const isIPv6Supported =
      prefixListDetails?.ipv6 !== null && prefixListDetails?.ipv6 !== undefined;

    const isIPv4InUse = context?.plRuleRef.inIPv4Rule;
    const isIPv6InUse = context?.plRuleRef.inIPv6Rule;

    // Returns Prefix List drawer title and back button text based on category and reference
    const getDrawerTexts = (
      category: Category,
      context?: PrefixListDrawerContext
    ) => {
      const defaultTexts = { title: 'Prefix List details', backButton: null };

      if (!context) return defaultTexts;

      const { type, modeViewedFrom } = context;

      if (type === 'ruleset' && modeViewedFrom === 'create') {
        return {
          title: `Add an ${capitalize(category)} Rule or Rule Set`,
          backButton: `Back to ${capitalize(category)} Rule Set`,
        };
      }

      if (type === 'rule' && modeViewedFrom === 'create') {
        return {
          title: `Add an ${capitalize(category)} Rule or Rule Set`,
          backButton: `Back to ${capitalize(category)} Rule`,
        };
      }

      if (type === 'ruleset' && modeViewedFrom === 'view') {
        return {
          title: `${capitalize(category)} Rule Set details`,
          backButton: 'Back to the Rule Set',
        };
      }

      if (type === 'rule' && modeViewedFrom === 'edit') {
        return { title: 'Edit Rule', backButton: 'Back to Rule' };
      }

      return defaultTexts;
    };

    const { title: titleText, backButton: backButtonText } = getDrawerTexts(
      category,
      context
    );

    const plFieldLabel =
      context?.type === 'rule' && context.modeViewedFrom === undefined
        ? 'Name'
        : 'Prefix List Name';

    const drawerFooter = (
      <Box
        sx={(theme) => ({
          marginTop: theme.spacingFunction(16),
          display: 'flex',
          justifyContent: backButtonText ? 'flex-start' : 'flex-end',
        })}
      >
        <Button
          buttonType={backButtonText ? 'outlined' : 'secondary'}
          onClick={() => onClose({ closeAll: false })}
          startIcon={backButtonText ? <ArrowLeftIcon /> : undefined}
          sx={{
            ...(backButtonText && {
              textTransform: 'none',
            }),
          }}
        >
          {backButtonText ?? 'Close'}
        </Button>
      </Box>
    );

    const fields = [
      {
        label: plFieldLabel,
        value: prefixListDetails?.name ?? selectedPrefixListLabel,
      },
      !isPrefixListSpecial && {
        label: 'ID',
        value: prefixListDetails?.id,
        copy: true,
      },
      {
        label: 'Description',
        value: prefixListDetails?.description,
        column: true,
      },
      !isPrefixListSpecial &&
        prefixListDetails?.name && {
          label: 'Type',
          value: getPrefixListType(prefixListDetails.name),
        },
      !isPrefixListSpecial &&
        prefixListDetails?.visibility && {
          label: 'Visibility',
          value: capitalize(prefixListDetails.visibility),
        },
      !isPrefixListSpecial && {
        label: 'Version',
        value: prefixListDetails?.version,
      },
      !isPrefixListSpecial &&
        prefixListDetails?.created && {
          label: 'Created',
          value: <DateTimeDisplay value={prefixListDetails.created} />,
        },
      !isPrefixListSpecial &&
        prefixListDetails?.updated && {
          label: 'Updated',
          value: <DateTimeDisplay value={prefixListDetails.updated} />,
        },
    ].filter(Boolean) as {
      column?: boolean;
      copy?: boolean;
      label: string;
      value: React.ReactNode | string;
    }[];

    return (
      <Drawer
        error={error}
        isFetching={isFetching}
        onClose={() => onClose({ closeAll: true })}
        open={isOpen}
        title={titleText}
        titleSuffix={
          getFeatureChip({
            isFirewallRulesetsPrefixlistsFeatureEnabled,
            isFirewallRulesetsPrefixListsBetaEnabled,
            isFirewallRulesetsPrefixListsGAEnabled,
          }) ?? undefined
        }
      >
        <Box mt={2}>
          {prefixListDetails && (
            <>
              {fields.map((item, idx) => (
                <StyledListItem
                  key={`item-${idx}`}
                  paddingMultiplier={2}
                  sx={
                    item.column
                      ? { flexDirection: 'column', alignItems: 'flex-start' }
                      : {}
                  }
                >
                  {item.label && (
                    <StyledLabel component="span">{item.label}:</StyledLabel>
                  )}

                  {item.value}

                  {item.copy && (
                    <CopyTooltip
                      className={classes.copyIcon}
                      text={String(item.value)}
                    />
                  )}
                </StyledListItem>
              ))}

              {prefixListDetails.deleted && (
                <StyledListItem paddingMultiplier={2}>
                  <StyledWarningIcon />
                  <StyledLabel
                    component="span"
                    sx={(theme) => ({
                      color: theme.tokens.alias.Content.Text.Negative,
                    })}
                  >
                    Marked for deletion:
                  </StyledLabel>
                  <DateTimeDisplay
                    sx={(theme) => ({
                      color: theme.tokens.alias.Content.Text.Negative,
                      marginRight: theme.spacingFunction(4),
                    })}
                    value={prefixListDetails.deleted}
                  />
                  <TooltipIcon
                    status="info"
                    sxTooltipIcon={{
                      '& svg': { width: '16px', height: '16px' },
                      padding: 0,
                      mb: 0.1,
                    }}
                    text={PREFIXLIST_MARKED_FOR_DELETION_TEXT}
                  />
                </StyledListItem>
              )}

              <Stack gap={2} marginTop={1}>
                {isIPv4Supported && (
                  <PrefixListIPSection
                    addresses={prefixListDetails.ipv4!}
                    inUse={Boolean(isIPv4InUse)}
                    type="IPv4"
                  />
                )}
                {isIPv6Supported && (
                  <PrefixListIPSection
                    addresses={prefixListDetails.ipv6!}
                    inUse={Boolean(isIPv6InUse)}
                    type="IPv6"
                  />
                )}
              </Stack>
            </>
          )}

          {drawerFooter}
        </Box>
      </Drawer>
    );
  }
);<|MERGE_RESOLUTION|>--- conflicted
+++ resolved
@@ -7,15 +7,11 @@
 import { CopyTooltip } from 'src/components/CopyTooltip/CopyTooltip';
 import { DateTimeDisplay } from 'src/components/DateTimeDisplay';
 
-<<<<<<< HEAD
-import { useIsFirewallRulesetsPrefixlistsEnabled } from '../../shared';
-import { PrefixListIPSection } from './FirewallPrefixListIPSection';
-=======
 import {
   getFeatureChip,
   useIsFirewallRulesetsPrefixlistsEnabled,
 } from '../../shared';
->>>>>>> fc409271
+import { PrefixListIPSection } from './FirewallPrefixListIPSection';
 import {
   combinePrefixLists,
   getPrefixListType,
@@ -52,19 +48,14 @@
     const { category, context, onClose, isOpen, selectedPrefixListLabel } =
       props;
 
-<<<<<<< HEAD
-    const { isFirewallRulesetsPrefixlistsFeatureEnabled } =
-      useIsFirewallRulesetsPrefixlistsEnabled();
-
-    const isPrefixListSpecial = isSpecialPrefixList(selectedPrefixListLabel);
-
-=======
     const {
       isFirewallRulesetsPrefixlistsFeatureEnabled,
       isFirewallRulesetsPrefixListsBetaEnabled,
       isFirewallRulesetsPrefixListsGAEnabled,
     } = useIsFirewallRulesetsPrefixlistsEnabled();
->>>>>>> fc409271
+
+    const isPrefixListSpecial = isSpecialPrefixList(selectedPrefixListLabel);
+
     const { classes } = useStyles();
 
     const {
