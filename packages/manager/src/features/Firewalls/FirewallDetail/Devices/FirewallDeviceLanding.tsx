import { Button, Notice, Typography } from '@linode/ui';
<<<<<<< HEAD
import { useTheme, styled } from '@mui/material/styles';
=======
>>>>>>> 61357fdb
import Grid from '@mui/material/Grid2';
import { styled } from '@mui/material/styles';
import { useTheme } from '@mui/material/styles';
import { useLocation, useNavigate } from '@tanstack/react-router';
import * as React from 'react';

import { DebouncedSearchTextField } from 'src/components/DebouncedSearchTextField';
<<<<<<< HEAD
import { useAllFirewallDevicesQuery } from '@linode/queries';
=======
>>>>>>> 61357fdb

import { AddLinodeDrawer } from './AddLinodeDrawer';
import { AddNodebalancerDrawer } from './AddNodebalancerDrawer';
import { formattedTypes } from './constants';
import { FirewallDeviceTable } from './FirewallDeviceTable';
import { RemoveDeviceDialog } from './RemoveDeviceDialog';

import type { FirewallDevice, FirewallDeviceEntityType } from '@linode/api-v4';

export interface FirewallDeviceLandingProps {
  disabled: boolean;
  firewallId: number;
  firewallLabel: string;
  type: FirewallDeviceEntityType;
}

export const FirewallDeviceLanding = React.memo(
  (props: FirewallDeviceLandingProps) => {
    const { disabled, firewallId, firewallLabel, type } = props;
    const theme = useTheme();
    const navigate = useNavigate();
    const location = useLocation();
    const helperText =
      'Assign one or more services to this firewall. You can add services later if you want to customize your rules first.';

    const handleClose = () => {
      navigate({
        params: { id: String(firewallId) },
        to:
          type === 'linode'
            ? '/firewalls/$id/linodes'
            : '/firewalls/$id/nodebalancers',
      });
    };

    const handleOpen = () => {
      navigate({
        params: { id: String(firewallId) },
        to:
          type === 'linode'
            ? '/firewalls/$id/linodes/add'
            : '/firewalls/$id/nodebalancers/add',
      });
    };

    const [searchText, setSearchText] = React.useState('');

    const filter = (value: string) => {
      setSearchText(value);
    };
    const [device, setDevice] = React.useState<FirewallDevice | undefined>(
      undefined
    );

    const formattedType = formattedTypes[type];

    // If the user initiates a history -/+ to a /remove route and the device is not found,
    // push navigation to the appropriate /linodes or /nodebalancers route.
    React.useEffect(() => {
      if (!device && location.pathname.endsWith('remove')) {
        navigate({
          params: { id: String(firewallId) },
          to:
            type === 'linode'
              ? '/firewalls/$id/linodes'
              : '/firewalls/$id/nodebalancers',
        });
      }
    }, [device, location.pathname, firewallId, type, navigate]);

    return (
      <>
        {disabled ? (
          <Notice
            text={
              "You don't have permissions to modify this Firewall. Please contact an account administrator for details."
            }
            important
            variant="error"
          />
        ) : null}
        <Grid
          container
          direction="column"
          sx={{ marginBottom: theme.spacing(2) }}
        >
          <StyledTypography>
            The following {formattedType}s have been assigned to this Firewall.
            A {formattedType} can only be assigned to a single Firewall.
          </StyledTypography>
          <Grid
            sx={{
              alignItems: 'center',
              justifyContent: 'space-between',
            }}
            container
            direction="row"
          >
            <Grid sx={{ width: '30%' }}>
              <DebouncedSearchTextField
                onSearch={(val) => {
                  filter(val);
                }}
                debounceTime={250}
                expand={true}
                hideLabel
                label=""
                placeholder={`Search ${formattedType}s`}
                value={searchText}
              />
            </Grid>
            <Grid>
              <Button
                buttonType="primary"
                data-testid="add-device-button"
                disabled={disabled}
                onClick={handleOpen}
              >
                Add {formattedType}s to Firewall
              </Button>
            </Grid>
          </Grid>
        </Grid>
        <FirewallDeviceTable
          handleRemoveDevice={(device) => {
            setDevice(device);
            navigate({
              params: { id: String(firewallId) },
              to:
                type === 'linode'
                  ? '/firewalls/$id/linodes/remove'
                  : '/firewalls/$id/nodebalancers/remove',
            });
          }}
          deviceType={type}
          disabled={disabled}
          firewallId={firewallId}
          type={type}
        />
        {type === 'linode' ? (
          <AddLinodeDrawer
            helperText={helperText}
            onClose={handleClose}
            open={location.pathname.endsWith('add')}
          />
        ) : (
          <AddNodebalancerDrawer
            helperText={helperText}
            onClose={handleClose}
            open={location.pathname.endsWith('add')}
          />
        )}
        <RemoveDeviceDialog
          onClose={() =>
            navigate({
              params: { id: String(firewallId) },
              to:
                type === 'linode'
                  ? '/firewalls/$id/linodes'
                  : '/firewalls/$id/nodebalancers',
            })
          }
          device={device}
          firewallId={firewallId}
          firewallLabel={firewallLabel}
          onService={undefined}
          open={location.pathname.endsWith('remove')}
        />
      </>
    );
  }
);

const StyledTypography = styled(Typography, { label: 'StyledTypography' })(
  ({ theme }) => ({
    fontSize: '0.875rem',
    marginBottom: theme.spacing(2),
    marginTop: theme.spacing(),
  })
);<|MERGE_RESOLUTION|>--- conflicted
+++ resolved
@@ -1,19 +1,10 @@
 import { Button, Notice, Typography } from '@linode/ui';
-<<<<<<< HEAD
-import { useTheme, styled } from '@mui/material/styles';
-=======
->>>>>>> 61357fdb
 import Grid from '@mui/material/Grid2';
-import { styled } from '@mui/material/styles';
-import { useTheme } from '@mui/material/styles';
+import { styled, useTheme } from '@mui/material/styles';
 import { useLocation, useNavigate } from '@tanstack/react-router';
 import * as React from 'react';
 
 import { DebouncedSearchTextField } from 'src/components/DebouncedSearchTextField';
-<<<<<<< HEAD
-import { useAllFirewallDevicesQuery } from '@linode/queries';
-=======
->>>>>>> 61357fdb
 
 import { AddLinodeDrawer } from './AddLinodeDrawer';
 import { AddNodebalancerDrawer } from './AddNodebalancerDrawer';
