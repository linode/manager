import {
  linodeQueries,
  useAddFirewallDeviceMutation,
  useAllFirewallsQuery,
  useAllLinodesQuery,
  useGrants,
  useProfile,
} from '@linode/queries';
<<<<<<< HEAD
import { getDisabledLinodesOptions, LinodeSelect } from '@linode/shared';
import { ActionsPanel, Drawer, Notice, Select, Typography } from '@linode/ui';
=======
import { LinodeSelect } from '@linode/shared';
import {
  ActionsPanel,
  Autocomplete,
  Drawer,
  Notice,
  Typography,
} from '@linode/ui';
>>>>>>> f0125642
import { getEntityIdsByPermission } from '@linode/utilities';
import { useTheme } from '@mui/material';
import { useQueries } from '@tanstack/react-query';
import { useParams } from '@tanstack/react-router';
import { useSnackbar } from 'notistack';
import * as React from 'react';

import { Link } from 'src/components/Link';
import { SupportLink } from 'src/components/SupportLink';
import { getLinodeInterfaceType } from 'src/features/Linodes/LinodesDetail/LinodeNetworking/LinodeInterfaces/utilities';
import { getAPIErrorOrDefault } from 'src/utilities/errorUtils';
import { useIsLinodeInterfacesEnabled } from 'src/utilities/linodes';
import { sanitizeHTML } from 'src/utilities/sanitizeHTML';

import type { Linode, LinodeInterfaces } from '@linode/api-v4';

interface Props {
  helperText: string;
  onClose: () => void;
  open: boolean;
}

interface InterfaceDeviceInfo {
  interfaceId: number;
  linodeId: number;
  linodeLabel: string;
}

export const AddLinodeDrawer = (props: Props) => {
  const { helperText, onClose, open } = props;

  const { id } = useParams({ strict: false });

  const { enqueueSnackbar } = useSnackbar();

  const { data: grants } = useGrants();
  const { data: profile } = useProfile();
  const { isLinodeInterfacesEnabled } = useIsLinodeInterfacesEnabled();
  const isRestrictedUser = Boolean(profile?.restricted);

  const { data, error, isLoading } = useAllFirewallsQuery();

  const firewall = data?.find((firewall) => firewall.id === Number(id));

  const { data: allLinodes } = useAllLinodesQuery({}, {});

  const linodesUsingLinodeInterfaces =
    allLinodes?.filter((l) => l.interface_generation === 'linode') ?? [];

  const allFirewallEntities = React.useMemo(
    () => data?.map((firewall) => firewall.entities).flat() ?? [],
    [data]
  );

  const assignedInterfaceIds = React.useMemo(
    () =>
      new Set<number>(
        allFirewallEntities
          .filter((service) => service.type === 'interface')
          .map((service) => service.id)
      ),
    [allFirewallEntities]
  );

  const assignedLinodes = React.useMemo(
    () => allFirewallEntities.filter((service) => service.type === 'linode'),
    [allFirewallEntities]
  );

  // If a user is restricted, they can not add a read-only Linode to a firewall.
  const readOnlyLinodeIds = React.useMemo(
    () =>
      isRestrictedUser
        ? getEntityIdsByPermission(grants, 'linode', 'read_only')
        : [],
    [grants, isRestrictedUser]
  );

  // Keeps track of Linode and its eligible Linode Interfaces if they exist (eligible = a non-vlan interface that isn't already assigned to a firewall)
  // Key is Linode ID. Value is an object containing the Linode object and the Linode's interfaces
  const linodesAndEligibleInterfaces = useQueries({
    queries:
      linodesUsingLinodeInterfaces?.map(
        (linode) =>
          linodeQueries.linode(linode.id)._ctx.interfaces._ctx.interfaces
      ) ?? [],
    combine(result) {
      return result.reduce<
        Record<
          number,
          { interfaces: LinodeInterfaces['interfaces']; linode: Linode }
        >
      >((acc, res, index) => {
        if (res.data) {
          const eligibleInterfaces = res.data.interfaces.filter(
            (iface) => !iface.vlan && !assignedInterfaceIds.has(iface.id)
          );
          if (eligibleInterfaces.length > 0) {
            acc[linodesUsingLinodeInterfaces[index].id] = {
              interfaces: eligibleInterfaces,
              linode: linodesUsingLinodeInterfaces[index],
            };
          }
        }
        return acc;
      }, {});
    },
  });

  const linodeOptions = allLinodes?.filter((linode) => {
    // Exclude read only Linodes
    if (readOnlyLinodeIds.includes(linode.id)) {
      return false;
    }

    // Exclude a Linode if it uses Linode Interfaces but has no eligible interfaces
    if (linode.interface_generation === 'linode') {
      return Boolean(linodesAndEligibleInterfaces[linode.id]);
    }

    // Lastly, confirm if Linode using legacy interfaces can be assigned
    return !assignedLinodes?.some((service) => service.id === linode.id);
  });

  const theme = useTheme();

  const { isPending: addDeviceIsLoading, mutateAsync: addDevice } =
    useAddFirewallDeviceMutation();

  const [selectedLinodes, setSelectedLinodes] = React.useState<Linode[]>([]);
  const selectedLinodesWithMultipleInterfaces = Object.values(
    linodesAndEligibleInterfaces
  ).filter(
    ({ interfaces, linode }) =>
      interfaces.length > 1 && selectedLinodes.includes(linode)
  );

  // Keeps track of interfaces we've selected from Linodes with multiple interfaces
  // Assumption: each Linode ID here will correspond to some Linode in selectedLinodesWithMultipleInterfaces,
  // but the vice versa may not always be true (eg: selected a Linode with multiple interfaces, but haven't selected an interface for that Linode yet)
  // Key is the Linode ID, value is the interface to add
  const [selectedIfacesToAdd, setSelectedIfacesToAdd] = React.useState<
    Record<number, InterfaceDeviceInfo>
  >({});

  const [localError, setLocalError] = React.useState<string | undefined>(
    undefined
  );

  const handleSubmit = async () => {
    let linodeError: string | undefined = undefined;
    let interfaceError: string | undefined = undefined;
    const linodesNeedingInterfaceSelection =
      selectedLinodesWithMultipleInterfaces
        .filter((data) => !selectedIfacesToAdd[data.linode.id])
        .map((data) => data.linode);
    const failedLinodes: Linode[] = [...linodesNeedingInterfaceSelection];
    const failedInterfaces: Record<number, InterfaceDeviceInfo> = {};

    const linodeResults = await Promise.allSettled(
      selectedLinodes
        .filter(
          (selectedLinode) => selectedLinode.interface_generation !== 'linode'
        )
        .map((linode) =>
          addDevice({ firewallId: Number(id), id: linode.id, type: 'linode' })
        )
    );

    // When a Linode uses Linode Interfaces and it only has one eligible interface, we don't show the
    // interface select for that Linode. Therefore, here, we need to make sure we add that single
    // interface if the linode is selected.
    const interfaceInfos: InterfaceDeviceInfo[] = [];
    for (const { linode, interfaces } of Object.values(
      linodesAndEligibleInterfaces
    )) {
      if (selectedLinodes.includes(linode) && interfaces.length === 1) {
        interfaceInfos.push({
          interfaceId: interfaces[0].id,
          linodeId: linode.id,
          linodeLabel: linode.label,
        });
      }
    }

    // Otherwise, we make sure to add the interfaces we explicitly selected
    for (const linodeId in selectedIfacesToAdd) {
      if (selectedLinodes.some((l) => l.id === Number(linodeId))) {
        interfaceInfos.push(selectedIfacesToAdd[linodeId]);
      }
    }

    const interfaceResults = await Promise.allSettled(
      interfaceInfos.map((interfaceInfo) =>
        addDevice({
          firewallId: Number(id),
          id: interfaceInfo.interfaceId,
          type: 'interface',
        })
      )
    );

    linodeResults.forEach((result, index) => {
      const label = selectedLinodes[index].label;
      const id = selectedLinodes[index].id;
      if (result.status === 'fulfilled') {
        enqueueSnackbar(`Linode ${label} successfully added.`, {
          variant: 'success',
        });
        return;
      }
      failedLinodes?.push(selectedLinodes[index]);
      const errorReason = getAPIErrorOrDefault(
        result.reason,
        `Failed to add Linode ${label} (ID ${id}).`
      )[0].reason;

      if (!linodeError) {
        linodeError = errorReason;
      }
    });

    interfaceResults.forEach((result, index) => {
      const ifaceInfo = interfaceInfos[index];
      if (result.status === 'fulfilled') {
        enqueueSnackbar(
          `Interface (ID ${ifaceInfo.interfaceId}) from Linode ${ifaceInfo.linodeLabel} successfully added.`,
          {
            variant: 'success',
          }
        );
        return;
      }
      failedInterfaces[ifaceInfo.linodeId] = ifaceInfo;
      const failedLinode = selectedLinodes.find(
        (linode) => linode.id === ifaceInfo.linodeId
      );
      if (failedLinode) {
        failedLinodes.push(failedLinode);
      }
      const errorReason = getAPIErrorOrDefault(
        result.reason,
        `Failed to add Interface (ID ${ifaceInfo.interfaceId}) from Linode ${ifaceInfo.linodeLabel}.`
      )[0].reason;
      if (!interfaceError) {
        interfaceError = errorReason;
      }
    });

    if (linodesNeedingInterfaceSelection.length > 0) {
      interfaceError = `You must select ${linodesNeedingInterfaceSelection.length > 1 ? 'the interfaces' : 'an interface'} to assign to this Firewall.`;
    }

    setLocalError(linodeError ?? interfaceError);
    setSelectedLinodes(failedLinodes);
    setSelectedIfacesToAdd(failedInterfaces);

    if (!linodeError && !interfaceError) {
      handleClose();
    }
  };

  const errorNotice = () => {
    let errorMsg = sanitizeHTML({
      sanitizeOptions: {
        ALLOWED_ATTR: [],
        ALLOWED_TAGS: [], // Disallow all HTML tags,
      },
      sanitizingTier: 'strict',
      text: localError || '',
    }).toString();
    // match something like: Linode <linode_label> (ID <linode_id>)

    const linode = /Linode (.+?) \(ID ([^\)]+)\)/i.exec(errorMsg);
    const openTicket = errorMsg.match(/open a support ticket\./i);

    if (openTicket) {
      errorMsg = errorMsg.replace(/open a support ticket\./i, '');
    }

    if (linode) {
      const [, label, id] = linode;

      // Break the errorMsg into two parts: before and after the linode pattern
      const startMsg = errorMsg.substring(
        0,
        errorMsg.indexOf(`Linode ${label}`)
      );
      const endMsg = errorMsg.substring(
        errorMsg.indexOf(`(ID ${id})`) + `(ID ${id})`.length
      );

      return (
        <Notice
          sx={{
            font: theme.font.bold,
            fontSize: '1rem',
            lineHeight: '20px',
          }}
          variant="error"
        >
          {startMsg}
          <Link to={`/linodes/${id}`}>{label}</Link>
          {endMsg}
          {openTicket ? (
            <>
              <SupportLink text="open a Support ticket" />.
            </>
          ) : null}
        </Notice>
      );
    } else {
      return <Notice text={localError} variant="error" />;
    }
  };

<<<<<<< HEAD
  // If a user is restricted, they can not add a read-only Linode to a firewall.
  const readOnlyLinodeIds = React.useMemo(
    () =>
      isRestrictedUser
        ? getEntityIdsByPermission(grants, 'linode', 'read_only')
        : [],
    [grants, isRestrictedUser]
  );

  const filteredLinodesA = allLinodes?.filter((linode) =>
    readOnlyLinodeIds?.includes(linode.id)
  );

  const disabledLinodeOptionsA = getDisabledLinodesOptions(
    { linodes: filteredLinodesA ?? [] },
    'You can only select Linodes you have read/write access to.'
  );

  const linodeOptionIds = linodeOptions.map((option) => option.id);
  const filteredLinodesB = allLinodes?.filter(
    (linode) =>
      !readOnlyLinodeIds.includes(linode.id) &&
      !linodeOptionIds.includes(linode.id)
  );

  const disabledLinodeOptionsB = getDisabledLinodesOptions(
    { linodes: filteredLinodesB ?? [] },
    'A Linode can only be assigned to a single Firewall.'
  );

  const firewallEntities = React.useMemo(
    () => data?.map((firewall) => firewall.entities).flat(),
    [data]
  );

  const assignedLinodes = React.useMemo(
    () => firewallEntities?.filter((service) => service.type === 'linode'),
    [firewallEntities]
  );

  const assignedInterfaceIds = React.useMemo(
    () =>
      new Set<number>(
        firewallEntities
          ?.filter((service) => service.type === 'interface')
          ?.map((service) => service.id) ?? []
      ),
    [firewallEntities]
  );

=======
>>>>>>> f0125642
  const onSelectionChange = async (linodes: Linode[]) => {
    setSelectedLinodes(linodes);
  };

  const handleClose = () => {
    setSelectedLinodes([]);
    setSelectedIfacesToAdd({});
    setLocalError(undefined);
    onClose();
  };

  React.useEffect(() => {
    if (error) {
      setLocalError('Could not load firewall data');
    }
  }, [error]);

  return (
    <Drawer
      onClose={handleClose}
      open={open}
      title={`Add Linode to Firewall: ${firewall?.label}`}
    >
      <form
        onSubmit={(e: React.ChangeEvent<HTMLFormElement>) => {
          e.preventDefault();
          handleSubmit();
        }}
      >
        {localError ? errorNotice() : null}
        <LinodeSelect
          disabled={isLoading}
          disabledLinodeOptions={{
            ...disabledLinodeOptionsA,
            ...disabledLinodeOptionsB,
          }}
          helperText={helperText}
          multiple
          onSelectionChange={(linodes) => onSelectionChange(linodes)}
<<<<<<< HEAD
          value={[
            ...linodesToAdd.map((linode) => linode.id),
            ...Array.from(interfacesToAddMap.keys()),
          ]}
=======
          options={linodeOptions}
          value={selectedLinodes.map((l) => l.id)}
>>>>>>> f0125642
        />
        {isLinodeInterfacesEnabled &&
          selectedLinodesWithMultipleInterfaces.length > 0 && (
            <Typography marginTop={3}>
              {`${selectedLinodesWithMultipleInterfaces.length === 1 ? 'This Linode has' : 'The following Linodes have'} 
            multiple interfaces that a firewall can be applied to. Select which interface to apply the firewall to.`}
            </Typography>
          )}
        {isLinodeInterfacesEnabled &&
          selectedLinodesWithMultipleInterfaces.map((linodeAndInterfaces) => {
            const { linode, interfaces } = linodeAndInterfaces;
            const options = interfaces.map((i) => ({
              ...i,
              label: `${getLinodeInterfaceType(i)} Interface (ID: ${i.id})`,
            }));
            return (
              <Autocomplete
                disableClearable
                key={linode.id}
                label={`${linode.label} Interface`}
                onChange={(e, option) => {
                  setSelectedIfacesToAdd((prev) => {
                    const newInterfacesToAdd = { ...prev };
                    newInterfacesToAdd[linode.id] = {
                      linodeId: linode.id,
                      linodeLabel: linode.label,
                      interfaceId: option.id,
                    };
                    return newInterfacesToAdd;
                  });
                }}
                options={options}
                placeholder="Select Interface"
                value={options.find(
                  (iface) =>
                    selectedIfacesToAdd[linode.id]?.interfaceId === iface.id
                )}
              />
            );
          })}
        <ActionsPanel
          primaryButtonProps={{
            disabled: selectedLinodes.length === 0,
            label: 'Add',
            loading: addDeviceIsLoading,
            onClick: handleSubmit,
          }}
          secondaryButtonProps={{
            label: 'Cancel',
            onClick: handleClose,
          }}
        />
      </form>
    </Drawer>
  );
};<|MERGE_RESOLUTION|>--- conflicted
+++ resolved
@@ -6,10 +6,6 @@
   useGrants,
   useProfile,
 } from '@linode/queries';
-<<<<<<< HEAD
-import { getDisabledLinodesOptions, LinodeSelect } from '@linode/shared';
-import { ActionsPanel, Drawer, Notice, Select, Typography } from '@linode/ui';
-=======
 import { LinodeSelect } from '@linode/shared';
 import {
   ActionsPanel,
@@ -18,7 +14,6 @@
   Notice,
   Typography,
 } from '@linode/ui';
->>>>>>> f0125642
 import { getEntityIdsByPermission } from '@linode/utilities';
 import { useTheme } from '@mui/material';
 import { useQueries } from '@tanstack/react-query';
@@ -335,59 +330,6 @@
     }
   };
 
-<<<<<<< HEAD
-  // If a user is restricted, they can not add a read-only Linode to a firewall.
-  const readOnlyLinodeIds = React.useMemo(
-    () =>
-      isRestrictedUser
-        ? getEntityIdsByPermission(grants, 'linode', 'read_only')
-        : [],
-    [grants, isRestrictedUser]
-  );
-
-  const filteredLinodesA = allLinodes?.filter((linode) =>
-    readOnlyLinodeIds?.includes(linode.id)
-  );
-
-  const disabledLinodeOptionsA = getDisabledLinodesOptions(
-    { linodes: filteredLinodesA ?? [] },
-    'You can only select Linodes you have read/write access to.'
-  );
-
-  const linodeOptionIds = linodeOptions.map((option) => option.id);
-  const filteredLinodesB = allLinodes?.filter(
-    (linode) =>
-      !readOnlyLinodeIds.includes(linode.id) &&
-      !linodeOptionIds.includes(linode.id)
-  );
-
-  const disabledLinodeOptionsB = getDisabledLinodesOptions(
-    { linodes: filteredLinodesB ?? [] },
-    'A Linode can only be assigned to a single Firewall.'
-  );
-
-  const firewallEntities = React.useMemo(
-    () => data?.map((firewall) => firewall.entities).flat(),
-    [data]
-  );
-
-  const assignedLinodes = React.useMemo(
-    () => firewallEntities?.filter((service) => service.type === 'linode'),
-    [firewallEntities]
-  );
-
-  const assignedInterfaceIds = React.useMemo(
-    () =>
-      new Set<number>(
-        firewallEntities
-          ?.filter((service) => service.type === 'interface')
-          ?.map((service) => service.id) ?? []
-      ),
-    [firewallEntities]
-  );
-
-=======
->>>>>>> f0125642
   const onSelectionChange = async (linodes: Linode[]) => {
     setSelectedLinodes(linodes);
   };
@@ -420,22 +362,11 @@
         {localError ? errorNotice() : null}
         <LinodeSelect
           disabled={isLoading}
-          disabledLinodeOptions={{
-            ...disabledLinodeOptionsA,
-            ...disabledLinodeOptionsB,
-          }}
           helperText={helperText}
           multiple
           onSelectionChange={(linodes) => onSelectionChange(linodes)}
-<<<<<<< HEAD
-          value={[
-            ...linodesToAdd.map((linode) => linode.id),
-            ...Array.from(interfacesToAddMap.keys()),
-          ]}
-=======
           options={linodeOptions}
           value={selectedLinodes.map((l) => l.id)}
->>>>>>> f0125642
         />
         {isLinodeInterfacesEnabled &&
           selectedLinodesWithMultipleInterfaces.length > 0 && (
