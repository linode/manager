--- conflicted
+++ resolved
@@ -4,12 +4,8 @@
   useGrants,
   useProfile,
 } from '@linode/queries';
-<<<<<<< HEAD
 import { LinodeSelect } from '@linode/shared';
-import { ActionsPanel, Notice } from '@linode/ui';
-=======
 import { ActionsPanel, Drawer, Notice } from '@linode/ui';
->>>>>>> 4d1476e0
 import { useTheme } from '@mui/material';
 import { useParams } from '@tanstack/react-router';
 import { useSnackbar } from 'notistack';
@@ -18,10 +14,6 @@
 import { Link } from 'src/components/Link';
 import { NotFound } from 'src/components/NotFound';
 import { SupportLink } from 'src/components/SupportLink';
-<<<<<<< HEAD
-=======
-import { LinodeSelect } from 'src/features/Linodes/LinodeSelect/LinodeSelect';
->>>>>>> 4d1476e0
 import { getAPIErrorOrDefault } from 'src/utilities/errorUtils';
 import { getEntityIdsByPermission } from 'src/utilities/grants';
 import { sanitizeHTML } from 'src/utilities/sanitizeHTML';
