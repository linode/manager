--- conflicted
+++ resolved
@@ -46,35 +46,12 @@
           : device.entity.type === type
       ) || [];
 
-<<<<<<< HEAD
     const devicesWithEntityLabels = devices.map((device) => {
       // Linode Interface devices don't have a label, so we need to use their parent entity's label for sorting purposes
-      if (device.entity.type === 'interface' && device.entity.parent_entity) {
-=======
-    const linodeInterfaceDevices =
-      type === 'linode'
-        ? allDevices?.filter(
-            (device) => device.entity.type === 'linode_interface'
-          )
-        : [];
-
-    // only fire this query if we have linode interface devices. We fetch the Linodes those devices are attached to
-    // so that we can add a label to the devices for sorting and display purposes
-    const { data: linodesWithInterfaces } = useAllLinodesQuery(
-      {},
-      {},
-      isLinodeInterfacesEnabled &&
-        linodeInterfaceDevices &&
-        linodeInterfaceDevices.length > 0
-    );
-
-    const updatedDevices = devices.map((device) => {
-      if (device.entity.type === 'linode_interface') {
-        const linodeId = getLinodeIdFromInterfaceDevice(device.entity);
-        const associatedLinode = linodesWithInterfaces?.find(
-          (linode) => linode.id === linodeId
-        );
->>>>>>> ff4463ac
+      if (
+        device.entity.type === 'linode_interface' &&
+        device.entity.parent_entity
+      ) {
         return {
           ...device,
           entity: {
