<<<<<<< HEAD
import { Drawer, Notice } from '@linode/ui';
=======
import { ActionsPanel, Notice } from '@linode/ui';
>>>>>>> 34b1eb03
import { useTheme } from '@mui/material';
import { useParams } from '@tanstack/react-router';
import { useSnackbar } from 'notistack';
import * as React from 'react';

<<<<<<< HEAD
import { ActionsPanel } from 'src/components/ActionsPanel/ActionsPanel';
=======
import { Drawer } from 'src/components/Drawer';
>>>>>>> 34b1eb03
import { Link } from 'src/components/Link';
import { SupportLink } from 'src/components/SupportLink';
import { FIREWALL_LIMITS_CONSIDERATIONS_LINK } from 'src/constants';
import { NodeBalancerSelect } from 'src/features/NodeBalancers/NodeBalancerSelect';
import {
  useAddFirewallDeviceMutation,
  useAllFirewallsQuery,
} from 'src/queries/firewalls';
import { useGrants, useProfile } from 'src/queries/profile/profile';
import { getAPIErrorOrDefault } from 'src/utilities/errorUtils';
import { getEntityIdsByPermission } from 'src/utilities/grants';
import { sanitizeHTML } from 'src/utilities/sanitizeHTML';

import type { NodeBalancer } from '@linode/api-v4';

interface Props {
  helperText: string;
  onClose: () => void;
  open: boolean;
}

export const AddNodebalancerDrawer = (props: Props) => {
  const { helperText, onClose, open } = props;
  const { enqueueSnackbar } = useSnackbar();
  const { id } = useParams({ strict: false });
  const { data: grants } = useGrants();
  const { data: profile } = useProfile();
  const isRestrictedUser = Boolean(profile?.restricted);

  const { data, error, isLoading } = useAllFirewallsQuery(open);

  const firewall = data?.find((firewall) => firewall.id === Number(id));

  const theme = useTheme();

  const {
    isPending: addDeviceIsLoading,
    mutateAsync: addDevice,
  } = useAddFirewallDeviceMutation();

  const [selectedNodebalancers, setSelectedNodebalancers] = React.useState<
    NodeBalancer[]
  >([]);

  const [localError, setLocalError] = React.useState<string | undefined>(
    undefined
  );

  const handleSubmit = async () => {
    let firstError: string | undefined = undefined;
    const failedNodebalancers: NodeBalancer[] = [];

    const results = await Promise.allSettled(
      selectedNodebalancers.map((nodebalancer) =>
        addDevice({
          firewallId: Number(id),
          id: nodebalancer.id,
          type: 'nodebalancer',
        })
      )
    );

    results.forEach((result, index) => {
      const label = selectedNodebalancers[index].label;
      const id = selectedNodebalancers[index].id;
      if (result.status === 'fulfilled') {
        enqueueSnackbar(`NodeBalancer ${label} successfully added`, {
          variant: 'success',
        });
        return;
      }
      failedNodebalancers.push(selectedNodebalancers[index]);
      const errorReason = getAPIErrorOrDefault(
        result.reason,
        `Failed to add NodeBalancer ${label} (ID ${id}).`
      )[0].reason;

      if (!firstError) {
        firstError = errorReason;
      }
    });

    setLocalError(firstError);
    setSelectedNodebalancers(failedNodebalancers);

    if (!firstError) {
      onClose();
    }
  };

  const errorNotice = () => {
    let errorMsg = sanitizeHTML({
      sanitizeOptions: {
        ALLOWED_ATTR: [],
        ALLOWED_TAGS: [], // Disallow all HTML tags,
      },
      sanitizingTier: 'strict',
      text: localError || '',
    }).toString();
    // match something like: NodeBalancer <nodebalancer_label> (ID <nodebalancer_id>)

    const nodebalancer = /NodeBalancer (.+?) \(ID ([^\)]+)\)/i.exec(errorMsg);
    const openTicket = errorMsg.match(/open a support ticket\./i);

    if (openTicket) {
      errorMsg = errorMsg.replace(/open a support ticket\./i, '');
    }

    if (nodebalancer) {
      const [, label, id] = nodebalancer;

      // Break the errorMsg into two parts: before and after the NodeBalancer pattern
      const startMsg = errorMsg.substring(
        0,
        errorMsg.indexOf(`NodeBalancer ${label}`)
      );
      const endMsg = errorMsg.substring(
        errorMsg.indexOf(`(ID ${id})`) + `(ID ${id})`.length
      );

      return (
        <Notice
          sx={{
            font: theme.font.bold,
            fontSize: '1rem',
            lineHeight: '20px',
          }}
          variant="error"
        >
          {startMsg}
          <Link to={`/nodebalancers/${id}`}>{label}</Link>
          {endMsg}
          {openTicket ? (
            <>
              <SupportLink text="open a Support ticket" />.
            </>
          ) : null}
        </Notice>
      );
    } else {
      return <Notice text={localError} variant="error" />;
    }
  };

  // If a user is restricted, they can not add a read-only Nodebalancer to a firewall.
  const readOnlyNodebalancerIds = isRestrictedUser
    ? getEntityIdsByPermission(grants, 'nodebalancer', 'read_only')
    : [];

  const assignedNodeBalancers = data
    ?.map((firewall) => firewall.entities)
    .flat()
    ?.filter((service) => service.type === 'nodebalancer');

  const nodebalancerOptionsFilter = (nodebalancer: NodeBalancer) => {
    return (
      !readOnlyNodebalancerIds.includes(nodebalancer.id) &&
      !assignedNodeBalancers?.some((service) => service.id === nodebalancer.id)
    );
  };

  React.useEffect(() => {
    if (error) {
      setLocalError('Could not load firewall data');
    }
  }, [error]);

  return (
    <Drawer
      onClose={() => {
        setSelectedNodebalancers([]);
        setLocalError(undefined);
        onClose();
      }}
      open={open}
      title={`Add Nodebalancer to Firewall: ${firewall?.label}`}
    >
      <Notice variant={'warning'}>
        Only the Firewall's inbound rules apply to NodeBalancers. Any existing
        outbound rules won't be applied.{' '}
        <Link to={FIREWALL_LIMITS_CONSIDERATIONS_LINK}>Learn more</Link>.
      </Notice>
      <form
        onSubmit={(e: React.ChangeEvent<HTMLFormElement>) => {
          e.preventDefault();
          handleSubmit();
        }}
      >
        {localError ? errorNotice() : null}
        <NodeBalancerSelect
          onSelectionChange={(nodebalancers) =>
            setSelectedNodebalancers(nodebalancers)
          }
          disabled={isLoading}
          helperText={helperText}
          multiple
          optionsFilter={nodebalancerOptionsFilter}
          value={selectedNodebalancers.map((nodebalancer) => nodebalancer.id)}
        />
        <ActionsPanel
          primaryButtonProps={{
            disabled: selectedNodebalancers.length === 0,
            label: 'Add',
            loading: addDeviceIsLoading,
            onClick: handleSubmit,
          }}
          secondaryButtonProps={{
            label: 'Cancel',
            onClick: onClose,
          }}
        />
      </form>
    </Drawer>
  );
};<|MERGE_RESOLUTION|>--- conflicted
+++ resolved
@@ -1,18 +1,9 @@
-<<<<<<< HEAD
-import { Drawer, Notice } from '@linode/ui';
-=======
-import { ActionsPanel, Notice } from '@linode/ui';
->>>>>>> 34b1eb03
+import { ActionsPanel, Drawer, Notice } from '@linode/ui';
 import { useTheme } from '@mui/material';
 import { useParams } from '@tanstack/react-router';
 import { useSnackbar } from 'notistack';
 import * as React from 'react';
 
-<<<<<<< HEAD
-import { ActionsPanel } from 'src/components/ActionsPanel/ActionsPanel';
-=======
-import { Drawer } from 'src/components/Drawer';
->>>>>>> 34b1eb03
 import { Link } from 'src/components/Link';
 import { SupportLink } from 'src/components/SupportLink';
 import { FIREWALL_LIMITS_CONSIDERATIONS_LINK } from 'src/constants';
