import { useTheme } from '@mui/material/styles';
import * as React from 'react';
import { useParams } from 'react-router-dom';
<<<<<<< HEAD
import ActionsPanel from 'src/components/ActionsPanel/ActionsPanel';
=======

import ActionsPanel from 'src/components/ActionsPanel';
import { Button } from 'src/components/Button/Button';
>>>>>>> a3d98700
import Drawer from 'src/components/Drawer';
import { Link } from 'src/components/Link';
import { Notice } from 'src/components/Notice/Notice';
import { SupportLink } from 'src/components/SupportLink';
import { LinodeSelectV2 } from 'src/features/Linodes/LinodeSelect/LinodeSelectV2';
import {
  useAddFirewallDeviceMutation,
  useAllFirewallDevicesQuery,
  useFirewallQuery,
} from 'src/queries/firewalls';
import { useGrants, useProfile } from 'src/queries/profile';
import { getAPIErrorOrDefault } from 'src/utilities/errorUtils';
import { getEntityIdsByPermission } from 'src/utilities/grants';

import { READ_ONLY_LINODES_HIDDEN_MESSAGE } from '../../FirewallLanding/CreateFirewallDrawer';

interface Props {
  onClose: () => void;
  open: boolean;
}

export const AddDeviceDrawer = (props: Props) => {
  const { onClose, open } = props;

  const { id } = useParams<{ id: string }>();

  const { data: grants } = useGrants();
  const { data: profile } = useProfile();
  const isRestrictedUser = Boolean(profile?.restricted);

  const { data: firewall } = useFirewallQuery(Number(id));
  const {
    data: currentDevices,
    isLoading: currentDevicesLoading,
  } = useAllFirewallDevicesQuery(Number(id));

  const currentLinodeIds =
    currentDevices
      ?.filter((device) => device.entity.type === 'linode')
      .map((device) => device.entity.id) ?? [];

  const {
    error,
    isLoading,
    mutateAsync: addDevice,
  } = useAddFirewallDeviceMutation(Number(id));
  const theme = useTheme();

  const [selectedLinodeIds, setSelectedLinodeIds] = React.useState<number[]>(
    []
  );

  const handleSubmit = async () => {
    await Promise.all(
      selectedLinodeIds.map((id) => addDevice({ id, type: 'linode' }))
    );
    onClose();
    setSelectedLinodeIds([]);
  };

  // @todo title and error messaging will update to "Device" once NodeBalancers are allowed
  const errorMessage = error
    ? getAPIErrorOrDefault(error, 'Error adding Linode')[0].reason
    : undefined;

  // @todo update regex once error messaging updates
  const errorNotice = (errorMsg: string) => {
    // match something like: Linode <linode_label> (ID <linode_id>)
    const linode = /linode (.+?) \(id ([^()]*)\)/i.exec(errorMsg);
    const openTicket = errorMsg.match(/open a support ticket\./i);
    if (openTicket) {
      errorMsg = errorMsg.replace(/open a support ticket\./i, '');
    }
    if (linode) {
      const [, label, id] = linode;
      const labelIndex = errorMsg.indexOf(label);
      errorMsg = errorMsg.replace(/\(id ([^()]*)\)/i, '');
      return (
        <Notice
          sx={{
            fontFamily: theme.font.bold,
            fontSize: '1rem',
            lineHeight: '20px',
          }}
          error
        >
          {errorMsg.substring(0, labelIndex)}
          <Link to={`/linodes/${id}`}>{label}</Link>
          {errorMsg.substring(labelIndex + label.length)}
          {openTicket ? (
            <>
              <SupportLink text="open a Support ticket" />.
            </>
          ) : null}
        </Notice>
      );
    } else {
      return <Notice error text={errorMessage} />;
    }
  };

  // If a user is restricted, they can not add a read-only Linode to a firewall.
  const readOnlyLinodeIds = isRestrictedUser
    ? getEntityIdsByPermission(grants, 'linode', 'read_only')
    : [];

  const linodeSelectGuidance =
    readOnlyLinodeIds.length > 0 ? READ_ONLY_LINODES_HIDDEN_MESSAGE : undefined;

  return (
    <Drawer
      onClose={onClose}
      open={open}
      title={`Add Linode to Firewall: ${firewall?.label}`}
    >
      <form
        onSubmit={(e: React.ChangeEvent<HTMLFormElement>) => {
          e.preventDefault();
          handleSubmit();
        }}
      >
        {errorMessage ? errorNotice(errorMessage) : null}
        <LinodeSelectV2
          helperText={`You can assign one or more Linodes to this Firewall. Each Linode can only be assigned to a single Firewall. ${
            linodeSelectGuidance ? linodeSelectGuidance : ''
          }`}
          onSelectionChange={(linodes) =>
            setSelectedLinodeIds(linodes.map((linode) => linode.id))
          }
          optionsFilter={(linode) =>
            ![...readOnlyLinodeIds, ...currentLinodeIds].includes(linode.id)
          }
          disabled={currentDevicesLoading}
          loading={currentDevicesLoading}
          multiple
          noOptionsMessage="No Linodes available to add"
          value={selectedLinodeIds}
        />
<<<<<<< HEAD
        <ActionsPanel
          showPrimary
          primaryButtonDataTestId="submit"
          primaryButtonDisabled={selectedLinodeIds.length === 0}
          primaryButtonHandler={handleSubmit}
          primaryButtonLoading={isLoading}
          primaryButtonText="Add"
          showSecondary
          secondaryButtonDataTestId="cancel"
          secondaryButtonHandler={onClose}
          secondaryButtonText="Cancel"
        />
=======
        <ActionsPanel>
          <Button buttonType="secondary" data-qa-cancel onClick={onClose}>
            Cancel
          </Button>
          <Button
            buttonType="primary"
            data-qa-submit
            disabled={selectedLinodeIds.length === 0}
            loading={isLoading}
            onClick={handleSubmit}
          >
            Add
          </Button>
        </ActionsPanel>
>>>>>>> a3d98700
      </form>
    </Drawer>
  );
};

export default AddDeviceDrawer;<|MERGE_RESOLUTION|>--- conflicted
+++ resolved
@@ -1,13 +1,8 @@
 import { useTheme } from '@mui/material/styles';
 import * as React from 'react';
 import { useParams } from 'react-router-dom';
-<<<<<<< HEAD
+
 import ActionsPanel from 'src/components/ActionsPanel/ActionsPanel';
-=======
-
-import ActionsPanel from 'src/components/ActionsPanel';
-import { Button } from 'src/components/Button/Button';
->>>>>>> a3d98700
 import Drawer from 'src/components/Drawer';
 import { Link } from 'src/components/Link';
 import { Notice } from 'src/components/Notice/Notice';
@@ -146,35 +141,18 @@
           noOptionsMessage="No Linodes available to add"
           value={selectedLinodeIds}
         />
-<<<<<<< HEAD
         <ActionsPanel
-          showPrimary
           primaryButtonDataTestId="submit"
           primaryButtonDisabled={selectedLinodeIds.length === 0}
           primaryButtonHandler={handleSubmit}
           primaryButtonLoading={isLoading}
           primaryButtonText="Add"
-          showSecondary
           secondaryButtonDataTestId="cancel"
           secondaryButtonHandler={onClose}
           secondaryButtonText="Cancel"
+          showPrimary
+          showSecondary
         />
-=======
-        <ActionsPanel>
-          <Button buttonType="secondary" data-qa-cancel onClick={onClose}>
-            Cancel
-          </Button>
-          <Button
-            buttonType="primary"
-            data-qa-submit
-            disabled={selectedLinodeIds.length === 0}
-            loading={isLoading}
-            onClick={handleSubmit}
-          >
-            Add
-          </Button>
-        </ActionsPanel>
->>>>>>> a3d98700
       </form>
     </Drawer>
   );
