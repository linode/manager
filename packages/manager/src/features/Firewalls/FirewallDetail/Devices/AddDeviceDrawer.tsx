--- conflicted
+++ resolved
@@ -9,7 +9,6 @@
 import SupportLink from 'src/components/SupportLink';
 import { useGrants, useProfile } from 'src/queries/profile';
 import { getEntityIdsByPermission } from 'src/utilities/grants';
-<<<<<<< HEAD
 import { READ_ONLY_LINODES_HIDDEN_MESSAGE } from '../../FirewallLanding/CreateFirewallDrawer';
 import { useParams } from 'react-router-dom';
 import {
@@ -17,10 +16,7 @@
   useAllFirewallDevicesQuery,
   useFirewallQuery,
 } from 'src/queries/firewalls';
-=======
-import { READ_ONLY_LINODES_HIDDEN_MESSAGE } from '../../FirewallLanding/AddFirewallDrawer';
 import { useTheme } from '@mui/material/styles';
->>>>>>> 6dca4219
 
 interface Props {
   open: boolean;
@@ -32,17 +28,12 @@
 
   const { id } = useParams<{ id: string }>();
 
-  const classes = useStyles();
   const { data: grants } = useGrants();
   const { data: profile } = useProfile();
   const isRestrictedUser = Boolean(profile?.restricted);
 
-<<<<<<< HEAD
   const { data: firewall } = useFirewallQuery(Number(id));
   const { data: currentDevices } = useAllFirewallDevicesQuery(Number(id));
-=======
-  const theme = useTheme();
->>>>>>> 6dca4219
 
   const currentLinodeIds =
     currentDevices
@@ -54,6 +45,7 @@
     error,
     isLoading,
   } = useAddFirewallDeviceMutation(Number(id));
+  const theme = useTheme();
 
   const [selectedLinodes, setSelectedLinodes] = React.useState<number[]>([]);
 
