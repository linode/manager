import { APIError } from '@linode/api-v4/lib/types';
import * as React from 'react';
import v4 from 'uuid';
import { getAPIErrorOrDefault } from 'src/utilities/errorUtils';
import ActionsPanel from 'src/components/ActionsPanel';
import Button from 'src/components/Button';
import Drawer from 'src/components/Drawer';
import Link from 'src/components/Link';
import LinodeMultiSelect from 'src/components/LinodeMultiSelect';
import Notice from 'src/components/Notice';
import { useStyles } from 'src/components/Notice/Notice';
import SupportLink from 'src/components/SupportLink';
<<<<<<< HEAD
=======
import { useGrants, useProfile } from 'src/queries/profile';
import { getEntityIdsByPermission } from 'src/utilities/grants';
import { READ_ONLY_LINODES_HIDDEN_MESSAGE } from '../../FirewallLanding/AddFirewallDrawer';
>>>>>>> 6828ae5a

interface Props {
  open: boolean;
  error?: APIError[];
  isSubmitting: boolean;
  currentDevices: number[];
  firewallLabel: string;
  onClose: () => void;
  addDevice: (selectedLinodes: number[]) => void;
}

export const AddDeviceDrawer = (props: Props) => {
  const {
    open,
    error,
    isSubmitting,
    currentDevices,
    firewallLabel,
    onClose,
    addDevice,
  } = props;

  const { data: grants } = useGrants();
  const { data: profile } = useProfile();
  const isRestrictedUser = Boolean(profile?.restricted);

  const classes = useStyles();

  const [selectedLinodes, setSelectedLinodes] = React.useState<number[]>([]);

  // Used to reset the selected form values on form submit, since
  // the LinodeMultiSelect manages its state internally.
  const [key, setKey] = React.useState<string>(v4());

  React.useEffect(() => {
    // If we have a new error, clear out the select values
    if (error && error.length > 0) {
      setKey(v4());
    }
  }, [error]);

  const handleSubmit = () => {
    // @todo handling will have to be added here when we support Firewalls for NodeBalancers
    addDevice(selectedLinodes);
  };

  // @todo title and error messaging will update to "Device" once NodeBalancers are allowed
  const errorMessage = error
    ? getAPIErrorOrDefault(error, 'Error adding Linode')[0].reason
    : undefined;

  // @todo update regex once error messaging updates
  const errorNotice = (errorMsg: string) => {
    // match something like: Linode <linode_label> (ID <linode_id>)
    const linode = /linode (.+?) \(id ([^()]*)\)/i.exec(errorMsg);
    const openTicket = errorMsg.match(/open a support ticket\./i);
    if (openTicket) {
      errorMsg = errorMsg.replace(/open a support ticket\./i, '');
    }
    if (linode) {
      const [, label, id] = linode;
      const labelIndex = errorMsg.indexOf(label);
      errorMsg = errorMsg.replace(/\(id ([^()]*)\)/i, '');
      return (
        <Notice error className={classes.noticeText}>
          {errorMsg.substring(0, labelIndex)}
          <Link to={`/linodes/${id}`}>{label}</Link>
          {errorMsg.substring(labelIndex + label.length)}
          {openTicket ? (
            <>
              <SupportLink text="open a Support ticket" />.
            </>
          ) : null}
        </Notice>
      );
    } else {
      return <Notice error text={errorMessage} />;
    }
  };

  // If a user is restricted, they can not add a read-only Linode to a firewall.
  const readOnlyLinodeIds = isRestrictedUser
    ? getEntityIdsByPermission(grants, 'linode', 'read_only')
    : [];

  const linodeSelectGuidance =
    readOnlyLinodeIds.length > 0 ? READ_ONLY_LINODES_HIDDEN_MESSAGE : undefined;

  return (
    <Drawer
      title={`Add Linode to Firewall: ${firewallLabel}`}
      open={open}
      onClose={onClose}
    >
      <form
        onSubmit={(e: React.ChangeEvent<HTMLFormElement>) => {
          e.preventDefault();
          handleSubmit();
        }}
      >
        {errorMessage ? errorNotice(errorMessage) : null}
        <LinodeMultiSelect
          key={key}
          handleChange={(selected) => setSelectedLinodes(selected)}
          helperText={`You can assign one or more Linodes to this Firewall. Each Linode can only be assigned to a single Firewall.`}
          filteredLinodes={[...currentDevices, ...readOnlyLinodeIds]}
          guidance={linodeSelectGuidance}
        />
        <ActionsPanel>
          <Button buttonType="secondary" onClick={onClose} data-qa-cancel>
            Cancel
          </Button>
          <Button
            buttonType="primary"
            onClick={handleSubmit}
            disabled={selectedLinodes.length === 0}
            loading={isSubmitting}
            data-qa-submit
          >
            Add
          </Button>
        </ActionsPanel>
      </form>
    </Drawer>
  );
};

export default AddDeviceDrawer;<|MERGE_RESOLUTION|>--- conflicted
+++ resolved
@@ -10,12 +10,9 @@
 import Notice from 'src/components/Notice';
 import { useStyles } from 'src/components/Notice/Notice';
 import SupportLink from 'src/components/SupportLink';
-<<<<<<< HEAD
-=======
 import { useGrants, useProfile } from 'src/queries/profile';
 import { getEntityIdsByPermission } from 'src/utilities/grants';
 import { READ_ONLY_LINODES_HIDDEN_MESSAGE } from '../../FirewallLanding/AddFirewallDrawer';
->>>>>>> 6828ae5a
 
 interface Props {
   open: boolean;
