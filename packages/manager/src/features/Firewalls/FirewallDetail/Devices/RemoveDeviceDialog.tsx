--- conflicted
+++ resolved
@@ -14,18 +14,6 @@
   firewallId: number;
 }
 
-<<<<<<< HEAD
-export const RemoveDeviceDialog: React.FC<React.PropsWithChildren<Props>> = (props) => {
-  const {
-    deviceLabel,
-    error,
-    firewallLabel,
-    loading,
-    onClose,
-    onRemove,
-    open,
-  } = props;
-=======
 export const RemoveDeviceDialog = (props: Props) => {
   const { device, firewallLabel, firewallId, onClose, open } = props;
 
@@ -39,7 +27,6 @@
     onClose();
   };
 
->>>>>>> f801ead9
   return (
     <ConfirmationDialog
       title={`Remove ${device?.entity.label} from ${firewallLabel}?`}
