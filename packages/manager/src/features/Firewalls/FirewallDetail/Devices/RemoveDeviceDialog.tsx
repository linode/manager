--- conflicted
+++ resolved
@@ -9,11 +9,8 @@
 import * as React from 'react';
 
 import { ConfirmationDialog } from 'src/components/ConfirmationDialog/ConfirmationDialog';
-<<<<<<< HEAD
 
 import { formattedTypes } from './constants';
-=======
->>>>>>> 3b9c13c7
 
 import type { FirewallDevice } from '@linode/api-v4';
 
