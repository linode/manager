import { CircleProgress, ErrorState } from '@linode/ui';
import { useParams } from '@tanstack/react-router';
import * as React from 'react';

import { AkamaiBanner } from 'src/components/AkamaiBanner/AkamaiBanner';
import { DocumentTitleSegment } from 'src/components/DocumentTitle';
import { GenerateFirewallDialog } from 'src/components/GenerateFirewallDialog/GenerateFirewallDialog';
import { LandingHeader } from 'src/components/LandingHeader';
import { LinkButton } from 'src/components/LinkButton';
import { NotFound } from 'src/components/NotFound';
import { SafeTabPanel } from 'src/components/Tabs/SafeTabPanel';
import { TabPanels } from 'src/components/Tabs/TabPanels';
import { Tabs } from 'src/components/Tabs/Tabs';
import { TanStackTabLinkList } from 'src/components/Tabs/TanStackTabLinkList';
import { useFlags } from 'src/hooks/useFlags';
import { useSecureVMNoticesEnabled } from 'src/hooks/useSecureVMNoticesEnabled';
<<<<<<< HEAD
import {
  useAllFirewallDevicesQuery,
  useFirewallQuery,
  useMutateFirewall,
  useGrants,
  useProfile,
} from '@linode/queries';
=======
import { useTabs } from 'src/hooks/useTabs';
import { useFirewallQuery, useMutateFirewall } from 'src/queries/firewalls';
import { useAllFirewallDevicesQuery } from 'src/queries/firewalls';
import { useGrants, useProfile } from 'src/queries/profile/profile';
>>>>>>> 61357fdb
import { getErrorStringOrDefault } from 'src/utilities/errorUtils';

import { checkIfUserCanModifyFirewall } from '../shared';

const FirewallRulesLanding = React.lazy(() =>
  import('./Rules/FirewallRulesLanding').then((module) => ({
    default: module.FirewallRulesLanding,
  }))
);

const FirewallDeviceLanding = React.lazy(() =>
  import('./Devices/FirewallDeviceLanding').then((module) => ({
    default: module.FirewallDeviceLanding,
  }))
);

export const FirewallDetail = () => {
  const { id } = useParams({
    strict: false,
  });
  const { data: profile } = useProfile();
  const { data: grants } = useGrants();
  const { secureVMNoticesEnabled } = useSecureVMNoticesEnabled();
  const flags = useFlags();
  const [isGenerateDialogOpen, setIsGenerateDialogOpen] = React.useState(false);

  const secureVMFirewallBanner =
    (secureVMNoticesEnabled && flags.secureVmCopy) ?? false;

  const firewallId = Number(id);

  const userCanModifyFirewall = checkIfUserCanModifyFirewall(
    firewallId,
    profile,
    grants
  );

  const { data: allDevices } = useAllFirewallDevicesQuery(firewallId);

  const { linodeCount, nodebalancerCount } = allDevices?.reduce(
    (acc, device) => {
      if (device.entity.type === 'linode') {
        acc.linodeCount += 1;
      } else if (device.entity.type === 'nodebalancer') {
        acc.nodebalancerCount += 1;
      }
      return acc;
    },
    { linodeCount: 0, nodebalancerCount: 0 }
  ) || { linodeCount: 0, nodebalancerCount: 0 };

  const { handleTabChange, tabIndex, tabs } = useTabs([
    {
      title: 'Rules',
      to: `/firewalls/$id/rules`,
    },
    {
      title: `Linodes (${linodeCount})`,
      to: `/firewalls/$id/linodes`,
    },
    {
      title: `NodeBalancers (${nodebalancerCount})`,
      to: `/firewalls/$id/nodebalancers`,
    },
  ]);

  const { data: firewall, error, isLoading } = useFirewallQuery(firewallId);

  const {
    error: updateError,
    mutateAsync: updateFirewall,
    reset,
  } = useMutateFirewall(firewallId);

  const errorText = getErrorStringOrDefault(updateError ?? '');

  if (isLoading) {
    return <CircleProgress />;
  }

  if (error) {
    return (
      <ErrorState errorText="There was a problem retrieving your Firewall. Please try again." />
    );
  }

  if (!firewall) {
    return <NotFound />;
  }

  const handleLabelChange = (newLabel: string) => {
    if (updateError) {
      reset();
    }
    return updateFirewall({ label: newLabel });
  };

  const resetEditableLabel = () => {
    return firewall.label;
  };

  return (
    <React.Fragment>
      <DocumentTitleSegment segment={firewall.label} />
      <LandingHeader
        breadcrumbProps={{
          onEditHandlers: {
            editableTextTitle: firewall?.label,
            errorText,
            onCancel: resetEditableLabel,
            onEdit: handleLabelChange,
          },
          pathname: `/firewalls/${firewall.label}`,
        }}
        docsLabel="Docs"
        docsLink="https://techdocs.akamai.com/cloud-computing/docs/getting-started-with-cloud-firewalls"
        title="Firewall Details"
      />
      {secureVMFirewallBanner && secureVMFirewallBanner.firewallDetails && (
        <AkamaiBanner
          action={
            secureVMFirewallBanner.generateActionText ? (
              <LinkButton onClick={() => setIsGenerateDialogOpen(true)}>
                {secureVMFirewallBanner.generateActionText}
              </LinkButton>
            ) : undefined
          }
          margin={3}
          {...secureVMFirewallBanner.firewallDetails}
        />
      )}
      <Tabs index={tabIndex === -1 ? 0 : tabIndex} onChange={handleTabChange}>
        <TanStackTabLinkList tabs={tabs} />
        <TabPanels>
          <SafeTabPanel index={0}>
            <FirewallRulesLanding
              disabled={!userCanModifyFirewall}
              firewallID={firewallId}
              rules={firewall.rules}
            />
          </SafeTabPanel>
          <SafeTabPanel index={1}>
            <FirewallDeviceLanding
              disabled={!userCanModifyFirewall}
              firewallId={firewallId}
              firewallLabel={firewall.label}
              type="linode"
            />
          </SafeTabPanel>
          <SafeTabPanel index={2}>
            <FirewallDeviceLanding
              disabled={!userCanModifyFirewall}
              firewallId={firewallId}
              firewallLabel={firewall.label}
              type="nodebalancer"
            />
          </SafeTabPanel>
        </TabPanels>
      </Tabs>
      <GenerateFirewallDialog
        onClose={() => setIsGenerateDialogOpen(false)}
        open={isGenerateDialogOpen}
      />
    </React.Fragment>
  );
};<|MERGE_RESOLUTION|>--- conflicted
+++ resolved
@@ -1,3 +1,10 @@
+import {
+  useAllFirewallDevicesQuery,
+  useFirewallQuery,
+  useGrants,
+  useMutateFirewall,
+  useProfile,
+} from '@linode/queries';
 import { CircleProgress, ErrorState } from '@linode/ui';
 import { useParams } from '@tanstack/react-router';
 import * as React from 'react';
@@ -14,20 +21,7 @@
 import { TanStackTabLinkList } from 'src/components/Tabs/TanStackTabLinkList';
 import { useFlags } from 'src/hooks/useFlags';
 import { useSecureVMNoticesEnabled } from 'src/hooks/useSecureVMNoticesEnabled';
-<<<<<<< HEAD
-import {
-  useAllFirewallDevicesQuery,
-  useFirewallQuery,
-  useMutateFirewall,
-  useGrants,
-  useProfile,
-} from '@linode/queries';
-=======
 import { useTabs } from 'src/hooks/useTabs';
-import { useFirewallQuery, useMutateFirewall } from 'src/queries/firewalls';
-import { useAllFirewallDevicesQuery } from 'src/queries/firewalls';
-import { useGrants, useProfile } from 'src/queries/profile/profile';
->>>>>>> 61357fdb
 import { getErrorStringOrDefault } from 'src/utilities/errorUtils';
 
 import { checkIfUserCanModifyFirewall } from '../shared';
