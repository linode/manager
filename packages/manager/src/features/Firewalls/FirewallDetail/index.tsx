--- conflicted
+++ resolved
@@ -92,12 +92,8 @@
         acc.nodebalancerCount += 1;
       } else if (
         isLinodeInterfacesEnabled &&
-<<<<<<< HEAD
-        device.entity.type === 'interface' &&
+        device.entity.type === 'linode_interface' &&
         device.entity.parent_entity
-=======
-        device.entity.type === 'linode_interface'
->>>>>>> ff4463ac
       ) {
         const linodeId = device.entity.parent_entity.id;
         if (!acc.seenLinodeIdsForInterfaces.has(linodeId)) {
