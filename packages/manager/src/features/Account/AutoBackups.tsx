--- conflicted
+++ resolved
@@ -1,8 +1,4 @@
-<<<<<<< HEAD
-import { Notice, Toggle, Typography } from '@linode/ui';
-=======
-import { Accordion, Notice, Typography } from '@linode/ui';
->>>>>>> afa6da9f
+import { Accordion, Notice, Toggle, Typography } from '@linode/ui';
 import Grid from '@mui/material/Unstable_Grid2';
 import * as React from 'react';
 import { makeStyles } from 'tss-react/mui';
