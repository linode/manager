--- conflicted
+++ resolved
@@ -26,11 +26,7 @@
 describe('Maintenance Table Row', () => {
   const maintenance = accountMaintenanceFactory.build();
   it('should render the maintenance event', async () => {
-<<<<<<< HEAD
-    const { getByText } = await renderWithTheme(
-=======
     const { getByText } = renderWithTheme(
->>>>>>> d11193bc
       wrapWithTableBody(
         <MaintenanceTableRow maintenance={maintenance} tableType="upcoming" />
       )
@@ -40,11 +36,7 @@
   });
 
   it('should render a relative time', async () => {
-<<<<<<< HEAD
-    await renderWithTheme(
-=======
     renderWithTheme(
->>>>>>> d11193bc
       wrapWithTableBody(
         <MaintenanceTableRow maintenance={maintenance} tableType="upcoming" />
       )
@@ -67,11 +59,7 @@
         return HttpResponse.json(makeResourcePage(accountMaintenance));
       })
     );
-<<<<<<< HEAD
-    await renderWithTheme(<MaintenanceTable type="in progress" />);
-=======
     renderWithTheme(<MaintenanceTable type="in progress" />);
->>>>>>> d11193bc
 
     // Loading state should render
     expect(screen.getByTestId(loadingTestId)).toBeInTheDocument();
@@ -88,11 +76,7 @@
   });
 
   it('should render the CSV download button if there are items', async () => {
-<<<<<<< HEAD
-    await renderWithTheme(<MaintenanceTable type="in progress" />);
-=======
     renderWithTheme(<MaintenanceTable type="in progress" />);
->>>>>>> d11193bc
 
     screen.getByText('Download CSV');
   });
@@ -104,11 +88,7 @@
       })
     );
 
-<<<<<<< HEAD
-    await renderWithTheme(<MaintenanceTable type="in progress" />);
-=======
     renderWithTheme(<MaintenanceTable type="in progress" />);
->>>>>>> d11193bc
 
     expect(await screen.findByTestId('table-row-empty')).toBeInTheDocument();
 
