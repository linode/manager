/* eslint-disable jsx-a11y/anchor-is-valid */
import * as React from 'react';
import sync from 'css-animation-sync';
import Box from 'src/components/core/Box';
import Hidden from 'src/components/core/Hidden';
import TableBody from 'src/components/core/TableBody';
import TableHead from 'src/components/core/TableHead';
import Table from 'src/components/Table/Table';
import TableCell from 'src/components/TableCell/TableCell';
import TableRow from 'src/components/TableRow/TableRow';
import PaginationFooter from 'src/components/PaginationFooter';
import TableRowError from 'src/components/TableRowError';
import usePagination from 'src/hooks/usePagination';
import TableSortCell from 'src/components/TableSortCell/TableSortCell';
import TableRowEmptyState from 'src/components/TableRowEmptyState';
import Typography from 'src/components/core/Typography';
import { AccountMaintenance } from '@linode/api-v4/lib/account/types';
import { CSVLink } from 'react-csv';
import { makeStyles, Theme } from 'src/components/core/styles';
import { cleanCSVData } from 'src/components/DownloadCSV/DownloadCSV';
import { useOrder } from 'src/hooks/useOrder';
import { MaintenanceTableRow } from './MaintenanceTableRow';
import { TableRowLoading } from 'src/components/TableRowLoading/TableRowLoading';
import {
  useAccountMaintenanceQuery,
  useAllAccountMaintenanceQuery,
} from 'src/queries/accountMaintenance';

const preferenceKey = 'account-maintenance';

const headersForCSVDownload = [
  { label: 'Entity Label', key: 'entity.label' },
  { label: 'Entity Type', key: 'entity.type' },
  { label: 'Entity ID', key: 'entity.id' },
  { label: 'Date', key: 'when' },
  { label: 'Type', key: 'type' },
  { label: 'Status', key: 'status' },
  { label: 'Reason', key: 'reason' },
];

const useStyles = makeStyles((theme: Theme) => ({
  csvLink: {
    [theme.breakpoints.down('md')]: {
      marginRight: theme.spacing(),
    },
    color: theme.textColors.tableHeader,
    fontSize: '.9rem',
  },
  cell: {
    width: '12%',
  },
<<<<<<< HEAD
  heading: {
    [theme.breakpoints.down('md')]: {
      marginLeft: theme.spacing(),
=======
  headingContainer: {
    marginTop: theme.spacing(1.5),
    marginBottom: theme.spacing(1),
    [theme.breakpoints.down('sm')]: {
      paddingLeft: theme.spacing(),
      paddingRight: theme.spacing(),
>>>>>>> 036fd244
    },
  },
}));

interface Props {
  type: 'pending' | 'completed';
}

export const MaintenanceTable = ({ type }: Props) => {
  const csvRef = React.useRef<any>();
  const classes = useStyles();
  const pagination = usePagination(1, `${preferenceKey}-${type}`);

  const { order, orderBy, handleOrderChange } = useOrder(
    {
      orderBy: 'status',
      order: 'desc',
    },
    `${preferenceKey}-order-${type}`,
    type
  );

  const filters: Record<'pending' | 'completed', any> = {
    pending: { '+or': ['pending, started'] },
    completed: 'completed',
  };

  const filter = {
    '+order_by': orderBy,
    '+order': order,
    status: filters[type],
  };

  const { data: csv, refetch: getCSVData } = useAllAccountMaintenanceQuery(
    {},
    filter,
    false
  );

  const { data, isLoading, error } = useAccountMaintenanceQuery(
    {
      page: pagination.page,
      page_size: pagination.pageSize,
    },
    filter
  );

  React.useEffect(() => {
    sync('pulse');
  }, []);

  const renderTableContent = () => {
    if (isLoading) {
      return (
        <TableRowLoading
          rows={1}
          columns={7}
          responsive={{
            2: { smDown: true },
            3: { xsDown: true },
            5: { mdDown: true },
          }}
        />
      );
    }

    if (error) {
      return <TableRowError colSpan={7} message={error[0].reason} />;
    }

    if (data?.results === 0) {
      return (
        <TableRowEmptyState message={`No ${type} maintenance.`} colSpan={7} />
      );
    }

    if (data) {
      return data.data.map((item: AccountMaintenance) => (
        <MaintenanceTableRow key={`${item.entity.id}-${item.type}`} {...item} />
      ));
    }

    return null;
  };

  const downloadCSV = async () => {
    await getCSVData();
    csvRef.current.link.click();
  };

<<<<<<< HEAD
  return <>
    <Accordion
      className={classNames({
        [classes.root]: true,
        [classes.topMargin]: addTopMargin,
      })}
      heading={`${type}s`}
      expanded={expanded}
      onChange={() => toggleExpanded()}
    >
      <Table>
        <TableHead>
          <TableRow>
=======
  return (
    <>
      <Box
        display="flex"
        justifyContent="space-between"
        className={classes.headingContainer}
      >
        <Typography variant="h3" style={{ textTransform: 'capitalize' }}>
          {type}
        </Typography>
        {/*
            We are using a hidden CSVLink and an <a> to allow us to lazy load the
            entire maintenance list for the CSV download. The <a> is what shows up
            to the user and the onClick fetches the full user data and then
            uses a ref to 'click' the real CSVLink.
            This adds some complexity but gives us the benefit of lazy loading a potentially
            large set of maintenance events on mount for the CSV download.
          */}
        <Box>
          <CSVLink
            ref={csvRef}
            headers={headersForCSVDownload}
            filename={`${type}-maintenance-${Date.now()}.csv`}
            data={cleanCSVData(csv || [])}
          />
          <a
            className={classes.csvLink}
            onClick={downloadCSV}
            aria-hidden="true"
          >
            Download CSV
          </a>
        </Box>
      </Box>
      <Table>
        <TableHead>
          <TableRow>
            <TableCell className={classes.cell}>Entity</TableCell>
>>>>>>> 036fd244
            <TableCell className={classes.cell}>Label</TableCell>
            <TableSortCell
              active={orderBy === 'when'}
              direction={order}
              label="when"
              handleClick={handleOrderChange}
              className={classes.cell}
            >
              Date
            </TableSortCell>
<<<<<<< HEAD
            <Hidden mdDown>
=======
            <Hidden smDown>
>>>>>>> 036fd244
              <TableSortCell
                active={orderBy === 'when'}
                direction={order}
                label="when"
                handleClick={handleOrderChange}
                className={classes.cell}
              >
                When
              </TableSortCell>
            </Hidden>
<<<<<<< HEAD
            <Hidden smDown>
=======
            <Hidden xsDown>
>>>>>>> 036fd244
              <TableSortCell
                active={orderBy === 'type'}
                direction={order}
                label="type"
                handleClick={handleOrderChange}
                className={classes.cell}
              >
                Type
              </TableSortCell>
            </Hidden>
            <TableSortCell
              active={orderBy === 'status'}
              direction={order}
              label="status"
              handleClick={handleOrderChange}
              className={classes.cell}
            >
              Status
            </TableSortCell>
<<<<<<< HEAD
            <Hidden lgDown>
=======
            <Hidden mdDown>
>>>>>>> 036fd244
              <TableCell style={{ width: '40%' }}>Reason</TableCell>
            </Hidden>
          </TableRow>
        </TableHead>
        <TableBody>{renderTableContent()}</TableBody>
      </Table>
      <PaginationFooter
        count={data?.results || 0}
        handlePageChange={pagination.handlePageChange}
        handleSizeChange={pagination.handlePageSizeChange}
        page={pagination.page}
        pageSize={pagination.pageSize}
        eventCategory={`${type} Maintenance Table`}
      />
<<<<<<< HEAD
    </Accordion>
    {expanded ? (
      <Box display="flex" justifyContent="flex-end">
        {/*
          We are using a hidden CSVLink and an <a> to allow us to lazy load the
          entire maintenance list for the CSV download. The <a> is what shows up
          to the user and the onClick fetches the full user data and then
          uses a ref to 'click' the real CSVLink.
          This adds some complexity but gives us the benefit of lazy loading a potentially
          large set of maintenance events on mount for the CSV download.
        */}
        <CSVLink
          ref={csvRef}
          headers={headersForCSVDownload}
          filename={`maintenance-${Date.now()}.csv`}
          data={cleanCSVData(csv || [])}
        />
        <a
          className={classes.csvLink}
          onClick={downloadCSV}
          aria-hidden="true"
        >
          Download CSV
        </a>
      </Box>
    ) : null}
  </>;
};

export default MaintenanceTable;
=======
    </>
  );
};
>>>>>>> 036fd244
<|MERGE_RESOLUTION|>--- conflicted
+++ resolved
@@ -49,18 +49,12 @@
   cell: {
     width: '12%',
   },
-<<<<<<< HEAD
-  heading: {
-    [theme.breakpoints.down('md')]: {
-      marginLeft: theme.spacing(),
-=======
   headingContainer: {
     marginTop: theme.spacing(1.5),
     marginBottom: theme.spacing(1),
-    [theme.breakpoints.down('sm')]: {
+    [theme.breakpoints.down('md')]: {
       paddingLeft: theme.spacing(),
       paddingRight: theme.spacing(),
->>>>>>> 036fd244
     },
   },
 }));
@@ -151,21 +145,6 @@
     csvRef.current.link.click();
   };
 
-<<<<<<< HEAD
-  return <>
-    <Accordion
-      className={classNames({
-        [classes.root]: true,
-        [classes.topMargin]: addTopMargin,
-      })}
-      heading={`${type}s`}
-      expanded={expanded}
-      onChange={() => toggleExpanded()}
-    >
-      <Table>
-        <TableHead>
-          <TableRow>
-=======
   return (
     <>
       <Box
@@ -204,7 +183,6 @@
         <TableHead>
           <TableRow>
             <TableCell className={classes.cell}>Entity</TableCell>
->>>>>>> 036fd244
             <TableCell className={classes.cell}>Label</TableCell>
             <TableSortCell
               active={orderBy === 'when'}
@@ -215,11 +193,7 @@
             >
               Date
             </TableSortCell>
-<<<<<<< HEAD
             <Hidden mdDown>
-=======
-            <Hidden smDown>
->>>>>>> 036fd244
               <TableSortCell
                 active={orderBy === 'when'}
                 direction={order}
@@ -230,11 +204,7 @@
                 When
               </TableSortCell>
             </Hidden>
-<<<<<<< HEAD
             <Hidden smDown>
-=======
-            <Hidden xsDown>
->>>>>>> 036fd244
               <TableSortCell
                 active={orderBy === 'type'}
                 direction={order}
@@ -254,11 +224,7 @@
             >
               Status
             </TableSortCell>
-<<<<<<< HEAD
             <Hidden lgDown>
-=======
-            <Hidden mdDown>
->>>>>>> 036fd244
               <TableCell style={{ width: '40%' }}>Reason</TableCell>
             </Hidden>
           </TableRow>
@@ -273,39 +239,6 @@
         pageSize={pagination.pageSize}
         eventCategory={`${type} Maintenance Table`}
       />
-<<<<<<< HEAD
-    </Accordion>
-    {expanded ? (
-      <Box display="flex" justifyContent="flex-end">
-        {/*
-          We are using a hidden CSVLink and an <a> to allow us to lazy load the
-          entire maintenance list for the CSV download. The <a> is what shows up
-          to the user and the onClick fetches the full user data and then
-          uses a ref to 'click' the real CSVLink.
-          This adds some complexity but gives us the benefit of lazy loading a potentially
-          large set of maintenance events on mount for the CSV download.
-        */}
-        <CSVLink
-          ref={csvRef}
-          headers={headersForCSVDownload}
-          filename={`maintenance-${Date.now()}.csv`}
-          data={cleanCSVData(csv || [])}
-        />
-        <a
-          className={classes.csvLink}
-          onClick={downloadCSV}
-          aria-hidden="true"
-        >
-          Download CSV
-        </a>
-      </Box>
-    ) : null}
-  </>;
-};
-
-export default MaintenanceTable;
-=======
     </>
   );
-};
->>>>>>> 036fd244
+};