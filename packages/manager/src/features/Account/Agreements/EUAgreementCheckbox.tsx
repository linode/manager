--- conflicted
+++ resolved
@@ -1,8 +1,4 @@
-<<<<<<< HEAD
-import { Box, Typography } from '@linode/ui';
-=======
-import { Box, Checkbox } from '@linode/ui';
->>>>>>> d8812c4e
+import { Box, Checkbox, Typography } from '@linode/ui';
 import { useTheme } from '@mui/material';
 import * as React from 'react';
 
