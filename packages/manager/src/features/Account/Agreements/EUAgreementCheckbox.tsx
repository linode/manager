import * as React from 'react';
import CheckBox from 'src/components/CheckBox';
<<<<<<< HEAD
import Box from 'src/components/core/Box';
import { Typography } from 'src/components/Typography';
=======
import { Box } from 'src/components/Box';
import Typography from 'src/components/core/Typography';
>>>>>>> 8293423c
import Link from 'src/components/Link';

interface Props {
  className?: string;
  centerCheckbox?: boolean;
  checked: boolean;
  onChange: (
    event: React.ChangeEvent<HTMLInputElement>,
    checked: boolean
  ) => void;
}

const EUAgreementCheckbox = (props: Props) => {
  const { checked, onChange, className, centerCheckbox } = props;

  const checkboxStyle = centerCheckbox
    ? { marginLeft: -8 }
    : { marginLeft: -8, marginTop: -5 };

  return (
    <Box
      display="flex"
      flexDirection="row"
      alignItems={centerCheckbox ? 'center' : 'flex-start'}
      className={className}
    >
      <CheckBox checked={checked} onChange={onChange} style={checkboxStyle} />
      <Typography style={{ marginLeft: 4 }}>
        I have read and agree to the{' '}
        <Link to="https://www.linode.com/legal-privacy/">
          Linode Privacy Policy
        </Link>{' '}
        and{' '}
        <Link to="https://www.linode.com/eu-model/">
          EU Standard Contractual Clauses
        </Link>
        , which govern the cross-border transfer of data relating to the
        European Economic Area.
      </Typography>
    </Box>
  );
};

export default EUAgreementCheckbox;<|MERGE_RESOLUTION|>--- conflicted
+++ resolved
@@ -1,12 +1,7 @@
 import * as React from 'react';
 import CheckBox from 'src/components/CheckBox';
-<<<<<<< HEAD
-import Box from 'src/components/core/Box';
 import { Typography } from 'src/components/Typography';
-=======
 import { Box } from 'src/components/Box';
-import Typography from 'src/components/core/Typography';
->>>>>>> 8293423c
 import Link from 'src/components/Link';
 
 interface Props {
