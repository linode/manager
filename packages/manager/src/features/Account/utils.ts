import { getStorage, setStorage } from 'src/utilities/storage';

import { ADMINISTRATOR, BUSINESS_PARTNER } from './constants';

import type {
  GlobalGrantTypes,
  GrantLevel,
  Token,
} from '@linode/api-v4';
import type { GrantTypeMap } from 'src/features/Account/types';

export type ActionType =
  | 'clone'
  | 'create'
  | 'delete'
  | 'edit'
  | 'migrate'
  | 'modify'
  | 'reboot'
  | 'rebuild'
  | 'rescue'
  | 'resize'
  | 'view';

interface GetRestrictedResourceText {
  action?: ActionType;
  includeContactMessage?: boolean;
  isSingular?: boolean;
  resourceType: GrantTypeMap;
  useBusinessContact?: boolean;
}

interface AccountAccessGrant {
  globalGrantType: 'account_access';
  permittedGrantLevel: GrantLevel;
}

interface NonAccountAccessGrant {
  globalGrantType: Exclude<GlobalGrantTypes, 'account_access'>;
  permittedGrantLevel?: GrantLevel;
}

// Discriminating union to determine the type of global grant
export type RestrictedGlobalGrantType =
  | AccountAccessGrant
  | NonAccountAccessGrant;

/**
 * Get a resource restricted message based on action and resource type.
 */
export const getRestrictedResourceText = ({
  action = 'edit',
  includeContactMessage = true,
  isSingular = true,
  resourceType,
  useBusinessContact = false,
}: GetRestrictedResourceText): string => {
  const resource = isSingular
    ? 'this ' + resourceType.replace(/s$/, '')
    : resourceType;

<<<<<<< HEAD
  const contactPerson = useBusinessContact ? BUSINESS_PARTNER : ADMINISTRATOR;
=======
  let message = `You don't have permissions to ${action} ${resource}.`;

  if (includeContactMessage) {
    message +=
      ' Please contact your account administrator to request the necessary permissions.';
  }

  return message;
};
>>>>>>> a4bbe2a8

  return `You don't have permissions to ${action} ${resource}. Please contact your ${contactPerson} to request the necessary permissions.`;
};

// TODO: Parent/Child: FOR MSW ONLY, REMOVE WHEN API IS READY
// ================================================================
// const mockExpiredTime =
//   'Mon Nov 20 2023 22:50:52 GMT-0800 (Pacific Standard Time)';
// ================================================================

/**
 * Determine whether the tokens used for switchable accounts are still valid.
 */
export const isParentTokenValid = (): boolean => {
  const now = new Date().toISOString();

  // From a proxy user, check whether parent token is still valid before switching.
  if (
    now >
    new Date(getStorage('authentication/parent_token/expire')).toISOString()

    // TODO: Parent/Child: FOR MSW ONLY, REMOVE WHEN API IS READY
    // ================================================================
    // new Date(mockExpiredTime).toISOString()
    // ================================================================
  ) {
    return false;
  }
  return true;
};

/**
 * Set token information in the local storage.
 * This allows us to store a token for later use, such as switching between parent and proxy accounts.
 */
export const setTokenInLocalStorage = ({
  prefix,
  token = { expiry: '', scopes: '', token: '' },
}: {
  prefix: string;
  token?: Pick<Token, 'expiry' | 'scopes' | 'token'>;
}) => {
  const { expiry, scopes, token: tokenValue } = token;

  if (!tokenValue || !expiry) {
    return;
  }

  setStorage(`${prefix}/token`, tokenValue);
  setStorage(`${prefix}/expire`, expiry);
  setStorage(`${prefix}/scopes`, scopes);
};

/**
 * Set the active token in the local storage.
 */
export const updateCurrentTokenBasedOnUserType = ({
  userType,
}: {
  userType: 'parent' | 'proxy';
}) => {
  const storageKeyPrefix = `authentication/${userType}_token`;

  const userToken = getStorage(`${storageKeyPrefix}/token`);
  const userScope = getStorage(`${storageKeyPrefix}/scopes`);
  const userExpiry = getStorage(`${storageKeyPrefix}/expire`);

  if (userToken) {
    setStorage('authentication/token', userToken);
    setStorage('authentication/scopes', userScope);
    setStorage('authentication/expire', userExpiry);
  }
};<|MERGE_RESOLUTION|>--- conflicted
+++ resolved
@@ -2,11 +2,7 @@
 
 import { ADMINISTRATOR, BUSINESS_PARTNER } from './constants';
 
-import type {
-  GlobalGrantTypes,
-  GrantLevel,
-  Token,
-} from '@linode/api-v4';
+import type { GlobalGrantTypes, GrantLevel, Token } from '@linode/api-v4';
 import type { GrantTypeMap } from 'src/features/Account/types';
 
 export type ActionType =
@@ -59,21 +55,15 @@
     ? 'this ' + resourceType.replace(/s$/, '')
     : resourceType;
 
-<<<<<<< HEAD
   const contactPerson = useBusinessContact ? BUSINESS_PARTNER : ADMINISTRATOR;
-=======
+
   let message = `You don't have permissions to ${action} ${resource}.`;
 
   if (includeContactMessage) {
-    message +=
-      ' Please contact your account administrator to request the necessary permissions.';
+    message += ` Please contact your ${contactPerson} to request the necessary permissions.`;
   }
 
   return message;
-};
->>>>>>> a4bbe2a8
-
-  return `You don't have permissions to ${action} ${resource}. Please contact your ${contactPerson} to request the necessary permissions.`;
 };
 
 // TODO: Parent/Child: FOR MSW ONLY, REMOVE WHEN API IS READY
