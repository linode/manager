--- conflicted
+++ resolved
@@ -6,12 +6,7 @@
 import { makeStyles } from 'tss-react/mui';
 import { Theme, styled } from '@mui/material/styles';
 import { Notice } from 'src/components/Notice/Notice';
-<<<<<<< HEAD
-import Typography from 'src/components/core/Typography';
-=======
 import { Typography } from 'src/components/Typography';
-import { TypeToConfirm } from 'src/components/TypeToConfirm/TypeToConfirm';
->>>>>>> bab130b4
 import { TextField } from 'src/components/TextField';
 import { useProfile } from 'src/queries/profile';
 
