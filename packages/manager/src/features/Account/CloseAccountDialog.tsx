--- conflicted
+++ resolved
@@ -2,23 +2,12 @@
 import { APIError } from '@linode/api-v4/lib/types';
 import * as React from 'react';
 import { useHistory } from 'react-router-dom';
-<<<<<<< HEAD
 import { TypeToConfirmDialog } from 'src/components/TypeToConfirmDialog/TypeToConfirmDialog';
-=======
-import ActionsPanel from 'src/components/ActionsPanel';
-import { Button } from 'src/components/Button/Button';
-import { ConfirmationDialog } from 'src/components/ConfirmationDialog/ConfirmationDialog';
->>>>>>> f6eb4b2d
 import { makeStyles } from 'tss-react/mui';
 import { Theme, styled } from '@mui/material/styles';
 import { Notice } from 'src/components/Notice/Notice';
 import Typography from 'src/components/core/Typography';
-<<<<<<< HEAD
-import TextField from 'src/components/TextField';
-=======
-import { TypeToConfirm } from 'src/components/TypeToConfirm/TypeToConfirm';
 import { TextField } from 'src/components/TextField';
->>>>>>> f6eb4b2d
 import { useProfile } from 'src/queries/profile';
 
 interface Props {
