import { cancelAccount } from '@linode/api-v4/lib/account';
import { APIError } from '@linode/api-v4/lib/types';
import * as React from 'react';
import { useHistory } from 'react-router-dom';
import { compose } from 'recompose';
<<<<<<< HEAD
import { makeStyles, Theme } from 'src/components/core/styles';
=======
>>>>>>> 2dd41c6e
import ActionsPanel from 'src/components/ActionsPanel';
import Button from 'src/components/Button';
import Dialog from 'src/components/ConfirmationDialog';
import { makeStyles, Theme } from 'src/components/core/styles';
import Typography from 'src/components/core/Typography';
import TextField from 'src/components/TextField';
import { useProfile } from 'src/queries/profile';

interface Props {
  open: boolean;
  closeDialog: () => void;
}

type CombinedProps = Props;

const useStyles = makeStyles((theme: Theme) => ({
  dontgo: {
    marginTop: theme.spacing(2),
  },
}));

const CloseAccountDialog: React.FC<CombinedProps> = (props) => {
  const [isClosingAccount, setIsClosingAccount] = React.useState<boolean>(
    false
  );
  const [errors, setErrors] = React.useState<APIError[] | undefined>(undefined);
  const [comments, setComments] = React.useState<string>('');
  const [inputtedUsername, setUsername] = React.useState<string>('');
  const [canSubmit, setCanSubmit] = React.useState<boolean>(false);

  const classes = useStyles();
  const history = useHistory();
  const { data: profile } = useProfile();

  React.useEffect(() => {
    if (props.open) {
      /**
       * reset error state, username, and disabled status when we open the modal
       * intentionally not resetting comments
       */
      setErrors(undefined);
      setUsername('');
      setCanSubmit(false);
    }
  }, [props.open]);

  /**
   * enable the submit button if the user entered their
   * username correctly
   */
  React.useEffect(() => {
    if (inputtedUsername === profile?.username) {
      setCanSubmit(true);
    } else {
      setCanSubmit(false);
    }
  }, [inputtedUsername, profile]);

  const inputRef = React.useCallback(
    (node) => {
      /**
       * focus on first textfield when modal is opened
       */
      if (node && node.focus && props.open === true) {
        node.focus();
      }
    },
    [props.open]
  );

  const handleCancelAccount = () => {
    setIsClosingAccount(true);
    return cancelAccount({
      /**
       * we don't care about soliciting comments from the user
       * since they're about to get redirected to a survey.
       */
      comments,
    })
      .then((response) => {
        setIsClosingAccount(false);
        /** shoot the user off to survey monkey to answer some questions */
        history.push('/cancel', { survey_link: response.survey_link });
      })
      .catch((e: APIError[]) => {
        setIsClosingAccount(false);
        setErrors(e);
      });
  };

  if (!profile?.username) {
    return null;
  }

  return (
    <Dialog
      open={props.open}
      title="Are you sure you want to close your Linode account?"
      onClose={props.closeDialog}
      error={errors ? errors[0].reason : ''}
      actions={
        <Actions
          onClose={props.closeDialog}
          isCancelling={isClosingAccount}
          onSubmit={handleCancelAccount}
          disabled={!canSubmit}
        />
      }
    >
      <Typography>
        Please note this is an extremely destructive action. Closing your
        account means that all services including Linodes, Volumes, DNS Records,
        etc will be lost and may not be able to be restored.
      </Typography>
      <TextField
        label={`Please enter your username (${profile.username}) to confirm.`}
        placeholder="Username"
        aria-label="username field"
        value={inputtedUsername}
        onChange={(e) => setUsername(e.target.value)}
        inputRef={inputRef}
      />
      <Typography className={classes.dontgo}>
        We'd hate to see you go. Please let us know what we could be doing
        better in the comments section below. After your account is closed,
        you'll be directed to a quick survey so we can better gauge your
        feedback.
      </Typography>
      <TextField
        multiline
        value={comments}
        aria-label="Optional comments field"
        rows={2}
        label="Comments (optional)"
        placeholder="Provide Feedback"
        onChange={(e) => setComments(e.target.value)}
      />
    </Dialog>
  );
};

interface ActionsProps {
  onClose: () => void;
  onSubmit: () => void;
  isCancelling: boolean;
  disabled: boolean;
}

const Actions: React.FC<ActionsProps> = (props) => {
  return (
    <ActionsPanel>
      <Button buttonType="secondary" onClick={props.onClose}>
        Cancel
      </Button>
      <Button
        buttonType="primary"
        onClick={props.onSubmit}
        disabled={props.disabled}
        loading={props.isCancelling}
      >
        Close Account
      </Button>
    </ActionsPanel>
  );
};

export default compose<CombinedProps, Props>(React.memo)(CloseAccountDialog);<|MERGE_RESOLUTION|>--- conflicted
+++ resolved
@@ -3,14 +3,10 @@
 import * as React from 'react';
 import { useHistory } from 'react-router-dom';
 import { compose } from 'recompose';
-<<<<<<< HEAD
 import { makeStyles, Theme } from 'src/components/core/styles';
-=======
->>>>>>> 2dd41c6e
 import ActionsPanel from 'src/components/ActionsPanel';
 import Button from 'src/components/Button';
 import Dialog from 'src/components/ConfirmationDialog';
-import { makeStyles, Theme } from 'src/components/core/styles';
 import Typography from 'src/components/core/Typography';
 import TextField from 'src/components/TextField';
 import { useProfile } from 'src/queries/profile';
