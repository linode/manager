import { cancelAccount } from '@linode/api-v4/lib/account';
import { APIError } from '@linode/api-v4/lib/types';
import * as React from 'react';
import { useHistory } from 'react-router-dom';
<<<<<<< HEAD
import ActionsPanel from 'src/components/ActionsPanel/ActionsPanel';
import { ConfirmationDialog } from 'src/components/ConfirmationDialog/ConfirmationDialog';
=======
import { TypeToConfirmDialog } from 'src/components/TypeToConfirmDialog/TypeToConfirmDialog';
>>>>>>> 7117e095
import { makeStyles } from 'tss-react/mui';
import { Theme, styled } from '@mui/material/styles';
import { Notice } from 'src/components/Notice/Notice';
import { Typography } from 'src/components/Typography';
import { TextField } from 'src/components/TextField';
import { useProfile } from 'src/queries/profile';

interface Props {
  open: boolean;
  closeDialog: () => void;
}

const useStyles = makeStyles()((theme: Theme) => ({
  dontgo: {
    marginTop: theme.spacing(2),
    order: 1,
  },
}));

const CloseAccountDialog = ({ closeDialog, open }: Props) => {
  const [isClosingAccount, setIsClosingAccount] = React.useState<boolean>(
    false
  );
  const [errors, setErrors] = React.useState<APIError[] | undefined>(undefined);
  const [comments, setComments] = React.useState<string>('');
  const [inputtedUsername, setUsername] = React.useState<string>('');
  const [canSubmit, setCanSubmit] = React.useState<boolean>(false);
  const { classes } = useStyles();
  const history = useHistory();
  const { data: profile } = useProfile();

  React.useEffect(() => {
    if (open) {
      /**
       * reset error state, username, and disabled status when we open the modal
       * intentionally not resetting comments
       */
      setErrors(undefined);
      setUsername('');
      setCanSubmit(false);
    }
  }, [open]);

  /**
   * enable the submit button if the user entered their
   * username correctly
   */
  React.useEffect(() => {
    if (inputtedUsername === profile?.username) {
      setCanSubmit(true);
    } else {
      setCanSubmit(false);
    }
  }, [inputtedUsername, profile]);

  const inputRef = React.useCallback(
    (node) => {
      /**
       * focus on first textfield when modal is opened
       */
      if (node && node.focus && open === true) {
        node.focus();
      }
    },
    [open]
  );

  const handleCancelAccount = () => {
    setIsClosingAccount(true);
    return cancelAccount({
      /**
       * we don't care about soliciting comments from the user
       * since they're about to get redirected to a survey.
       */
      comments,
    })
      .then((response) => {
        setIsClosingAccount(false);
        /** shoot the user off to survey monkey to answer some questions */
        history.push('/cancel', { survey_link: response.survey_link });
      })
      .catch((e: APIError[]) => {
        setIsClosingAccount(false);
        setErrors(e);
      });
  };

  if (!profile?.username) {
    return null;
  }

  return (
    <TypeToConfirmDialog
      title="Are you sure you want to close your Linode account?"
      label={`Please enter your Username (${profile.username}) to confirm.`}
      entity={{
        type: 'AccountSetting',
        subType: 'CloseAccount',
        primaryBtnText: 'Close Account',
        name: profile.username,
      }}
      open={open}
      onClose={closeDialog}
      onClick={handleCancelAccount}
      loading={isClosingAccount}
      inputRef={inputRef}
      disabled={!canSubmit}
      textFieldStyle={{ maxWidth: '415px' }}
    >
      {errors ? <Notice error text={errors ? errors[0].reason : ''} /> : null}
      <StyledNoticeWrapper>
        <Notice warning spacingBottom={12}>
          <Typography sx={{ fontSize: '0.875rem' }}>
            <strong>Warning:</strong> Please note this is an extremely
            destructive action. Closing your account means that all services
            Linodes, Volumes, DNS Records, etc will be lost and may not be able
            be restored.
          </Typography>
        </Notice>
      </StyledNoticeWrapper>
      <Typography className={classes.dontgo}>
        We&rsquo;d hate to see you go. Please let us know what we could be doing
        better in the comments section below. After your account is closed,
        you&rsquo;ll be directed to a quick survey so we can better gauge your
        feedback.
      </Typography>
      <StyledCommentSectionWrapper>
        <TextField
          label="Comments"
          multiline
          onChange={(e) => setComments(e.target.value)}
          optional
          placeholder="Provide Feedback"
          rows={1}
          value={comments}
          aria-label="Optional comments field"
        />
      </StyledCommentSectionWrapper>
    </TypeToConfirmDialog>
  );
};

// The order property helps inject the TypeToConfirm input field in the TypeToConfirmDialog when the components
// below are passed in as the children prop.
const StyledNoticeWrapper = styled('div')(() => ({
  order: 0,
}));

<<<<<<< HEAD
const Actions = ({
  disabled,
  isCanceling,
  onClose,
  onSubmit,
}: ActionsProps) => {
  return (
    <ActionsPanel
      primary
      primaryButtonDisabled={disabled}
      primaryButtonHandler={onSubmit}
      primaryButtonLoading={isCanceling}
      primaryButtonText="Close Account"
      secondary
      secondaryButtonHandler={onClose}
      secondaryButtonText="Cancel"
    />
  );
};
=======
const StyledCommentSectionWrapper = styled('div')(() => ({
  order: 2,
}));
>>>>>>> 7117e095

export default React.memo(CloseAccountDialog);<|MERGE_RESOLUTION|>--- conflicted
+++ resolved
@@ -2,12 +2,7 @@
 import { APIError } from '@linode/api-v4/lib/types';
 import * as React from 'react';
 import { useHistory } from 'react-router-dom';
-<<<<<<< HEAD
-import ActionsPanel from 'src/components/ActionsPanel/ActionsPanel';
-import { ConfirmationDialog } from 'src/components/ConfirmationDialog/ConfirmationDialog';
-=======
 import { TypeToConfirmDialog } from 'src/components/TypeToConfirmDialog/TypeToConfirmDialog';
->>>>>>> 7117e095
 import { makeStyles } from 'tss-react/mui';
 import { Theme, styled } from '@mui/material/styles';
 import { Notice } from 'src/components/Notice/Notice';
@@ -156,30 +151,8 @@
   order: 0,
 }));
 
-<<<<<<< HEAD
-const Actions = ({
-  disabled,
-  isCanceling,
-  onClose,
-  onSubmit,
-}: ActionsProps) => {
-  return (
-    <ActionsPanel
-      primary
-      primaryButtonDisabled={disabled}
-      primaryButtonHandler={onSubmit}
-      primaryButtonLoading={isCanceling}
-      primaryButtonText="Close Account"
-      secondary
-      secondaryButtonHandler={onClose}
-      secondaryButtonText="Cancel"
-    />
-  );
-};
-=======
 const StyledCommentSectionWrapper = styled('div')(() => ({
   order: 2,
 }));
->>>>>>> 7117e095
 
 export default React.memo(CloseAccountDialog);