--- conflicted
+++ resolved
@@ -10,11 +10,7 @@
 import SuspenseLoader from 'src/components/SuspenseLoader';
 import TabLinkList from 'src/components/TabLinkList';
 import { useAccount } from 'src/queries/account';
-<<<<<<< HEAD
-import { useGrants, useProfile } from 'src/queries/profile';
-=======
-import { getGrantData } from 'src/queries/profile';
->>>>>>> 046a237e
+import { useGrants } from 'src/queries/profile';
 import AccountLogins from './AccountLogins';
 
 const Billing = React.lazy(() => import('src/features/Billing'));
@@ -30,11 +26,6 @@
 const AccountLanding = () => {
   const history = useHistory();
   const location = useLocation();
-<<<<<<< HEAD
-
-  const { data: profile } = useProfile();
-=======
->>>>>>> 046a237e
   const { data: account } = useAccount();
   const { data: grants } = useGrants();
 
