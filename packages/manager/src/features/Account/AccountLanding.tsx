import * as React from 'react';
import { matchPath, useHistory, useLocation } from 'react-router-dom';

import { DocumentTitleSegment } from 'src/components/DocumentTitle';
import {
  LandingHeader,
  LandingHeaderProps,
} from 'src/components/LandingHeader';
import { ProductInformationBanner } from 'src/components/ProductInformationBanner/ProductInformationBanner';
import { TabPanels } from 'src/components/ReachTabPanels';
import { Tabs } from 'src/components/ReachTabs';
import { SafeTabPanel } from 'src/components/SafeTabPanel/SafeTabPanel';
import { SuspenseLoader } from 'src/components/SuspenseLoader';
import { TabLinkList } from 'src/components/TabLinkList/TabLinkList';
import { useAccount } from 'src/queries/account';
import { useGrants } from 'src/queries/profile';

import AccountLogins from './AccountLogins';

const Billing = React.lazy(() => import('src/features/Billing'));
const EntityTransfersLanding = React.lazy(
  () => import('src/features/EntityTransfers/EntityTransfersLanding')
);
const Users = React.lazy(() => import('src/features/Users'));
const GlobalSettings = React.lazy(() => import('./GlobalSettings'));
const MaintenanceLanding = React.lazy(
  () => import('./Maintenance/MaintenanceLanding')
);

const AccountLanding = () => {
  const history = useHistory();
  const location = useLocation();
  const { data: account } = useAccount();
  const { data: grants } = useGrants();

  const accountAccessGrant = grants?.global?.account_access;
  const readOnlyAccountAccess = accountAccessGrant === 'read_only';
  const isAkamaiAccount = account?.billing_source === 'akamai';

  const tabs = [
    {
      routeName: '/account/billing',
      title: 'Billing Info',
    },
    {
      routeName: '/account/users',
      title: 'Users & Grants',
    },
    {
      routeName: '/account/login-history',
      title: 'Login History',
    },
    {
      routeName: '/account/service-transfers',
      title: 'Service Transfers',
    },
    {
      routeName: '/account/maintenance',
      title: 'Maintenance',
    },
    {
      routeName: '/account/settings',
      title: 'Settings',
    },
  ];

  const overrideWhitelist = [
    '/account/billing/make-payment',
    '/account/billing/add-payment-method',
    '/account/billing/edit',
  ];

  const getDefaultTabIndex = () => {
    const tabChoice = tabs.findIndex((tab) =>
      Boolean(matchPath(tab.routeName, { path: location.pathname }))
    );

    if (tabChoice < 0) {
      // Prevent redirect from overriding the URL change for `/account/billing/make-payment`, `/account/billing/add-payment-method`,
      // and `/account/billing/edit`
      if (!overrideWhitelist.includes(location.pathname)) {
        history.push('/account/billing');
      }

      // Redirect to the landing page if the path does not exist
      return 0;
    } else {
      return tabChoice;
    }
  };

  const handleTabChange = (index: number) => {
    history.push(tabs[index].routeName);
  };

  let idx = 0;

  const isBillingTabSelected = location.pathname.match(/billing/);

  const landingHeaderProps: LandingHeaderProps = {
    breadcrumbProps: {
      pathname: '/account',
    },
    title: 'Account',
  };

  if (isBillingTabSelected) {
    landingHeaderProps.docsLabel = 'How Linode Billing Works';
    landingHeaderProps.docsLink =
      'https://www.linode.com/docs/guides/how-linode-billing-works/';
    landingHeaderProps.createButtonText = 'Make a Payment';
    if (!isAkamaiAccount) {
      landingHeaderProps.onButtonClick = () =>
        history.replace('/account/billing/make-payment');
    }
    landingHeaderProps.disabledCreateButton = readOnlyAccountAccess;
  }

  return (
    <React.Fragment>
      <DocumentTitleSegment segment="Account Settings" />
<<<<<<< HEAD
      <ProductInformationBanner bannerLocation="Account" />
      <LandingHeader {...landingHeaderProps} data-qa-profile-header />
=======
      <LandingHeader {...landingHeaderProps} />
>>>>>>> f2517f78

      <Tabs index={getDefaultTabIndex()} onChange={handleTabChange}>
        <TabLinkList tabs={tabs} />

        <React.Suspense fallback={<SuspenseLoader />}>
          <TabPanels>
            <SafeTabPanel index={idx}>
              <Billing />
            </SafeTabPanel>
            <SafeTabPanel index={++idx}>
              <Users />
            </SafeTabPanel>
            <SafeTabPanel index={++idx}>
              <AccountLogins />
            </SafeTabPanel>
            <SafeTabPanel index={++idx}>
              <EntityTransfersLanding />
            </SafeTabPanel>
            <SafeTabPanel index={++idx}>
              <MaintenanceLanding />
            </SafeTabPanel>
            <SafeTabPanel index={++idx}>
              <GlobalSettings />
            </SafeTabPanel>
          </TabPanels>
        </React.Suspense>
      </Tabs>
    </React.Fragment>
  );
};

export default AccountLanding;<|MERGE_RESOLUTION|>--- conflicted
+++ resolved
@@ -119,12 +119,8 @@
   return (
     <React.Fragment>
       <DocumentTitleSegment segment="Account Settings" />
-<<<<<<< HEAD
       <ProductInformationBanner bannerLocation="Account" />
-      <LandingHeader {...landingHeaderProps} data-qa-profile-header />
-=======
       <LandingHeader {...landingHeaderProps} />
->>>>>>> f2517f78
 
       <Tabs index={getDefaultTabIndex()} onChange={handleTabChange}>
         <TabLinkList tabs={tabs} />
