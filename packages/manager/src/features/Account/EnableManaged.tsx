--- conflicted
+++ resolved
@@ -1,4 +1,5 @@
 import { enableManaged } from '@linode/api-v4/lib/managed';
+import { updateAccountSettingsData, useLinodesQuery } from '@linode/queries';
 import { Accordion, Button, Typography } from '@linode/ui';
 import { pluralize } from '@linode/utilities';
 import Grid from '@mui/material/Grid2';
@@ -9,13 +10,6 @@
 import { ConfirmationDialog } from 'src/components/ConfirmationDialog/ConfirmationDialog';
 import { Link } from 'src/components/Link';
 import { SupportLink } from 'src/components/SupportLink';
-<<<<<<< HEAD
-import { updateAccountSettingsData, useLinodesQuery } from '@linode/queries';
-import { pluralize } from 'src/utilities/pluralize';
-=======
-import { updateAccountSettingsData } from 'src/queries/account/settings';
-import { useLinodesQuery } from 'src/queries/linodes/linodes';
->>>>>>> 61357fdb
 
 import type { APIError } from '@linode/api-v4/lib/types';
 
