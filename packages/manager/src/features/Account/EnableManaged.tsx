import { enableManaged } from '@linode/api-v4/lib/managed';
<<<<<<< HEAD
import { updateAccountSettingsData, useLinodesQuery } from '@linode/queries';
import { Accordion, Button, Typography } from '@linode/ui';
=======
import { Accordion, ActionsPanel, Button, Typography } from '@linode/ui';
>>>>>>> bebc1824
import { pluralize } from '@linode/utilities';
import Grid from '@mui/material/Grid2';
import { useQueryClient } from '@tanstack/react-query';
import * as React from 'react';

import { ConfirmationDialog } from 'src/components/ConfirmationDialog/ConfirmationDialog';
import { Link } from 'src/components/Link';
import { SupportLink } from 'src/components/SupportLink';

import type { APIError } from '@linode/api-v4/lib/types';

interface Props {
  isManaged: boolean;
}

interface ContentProps {
  isManaged: boolean;
  openConfirmationModal: () => void;
}

export const ManagedContent = (props: ContentProps) => {
  const { isManaged, openConfirmationModal } = props;

  if (isManaged) {
    return (
      <Typography>
        Managed is already enabled on your account. To cancel Linode Managed,
        please open a {` `}
        <SupportLink text="Support Ticket" title="Cancel Linode Managed" />.
      </Typography>
    );
  }

  return (
    <Grid container direction="column" spacing={2}>
      <Grid>
        <Typography variant="body1">
          Linode Managed includes Backups, Longview Pro, cPanel, and
          round-the-clock monitoring to help keep your systems up and running.
          +$100/month per Linode.{'  '}
          <Link to="https://linode.com/managed">Learn more</Link>.
        </Typography>
      </Grid>
      <Grid>
        <Button buttonType="outlined" onClick={openConfirmationModal}>
          Add Linode Managed
        </Button>
      </Grid>
    </Grid>
  );
};

export const EnableManaged = (props: Props) => {
  const { isManaged } = props;
  const queryClient = useQueryClient();
  const { data: linodes } = useLinodesQuery();
  const [isOpen, setOpen] = React.useState<boolean>(false);
  const [error, setError] = React.useState<string | undefined>();
  const [isLoading, setLoading] = React.useState<boolean>(false);

  const linodeCount = linodes?.results ?? 0;

  const handleClose = () => {
    setOpen(false);
    setError(undefined);
  };

  const handleError = (e: APIError[]) => {
    setError(e[0].reason);
    setLoading(false);
  };

  const handleSubmit = () => {
    setLoading(true);
    setError(undefined);
    enableManaged()
      .then(() => {
        handleClose();
        updateAccountSettingsData({ managed: true }, queryClient);
      })
      .catch(handleError);
  };

  const actions = (
    <ActionsPanel
      primaryButtonProps={{
        'data-testid': 'submit-managed-enrollment',
        label: 'Add Linode Managed',
        loading: isLoading,
        onClick: handleSubmit,
      }}
      secondaryButtonProps={{
        'data-testid': 'cancel',
        label: 'Cancel',
        onClick: handleClose,
      }}
    />
  );

  return (
    <>
      <Accordion defaultExpanded={true} heading="Linode Managed">
        <ManagedContent
          isManaged={isManaged}
          openConfirmationModal={() => setOpen(true)}
        />
      </Accordion>
      <ConfirmationDialog
        actions={actions}
        error={error}
        onClose={() => handleClose()}
        open={isOpen}
        title="Just to confirm..."
      >
        <Typography variant="subtitle1">
          Linode Managed costs an additional{' '}
          <strong>$100 per month per Linode.</strong> {` `}
          You currently have{` `}
          <strong>{pluralize('Linode', 'Linodes', linodeCount)}</strong>, so
          Managed will increase your projected monthly bill by{' '}
          <strong>${`${linodeCount * 100}`}</strong>.
        </Typography>
      </ConfirmationDialog>
    </>
  );
};<|MERGE_RESOLUTION|>--- conflicted
+++ resolved
@@ -1,10 +1,6 @@
 import { enableManaged } from '@linode/api-v4/lib/managed';
-<<<<<<< HEAD
 import { updateAccountSettingsData, useLinodesQuery } from '@linode/queries';
-import { Accordion, Button, Typography } from '@linode/ui';
-=======
 import { Accordion, ActionsPanel, Button, Typography } from '@linode/ui';
->>>>>>> bebc1824
 import { pluralize } from '@linode/utilities';
 import Grid from '@mui/material/Grid2';
 import { useQueryClient } from '@tanstack/react-query';
