export const BUSINESS_PARTNER = 'business partner';
export const ADMINISTRATOR = 'administrator';

<<<<<<< HEAD
export const grantTypeMap = {
  database: 'Databases',
  domain: 'Domains',
  firewall: 'Firewalls',
  image: 'Images',
  linode: 'Linodes',
  longview: 'Longview Clients',
  nodebalancer: 'NodeBalancers',
  stackscript: 'StackScripts',
  volume: 'Volumes',
  vpc: 'VPCs',
} as const;
=======
export const PARENT_PROXY_USER_CLOSE_ACCOUNT_TOOLTIP_TEXT =
  'Remove indirect customers before closing the account.';
export const CHILD_USER_CLOSE_ACCOUNT_TOOLTIP_TEXT =
  'Contact your business partner to close your account.';
>>>>>>> 9a50d8f7
<|MERGE_RESOLUTION|>--- conflicted
+++ resolved
@@ -1,7 +1,6 @@
 export const BUSINESS_PARTNER = 'business partner';
 export const ADMINISTRATOR = 'administrator';
 
-<<<<<<< HEAD
 export const grantTypeMap = {
   database: 'Databases',
   domain: 'Domains',
@@ -14,9 +13,8 @@
   volume: 'Volumes',
   vpc: 'VPCs',
 } as const;
-=======
+
 export const PARENT_PROXY_USER_CLOSE_ACCOUNT_TOOLTIP_TEXT =
   'Remove indirect customers before closing the account.';
 export const CHILD_USER_CLOSE_ACCOUNT_TOOLTIP_TEXT =
-  'Contact your business partner to close your account.';
->>>>>>> 9a50d8f7
+  'Contact your business partner to close your account.';