<<<<<<< HEAD
import { Toggle } from '@linode/ui';
import { Typography } from '@linode/ui';
=======
import { Accordion, Typography } from '@linode/ui';
>>>>>>> afa6da9f
import Grid from '@mui/material/Unstable_Grid2';
import * as React from 'react';

import { FormControlLabel } from 'src/components/FormControlLabel';

interface Props {
  networkHelperEnabled: boolean;
  onChange: () => void;
}

const NetworkHelper = ({ networkHelperEnabled, onChange }: Props) => {
  return (
    <Accordion defaultExpanded={true} heading="Network Helper">
      <Grid container direction="column" spacing={2}>
        <Grid>
          <Typography variant="body1">
            Network Helper automatically deposits a static networking
            configuration into your Linode at boot.
          </Typography>
        </Grid>
        <Grid alignItems="center" container direction="row">
          <Grid>
            <FormControlLabel
              control={
                <Toggle
                  checked={networkHelperEnabled}
                  data-qa-toggle-network-helper
                  onChange={onChange}
                />
              }
              label={
                networkHelperEnabled ? 'Enabled (default behavior)' : 'Disabled'
              }
            />
          </Grid>
        </Grid>
      </Grid>
    </Accordion>
  );
};

export default NetworkHelper;<|MERGE_RESOLUTION|>--- conflicted
+++ resolved
@@ -1,9 +1,4 @@
-<<<<<<< HEAD
-import { Toggle } from '@linode/ui';
-import { Typography } from '@linode/ui';
-=======
-import { Accordion, Typography } from '@linode/ui';
->>>>>>> afa6da9f
+import { Accordion, Toggle, Typography } from '@linode/ui';
 import Grid from '@mui/material/Unstable_Grid2';
 import * as React from 'react';
 
