import * as React from 'react';
import FormControlLabel from 'src/components/core/FormControlLabel';
import Typography from 'src/components/core/Typography';
import Accordion from 'src/components/Accordion';
<<<<<<< HEAD
import Grid from '@mui/material/Unstable_Grid2';
import Toggle from 'src/components/Toggle';
=======
import Grid from 'src/components/Grid';
import { Toggle } from 'src/components/Toggle';
>>>>>>> 3761ad32

interface Props {
  onChange: () => void;
  networkHelperEnabled: boolean;
}

const NetworkHelper = ({ onChange, networkHelperEnabled }: Props) => {
  return (
    <Accordion heading="Network Helper" defaultExpanded={true}>
      <Grid container direction="column" spacing={2}>
        <Grid>
          <Typography variant="body1">
            Network Helper automatically deposits a static networking
            configuration into your Linode at boot.
          </Typography>
        </Grid>
        <Grid container direction="row" alignItems="center">
          <Grid>
            <FormControlLabel
              control={
                <Toggle
                  onChange={onChange}
                  checked={networkHelperEnabled}
                  data-qa-toggle-network-helper
                />
              }
              label={
                networkHelperEnabled ? 'Enabled (default behavior)' : 'Disabled'
              }
            />
          </Grid>
        </Grid>
      </Grid>
    </Accordion>
  );
};

export default NetworkHelper;<|MERGE_RESOLUTION|>--- conflicted
+++ resolved
@@ -2,13 +2,8 @@
 import FormControlLabel from 'src/components/core/FormControlLabel';
 import Typography from 'src/components/core/Typography';
 import Accordion from 'src/components/Accordion';
-<<<<<<< HEAD
 import Grid from '@mui/material/Unstable_Grid2';
-import Toggle from 'src/components/Toggle';
-=======
-import Grid from 'src/components/Grid';
 import { Toggle } from 'src/components/Toggle';
->>>>>>> 3761ad32
 
 interface Props {
   onChange: () => void;
