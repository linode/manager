--- conflicted
+++ resolved
@@ -1,53 +1,19 @@
 import * as React from 'react';
 import FormControlLabel from 'src/components/core/FormControlLabel';
-<<<<<<< HEAD
-import { makeStyles } from 'tss-react/mui';
-import { Theme } from '@mui/material/styles';
-=======
->>>>>>> 01818683
 import Typography from 'src/components/core/Typography';
 import Accordion from 'src/components/Accordion';
 import Grid from 'src/components/Grid';
 import Toggle from 'src/components/Toggle';
 
-<<<<<<< HEAD
-const useStyles = makeStyles()((theme: Theme) => ({
-  root: {},
-  footnote: {
-    fontSize: 14,
-    cursor: 'pointer',
-  },
-  link: {
-    textDecoration: 'underline',
-  },
-  icon: {
-    display: 'inline-block',
-    fontSize: '0.8em',
-    marginLeft: `calc(${theme.spacing(1)} / 3)`,
-  },
-}));
-
-=======
->>>>>>> 01818683
 interface Props {
   onChange: () => void;
   networkHelperEnabled: boolean;
 }
 
-<<<<<<< HEAD
-const NetworkHelper = (props: Props) => {
-  const { classes } = useStyles();
-  const { onChange, networkHelperEnabled } = props;
-
-  return (
-    <Accordion heading="Network Helper" defaultExpanded={true}>
-      <Grid container direction="column" className={classes.root}>
-=======
 const NetworkHelper = ({ onChange, networkHelperEnabled }: Props) => {
   return (
     <Accordion heading="Network Helper" defaultExpanded={true}>
       <Grid container direction="column">
->>>>>>> 01818683
         <Grid item>
           <Typography variant="body1">
             Network Helper automatically deposits a static networking
