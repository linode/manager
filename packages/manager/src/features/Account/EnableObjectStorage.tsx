--- conflicted
+++ resolved
@@ -5,10 +5,6 @@
 import { Link } from 'react-router-dom';
 import { TypeToConfirmDialog } from 'src/components/TypeToConfirmDialog/TypeToConfirmDialog';
 import { Accordion } from 'src/components/Accordion';
-<<<<<<< HEAD
-import ActionsPanel from 'src/components/ActionsPanel/ActionsPanel';
-=======
->>>>>>> 7117e095
 import { Button } from 'src/components/Button/Button';
 import { Notice } from 'src/components/Notice/Notice';
 import { Typography } from 'src/components/Typography';
@@ -100,24 +96,6 @@
       .catch(handleError);
   };
 
-<<<<<<< HEAD
-  const actions = (
-    <ActionsPanel
-      primary
-      primaryButtonDataTestId="dialog-confirm"
-      primaryButtonDisabled={disabledConfirm}
-      primaryButtonHandler={handleSubmit}
-      primaryButtonLoading={isLoading}
-      primaryButtonText=" Confirm Cancellation"
-      secondary
-      secondaryButtonDataTestId="dialog-cancel"
-      secondaryButtonHandler={handleClose}
-      secondaryButtonText="Cancel"
-    />
-  );
-
-=======
->>>>>>> 7117e095
   return (
     <>
       <Accordion heading="Object Storage" defaultExpanded={true}>
