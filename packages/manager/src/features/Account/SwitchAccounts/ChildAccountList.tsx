--- conflicted
+++ resolved
@@ -142,14 +142,6 @@
 
     return (
       <Stack alignItems={'flex-start'} data-testid="child-account-list">
-<<<<<<< HEAD
-        {(isSwitchingChildAccounts || isLoading) && (
-          <Box display="flex" justifyContent="center" width={'100%'}>
-            <CircleProgress size="md" />
-          </Box>
-        )}
-=======
->>>>>>> 894afd59
         {!isSwitchingChildAccounts && !isLoading && renderChildAccounts}
         {hasNextPage && <Waypoint onEnter={() => fetchNextPage()} />}
         {isFetchingNextPage && <CircleProgress size="sm" />}
