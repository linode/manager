--- conflicted
+++ resolved
@@ -1,8 +1,4 @@
-<<<<<<< HEAD
-import { Notice } from '@linode/ui';
-=======
-import { Box } from '@linode/ui';
->>>>>>> 8c3c7fdd
+import { Box, Notice } from '@linode/ui';
 import React, { useState } from 'react';
 import { Waypoint } from 'react-waypoint';
 
