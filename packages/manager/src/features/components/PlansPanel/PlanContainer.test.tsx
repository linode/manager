import React from 'react';

import { planSelectionTypeFactory } from 'src/factories/types';
import { PLAN_SELECTION_NO_REGION_SELECTED_MESSAGE } from 'src/utilities/pricing/constants';
import { renderWithTheme } from 'src/utilities/testHelpers';
import { mockMatchMedia } from 'src/utilities/testHelpers';

import { PlanContainer } from './PlanContainer';

import type { PlanSelectionType } from './types';

const mockPlans: PlanSelectionType[] = planSelectionTypeFactory.buildList(2);

beforeAll(() => mockMatchMedia());

<<<<<<< HEAD
// Mock the useFlags hook
vi.mock('src/hooks/useFlags', () => ({
  useFlags: () => ({
    dcSpecificPricing: true,
  }),
}));

=======
>>>>>>> 52f0f712
describe('PlanContainer', () => {
  it('shows the no region selected message when no region is selected', () => {
    const { getByText } = renderWithTheme(
      <PlanContainer
        onSelect={() => {}}
        plans={mockPlans}
        selectedRegionId={undefined}
      />
    );

    expect(getByText(PLAN_SELECTION_NO_REGION_SELECTED_MESSAGE)).toBeVisible();
  });
});<|MERGE_RESOLUTION|>--- conflicted
+++ resolved
@@ -13,16 +13,6 @@
 
 beforeAll(() => mockMatchMedia());
 
-<<<<<<< HEAD
-// Mock the useFlags hook
-vi.mock('src/hooks/useFlags', () => ({
-  useFlags: () => ({
-    dcSpecificPricing: true,
-  }),
-}));
-
-=======
->>>>>>> 52f0f712
 describe('PlanContainer', () => {
   it('shows the no region selected message when no region is selected', () => {
     const { getByText } = renderWithTheme(
