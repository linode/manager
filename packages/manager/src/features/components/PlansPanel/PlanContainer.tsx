import { Notice, Typography } from '@linode/ui';
import { Hidden } from '@linode/ui';
import Grid from '@mui/material/Grid';
import { useLocation } from '@tanstack/react-router';
import * as React from 'react';

import Paginate from 'src/components/Paginate';
import { PaginationFooter } from 'src/components/PaginationFooter/PaginationFooter';
import { useFlags } from 'src/hooks/useFlags';
import { useIsGenerationalPlansEnabled } from 'src/utilities/linodes';
import { PLAN_SELECTION_NO_REGION_SELECTED_MESSAGE } from 'src/utilities/pricing/constants';

import { PLAN_PANEL_PAGE_SIZE_OPTIONS } from './constants';
import { PlanSelection } from './PlanSelection';
import { PlanSelectionTable } from './PlanSelectionTable';

import type { PlanWithAvailability } from './types';
import type { Region } from '@linode/api-v4';
import type { LinodeTypeClass } from '@linode/api-v4/lib/linodes';
import type { Theme } from '@mui/material/styles';

export interface PlanSelectionFilterOptionsTable {
  header?: string;
  planFilter?: (plan: PlanWithAvailability) => boolean;
}

export interface PlanSelectionDividers {
  planType: LinodeTypeClass;
  tables: PlanSelectionFilterOptionsTable[];
}

export interface PlanFilterRenderArgs {
  /**
   * Callback to notify parent of filter result
   */
  onResult: (result: PlanFilterRenderResult) => void;

  /**
   * All available plans (unfiltered)
   */
  plans: PlanWithAvailability[];

  /**
   * Plan type/class (e.g., 'dedicated', 'gpu')
   */
  planType: LinodeTypeClass | undefined;

  /**
   * Reset pagination back to the first page
   */
  resetPagination: () => void;

  /**
   * Whether filters should be disabled (e.g., no region selected)
   */
  shouldDisableFilters?: boolean;
}

export interface PlanFilterRenderResult {
  /**
   * Optional empty state configuration for the table body
   */
  emptyState?: null | {
    message: string;
  };

  /**
   * Filtered plans after applying filters
   */
  filteredPlans: PlanWithAvailability[];

  /**
   * The filter UI component
   */
  filterUI: React.ReactNode;

  /**
   * Whether any filters are currently active
   */
  hasActiveFilters: boolean;
}

export interface PlanContainerProps {
  allDisabledPlans: PlanWithAvailability[];
  currentPlanHeading?: string;
  hasMajorityOfPlansDisabled: boolean;
  isCreate?: boolean;
  linodeID?: number | undefined;
  onSelect: (key: string) => void;

  /**
   * Render prop for custom filter UI per tab
   * Receives plan data and pagination helpers, returns a React element
   */
  planFilters?: (args: PlanFilterRenderArgs) => React.ReactNode;

  plans: PlanWithAvailability[];
  planType?: LinodeTypeClass;
  selectedDiskSize?: number;
  selectedId?: string;
  selectedRegionId?: Region['id'];
  showLimits?: boolean;
  wholePanelIsDisabled?: boolean;
}

export const PlanContainer = (props: PlanContainerProps) => {
  const {
    currentPlanHeading,
    hasMajorityOfPlansDisabled,
    isCreate,
    linodeID,
    onSelect,
    planFilters,
    planType,
    plans,
    selectedId,
    selectedRegionId,
    showLimits,
    wholePanelIsDisabled,
  } = props;
  const location = useLocation();
  const flags = useFlags();
  const { isGenerationalPlansEnabled } = useIsGenerationalPlansEnabled();

  // Show the Transfer column if, for any plan, the api returned data and we're not in the Database Create flow
  const showTransfer =
    showLimits &&
    plans.some((plan: PlanWithAvailability) => plan.transfer !== undefined);

  // Show the Network throughput column if, for any plan, the api returned data (currently Bare Metal does not)
  const showNetwork =
    showLimits && plans.some((plan: PlanWithAvailability) => plan.network_out);

  // DC Dynamic price logic - DB creation and DB resize flows are currently out of scope
  const isDatabaseCreateFlow = location.pathname.includes('/databases/create');
  const isDatabaseResizeFlow =
    location.pathname.match(/\/databases\/.*\/(\d+\/resize)/)?.[0] ===
    location.pathname;
  const shouldDisplayNoRegionSelectedMessage =
    !selectedRegionId && !isDatabaseCreateFlow && !isDatabaseResizeFlow;

  const isDatabaseGA =
    !flags.dbaasV2?.beta &&
    flags.dbaasV2?.enabled &&
    (isDatabaseCreateFlow || isDatabaseResizeFlow);

  /**
   * This features allows us to divide the GPU plans into two separate tables.
   * This can be re-used for other plan types in the future.
   */
  const planSelectionDividers: PlanSelectionDividers[] = [
    {
      planType: 'gpu',
      tables: [
        {
          header: 'NVIDIA RTX PRO 6000 Blackwell Server Edition',
          planFilter: (plan: PlanWithAvailability) =>
            plan.label.includes('Blackwell'),
        },
        {
          header: 'NVIDIA RTX 4000 Ada',
          planFilter: (plan: PlanWithAvailability) =>
            plan.label.includes('Ada'),
        },
        {
          header: 'NVIDIA Quadro RTX 6000',
          planFilter: (plan: PlanWithAvailability) =>
            !plan.label.includes('Ada') && !plan.label.includes('Blackwell'),
        },
      ],
    },
  ];

  const renderPlanSelection = React.useCallback(
    (planList: PlanWithAvailability[]) =>
      planList.map((plan, id) => {
        return (
          <PlanSelection
            currentPlanHeading={currentPlanHeading}
            hasMajorityOfPlansDisabled={hasMajorityOfPlansDisabled}
            idx={id}
            isCreate={isCreate}
            key={plan.id}
            linodeID={linodeID}
            onSelect={onSelect}
            plan={plan}
            selectedId={selectedId}
            selectedRegionId={selectedRegionId}
            showNetwork={showNetwork}
            showTransfer={showTransfer}
            wholePanelIsDisabled={wholePanelIsDisabled}
          />
        );
      }),
    [
      currentPlanHeading,
      hasMajorityOfPlansDisabled,
      isCreate,
      linodeID,
      onSelect,
      selectedId,
      selectedRegionId,
      showNetwork,
      showTransfer,
      wholePanelIsDisabled,
    ]
  );

  const paginationPrefix = React.useMemo(
    () => `plan-panel-${planType ?? 'all'}`,
    [planType]
  );

  // State to hold filter result from the filter component
  const [filterResult, setFilterResult] =
    React.useState<null | PlanFilterRenderResult>(null);

  // Ref to store the pagination handler from Paginate component
  // This allows us to reset pagination when filters change
  const handlePageChangeRef = React.useRef<((page: number) => void) | null>(
    null
  );

  // Callback for filter component to update result
  const handleFilterResult = React.useCallback(
    (result: PlanFilterRenderResult) => {
      setFilterResult(result);
    },
    []
  );

  // Callback to reset pagination to page 1
  // Used by filter components when filters change
  const resetPagination = React.useCallback(() => {
    // Call the pagination handler to go to page 1
    handlePageChangeRef.current?.(1);
  }, []);

  // Create filter state manager component if planFilters render prop is provided
  // This component returns null but manages filter state via hooks (usePlanFilters)
  // and communicates filtered results back to parent via the onResult callback
  const filterStateManager = React.useMemo(() => {
    if (isGenerationalPlansEnabled && planFilters) {
      return planFilters({
        onResult: handleFilterResult,
        planType,
        plans,
        resetPagination,
        shouldDisableFilters: shouldDisplayNoRegionSelectedMessage,
      });
    }
    return null;
  }, [
    isGenerationalPlansEnabled,
    planFilters,
    planType,
    plans,
    handleFilterResult,
    resetPagination,
    shouldDisplayNoRegionSelectedMessage,
  ]);

  // Clear filter result when filters are disabled or removed
  React.useEffect(() => {
    if (!planFilters || !isGenerationalPlansEnabled) {
      setFilterResult(null);
    }
  }, [isGenerationalPlansEnabled, planFilters]);

  // Use filtered plans if available, otherwise use all plans
  const effectiveFilterResult = isGenerationalPlansEnabled
    ? filterResult
    : null;
  const plansToDisplay = effectiveFilterResult?.filteredPlans ?? plans;
  const tableEmptyState = shouldDisplayNoRegionSelectedMessage
    ? null
    : (effectiveFilterResult?.emptyState ?? null);

  // Feature gate: if pagination is disabled, render the old way
  if (!isGenerationalPlansEnabled) {
    return (
      <Grid container spacing={2}>
        <Hidden lgUp={isCreate} mdUp={!isCreate}>
          {isCreate && isDatabaseGA && (
            <Typography
              sx={(theme: Theme) => ({
                marginBottom: theme.spacingFunction(16),
                marginLeft: theme.spacingFunction(8),
                marginTop: theme.spacingFunction(8),
              })}
            >
              Usable storage is smaller than the actual plan storage due to the
              overhead from the database platform.
            </Typography>
          )}
          {shouldDisplayNoRegionSelectedMessage ? (
            <Notice
              spacingLeft={8}
              spacingTop={8}
              sx={(theme) => ({
                '& p': { fontSize: theme.tokens.font.FontSize.Xs },
              })}
              text={PLAN_SELECTION_NO_REGION_SELECTED_MESSAGE}
              variant="info"
            />
          ) : (
            planSelectionDividers.map((planSelectionDivider) =>
              planType === planSelectionDivider.planType
                ? planSelectionDivider.tables.map((table) => {
                    const filteredPlans = table.planFilter
                      ? plans.filter(table.planFilter)
                      : plans;
                    return [
                      filteredPlans.length > 0 && (
                        <Grid key={table.header} size={12}>
                          <Typography variant="h3">{table.header}</Typography>
                        </Grid>
                      ),
                      renderPlanSelection(filteredPlans),
                    ];
                  })
                : renderPlanSelection(plans)
            )
          )}
        </Hidden>
        <Hidden lgDown={isCreate} mdDown={!isCreate}>
          <Grid size={12}>
            {planSelectionDividers.map((planSelectionDivider) =>
              planType === planSelectionDivider.planType ? (
                planSelectionDivider.tables.map((table, idx) => {
                  const filteredPlans = table.planFilter
                    ? plans.filter(table.planFilter)
                    : plans;
                  return (
                    filteredPlans.length > 0 && (
                      <PlanSelectionTable
                        filterOptions={{
                          header: table.header,
                        }}
                        key={`plan-filter-${idx}`}
                        plans={filteredPlans}
                        renderPlanSelection={renderPlanSelection}
                        shouldDisplayNoRegionSelectedMessage={
                          shouldDisplayNoRegionSelectedMessage
                        }
                        showNetwork={showNetwork}
                        showTransfer={showTransfer}
                      />
                    )
                  );
                })
              ) : (
                <PlanSelectionTable
                  key={planType}
                  plans={plans}
                  planType={planType}
                  renderPlanSelection={renderPlanSelection}
                  shouldDisplayNoRegionSelectedMessage={
                    shouldDisplayNoRegionSelectedMessage
                  }
                  showNetwork={showNetwork}
                  showTransfer={showTransfer}
                  showUsableStorage={
                    isDatabaseCreateFlow || isDatabaseResizeFlow
                  }
                />
              )
            )}
          </Grid>
        </Hidden>
      </Grid>
    );
  }

  // Pagination enabled: use new paginated rendering
  return (
<<<<<<< HEAD
    <Paginate data={plansToDisplay} key={paginationPrefix} shouldScroll={false}>
=======
    <Paginate
      data={plans}
      key={paginationPrefix}
      // Prevent plans panel page size changes from being persisted to global PAGE_SIZE storage.
      // Plans panel uses custom page size options (15, 25, 50) which should not override
      // the standard page size preference (25, 50, 75, 100) used by other tables.
      noPageSizeOverride={true}
      // Set default page size to 15 (first option in PLAN_PANEL_PAGE_SIZE_OPTIONS)
      pageSize={PLAN_PANEL_PAGE_SIZE_OPTIONS[0].value}
      shouldScroll={false}
    >
>>>>>>> 0888fb0f
      {({
        count,
        data: paginatedPlans,
        handlePageChange,
        handlePageSizeChange,
        page,
        pageSize,
      }) => {
        // Store the handlePageChange function in ref so filters can call it
        handlePageChangeRef.current = handlePageChange;

        const shouldDisplayPagination = !shouldDisplayNoRegionSelectedMessage;

        return (
          <>
            <Grid container spacing={2}>
              {filterStateManager}

              {/* Render filter UI that was passed via callback */}
              {effectiveFilterResult?.filterUI && (
                <Grid size={12}>{effectiveFilterResult.filterUI}</Grid>
              )}

              <Hidden lgUp={isCreate} mdUp={!isCreate}>
                {isCreate && isDatabaseGA && (
                  <Typography
                    sx={(theme: Theme) => ({
                      marginBottom: theme.spacingFunction(16),
                      marginLeft: theme.spacingFunction(8),
                      marginTop: theme.spacingFunction(8),
                    })}
                  >
                    Usable storage is smaller than the actual plan storage due
                    to the overhead from the database platform.
                  </Typography>
                )}
                {shouldDisplayNoRegionSelectedMessage ? (
                  <Notice
                    spacingLeft={8}
                    spacingTop={8}
                    sx={(theme) => ({
                      '& p': { fontSize: theme.tokens.font.FontSize.Xs },
                    })}
                    text={PLAN_SELECTION_NO_REGION_SELECTED_MESSAGE}
                    variant="info"
                  />
                ) : tableEmptyState ? (
                  <Notice
                    spacingLeft={8}
                    spacingTop={8}
                    sx={(theme) => ({
                      '& p': { fontSize: theme.tokens.font.FontSize.Xs },
                    })}
                    text={tableEmptyState.message}
                    variant="info"
                  />
                ) : (
                  planSelectionDividers.map((planSelectionDivider) =>
                    planType === planSelectionDivider.planType
                      ? planSelectionDivider.tables.map((table) => {
                          const filteredPlans = table.planFilter
                            ? paginatedPlans.filter(table.planFilter)
                            : paginatedPlans;
                          const tableRows = renderPlanSelection(filteredPlans);

                          return [
                            filteredPlans.length > 0 && (
                              <Grid key={table.header} size={12}>
                                <Typography variant="h3">
                                  {table.header}
                                </Typography>
                              </Grid>
                            ),
                            tableRows,
                          ];
                        })
                      : renderPlanSelection(paginatedPlans)
                  )
                )}
              </Hidden>
              <Hidden lgDown={isCreate} mdDown={!isCreate}>
                <Grid size={12}>
                  {planSelectionDividers.map((planSelectionDivider) =>
                    planType === planSelectionDivider.planType ? (
                      planSelectionDivider.tables.map((table, idx) => {
                        const filteredPlans = table.planFilter
                          ? paginatedPlans.filter(table.planFilter)
                          : paginatedPlans;
                        if (filteredPlans.length === 0) {
                          return null;
                        }

                        return (
                          <PlanSelectionTable
                            filterOptions={{
                              header: table.header,
                            }}
                            key={`plan-filter-${idx}`}
                            plans={filteredPlans}
                            renderPlanSelection={renderPlanSelection}
                            shouldDisplayNoRegionSelectedMessage={
                              shouldDisplayNoRegionSelectedMessage
                            }
                            showNetwork={showNetwork}
                            showTransfer={showTransfer}
                          />
                        );
                      })
                    ) : (
                      <PlanSelectionTable
                        filterEmptyStateMessage={tableEmptyState?.message}
                        key={planType}
                        plans={paginatedPlans}
                        planType={planType}
                        renderPlanSelection={renderPlanSelection}
                        shouldDisplayNoRegionSelectedMessage={
                          shouldDisplayNoRegionSelectedMessage
                        }
                        showNetwork={showNetwork}
                        showTransfer={showTransfer}
                        showUsableStorage={
                          isDatabaseCreateFlow || isDatabaseResizeFlow
                        }
                      />
                    )
                  )}
                </Grid>
              </Hidden>
            </Grid>
            {shouldDisplayPagination && (
              <PaginationFooter
                count={count}
                customOptions={PLAN_PANEL_PAGE_SIZE_OPTIONS}
                handlePageChange={handlePageChange}
                handleSizeChange={handlePageSizeChange}
                minPageSize={PLAN_PANEL_PAGE_SIZE_OPTIONS[0].value}
                page={page}
                pageSize={pageSize}
                sx={{
                  borderLeft: 'none',
                  borderRight: 'none',
                }}
              />
            )}
          </>
        );
      }}
    </Paginate>
  );
};<|MERGE_RESOLUTION|>--- conflicted
+++ resolved
@@ -374,11 +374,8 @@
 
   // Pagination enabled: use new paginated rendering
   return (
-<<<<<<< HEAD
-    <Paginate data={plansToDisplay} key={paginationPrefix} shouldScroll={false}>
-=======
     <Paginate
-      data={plans}
+      data={plansToDisplay}
       key={paginationPrefix}
       // Prevent plans panel page size changes from being persisted to global PAGE_SIZE storage.
       // Plans panel uses custom page size options (15, 25, 50) which should not override
@@ -388,7 +385,6 @@
       pageSize={PLAN_PANEL_PAGE_SIZE_OPTIONS[0].value}
       shouldScroll={false}
     >
->>>>>>> 0888fb0f
       {({
         count,
         data: paginatedPlans,
