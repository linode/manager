--- conflicted
+++ resolved
@@ -9,12 +9,8 @@
 import { TooltipIcon } from 'src/components/TooltipIcon';
 import { LINODE_NETWORK_IN } from 'src/constants';
 import { useLinodeQuery } from 'src/queries/linodes/linodes';
-<<<<<<< HEAD
+import { renderMonthlyPriceToCorrectDecimalPlace } from 'src/utilities/pricing/dynamicPricing';
 import { getPrice } from 'src/utilities/pricing/linodes';
-=======
-import { renderMonthlyPriceToCorrectDecimalPlace } from 'src/utilities/pricing/dynamicPricing';
-import { getLinodeRegionPrice } from 'src/utilities/pricing/linodes';
->>>>>>> 459f7e7d
 import { convertMegabytesTo } from 'src/utilities/unitConversions';
 
 import { StyledChip, StyledRadioCell } from './PlanSelection.styles';
@@ -95,16 +91,11 @@
     selectedRegionId,
     dcSpecificPricing
   );
-
-<<<<<<< HEAD
-  type.subHeadings[0] = `$${price?.monthly ?? '--.--'}/mo ($${
-    price?.hourly ?? '--.--'
-  }/hr)`;
-=======
-  type.subHeadings[0] = `$${renderMonthlyPriceToCorrectDecimalPlace(
-    price.monthly
-  )}/mo ($${price.hourly}/hr)`;
->>>>>>> 459f7e7d
+  type.subHeadings[0] = `$${
+    price?.hourly
+      ? renderMonthlyPriceToCorrectDecimalPlace(price.monthly)
+      : '--.--'
+  }/mo ($${price?.hourly ?? '--.--'}/hr)`;
 
   return (
     <React.Fragment key={`tabbed-panel-${idx}`}>
@@ -164,8 +155,10 @@
               />
             )}
           </TableCell>
-<<<<<<< HEAD
-          <TableCell data-qa-monthly> ${price?.monthly}</TableCell>
+          <TableCell data-qa-monthly>
+            {' '}
+            ${renderMonthlyPriceToCorrectDecimalPlace(price?.monthly)}
+          </TableCell>
           <TableCell
             errorText={
               !price ? 'There was an error loading the price.' : undefined
@@ -173,13 +166,6 @@
             data-qa-hourly
             errorCell={!price}
           >
-=======
-          <TableCell data-qa-monthly>
-            {' '}
-            ${renderMonthlyPriceToCorrectDecimalPlace(price?.monthly)}
-          </TableCell>
-          <TableCell data-qa-hourly>
->>>>>>> 459f7e7d
             {isGPU ? (
               <Currency quantity={price?.hourly ?? '--.--'} />
             ) : (
