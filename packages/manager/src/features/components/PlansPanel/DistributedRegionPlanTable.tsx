<<<<<<< HEAD
import { Notice } from '@linode/ui';
import { styled } from '@mui/material/styles';
import React from 'react';

import { Box } from 'src/components/Box';
import { Paper } from 'src/components/Paper';
=======
import { Box, Paper } from '@linode/ui';
import { styled } from '@mui/material/styles';
import React from 'react';

import { Notice } from 'src/components/Notice/Notice';
>>>>>>> 8c3c7fdd
import { Typography } from 'src/components/Typography';

import type { SxProps, Theme } from '@mui/material/styles';

interface DistributedRegionPlanTableProps {
  copy?: string;
  docsLink?: JSX.Element;
  error?: JSX.Element | string;
  header: string;
  innerClass?: string;
  renderTable: () => React.JSX.Element;
  rootClass?: string;
  sx?: SxProps<Theme>;
}

export const DistributedRegionPlanTable = React.memo(
  (props: DistributedRegionPlanTableProps) => {
    const {
      copy,
      docsLink,
      error,
      header,
      innerClass,
      renderTable,
      rootClass,
      sx,
    } = props;

    return (
      <Paper
        className={rootClass}
        data-qa-tp={header}
        sx={{ flexGrow: 1, ...sx }}
      >
        <div className={innerClass}>
          <Box sx={{ display: 'flex', justifyContent: 'space-between' }}>
            {header && (
              <Typography data-qa-tp-title variant="h2">
                {header}
              </Typography>
            )}
            {docsLink}
          </Box>
          {error && (
            <Notice spacingBottom={0} spacingTop={12} variant="error">
              {error}
            </Notice>
          )}
          {copy && <StyledTypography data-qa-tp-copy>{copy}</StyledTypography>}
          {renderTable()}
        </div>
      </Paper>
    );
  }
);

const StyledTypography = styled(Typography)(({ theme }) => ({
  fontSize: '0.875rem',
  marginTop: theme.spacing(1),
}));<|MERGE_RESOLUTION|>--- conflicted
+++ resolved
@@ -1,17 +1,7 @@
-<<<<<<< HEAD
-import { Notice } from '@linode/ui';
+import { Box, Notice, Paper } from '@linode/ui';
 import { styled } from '@mui/material/styles';
 import React from 'react';
 
-import { Box } from 'src/components/Box';
-import { Paper } from 'src/components/Paper';
-=======
-import { Box, Paper } from '@linode/ui';
-import { styled } from '@mui/material/styles';
-import React from 'react';
-
-import { Notice } from 'src/components/Notice/Notice';
->>>>>>> 8c3c7fdd
 import { Typography } from 'src/components/Typography';
 
 import type { SxProps, Theme } from '@mui/material/styles';
