import * as React from 'react';
import { useLocation } from 'react-router-dom';

import { Notice } from 'src/components/Notice/Notice';
import { getIsLinodeCreateTypeEdgeSupported } from 'src/components/RegionSelect/RegionSelect.utils';
import { getIsEdgeRegion } from 'src/components/RegionSelect/RegionSelect.utils';
import { TabbedPanel } from 'src/components/TabbedPanel/TabbedPanel';
import { useFlags } from 'src/hooks/useFlags';
import { useRegionAvailabilityQuery } from 'src/queries/regions/regions';
import { plansNoticesUtils } from 'src/utilities/planNotices';
import { getQueryParamsFromQueryString } from 'src/utilities/queryParams';

import { EdgePlanTable } from './EdgePlanTable';
import { PlanContainer } from './PlanContainer';
import { PlanInformation } from './PlanInformation';
import {
  determineInitialPlanCategoryTab,
  extractPlansInformation,
  getPlanSelectionsByPlanType,
  planTabInfoContent,
  replaceOrAppendPlaceholder512GbPlans,
} from './utils';

import type { PlanSelectionType } from './types';
import type { LinodeTypeClass, Region } from '@linode/api-v4';
import type { LinodeCreateType } from 'src/features/Linodes/LinodesCreate/types';

export interface PlansPanelProps {
  className?: string;
  copy?: string;
  currentPlanHeading?: string;
  disableSmallerPlans?: {
    selectedDiskSize?: number;
  };
  disabled?: boolean;
  disabledClasses?: LinodeTypeClass[];
  disabledTabs?: string[];
  docsLink?: JSX.Element;
  error?: string;
  header?: string;
  isCreate?: boolean;
  linodeID?: number | undefined;
  onSelect: (key: string) => void;
  regionsData?: Region[];
  selectedId?: string;
  selectedRegionID?: string;
  showLimits?: boolean;
  tabDisabledMessage?: string;
  tabbedPanelInnerClass?: string;
  types: PlanSelectionType[];
}

export const PlansPanel = (props: PlansPanelProps) => {
  const {
    className,
    copy,
    currentPlanHeading,
    disableSmallerPlans,
    disabled,
    disabledClasses,
    docsLink,
    error,
    header,
    isCreate,
    linodeID,
    onSelect,
    regionsData,
    selectedId,
    selectedRegionID,
    showLimits,
    types,
  } = props;

  const flags = useFlags();
  const location = useLocation();
  const params = getQueryParamsFromQueryString(location.search);

  const { data: regionAvailabilities } = useRegionAvailabilityQuery(
    selectedRegionID || '',
    Boolean(flags.soldOutChips) && selectedRegionID !== undefined
  );

  const _types = replaceOrAppendPlaceholder512GbPlans(types);
  const _plans = getPlanSelectionsByPlanType(
    flags.disableLargestGbPlans ? _types : types
  );

  const hideEdgeRegions =
    !flags.gecko2?.enabled ||
    !getIsLinodeCreateTypeEdgeSupported(params.type as LinodeCreateType);

  const showEdgePlanTable =
    !hideEdgeRegions &&
    getIsEdgeRegion(regionsData ?? [], selectedRegionID ?? '');

  const getDedicatedEdgePlanType = () => {
    const edgePlans = types.filter((type) => type.class === 'edge');
    if (edgePlans.length) {
      return edgePlans;
    }

    // @TODO Remove fallback once edge plans are activated
    // 256GB and 512GB plans will not be supported for Edge
    const plansUpTo128GB = (_plans.dedicated ?? []).filter(
      (planType) =>
        !['Dedicated 256 GB', 'Dedicated 512 GB'].includes(
          planType.formattedLabel
        )
    );

    return plansUpTo128GB.map((plan) => {
      delete plan.transfer;
      return {
        ...plan,
        price: {
          hourly: 0,
          monthly: 0,
        },
      };
    });
  };

  const plans = showEdgePlanTable
    ? {
        dedicated: getDedicatedEdgePlanType(),
      }
    : _plans;

  const {
    hasSelectedRegion,
    isPlanPanelDisabled,
    isSelectedRegionEligibleForPlan,
  } = plansNoticesUtils({
    regionsData,
    selectedRegionID,
  });

  const tabs = Object.keys(plans).map((plan: LinodeTypeClass) => {
    const plansMap: PlanSelectionType[] = plans[plan];
    const {
      allDisabledPlans,
      hasDisabledPlans,
      hasMajorityOfPlansDisabled,
      plansForThisLinodeTypeClass,
    } = extractPlansInformation({
      disableLargestGbPlansFlag: flags.disableLargestGbPlans,
      disabledClasses,
      plans: plansMap,
      regionAvailabilities,
      selectedRegionId: selectedRegionID,
    });

    return {
      disabled: props.disabledTabs ? props.disabledTabs?.includes(plan) : false,
      render: () => {
        return (
          <>
            <PlanInformation
              hideLimitedAvailabilityBanner={
                showEdgePlanTable || !flags.disableLargestGbPlans
              }
              isSelectedRegionEligibleForPlan={isSelectedRegionEligibleForPlan(
                plan
              )}
              disabledClasses={disabledClasses}
              hasDisabledPlans={hasDisabledPlans}
              hasSelectedRegion={hasSelectedRegion}
              planType={plan}
              regionsData={regionsData || []}
            />
            {showEdgePlanTable && (
              <Notice
                text="Edge region pricing is temporarily $0 during the beta period, after which billing will begin."
                variant="warning"
              />
            )}
            <PlanContainer
              allDisabledPlans={allDisabledPlans}
              currentPlanHeading={currentPlanHeading}
              hasMajorityOfPlansDisabled={hasMajorityOfPlansDisabled}
              isCreate={isCreate}
              linodeID={linodeID}
              onSelect={onSelect}
              planType={plan}
              plans={plansForThisLinodeTypeClass}
              selectedDiskSize={disableSmallerPlans?.selectedDiskSize}
              selectedId={selectedId}
              selectedRegionId={selectedRegionID}
<<<<<<< HEAD
              showLimits={showLimits}
=======
              showTransfer={showTransfer}
              wholePanelIsDisabled={disabled || isPlanPanelDisabled(plan)}
>>>>>>> 8a370436
            />
          </>
        );
      },
      title: planTabInfoContent[plan === 'standard' ? 'shared' : plan]?.title,
    };
  });

  const initialTab = determineInitialPlanCategoryTab(
    types,
    selectedId,
    currentPlanHeading
  );

  if (showEdgePlanTable) {
    return (
      <EdgePlanTable
        copy={copy}
        data-qa-select-plan
        docsLink={docsLink}
        error={error}
        header={header || 'Linode Plan'}
        innerClass={props.tabbedPanelInnerClass}
        renderTable={tabs[0].render}
        rootClass={`${className} tabbedPanel`}
        sx={{ width: '100%' }}
      />
    );
  }

  return (
    <TabbedPanel
      copy={copy}
      data-qa-select-plan
      docsLink={docsLink}
      error={error}
      header={header || 'Linode Plan'}
      initTab={initialTab >= 0 ? initialTab : 0}
      innerClass={props.tabbedPanelInnerClass}
      rootClass={`${className} tabbedPanel`}
      sx={{ width: '100%' }}
      tabDisabledMessage={props.tabDisabledMessage}
      tabs={tabs}
    />
  );
};<|MERGE_RESOLUTION|>--- conflicted
+++ resolved
@@ -186,12 +186,8 @@
               selectedDiskSize={disableSmallerPlans?.selectedDiskSize}
               selectedId={selectedId}
               selectedRegionId={selectedRegionID}
-<<<<<<< HEAD
               showLimits={showLimits}
-=======
-              showTransfer={showTransfer}
               wholePanelIsDisabled={disabled || isPlanPanelDisabled(plan)}
->>>>>>> 8a370436
             />
           </>
         );
