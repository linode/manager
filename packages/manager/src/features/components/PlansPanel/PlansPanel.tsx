--- conflicted
+++ resolved
@@ -7,10 +7,7 @@
 import { getIsEdgeRegion } from 'src/components/RegionSelect/RegionSelect.utils';
 import { TabbedPanel } from 'src/components/TabbedPanel/TabbedPanel';
 import { useFlags } from 'src/hooks/useFlags';
-<<<<<<< HEAD
 import { useRegionsAvailabilityQuery } from 'src/queries/regions';
-=======
->>>>>>> 9917c8e3
 import { plansNoticesUtils } from 'src/utilities/planNotices';
 import { getQueryParamsFromQueryString } from 'src/utilities/queryParams';
 
@@ -74,8 +71,8 @@
 
   const flags = useFlags();
   const theme = useTheme();
-<<<<<<< HEAD
-  const flags = useFlags();
+  const location = useLocation();
+  const params = getQueryParamsFromQueryString(location.search);
 
   const { data: regionAvailabilities } = useRegionsAvailabilityQuery(
     selectedRegionID || '',
@@ -83,12 +80,9 @@
   );
 
   const _types = replaceOrAppendPlaceholder512GbPlans(types);
-  const plans = getPlanSelectionsByPlanType(
+  const _plans = getPlanSelectionsByPlanType(
     flags.disableLargestGbPlans ? _types : types
   );
-=======
-  const location = useLocation();
-  const params = getQueryParamsFromQueryString(location.search);
 
   const hideEdgeRegions =
     !flags.gecko ||
@@ -98,11 +92,9 @@
     !hideEdgeRegions &&
     getIsEdgeRegion(regionsData ?? [], selectedRegionID ?? '');
 
-  const planTypes = getPlanSelectionsByPlanType(types);
-
   const getDedicatedEdgePlanType = () => {
-    // 256gb and 512gb plans will not be supported for Edge
-    const plansUpTo128GB = planTypes.dedicated.filter(
+    // 256GB and 512GB plans will not be supported for Edge
+    const plansUpTo128GB = _plans.dedicated.filter(
       (planType) =>
         !['Dedicated 256 GB', 'Dedicated 512 GB'].includes(
           planType.formattedLabel
@@ -127,8 +119,7 @@
     ? {
         dedicated: getDedicatedEdgePlanType(),
       }
-    : planTypes;
->>>>>>> 9917c8e3
+    : _plans;
 
   const {
     hasSelectedRegion,
@@ -172,6 +163,7 @@
               }
               disabledClasses={props.disabledClasses}
               hasSelectedRegion={hasSelectedRegion}
+              hideLimitedAvailabilityBanner={showEdgePlanTable}
               planType={plan}
               regionsData={regionsData || []}
             />
