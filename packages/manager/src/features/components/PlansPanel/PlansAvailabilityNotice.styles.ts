<<<<<<< HEAD
import { List } from '@linode/ui';
=======
import { Typography } from '@linode/ui';
>>>>>>> 8c11b285
import { styled } from '@mui/material/styles';

import { TextTooltip } from 'src/components/TextTooltip';

import type { Theme } from '@mui/material/styles';

export const StyledNoticeTypography = styled(Typography, {
  label: 'StyledNoticeTypography',
})(({ theme }) => ({
  fontFamily: theme.font.bold,
}));

export const StyledTextTooltip = styled(TextTooltip, {
  label: 'StyledTextTooltip',
})(() => ({}));

export const StyledFormattedRegionList = styled(List, {
  label: 'StyledFormattedRegionList',
})(({ theme }) => ({
  '& li': {
    padding: `4px 0`,
  },
  padding: `${theme.spacing(0.5)} ${theme.spacing()}`,
}));

StyledTextTooltip.defaultProps = {
  minWidth: 225,
  placement: 'bottom-start',
  sxTypography: {
    fontFamily: (theme: Theme) => theme.font.bold,
  },
  variant: 'body2',
};

StyledNoticeTypography.defaultProps = {
  variant: 'body2',
};<|MERGE_RESOLUTION|>--- conflicted
+++ resolved
@@ -1,8 +1,4 @@
-<<<<<<< HEAD
-import { List } from '@linode/ui';
-=======
-import { Typography } from '@linode/ui';
->>>>>>> 8c11b285
+import { List, Typography } from '@linode/ui';
 import { styled } from '@mui/material/styles';
 
 import { TextTooltip } from 'src/components/TextTooltip';
