--- conflicted
+++ resolved
@@ -32,12 +32,8 @@
         <PlanSelection
           idx={0}
           isCreate={true}
-<<<<<<< HEAD
           onSelect={() => vi.fn()}
-=======
-          onSelect={() => jest.fn()}
           selectedRegionId={'us-east'}
->>>>>>> 52f0f712
           type={mockPlan}
         />
       )
