import { yupResolver } from '@hookform/resolvers/yup';
<<<<<<< HEAD
import {
  Button,
  CircleProgress,
  ErrorState,
  Notice,
  Paper,
  Stack,
} from '@linode/ui';
=======
import { Button, CircleProgress, Notice, Paper, Stack } from '@linode/ui';
import { arrayToList } from '@linode/utilities';
>>>>>>> 9eade9d8
import { stackScriptSchema } from '@linode/validation';
import { useSnackbar } from 'notistack';
import React, { useState } from 'react';
import { FormProvider, useForm } from 'react-hook-form';
import { useHistory, useParams } from 'react-router-dom';

import { ConfirmationDialog } from 'src/components/ConfirmationDialog/ConfirmationDialog';
import { DocumentTitleSegment } from 'src/components/DocumentTitle';
import { LandingHeader } from 'src/components/LandingHeader';
import { NotFound } from 'src/components/NotFound';
import { useGrants, useProfile } from 'src/queries/profile/profile';
import {
  useStackScriptQuery,
  useUpdateStackScriptMutation,
} from 'src/queries/stackscripts';

import { getRestrictedResourceText } from '../Account/utils';
import { StackScriptForm } from './StackScriptForm/StackScriptForm';
import { stackscriptFieldNameOverrides } from './stackScriptUtils';

import type { StackScriptPayload } from '@linode/api-v4';

export const StackScriptEdit = () => {
  const { enqueueSnackbar } = useSnackbar();
  const { stackScriptID } = useParams<{ stackScriptID: string }>();
  const history = useHistory();
  const id = Number(stackScriptID);

  const { data: profile } = useProfile();
  const { data: grants } = useGrants();
  const { data: stackscript, error, isLoading } = useStackScriptQuery(id);
  const { mutateAsync: updateStackScript } = useUpdateStackScriptMutation(id);

  const [isResetConfirmationOpen, setIsResetConfirmationOpen] = useState(false);

  const values = {
    description: stackscript?.description ?? '',
    images: stackscript?.images ?? [],
    label: stackscript?.label ?? '',
    rev_note: stackscript?.rev_note ?? '',
    script: stackscript?.script ?? '',
  };

  const form = useForm<StackScriptPayload>({
    defaultValues: values,
    resolver: yupResolver(stackScriptSchema),
    values,
  });

  const hasPermissionToEdit =
    !profile?.restricted ||
    grants?.stackscript.some(
      (grant) => grant.id === id && grant.permissions === 'read_write'
    );

  const disabled = !hasPermissionToEdit;

  const onSubmit = async (values: StackScriptPayload) => {
    try {
      const stackscript = await updateStackScript(values);
      enqueueSnackbar(`Successfully updated StackScript ${stackscript.label}`, {
        variant: 'success',
      });
      history.push(`/stackscripts/${stackscript.id}`);
    } catch (errors) {
      for (const error of errors) {
        form.setError(error.field ?? 'root', { message: error.reason });
      }
    }
  };

  if (isLoading) {
    return <CircleProgress />;
  }

  if (error) {
    return <ErrorState errorText={error[0].reason} />;
  }

  if (!stackscript) {
    return <NotFound />;
  }

  return (
    <FormProvider {...form}>
      <DocumentTitleSegment
        segment={`${stackscript.label} | Edit StackScript`}
      />
      <LandingHeader
        breadcrumbProps={{
          crumbOverrides: [
            { label: 'StackScripts', position: 1 },
            { label: stackscript?.label, noCap: true, position: 2 },
          ],
          pathname: location.pathname,
        }}
      />
      <form onSubmit={form.handleSubmit(onSubmit)}>
        <Stack spacing={2}>
          <Paper>
            {!hasPermissionToEdit && (
              <Notice
                text={getRestrictedResourceText({
                  action: 'edit',
                  isSingular: true,
                  resourceType: 'StackScripts',
                })}
                spacingBottom={12}
                variant="error"
              />
            )}
            {form.formState.errors.root && (
              <Notice
                text={form.formState.errors.root?.message}
                variant="error"
              />
            )}
            <StackScriptForm
              disabled={disabled}
              username={stackscript?.username ?? ''}
            />
          </Paper>
          <Stack
            data-qa-buttons
            direction="row"
            justifyContent="flex-end"
            spacing={1}
          >
            <Button
              data-testid="cancel"
              disabled={disabled || !form.formState.isDirty}
              onClick={() => setIsResetConfirmationOpen(true)}
            >
              Reset
            </Button>
            <Button
              buttonType="primary"
              data-testid="save"
              disabled={disabled || !form.formState.isDirty}
              loading={form.formState.isSubmitting}
              type="submit"
            >
              Save Changes
            </Button>
          </Stack>
        </Stack>
      </form>
      <ConfirmationDialog
        actions={
          <Stack direction="row" spacing={1}>
            <Button
              buttonType="secondary"
              onClick={() => setIsResetConfirmationOpen(false)}
            >
              Cancel
            </Button>
            <Button
              onClick={() => {
                form.reset();
                setIsResetConfirmationOpen(false);
              }}
              buttonType="primary"
            >
              Reset
            </Button>
          </Stack>
        }
        onClose={() => setIsResetConfirmationOpen(false)}
        open={isResetConfirmationOpen}
        title="Reset StackScript From?"
      >
        You made changes to the{' '}
        {arrayToList(
          Object.keys(form.formState.dirtyFields).map(
            (field: keyof StackScriptPayload) =>
              stackscriptFieldNameOverrides[field] ?? field
          )
        )}
        . Are you sure you want to reset the form and discard your current
        changes?
      </ConfirmationDialog>
    </FormProvider>
  );
};<|MERGE_RESOLUTION|>--- conflicted
+++ resolved
@@ -1,5 +1,4 @@
 import { yupResolver } from '@hookform/resolvers/yup';
-<<<<<<< HEAD
 import {
   Button,
   CircleProgress,
@@ -8,10 +7,7 @@
   Paper,
   Stack,
 } from '@linode/ui';
-=======
-import { Button, CircleProgress, Notice, Paper, Stack } from '@linode/ui';
 import { arrayToList } from '@linode/utilities';
->>>>>>> 9eade9d8
 import { stackScriptSchema } from '@linode/validation';
 import { useSnackbar } from 'notistack';
 import React, { useState } from 'react';
