import * as React from 'react';
import { RouteComponentProps } from 'react-router-dom';
import { compose } from 'recompose';
import CircleProgress from 'src/components/CircleProgress';

import Breadcrumb from 'src/components/Breadcrumb';
import { makeStyles, Theme } from 'src/components/core/styles';
import { DocumentTitleSegment } from 'src/components/DocumentTitle';
import Grid from 'src/components/Grid';
import Notice from 'src/components/Notice';
import withImagesContainer, {
  WithImages
} from 'src/containers/withImages.container';
import { useReduxLoad } from 'src/hooks/useReduxLoad';
import { filterImagesByType } from 'src/store/image/image.helpers';
import StackScriptPanel from './StackScriptPanel/StackScriptPanel_CMR';

const useStyles = makeStyles((theme: Theme) => ({
<<<<<<< HEAD
  root: {
    marginBottom: theme.spacing(3),
    '& + div': {
      margin: 0
    }
  },
=======
  root: {},
>>>>>>> ead6ad76
  panel: {
    '&.MuiGrid-item': {
      padding: 0
    },
    '& > div': {
      padding: theme.spacing(2)
    }
  }
}));

type CombinedProps = WithImages & RouteComponentProps<{}>;

export const StackScriptsLanding: React.FC<CombinedProps> = props => {
  const { history, imagesData } = props;
  const { _loading } = useReduxLoad(['images']);
  const classes = useStyles();

  return (
    <React.Fragment>
      <DocumentTitleSegment segment="StackScripts" />
      {!!history.location.state && !!history.location.state.successMessage && (
        <Notice success text={history.location.state.successMessage} />
      )}
      <div className={classes.root}>
        <Breadcrumb
          pathname={location.pathname}
          labelTitle="StackScripts"
          removeCrumbX={1}
        />
      </div>
      <Grid container>
        {_loading ? (
          <CircleProgress />
        ) : (
          <Grid className={classes.panel} item xs={12}>
            <StackScriptPanel
              publicImages={imagesData}
              queryString={props.location.search}
              history={props.history}
              location={props.location}
            />
          </Grid>
        )}
      </Grid>
    </React.Fragment>
  );
};

export default compose<CombinedProps, {}>(
  withImagesContainer((ownProps, imagesData, imagesLoading, imagesError) => ({
    ...ownProps,
    imagesData: filterImagesByType(imagesData, 'public'),
    imagesLoading,
    imagesError
  }))
)(StackScriptsLanding);<|MERGE_RESOLUTION|>--- conflicted
+++ resolved
@@ -16,20 +16,8 @@
 import StackScriptPanel from './StackScriptPanel/StackScriptPanel_CMR';
 
 const useStyles = makeStyles((theme: Theme) => ({
-<<<<<<< HEAD
-  root: {
-    marginBottom: theme.spacing(3),
-    '& + div': {
-      margin: 0
-    }
-  },
-=======
   root: {},
->>>>>>> ead6ad76
   panel: {
-    '&.MuiGrid-item': {
-      padding: 0
-    },
     '& > div': {
       padding: theme.spacing(2)
     }
