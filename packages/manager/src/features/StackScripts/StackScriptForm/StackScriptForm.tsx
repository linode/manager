import { Image } from '@linode/api-v4/lib/images';
import { APIError } from '@linode/api-v4/lib/types';
import Grid from '@mui/material/Unstable_Grid2';
import { Theme } from '@mui/material/styles';
import { makeStyles } from '@mui/styles';
import * as React from 'react';
<<<<<<< HEAD
import ActionsPanel from 'src/components/ActionsPanel/ActionsPanel';
import InputAdornment from 'src/components/core/InputAdornment';
import Paper from 'src/components/core/Paper';
import { makeStyles } from '@mui/styles';
import { Theme } from '@mui/material/styles';
import { Typography } from 'src/components/Typography';
=======

import ActionsPanel from 'src/components/ActionsPanel';
import { Button } from 'src/components/Button/Button';
>>>>>>> a3d98700
import { Item } from 'src/components/EnhancedSelect/Select';
import { Notice } from 'src/components/Notice/Notice';
import { TextField } from 'src/components/TextField';
import { Typography } from 'src/components/Typography';
import InputAdornment from 'src/components/core/InputAdornment';
import Paper from 'src/components/core/Paper';
import ImageSelect from 'src/features/Images/ImageSelect';
import getAPIErrorsFor from 'src/utilities/getAPIErrorFor';
import { imageToItem } from 'src/utilities/imageToItem';

const useStyles = makeStyles((theme: Theme) => ({
  actions: {
    display: 'flex',
    justifyContent: 'flex-end',
    paddingBottom: 0,
  },
  gridWithTips: {
    maxWidth: '50%',
    [theme.breakpoints.down('md')]: {
      maxWidth: '100%',
      width: '100%',
    },
  },
  labelField: {
    '& input': {
      paddingLeft: 0,
    },
  },
  revisionTextarea: {
    maxWidth: '100%',
  },
  root: {
    padding: theme.spacing(2),
  },
  scriptTextarea: {
    maxWidth: '100%',
  },
  tips: {
    backgroundColor: theme.palette.divider,
    marginLeft: theme.spacing(4),
    marginTop: `${theme.spacing(4)} !important`,
    padding: theme.spacing(4),
    [theme.breakpoints.down('lg')]: {
      paddingLeft: theme.spacing(2),
    },
    [theme.breakpoints.down('xl')]: {
      marginLeft: 0,
    },
  },
}));

interface TextFieldHandler {
  handler: (e: React.ChangeEvent<HTMLInputElement>) => void;
  value: string;
}

interface Images {
  // available to select in the dropdown
  available: Image[];
  // image ids that are already selected
  selected: string[];
}

interface Props {
  currentUser: string;
  description: TextFieldHandler;
  disableSubmit: boolean;
  disabled?: boolean;
  errors?: APIError[];
  images: Images;
  isSubmitting: boolean;
  label: TextFieldHandler;
  mode: 'create' | 'edit';
  onCancel: () => void;
  onSelectChange: (image: Item<string>[]) => void;
  onSubmit: () => void;
  revision: TextFieldHandler;
  script: TextFieldHandler;
}

type CombinedProps = Props;

const errorResources = {
  images: 'Images',
  label: 'A label',
  script: 'A script',
};

// exported as a class component, otherwise no display name
// appears in tests
export const StackScriptForm: React.FC<CombinedProps> = (props) => {
  const {
    currentUser,
    description,
    disableSubmit,
    disabled,
    errors,
    images,
    isSubmitting,
    label,
    mode,
    onCancel,
    onSelectChange,
    onSubmit,
    revision,
    script,
  } = props;

  const classes = useStyles();

  const hasErrorFor = getAPIErrorsFor(errorResources, errors);
  const selectedImages = imageToItem(images.selected);

  return (
    <Paper className={classes.root}>
      <Grid container spacing={2}>
        <Grid className={classes.gridWithTips}>
          <TextField
            InputProps={{
              startAdornment: (
                <InputAdornment position="end">{currentUser} /</InputAdornment>
              ),
            }}
            className={classes.labelField}
            data-qa-stackscript-label
            disabled={disabled}
            errorText={hasErrorFor('label')}
            label="StackScript Label"
            onChange={label.handler}
            placeholder="Enter a label"
            required
            tooltipText="StackScript labels must be between 3 and 128 characters."
            value={label.value}
          />
          <TextField
            data-qa-stackscript-description
            disabled={disabled}
            label="Description"
            multiline
            onChange={description.handler}
            placeholder="Enter a description"
            rows={1}
            value={description.value}
          />
          <ImageSelect
            helperText={
              'Select which images are compatible with this StackScript. "Any/All" allows you to use private images.'
            }
            anyAllOption
            data-qa-stackscript-target-select
            disabled={disabled}
            imageFieldError={hasErrorFor('images')}
            images={images.available}
            isMulti
            label="Target Images"
            onSelect={onSelectChange}
            required
            value={selectedImages}
          />
        </Grid>
        <Grid className={classes.gridWithTips}>
          <Notice className={classes.tips}>
            <Typography variant="h2">Tips</Typography>
            <Typography>
              There are four default environment variables provided to you:
            </Typography>
            <ul>
              <li>LINODE_ID</li>
              <li>LINODE_LISHUSERNAME</li>
              <li>LINODE_RAM</li>
              <li>LINODE_DATACENTERID</li>
            </ul>
          </Notice>
        </Grid>
      </Grid>
      <TextField
        InputProps={{ className: classes.scriptTextarea }}
        data-qa-stackscript-script
        disabled={disabled}
        errorText={hasErrorFor('script')}
        label="Script"
        multiline
        onChange={script.handler}
        placeholder={`#!/bin/bash \n\n# Your script goes here`}
        required
        rows={3}
        value={script.value}
      />
      <TextField
        InputProps={{ className: classes.revisionTextarea }}
        data-qa-stackscript-revision
        disabled={disabled}
        label="Revision Note"
        onChange={revision.handler}
        placeholder="Enter a revision note"
        value={revision.value}
      />
<<<<<<< HEAD
      <ActionsPanel
        className={classes.actions}
        showPrimary
        primaryButtonDataTestId="save"
        primaryButtonDisabled={disabled || disableSubmit}
        primaryButtonHandler={onSubmit}
        primaryButtonLoading={isSubmitting}
        primaryButtonText={
          mode === 'edit' ? 'Save Changes' : 'Create StackScript'
        }
        showSecondary
        secondaryButtonDataTestId="cancel"
        secondaryButtonDisabled={disabled}
        secondaryButtonHandler={onCancel}
        secondaryButtonText="Reset"
      />
=======
      <ActionsPanel className={classes.actions}>
        <Button
          buttonType="secondary"
          className="cancel"
          data-qa-cancel
          disabled={disabled}
          onClick={onCancel}
        >
          Reset
        </Button>
        <Button
          buttonType="primary"
          data-qa-save
          disabled={disabled || disableSubmit}
          loading={isSubmitting}
          onClick={onSubmit}
        >
          {mode === 'edit' ? 'Save Changes' : 'Create StackScript'}
        </Button>
      </ActionsPanel>
>>>>>>> a3d98700
    </Paper>
  );
};

export default React.memo(StackScriptForm);<|MERGE_RESOLUTION|>--- conflicted
+++ resolved
@@ -4,18 +4,8 @@
 import { Theme } from '@mui/material/styles';
 import { makeStyles } from '@mui/styles';
 import * as React from 'react';
-<<<<<<< HEAD
+
 import ActionsPanel from 'src/components/ActionsPanel/ActionsPanel';
-import InputAdornment from 'src/components/core/InputAdornment';
-import Paper from 'src/components/core/Paper';
-import { makeStyles } from '@mui/styles';
-import { Theme } from '@mui/material/styles';
-import { Typography } from 'src/components/Typography';
-=======
-
-import ActionsPanel from 'src/components/ActionsPanel';
-import { Button } from 'src/components/Button/Button';
->>>>>>> a3d98700
 import { Item } from 'src/components/EnhancedSelect/Select';
 import { Notice } from 'src/components/Notice/Notice';
 import { TextField } from 'src/components/TextField';
@@ -213,45 +203,22 @@
         placeholder="Enter a revision note"
         value={revision.value}
       />
-<<<<<<< HEAD
       <ActionsPanel
+        primaryButtonText={
+          mode === 'edit' ? 'Save Changes' : 'Create StackScript'
+        }
         className={classes.actions}
-        showPrimary
         primaryButtonDataTestId="save"
         primaryButtonDisabled={disabled || disableSubmit}
         primaryButtonHandler={onSubmit}
         primaryButtonLoading={isSubmitting}
-        primaryButtonText={
-          mode === 'edit' ? 'Save Changes' : 'Create StackScript'
-        }
-        showSecondary
         secondaryButtonDataTestId="cancel"
         secondaryButtonDisabled={disabled}
         secondaryButtonHandler={onCancel}
         secondaryButtonText="Reset"
+        showPrimary
+        showSecondary
       />
-=======
-      <ActionsPanel className={classes.actions}>
-        <Button
-          buttonType="secondary"
-          className="cancel"
-          data-qa-cancel
-          disabled={disabled}
-          onClick={onCancel}
-        >
-          Reset
-        </Button>
-        <Button
-          buttonType="primary"
-          data-qa-save
-          disabled={disabled || disableSubmit}
-          loading={isSubmitting}
-          onClick={onSubmit}
-        >
-          {mode === 'edit' ? 'Save Changes' : 'Create StackScript'}
-        </Button>
-      </ActionsPanel>
->>>>>>> a3d98700
     </Paper>
   );
 };
