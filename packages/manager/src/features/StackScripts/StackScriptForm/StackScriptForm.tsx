import { Image } from '@linode/api-v4/lib/images';
import { APIError } from '@linode/api-v4/lib/types';
import Grid from '@mui/material/Unstable_Grid2';
import * as React from 'react';

import { Item } from 'src/components/EnhancedSelect/Select';
import { InputAdornment } from 'src/components/InputAdornment';
import { Paper } from 'src/components/Paper';
import { TextField } from 'src/components/TextField';
import { Typography } from 'src/components/Typography';
import ImageSelect from 'src/features/Images/ImageSelect';
import { getAPIErrorFor } from 'src/utilities/getAPIErrorFor';
import { imageToItem } from 'src/utilities/imageToItem';

import {
  StyledActionsPanel,
  StyledGridWithTips,
  StyledNotice,
  StyledTextField,
} from './StackScriptForm.styles';

interface TextFieldHandler {
  handler: (e: React.ChangeEvent<HTMLInputElement>) => void;
  value: string;
}

interface Images {
  // available to select in the dropdown
  available: Image[];
  // image ids that are already selected
  selected: string[];
}

interface Props {
  currentUser: string;
  description: TextFieldHandler;
  disableSubmit: boolean;
  disabled?: boolean;
  errors?: APIError[];
  images: Images;
  isSubmitting: boolean;
  label: TextFieldHandler;
  mode: 'create' | 'edit';
  onCancel: () => void;
  onSelectChange: (image: Item<string>[]) => void;
  onSubmit: () => void;
  revision: TextFieldHandler;
  script: TextFieldHandler;
}

const errorResources = {
  images: 'Images',
  label: 'A label',
  script: 'A script',
};

export const StackScriptForm = React.memo((props: Props) => {
  const {
    currentUser,
    description,
    disableSubmit,
    disabled,
    errors,
    images,
    isSubmitting,
    label,
    mode,
    onCancel,
    onSelectChange,
    onSubmit,
    revision,
    script,
  } = props;

<<<<<<< HEAD
  const classes = useStyles();

  const hasErrorFor = getAPIErrorFor(errorResources, errors);
=======
  const hasErrorFor = getAPIErrorsFor(errorResources, errors);
>>>>>>> d5420628
  const selectedImages = imageToItem(images.selected);

  return (
    <Paper sx={(theme) => ({ padding: theme.spacing(2) })}>
      <Grid container spacing={2}>
        <StyledGridWithTips>
          <StyledTextField
            InputProps={{
              startAdornment: (
                <InputAdornment position="end">{currentUser} /</InputAdornment>
              ),
            }}
            data-qa-stackscript-label
            disabled={disabled}
            errorText={hasErrorFor('label')}
            label="StackScript Label"
            onChange={label.handler}
            placeholder="Enter a label"
            required
            tooltipText="StackScript labels must be between 3 and 128 characters."
            value={label.value}
          />
          <TextField
            data-qa-stackscript-description
            disabled={disabled}
            label="Description"
            multiline
            onChange={description.handler}
            placeholder="Enter a description"
            rows={1}
            value={description.value}
          />
          <ImageSelect
            helperText={
              'Select which images are compatible with this StackScript. "Any/All" allows you to use private images.'
            }
            anyAllOption
            data-qa-stackscript-target-select
            disabled={disabled}
            imageFieldError={hasErrorFor('images')}
            images={images.available}
            isMulti
            label="Target Images"
            onSelect={onSelectChange}
            required
            value={selectedImages}
          />
        </StyledGridWithTips>
        <StyledGridWithTips>
          <StyledNotice>
            <Typography variant="h2">Tips</Typography>
            <Typography>
              There are four default environment variables provided to you:
            </Typography>
            <ul>
              <li>LINODE_ID</li>
              <li>LINODE_LISHUSERNAME</li>
              <li>LINODE_RAM</li>
              <li>LINODE_DATACENTERID</li>
            </ul>
          </StyledNotice>
        </StyledGridWithTips>
      </Grid>
      <TextField
        InputProps={{ sx: { maxWidth: '100%' } }}
        data-qa-stackscript-script
        disabled={disabled}
        errorText={hasErrorFor('script')}
        label="Script"
        multiline
        onChange={script.handler}
        placeholder={`#!/bin/bash \n\n# Your script goes here`}
        required
        rows={3}
        value={script.value}
      />
      <TextField
        InputProps={{ sx: { maxWidth: '100%' } }}
        data-qa-stackscript-revision
        disabled={disabled}
        label="Revision Note"
        onChange={revision.handler}
        placeholder="Enter a revision note"
        value={revision.value}
      />
      <StyledActionsPanel
        primaryButtonProps={{
          'data-testid': 'save',
          disabled: disabled || disableSubmit,
          label: mode === 'edit' ? 'Save Changes' : 'Create StackScript',
          loading: isSubmitting,
          onClick: onSubmit,
        }}
        secondaryButtonProps={{
          'data-testid': 'cancel',
          disabled,
          label: 'Reset',
          onClick: onCancel,
        }}
      />
    </Paper>
  );
});

export default React.memo(StackScriptForm);<|MERGE_RESOLUTION|>--- conflicted
+++ resolved
@@ -72,13 +72,7 @@
     script,
   } = props;
 
-<<<<<<< HEAD
-  const classes = useStyles();
-
   const hasErrorFor = getAPIErrorFor(errorResources, errors);
-=======
-  const hasErrorFor = getAPIErrorsFor(errorResources, errors);
->>>>>>> d5420628
   const selectedImages = imageToItem(images.selected);
 
   return (
