import { InputAdornment, Paper } from '@linode/ui';
import Grid from '@mui/material/Unstable_Grid2';
import * as React from 'react';

<<<<<<< HEAD
=======
import { ImageSelect } from 'src/components/ImageSelect/ImageSelect';
import { Paper } from 'src/components/Paper';
>>>>>>> 0cbb9761
import { TextField } from 'src/components/TextField';
import { Typography } from 'src/components/Typography';
import { getAPIErrorFor } from 'src/utilities/getAPIErrorFor';

import {
  StyledActionsPanel,
  StyledGridWithTips,
  StyledNotice,
  StyledTextField,
} from './StackScriptForm.styles';

import type { Image } from '@linode/api-v4/lib/images';
import type { APIError } from '@linode/api-v4/lib/types';

interface TextFieldHandler {
  handler: (e: React.ChangeEvent<HTMLInputElement>) => void;
  value: string;
}

interface Props {
  currentUser: string;
  description: TextFieldHandler;
  disableSubmit: boolean;
  disabled?: boolean;
  errors?: APIError[];
  isSubmitting: boolean;
  label: TextFieldHandler;
  mode: 'create' | 'edit';
  onCancel: () => void;
  onSelectChange: (image: Image[]) => void;
  onSubmit: () => void;
  revision: TextFieldHandler;
  script: TextFieldHandler;
  selectedImages: string[];
}

const errorResources = {
  images: 'Images',
  label: 'A label',
  script: 'A script',
};

export const StackScriptForm = React.memo((props: Props) => {
  const {
    currentUser,
    description,
    disableSubmit,
    disabled,
    errors,
    isSubmitting,
    label,
    mode,
    onCancel,
    onSelectChange,
    onSubmit,
    revision,
    script,
    selectedImages,
  } = props;

  const hasErrorFor = getAPIErrorFor(errorResources, errors);

  return (
    <Paper sx={(theme) => ({ padding: theme.spacing(2) })}>
      <Grid container spacing={2}>
        <StyledGridWithTips>
          <StyledTextField
            InputProps={{
              startAdornment: (
                <InputAdornment position="end">{currentUser} /</InputAdornment>
              ),
            }}
            data-qa-stackscript-label
            disabled={disabled}
            errorText={hasErrorFor('label')}
            label="StackScript Label"
            onChange={label.handler}
            placeholder="Enter a label"
            required
            tooltipText="StackScript labels must be between 3 and 128 characters."
            value={label.value}
          />
          <TextField
            data-qa-stackscript-description
            disabled={disabled}
            label="Description"
            multiline
            onChange={description.handler}
            placeholder="Enter a description"
            rows={1}
            value={description.value}
          />
          <ImageSelect
            textFieldProps={{
              required: true,
              tooltipText:
                'Select which images are compatible with this StackScript. "Any/All" allows you to use private images.',
            }}
            anyAllOption
            data-qa-stackscript-target-select
            disabled={disabled}
            errorText={hasErrorFor('images')}
            label="Target Images"
            multiple
            onChange={onSelectChange}
            placeholder="Select image(s)"
            value={selectedImages}
            variant="public"
          />
        </StyledGridWithTips>
        <StyledGridWithTips>
          <StyledNotice>
            <Typography variant="h2">Tips</Typography>
            <Typography>
              There are four default environment variables provided to you:
            </Typography>
            <ul>
              <li>LINODE_ID</li>
              <li>LINODE_LISHUSERNAME</li>
              <li>LINODE_RAM</li>
              <li>LINODE_DATACENTERID</li>
            </ul>
          </StyledNotice>
        </StyledGridWithTips>
      </Grid>
      <TextField
        InputProps={{ sx: { maxWidth: '100%' } }}
        data-qa-stackscript-script
        disabled={disabled}
        errorText={hasErrorFor('script')}
        label="Script"
        multiline
        onChange={script.handler}
        placeholder={`#!/bin/bash \n\n# Your script goes here`}
        required
        rows={3}
        value={script.value}
      />
      <TextField
        InputProps={{ sx: { maxWidth: '100%' } }}
        data-qa-stackscript-revision
        disabled={disabled}
        label="Revision Note"
        onChange={revision.handler}
        placeholder="Enter a revision note"
        value={revision.value}
      />
      <StyledActionsPanel
        primaryButtonProps={{
          'data-testid': 'save',
          disabled: disabled || disableSubmit,
          label: mode === 'edit' ? 'Save Changes' : 'Create StackScript',
          loading: isSubmitting,
          onClick: onSubmit,
        }}
        secondaryButtonProps={{
          'data-testid': 'cancel',
          disabled,
          label: 'Reset',
          onClick: onCancel,
        }}
      />
    </Paper>
  );
});<|MERGE_RESOLUTION|>--- conflicted
+++ resolved
@@ -2,11 +2,7 @@
 import Grid from '@mui/material/Unstable_Grid2';
 import * as React from 'react';
 
-<<<<<<< HEAD
-=======
 import { ImageSelect } from 'src/components/ImageSelect/ImageSelect';
-import { Paper } from 'src/components/Paper';
->>>>>>> 0cbb9761
 import { TextField } from 'src/components/TextField';
 import { Typography } from 'src/components/Typography';
 import { getAPIErrorFor } from 'src/utilities/getAPIErrorFor';
