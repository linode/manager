--- conflicted
+++ resolved
@@ -1,17 +1,8 @@
 import { getStackScript } from '@linode/api-v4/lib/stackscripts';
-<<<<<<< HEAD
-import { Box, Button, Notice } from '@linode/ui';
+import { Box, Button, CircleProgress, Notice } from '@linode/ui';
 import * as React from 'react';
 import { compose } from 'recompose';
 
-import { CircleProgress } from 'src/components/CircleProgress';
-=======
-import { Box, CircleProgress, Notice } from '@linode/ui';
-import * as React from 'react';
-import { compose } from 'recompose';
-
-import { Button } from 'src/components/Button/Button';
->>>>>>> afbd8d94
 import { RenderGuard } from 'src/components/RenderGuard';
 import { Typography } from 'src/components/Typography';
 import { withProfile } from 'src/containers/profile.container';
