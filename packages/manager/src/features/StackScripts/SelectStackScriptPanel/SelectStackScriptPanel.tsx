import { Grant } from 'linode-js-sdk/lib/account';
import { Image } from 'linode-js-sdk/lib/images';
import { Linode } from 'linode-js-sdk/lib/linodes';
<<<<<<< HEAD
=======
import {
  getStackScript,
  StackScript,
  UserDefinedField
} from 'linode-js-sdk/lib/stackscripts';
>>>>>>> 68602075
import { pathOr } from 'ramda';
import * as React from 'react';
import { connect } from 'react-redux';
import { compose } from 'recompose';
import Button from 'src/components/Button';
import CircleProgress from 'src/components/CircleProgress';
import Paper from 'src/components/core/Paper';
import {
  createStyles,
  Theme,
  withStyles,
  WithStyles
} from 'src/components/core/styles';
import Typography from 'src/components/core/Typography';
import Notice from 'src/components/Notice';
import RenderGuard, { RenderGuardProps } from 'src/components/RenderGuard';
import Table from 'src/components/Table';
import { MapState } from 'src/store/types';
import { formatDate } from 'src/utilities/format-date-iso8601';
import { getParamFromUrl } from 'src/utilities/queryParams';
import stripImageName from 'src/utilities/stripImageName';
import truncateText from 'src/utilities/truncateText';
import StackScriptTableHead from '../Partials/StackScriptTableHead';
import SelectStackScriptPanelContent from './SelectStackScriptPanelContent';
import StackScriptSelectionRow from './StackScriptSelectionRow';

export interface ExtendedLinode extends Linode {
  heading: string;
  subHeadings: string[];
}

type ClassNames =
  | 'root'
  | 'table'
  | 'link'
  | 'selecting'
  | 'panel'
  | 'inner'
  | 'header';

const styles = (theme: Theme) =>
  createStyles({
    root: {
      marginBottom: theme.spacing(3)
    },
    table: {
      flexGrow: 1,
      width: '100%',
      backgroundColor: theme.color.white
    },
    selecting: {
      minHeight: '400px',
      maxHeight: '1000px',
      overflowY: 'scroll',
      paddingTop: 0
    },
    link: {
      display: 'block',
      textAlign: 'right',
      marginBottom: 24,
      marginTop: theme.spacing(1)
    },
    panel: {
      flexGrow: 1,
      width: '100%',
      backgroundColor: theme.color.white,
      marginBottom: theme.spacing(3)
    },
    inner: {
      padding: theme.spacing(2),
      paddingTop: 0,
      [theme.breakpoints.up('sm')]: {
        padding: theme.spacing(3),
        paddingTop: 0
      }
    },
    header: {}
  });

interface Props extends RenderGuardProps {
  selectedId: number | undefined;
  selectedUsername?: string;
  error?: string;
  onSelect: (
    id: number,
    label: string,
    username: string,
    images: string[],
    userDefinedFields: UserDefinedField[]
  ) => void;
  publicImages: Record<string, Image>;
  resetSelectedStackScript: () => void;
  disabled?: boolean;
  request: (
    username: string,
    params?: any,
    filter?: any,
    stackScriptGrants?: Grant[]
  ) => Promise<Linode.ResourcePage<any>>;
  category: string;
  header: string;
}

type CombinedProps = Props &
  StateProps &
  RenderGuardProps &
  WithStyles<ClassNames>;

interface State {
  stackScript?: StackScript;
  stackScriptError: boolean;
  stackScriptLoading: boolean;
}

class SelectStackScriptPanel extends React.Component<CombinedProps, State> {
  state: State = {
    stackScriptLoading: false,
    stackScriptError: false
  };

  mounted: boolean = false;

  componentDidMount() {
    const selected = +getParamFromUrl(location.search, 'stackScriptID');
    /** '' converted to a number is 0 */
    if (!isNaN(selected) && selected !== 0) {
      this.setState({ stackScriptLoading: true });
      getStackScript(selected)
        .then(stackScript => {
          this.setState({ stackScript, stackScriptLoading: false });
          this.props.onSelect(
            stackScript.id,
            stackScript.label,
            stackScript.username,
            stackScript.images,
            stackScript.user_defined_fields
          );
        })
        .catch(e => {
          this.setState({ stackScriptLoading: false, stackScriptError: true });
        });
    }
    this.mounted = true;
  }

  componentWillUnmount() {
    this.mounted = false;
  }

  resetStackScript = () => {
    this.setState({ stackScript: undefined, stackScriptLoading: false });
  };

  render() {
    const { category, classes, request, selectedId, error } = this.props;
    const { stackScript, stackScriptLoading, stackScriptError } = this.state;

    if (selectedId) {
      if (stackScriptLoading) {
        return <CircleProgress />;
      }
      if (stackScript) {
        return (
          <React.Fragment>
            <Table
              isResponsive={false}
              aria-label="List of StackScripts"
              noOverflow={true}
              tableClass={classes.table}
              stickyHeader
            >
              <StackScriptTableHead
                currentFilterType={null}
                isSelecting={true}
              />
              <tbody>
                <StackScriptSelectionRow
                  key={stackScript.id}
                  label={stackScript.label}
                  stackScriptUsername={stackScript.username}
                  disabledCheckedSelect
                  description={truncateText(stackScript.description, 100)}
                  images={stripImageName(stackScript.images)}
                  deploymentsActive={stackScript.deployments_active}
                  updated={formatDate(stackScript.updated, false)}
                  checked={selectedId === stackScript.id}
                  updateFor={[selectedId === stackScript.id]}
                  stackScriptID={stackScript.id}
                />
              </tbody>
            </Table>
            <div className={classes.link}>
              <Button onClick={this.resetStackScript} buttonType="secondary">
                Choose another StackScript
              </Button>
            </div>
          </React.Fragment>
        );
      }
    }

    return (
      <Paper className={classes.panel}>
        <div className={classes.inner}>
          {error && <Notice text={error} error />}
          {stackScriptError && (
            <Typography variant="body2">
              An error occurred while loading the selected StackScript.
            </Typography>
          )}
          <Paper className={classes.selecting}>
            <SelectStackScriptPanelContent
              onSelect={this.props.onSelect}
              resetStackScriptSelection={this.props.resetSelectedStackScript}
              publicImages={this.props.publicImages}
              currentUser={this.props.username}
              request={request}
              key={category + '-tab'}
              category={category}
              disabled={this.props.disabled}
            />
          </Paper>
        </div>
      </Paper>
    );
  }
}

interface StateProps {
  username: string;
}

const mapStateToProps: MapState<StateProps, Props> = state => ({
  username: pathOr('', ['data', 'username'], state.__resources.profile)
});

const connected = connect(mapStateToProps);

const styled = withStyles(styles);

export default compose<CombinedProps, Props>(
  connected,
  RenderGuard,
  styled
)(SelectStackScriptPanel);<|MERGE_RESOLUTION|>--- conflicted
+++ resolved
@@ -1,14 +1,11 @@
 import { Grant } from 'linode-js-sdk/lib/account';
 import { Image } from 'linode-js-sdk/lib/images';
 import { Linode } from 'linode-js-sdk/lib/linodes';
-<<<<<<< HEAD
-=======
 import {
   getStackScript,
   StackScript,
   UserDefinedField
 } from 'linode-js-sdk/lib/stackscripts';
->>>>>>> 68602075
 import { pathOr } from 'ramda';
 import * as React from 'react';
 import { connect } from 'react-redux';
