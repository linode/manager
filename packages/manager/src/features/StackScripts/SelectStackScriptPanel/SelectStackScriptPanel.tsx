--- conflicted
+++ resolved
@@ -1,18 +1,10 @@
 import { getStackScript } from '@linode/api-v4/lib/stackscripts';
-<<<<<<< HEAD
-import { Notice } from '@linode/ui';
-=======
-import { Box } from '@linode/ui';
->>>>>>> 8c3c7fdd
+import { Box, Notice } from '@linode/ui';
 import * as React from 'react';
 import { compose } from 'recompose';
 
 import { Button } from 'src/components/Button/Button';
 import { CircleProgress } from 'src/components/CircleProgress';
-<<<<<<< HEAD
-=======
-import { Notice } from 'src/components/Notice/Notice';
->>>>>>> 8c3c7fdd
 import { RenderGuard } from 'src/components/RenderGuard';
 import { Typography } from 'src/components/Typography';
 import { withProfile } from 'src/containers/profile.container';
