import { Button, Typography } from '@linode/ui';
import { styled } from '@mui/material/styles';
import Grid from '@mui/material/Unstable_Grid2';

import { TableCell } from 'src/components/TableCell';
<<<<<<< HEAD
import { Typography } from 'src/components/Typography';
=======
import { TableRow } from 'src/components/TableRow';
>>>>>>> c580bfcf

import type { Theme } from '@mui/material/styles';

const libRadioLabel = {
  cursor: 'pointer',
};

export const StyledDetailsButton = styled(Button, {
  label: 'StyledDetailsButton',
})(({ theme }) => ({
  '&:hover, &:focus': {
    backgroundColor: 'transparent',
  },
  fontFamily: theme.font.normal,
  fontSize: '0.875rem',
  marginTop: 0,
  padding: theme.spacing(),
  [theme.breakpoints.down('sm')]: {
    marginBottom: 4,
    marginLeft: 0,
    paddingBottom: 4,
    paddingTop: 4,
  },
  width: 100,
}));

export const StyledLabel = styled('label', { label: 'StyledLabel' })({
  ...libRadioLabel,
});

export const StyledSelectionGrid = styled(Grid, {
  label: 'StyledSelectionGrid',
})(({ theme }) => ({
  alignItems: 'center',
  flexWrap: 'nowrap',
  justifyContent: 'space-between',
  [theme.breakpoints.down('sm')]: {
    alignItems: 'flex-start',
    flexDirection: 'column',
  },
  width: '100%',
}));

export const StyledSelectionButtonGrid = styled(Grid, {
  label: 'StyledSelectionButtonGrid',
})(({ theme }) => ({
  [theme.breakpoints.down('sm')]: {
    '&.MuiGrid-item': {
      paddingLeft: 0,
      paddingTop: 0,
    },
  },
}));

export const StyledSelectionDetailsGrid = styled(Grid, {
  label: 'StyledSelectionDetailsGrid',
})(({ theme }) => ({
  [theme.breakpoints.down('sm')]: {
    '&.MuiGrid-item': {
      marginTop: 4,
      paddingBottom: 0,
    },
  },
}));

export const StyledTableCell = styled(TableCell, { label: 'StyledTableCell' })({
  padding: 0,
  width: '100%',
});

export const StyledImagesTableCell = styled(TableCell, {
  label: 'StyledImagesTableCell',
})({
  fontSize: '0.75rem',
  overflowWrap: 'break-word',
  whiteSpace: 'pre-wrap',
});

export const StyledTypography = styled(Typography, {
  label: 'StyledTypography',
})(({ theme }) => ({
  color: theme.textColors.tableHeader,
  fontSize: '.75rem',
  overflow: 'hidden',
  textOverflow: 'ellipsis',
  [theme.breakpoints.between('sm', 'xl')]: {
    wordBreak: 'break-word',
  },
  whiteSpace: 'nowrap',
}));

const stackScriptUsernameStyling = (theme: Theme) => {
  return {
    ...libRadioLabel,
    color: theme.textColors.tableStatic,
    fontSize: '0.875rem',
    lineHeight: '1.125rem',
  };
};

export const StyledUsernameLabel = styled('label', {
  label: 'StyledUsernameLabel',
})(({ theme }) => ({
  ...stackScriptUsernameStyling(theme),
}));

export const StyledStackScriptSectionTableCell = styled(TableCell, {
  label: 'StyledStackScriptSectionTableCell',
})({
  border: 0,
  paddingTop: 100,
});<|MERGE_RESOLUTION|>--- conflicted
+++ resolved
@@ -3,11 +3,6 @@
 import Grid from '@mui/material/Unstable_Grid2';
 
 import { TableCell } from 'src/components/TableCell';
-<<<<<<< HEAD
-import { Typography } from 'src/components/Typography';
-=======
-import { TableRow } from 'src/components/TableRow';
->>>>>>> c580bfcf
 
 import type { Theme } from '@mui/material/styles';
 
