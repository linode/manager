--- conflicted
+++ resolved
@@ -1,4 +1,3 @@
-import { vi } from 'vitest';
 import { shallow } from 'enzyme';
 import * as React from 'react';
 import { StackScriptCreate } from './StackScriptCreate';
@@ -26,11 +25,6 @@
         { data: profileFactory.build() } as UseQueryResult<Profile, APIError[]>
       }
       grants={{ data: {} } as UseQueryResult<Grants, APIError[]>}
-<<<<<<< HEAD
-      setDocs={vi.fn()}
-      clearDocs={vi.fn()}
-=======
->>>>>>> 6745dda2
     />
   );
 
@@ -47,8 +41,7 @@
     expect(titleText).toBe('Create StackScript');
   });
 
-  it.skip(`should render a confirmation dialog with the
-  title "Clear StackScript Configuration?"`, () => {
+  it.skip(`should render a confirmation dialog with the title "Clear StackScript Configuration?"`, () => {
     const modalTitle = component
       .find('WithStyles(ConfirmationDialog)')
       .prop('title');
