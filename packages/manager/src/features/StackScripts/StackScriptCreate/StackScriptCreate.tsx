--- conflicted
+++ resolved
@@ -13,14 +13,9 @@
 import { QueryClient } from 'react-query';
 import { RouteComponentProps, withRouter } from 'react-router-dom';
 import { compose } from 'recompose';
-<<<<<<< HEAD
+import { debounce } from 'throttle-debounce';
+
 import ActionsPanel from 'src/components/ActionsPanel/ActionsPanel';
-=======
-import { debounce } from 'throttle-debounce';
-
-import ActionsPanel from 'src/components/ActionsPanel';
-import { Button } from 'src/components/Button/Button';
->>>>>>> a3d98700
 import { CircleProgress } from 'src/components/CircleProgress';
 import { ConfirmationDialog } from 'src/components/ConfirmationDialog/ConfirmationDialog';
 import { DocumentTitleSegment } from 'src/components/DocumentTitle';
@@ -511,35 +506,16 @@
 
   renderDialogActions = () => {
     return (
-<<<<<<< HEAD
       <ActionsPanel
-        showPrimary
         primaryButtonDataTestId="confirm-cancel"
         primaryButtonHandler={() => this.resetAllFields(this.state.apiResponse)}
         primaryButtonText="Reset"
-        showSecondary
         secondaryButtonDataTestId="cancel-cancel"
         secondaryButtonHandler={this.handleCloseDialog}
         secondaryButtonText="Cancel"
+        showPrimary
+        showSecondary
       />
-=======
-      <ActionsPanel>
-        <Button
-          buttonType="secondary"
-          data-qa-cancel-cancel
-          onClick={this.handleCloseDialog}
-        >
-          Cancel
-        </Button>
-        <Button
-          buttonType="primary"
-          data-qa-confirm-cancel
-          onClick={() => this.resetAllFields(this.state.apiResponse)}
-        >
-          Reset
-        </Button>
-      </ActionsPanel>
->>>>>>> a3d98700
     );
   };
 
