import { yupResolver } from '@hookform/resolvers/yup';
import { Box, Button, Notice, Paper, Stack } from '@linode/ui';
import { stackScriptSchema } from '@linode/validation';
import { useSnackbar } from 'notistack';
import React from 'react';
import { FormProvider, useForm } from 'react-hook-form';
import { useHistory } from 'react-router-dom';

import { DocumentTitleSegment } from 'src/components/DocumentTitle';
import { LandingHeader } from 'src/components/LandingHeader';
<<<<<<< HEAD
import { withProfile } from 'src/containers/profile.container';
import { withQueryClient } from 'src/containers/withQueryClient.container';
import { StackScriptForm } from 'src/features/StackScripts/StackScriptForm/StackScriptForm';
import { profileQueries } from 'src/queries/profile/profile';
import { stackscriptQueries } from 'src/queries/stackscripts';
import { getAPIErrorFor } from 'src/utilities/getAPIErrorFor';
import { scrollErrorIntoView } from 'src/utilities/scrollErrorIntoView';
import { storage } from 'src/utilities/storage';
=======
import { getRestrictedResourceText } from 'src/features/Account/utils';
import { useGrants, useProfile } from 'src/queries/profile/profile';
import { useCreateStackScriptMutation } from 'src/queries/stackscripts';
>>>>>>> 72752571

import { StackScriptForm } from '../StackScriptForm/StackScriptForm';

import type { StackScriptPayload } from '@linode/api-v4';

export const StackScriptCreate = () => {
  const { mutateAsync: createStackScript } = useCreateStackScriptMutation();
  const { enqueueSnackbar } = useSnackbar();
  const history = useHistory();

  const form = useForm<StackScriptPayload>({
    defaultValues: {
      description: '',
      images: [],
      is_public: false,
      label: '',
      script: '',
    },
    resolver: yupResolver(stackScriptSchema),
  });

  const { data: profile } = useProfile();
  const { data: grants } = useGrants();

  const username = profile?.username ?? '';

  const isStackScriptCreationRestricted = Boolean(
    profile?.restricted && !grants?.global.add_stackscripts
  );

<<<<<<< HEAD
      storage.stackScriptInProgress.set({
        description,
        id,
        images,
        label,
        rev_note,
        script,
        updated,
      });
    }
  };

  generatePayload = () => {
    const { description, images, label, revisionNote, script } = this.state;

    return {
      description,
      images,
      label,
      rev_note: revisionNote,
      script,
    };
  };

  handleChangeRevisionNote = (e: React.ChangeEvent<HTMLInputElement>) => {
    this.setState({ revisionNote: e.target.value }, () =>
      this.saveStateToLocalStorage(this.props.queryClient)
    );
  };

  handleChangeScript = (e: React.ChangeEvent<HTMLInputElement>) => {
    this.setState({ script: e.target.value }, () =>
      this.saveStateToLocalStorage(this.props.queryClient)
    );
  };

  handleChooseImage = (images: Image[]) => {
    const imageList = images.map((image) => image.id);

    const anyAllOptionChosen = imageList.includes('any/all');

    this.setState(
      {
        /*
        'Any/All' indicates all image options are compatible with the StackScript,
        so users are not allowed to add additional selections.
        */
        images: anyAllOptionChosen ? ['any/all'] : imageList,
      },
      () => this.saveStateToLocalStorage(this.props.queryClient)
    );
  };

  handleCloseDialog = () => {
    this.setState({ dialogOpen: false });
  };

  handleCreateStackScript = (
    payload: StackScriptPayload,
    queryClient: QueryClient
  ) => {
    const { history, profile } = this.props;
    createStackScript(payload)
      .then((stackScript: StackScript) => {
        if (!this.mounted) {
          return;
        }
        if (profile.data?.restricted) {
          queryClient.invalidateQueries({
            queryKey: profileQueries.grants.queryKey,
          });
        }
        this.setState({ isSubmitting: false });
        this.resetAllFields();
        queryClient.invalidateQueries({
          queryKey: stackscriptQueries.infinite._def,
        });
        queryClient.setQueryData<StackScript>(
          stackscriptQueries.stackscript(stackScript.id).queryKey,
          stackScript
        );
        history.push('/stackscripts/account', {
          successMessage: `${stackScript.label} successfully created`,
        });
      })
      .catch(this.handleError);
  };
=======
  const onSubmit = async (values: StackScriptPayload) => {
    try {
      const stackscript = await createStackScript(values);
>>>>>>> 72752571

      enqueueSnackbar(`Successfully created StackScript ${stackscript.label}`, {
        variant: 'success',
      });

      history.push(`/stackscripts/${stackscript.id}`);
    } catch (errors) {
      for (const error of errors) {
        form.setError(error.field ?? 'root', { message: error.reason });
      }
    }
<<<<<<< HEAD

    this.setState({ isSubmitting: true });

    if (mode === 'create') {
      this.handleCreateStackScript(payload, this.props.queryClient);
    } else {
      this.handleUpdateStackScript(payload);
    }
  };

  handleUpdateStackScript = (payload: StackScriptPayload) => {
    const {
      history,
      match: {
        params: { stackScriptID },
      },
      queryClient,
    } = this.props;

    return updateStackScript(+stackScriptID, payload)
      .then((updatedStackScript: StackScript) => {
        if (!this.mounted) {
          return;
        }
        this.setState({ isSubmitting: false });
        this.resetAllFields(updatedStackScript);
        queryClient.invalidateQueries({
          queryKey: stackscriptQueries.infinite._def,
        });
        queryClient.setQueryData<StackScript>(
          stackscriptQueries.stackscript(updatedStackScript.id).queryKey,
          updatedStackScript
        );
        history.push('/stackscripts/account', {
          successMessage: `${updatedStackScript.label} successfully updated`,
        });
      })
      .catch(this.handleError);
=======
>>>>>>> 72752571
  };

  return (
    <FormProvider {...form}>
      <DocumentTitleSegment segment="Create StackScript" />
      <LandingHeader
        breadcrumbProps={{
          crumbOverrides: [{ label: 'StackScripts', position: 1 }],
        }}
        docsLink="https://techdocs.akamai.com/cloud-computing/docs/create-a-stackscript"
      />
<<<<<<< HEAD
    );
  };

  resetAllFields = (payload?: StackScript) => {
    this.handleCloseDialog();
    this.setState(
      {
        description: payload?.description ?? '',
        images: payload?.images ?? [],
        label: payload?.label ?? '',
        revisionNote: payload?.rev_note ?? '',
        script: payload?.script ?? '',
      },
      () => this.saveStateToLocalStorage(this.props.queryClient)
    );
  };

  saveStateToLocalStorage = debounce(1000, this._saveStateToLocalStorage);

  state: State = {
    description: '',
    dialogOpen: false,
    images: [],
    isLoadingStackScript: false,
    isSubmitting: false,
    label: '',
    revisionNote: '',
    /* available images to select from in the dropdown */
    script: '',
    updated: '',
  };

  componentDidMount() {
    this.mounted = true;
    const {
      match: {
        params: { stackScriptID },
      },
    } = this.props;
    const valuesFromStorage = storage.stackScriptInProgress.get();
    const account = this.props.queryClient.getQueryData<Account>(['account']);

    if (stackScriptID) {
      // If we have a stackScriptID we're in the edit flow and
      // should request the stackscript.
      this.setState({ isLoadingStackScript: true });
      getStackScript(+stackScriptID)
        .then((response) => {
          const responseUpdated = Date.parse(response.updated);
          const localUpdated = Date.parse(valuesFromStorage.updated);
          const stackScriptHasBeenUpdatedElsewhere =
            responseUpdated > localUpdated;
          if (
            response.id === valuesFromStorage.id &&
            !stackScriptHasBeenUpdatedElsewhere
          ) {
            this.setState({
              apiResponse: response,
              description: valuesFromStorage.description ?? '',
              images: valuesFromStorage.images ?? [],
              isLoadingStackScript: false,
              label: valuesFromStorage.label ?? '',
              revisionNote: valuesFromStorage.rev_note ?? '',
              script: valuesFromStorage.script ?? '',
            });
          } else {
            this.setState({
              apiResponse: response, // Saved for use when resetting the form
              description: response.description,
              images: response.images,
              isLoadingStackScript: false,
              label: response.label,
              revisionNote: response.rev_note,
              script: response.script,
              updated: response.updated,
            });
          }
        })
        .catch((error) => {
          this.setState({ errors: error, isLoadingStackScript: false });
        });
    } else if (valuesFromStorage.id === account?.euuid) {
      /**
       * We're creating a stackscript and we have cached
       * data from a user that was creating a stackscript,
       * so load that in.
       */
      this.setState({
        description: valuesFromStorage.description ?? '',
        images: valuesFromStorage.images ?? [],
        label: valuesFromStorage.label ?? '',
        revisionNote: valuesFromStorage.rev_note ?? '',
        script: valuesFromStorage.script ?? '',
      });
    }
  }

  componentWillUnmount() {
    this.mounted = false;
  }

  render() {
    const {
      grants,
      location,
      match: {
        params: { stackScriptID },
      },
      mode,
      profile,
    } = this.props;
    const {
      description,
      errors,
      images,
      isLoadingStackScript,
      isSubmitting,
      label,
      revisionNote,
      script,
      apiResponse,
    } = this.state;

    const hasErrorFor = getAPIErrorFor(errorResources, errors);
    const generalError = hasErrorFor('none');

    const hasUnsavedChanges = this.hasUnsavedChanges();

    const stackScriptGrants = grants.data?.stackscript;

    const grantsForThisStackScript = stackScriptGrants?.find(
      (eachGrant: Grant) => eachGrant.id === Number(stackScriptID)
    );

    const userCannotCreateStackScripts =
      profile.data?.restricted && !grants.data?.global.add_stackscripts;
    const userCannotModifyStackScript =
      profile.data?.restricted &&
      grantsForThisStackScript?.permissions !== 'read_write';

    const shouldDisable =
      (mode === 'edit' && userCannotModifyStackScript) ||
      (mode === 'create' && userCannotCreateStackScripts);

    if (!profile.data?.username) {
      return (
        <ErrorState errorText="An error has occurred. Please try again." />
      );
    }

    if (isLoadingStackScript) {
      return <CircleProgress />;
    }

    const pageTitle = mode === 'create' ? 'Create' : 'Edit';

    return (
      <React.Fragment>
        <DocumentTitleSegment segment={pageTitle} />
        {generalError && <Notice text={generalError} variant="error" />}
        <LandingHeader
          breadcrumbProps={{
            breadcrumbDataAttrs: {
              'data-qa-create-stackscript-breadcrumb': true,
            },
            crumbOverrides: [
              {
                label: 'StackScripts',
                position: 1,
              },
              ...(mode === 'edit'
                ? [
                    {
                      label: apiResponse?.label,
                      position: 2,
                    },
                  ]
                : []),
            ],
            pathname: location.pathname,
          }}
          title={pageTitle}
        />
        {shouldDisable && (
          <Notice
            text={`You don't have permission to ${
              mode === 'create'
                ? 'create StackScripts'
                : 'edit this StackScript'
            }. Please contact an account administrator for details.`}
            important
            variant="error"
          />
        )}
        <StackScriptForm
          description={{
            handler: this.handleDescriptionChange,
            value: description,
          }}
          label={{
            handler: this.handleLabelChange,
            value: label,
          }}
          revision={{
            handler: this.handleChangeRevisionNote,
            value: revisionNote,
          }}
          script={{
            handler: this.handleChangeScript,
            value: script,
          }}
          currentUser={profile.data?.username || ''}
          disableSubmit={!hasUnsavedChanges}
          disabled={shouldDisable}
          errors={errors}
          isSubmitting={isSubmitting}
          mode={mode}
          onCancel={this.handleOpenDialog}
          onSelectChange={this.handleChooseImage}
          onSubmit={this.handleSubmit}
          selectedImages={images}
        />
        {this.renderCancelStackScriptDialog()}
      </React.Fragment>
    );
  }
}

const enhanced = compose<CombinedProps, Props>(
  withRouter,
  withProfile,
  withQueryClient
);

export const EnhancedStackScriptCreate = enhanced(StackScriptCreate);

export default EnhancedStackScriptCreate;
=======
      <form onSubmit={form.handleSubmit(onSubmit)}>
        <Stack spacing={2}>
          <Paper>
            {isStackScriptCreationRestricted && (
              <Notice
                text={getRestrictedResourceText({
                  action: 'create',
                  isSingular: false,
                  resourceType: 'StackScripts',
                })}
                spacingBottom={12}
                variant="error"
              />
            )}
            {form.formState.errors.root && (
              <Notice
                text={form.formState.errors.root?.message}
                variant="error"
              />
            )}
            <StackScriptForm
              disabled={isStackScriptCreationRestricted}
              username={username}
            />
          </Paper>
          <Box data-qa-buttons display="flex" justifyContent="flex-end">
            <Button
              buttonType="primary"
              data-testid="save"
              disabled={isStackScriptCreationRestricted}
              loading={form.formState.isSubmitting}
              type="submit"
            >
              Create StackScript
            </Button>
          </Box>
        </Stack>
      </form>
    </FormProvider>
  );
};
>>>>>>> 72752571
<|MERGE_RESOLUTION|>--- conflicted
+++ resolved
@@ -8,20 +8,9 @@
 
 import { DocumentTitleSegment } from 'src/components/DocumentTitle';
 import { LandingHeader } from 'src/components/LandingHeader';
-<<<<<<< HEAD
-import { withProfile } from 'src/containers/profile.container';
-import { withQueryClient } from 'src/containers/withQueryClient.container';
-import { StackScriptForm } from 'src/features/StackScripts/StackScriptForm/StackScriptForm';
-import { profileQueries } from 'src/queries/profile/profile';
-import { stackscriptQueries } from 'src/queries/stackscripts';
-import { getAPIErrorFor } from 'src/utilities/getAPIErrorFor';
-import { scrollErrorIntoView } from 'src/utilities/scrollErrorIntoView';
-import { storage } from 'src/utilities/storage';
-=======
 import { getRestrictedResourceText } from 'src/features/Account/utils';
 import { useGrants, useProfile } from 'src/queries/profile/profile';
 import { useCreateStackScriptMutation } from 'src/queries/stackscripts';
->>>>>>> 72752571
 
 import { StackScriptForm } from '../StackScriptForm/StackScriptForm';
 
@@ -52,99 +41,9 @@
     profile?.restricted && !grants?.global.add_stackscripts
   );
 
-<<<<<<< HEAD
-      storage.stackScriptInProgress.set({
-        description,
-        id,
-        images,
-        label,
-        rev_note,
-        script,
-        updated,
-      });
-    }
-  };
-
-  generatePayload = () => {
-    const { description, images, label, revisionNote, script } = this.state;
-
-    return {
-      description,
-      images,
-      label,
-      rev_note: revisionNote,
-      script,
-    };
-  };
-
-  handleChangeRevisionNote = (e: React.ChangeEvent<HTMLInputElement>) => {
-    this.setState({ revisionNote: e.target.value }, () =>
-      this.saveStateToLocalStorage(this.props.queryClient)
-    );
-  };
-
-  handleChangeScript = (e: React.ChangeEvent<HTMLInputElement>) => {
-    this.setState({ script: e.target.value }, () =>
-      this.saveStateToLocalStorage(this.props.queryClient)
-    );
-  };
-
-  handleChooseImage = (images: Image[]) => {
-    const imageList = images.map((image) => image.id);
-
-    const anyAllOptionChosen = imageList.includes('any/all');
-
-    this.setState(
-      {
-        /*
-        'Any/All' indicates all image options are compatible with the StackScript,
-        so users are not allowed to add additional selections.
-        */
-        images: anyAllOptionChosen ? ['any/all'] : imageList,
-      },
-      () => this.saveStateToLocalStorage(this.props.queryClient)
-    );
-  };
-
-  handleCloseDialog = () => {
-    this.setState({ dialogOpen: false });
-  };
-
-  handleCreateStackScript = (
-    payload: StackScriptPayload,
-    queryClient: QueryClient
-  ) => {
-    const { history, profile } = this.props;
-    createStackScript(payload)
-      .then((stackScript: StackScript) => {
-        if (!this.mounted) {
-          return;
-        }
-        if (profile.data?.restricted) {
-          queryClient.invalidateQueries({
-            queryKey: profileQueries.grants.queryKey,
-          });
-        }
-        this.setState({ isSubmitting: false });
-        this.resetAllFields();
-        queryClient.invalidateQueries({
-          queryKey: stackscriptQueries.infinite._def,
-        });
-        queryClient.setQueryData<StackScript>(
-          stackscriptQueries.stackscript(stackScript.id).queryKey,
-          stackScript
-        );
-        history.push('/stackscripts/account', {
-          successMessage: `${stackScript.label} successfully created`,
-        });
-      })
-      .catch(this.handleError);
-  };
-=======
   const onSubmit = async (values: StackScriptPayload) => {
     try {
       const stackscript = await createStackScript(values);
->>>>>>> 72752571
 
       enqueueSnackbar(`Successfully created StackScript ${stackscript.label}`, {
         variant: 'success',
@@ -156,47 +55,6 @@
         form.setError(error.field ?? 'root', { message: error.reason });
       }
     }
-<<<<<<< HEAD
-
-    this.setState({ isSubmitting: true });
-
-    if (mode === 'create') {
-      this.handleCreateStackScript(payload, this.props.queryClient);
-    } else {
-      this.handleUpdateStackScript(payload);
-    }
-  };
-
-  handleUpdateStackScript = (payload: StackScriptPayload) => {
-    const {
-      history,
-      match: {
-        params: { stackScriptID },
-      },
-      queryClient,
-    } = this.props;
-
-    return updateStackScript(+stackScriptID, payload)
-      .then((updatedStackScript: StackScript) => {
-        if (!this.mounted) {
-          return;
-        }
-        this.setState({ isSubmitting: false });
-        this.resetAllFields(updatedStackScript);
-        queryClient.invalidateQueries({
-          queryKey: stackscriptQueries.infinite._def,
-        });
-        queryClient.setQueryData<StackScript>(
-          stackscriptQueries.stackscript(updatedStackScript.id).queryKey,
-          updatedStackScript
-        );
-        history.push('/stackscripts/account', {
-          successMessage: `${updatedStackScript.label} successfully updated`,
-        });
-      })
-      .catch(this.handleError);
-=======
->>>>>>> 72752571
   };
 
   return (
@@ -208,245 +66,6 @@
         }}
         docsLink="https://techdocs.akamai.com/cloud-computing/docs/create-a-stackscript"
       />
-<<<<<<< HEAD
-    );
-  };
-
-  resetAllFields = (payload?: StackScript) => {
-    this.handleCloseDialog();
-    this.setState(
-      {
-        description: payload?.description ?? '',
-        images: payload?.images ?? [],
-        label: payload?.label ?? '',
-        revisionNote: payload?.rev_note ?? '',
-        script: payload?.script ?? '',
-      },
-      () => this.saveStateToLocalStorage(this.props.queryClient)
-    );
-  };
-
-  saveStateToLocalStorage = debounce(1000, this._saveStateToLocalStorage);
-
-  state: State = {
-    description: '',
-    dialogOpen: false,
-    images: [],
-    isLoadingStackScript: false,
-    isSubmitting: false,
-    label: '',
-    revisionNote: '',
-    /* available images to select from in the dropdown */
-    script: '',
-    updated: '',
-  };
-
-  componentDidMount() {
-    this.mounted = true;
-    const {
-      match: {
-        params: { stackScriptID },
-      },
-    } = this.props;
-    const valuesFromStorage = storage.stackScriptInProgress.get();
-    const account = this.props.queryClient.getQueryData<Account>(['account']);
-
-    if (stackScriptID) {
-      // If we have a stackScriptID we're in the edit flow and
-      // should request the stackscript.
-      this.setState({ isLoadingStackScript: true });
-      getStackScript(+stackScriptID)
-        .then((response) => {
-          const responseUpdated = Date.parse(response.updated);
-          const localUpdated = Date.parse(valuesFromStorage.updated);
-          const stackScriptHasBeenUpdatedElsewhere =
-            responseUpdated > localUpdated;
-          if (
-            response.id === valuesFromStorage.id &&
-            !stackScriptHasBeenUpdatedElsewhere
-          ) {
-            this.setState({
-              apiResponse: response,
-              description: valuesFromStorage.description ?? '',
-              images: valuesFromStorage.images ?? [],
-              isLoadingStackScript: false,
-              label: valuesFromStorage.label ?? '',
-              revisionNote: valuesFromStorage.rev_note ?? '',
-              script: valuesFromStorage.script ?? '',
-            });
-          } else {
-            this.setState({
-              apiResponse: response, // Saved for use when resetting the form
-              description: response.description,
-              images: response.images,
-              isLoadingStackScript: false,
-              label: response.label,
-              revisionNote: response.rev_note,
-              script: response.script,
-              updated: response.updated,
-            });
-          }
-        })
-        .catch((error) => {
-          this.setState({ errors: error, isLoadingStackScript: false });
-        });
-    } else if (valuesFromStorage.id === account?.euuid) {
-      /**
-       * We're creating a stackscript and we have cached
-       * data from a user that was creating a stackscript,
-       * so load that in.
-       */
-      this.setState({
-        description: valuesFromStorage.description ?? '',
-        images: valuesFromStorage.images ?? [],
-        label: valuesFromStorage.label ?? '',
-        revisionNote: valuesFromStorage.rev_note ?? '',
-        script: valuesFromStorage.script ?? '',
-      });
-    }
-  }
-
-  componentWillUnmount() {
-    this.mounted = false;
-  }
-
-  render() {
-    const {
-      grants,
-      location,
-      match: {
-        params: { stackScriptID },
-      },
-      mode,
-      profile,
-    } = this.props;
-    const {
-      description,
-      errors,
-      images,
-      isLoadingStackScript,
-      isSubmitting,
-      label,
-      revisionNote,
-      script,
-      apiResponse,
-    } = this.state;
-
-    const hasErrorFor = getAPIErrorFor(errorResources, errors);
-    const generalError = hasErrorFor('none');
-
-    const hasUnsavedChanges = this.hasUnsavedChanges();
-
-    const stackScriptGrants = grants.data?.stackscript;
-
-    const grantsForThisStackScript = stackScriptGrants?.find(
-      (eachGrant: Grant) => eachGrant.id === Number(stackScriptID)
-    );
-
-    const userCannotCreateStackScripts =
-      profile.data?.restricted && !grants.data?.global.add_stackscripts;
-    const userCannotModifyStackScript =
-      profile.data?.restricted &&
-      grantsForThisStackScript?.permissions !== 'read_write';
-
-    const shouldDisable =
-      (mode === 'edit' && userCannotModifyStackScript) ||
-      (mode === 'create' && userCannotCreateStackScripts);
-
-    if (!profile.data?.username) {
-      return (
-        <ErrorState errorText="An error has occurred. Please try again." />
-      );
-    }
-
-    if (isLoadingStackScript) {
-      return <CircleProgress />;
-    }
-
-    const pageTitle = mode === 'create' ? 'Create' : 'Edit';
-
-    return (
-      <React.Fragment>
-        <DocumentTitleSegment segment={pageTitle} />
-        {generalError && <Notice text={generalError} variant="error" />}
-        <LandingHeader
-          breadcrumbProps={{
-            breadcrumbDataAttrs: {
-              'data-qa-create-stackscript-breadcrumb': true,
-            },
-            crumbOverrides: [
-              {
-                label: 'StackScripts',
-                position: 1,
-              },
-              ...(mode === 'edit'
-                ? [
-                    {
-                      label: apiResponse?.label,
-                      position: 2,
-                    },
-                  ]
-                : []),
-            ],
-            pathname: location.pathname,
-          }}
-          title={pageTitle}
-        />
-        {shouldDisable && (
-          <Notice
-            text={`You don't have permission to ${
-              mode === 'create'
-                ? 'create StackScripts'
-                : 'edit this StackScript'
-            }. Please contact an account administrator for details.`}
-            important
-            variant="error"
-          />
-        )}
-        <StackScriptForm
-          description={{
-            handler: this.handleDescriptionChange,
-            value: description,
-          }}
-          label={{
-            handler: this.handleLabelChange,
-            value: label,
-          }}
-          revision={{
-            handler: this.handleChangeRevisionNote,
-            value: revisionNote,
-          }}
-          script={{
-            handler: this.handleChangeScript,
-            value: script,
-          }}
-          currentUser={profile.data?.username || ''}
-          disableSubmit={!hasUnsavedChanges}
-          disabled={shouldDisable}
-          errors={errors}
-          isSubmitting={isSubmitting}
-          mode={mode}
-          onCancel={this.handleOpenDialog}
-          onSelectChange={this.handleChooseImage}
-          onSubmit={this.handleSubmit}
-          selectedImages={images}
-        />
-        {this.renderCancelStackScriptDialog()}
-      </React.Fragment>
-    );
-  }
-}
-
-const enhanced = compose<CombinedProps, Props>(
-  withRouter,
-  withProfile,
-  withQueryClient
-);
-
-export const EnhancedStackScriptCreate = enhanced(StackScriptCreate);
-
-export default EnhancedStackScriptCreate;
-=======
       <form onSubmit={form.handleSubmit(onSubmit)}>
         <Stack spacing={2}>
           <Paper>
@@ -487,5 +106,4 @@
       </form>
     </FormProvider>
   );
-};
->>>>>>> 72752571
+};