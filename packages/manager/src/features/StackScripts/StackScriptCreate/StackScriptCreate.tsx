import { Account, Grant } from '@linode/api-v4/lib/account';
import { Image } from '@linode/api-v4/lib/images';
import {
  createStackScript,
  getStackScript,
  StackScript,
  StackScriptPayload,
  updateStackScript,
} from '@linode/api-v4/lib/stackscripts';
import { APIError } from '@linode/api-v4/lib/types';
import { equals, path } from 'ramda';
import * as React from 'react';
import { connect } from 'react-redux';
import { RouteComponentProps, withRouter } from 'react-router-dom';
import { compose } from 'recompose';
import ActionsPanel from 'src/components/ActionsPanel';
import Breadcrumb from 'src/components/Breadcrumb';
import Button from 'src/components/Button';
import CircleProgress from 'src/components/CircleProgress';
import ConfirmationDialog from 'src/components/ConfirmationDialog';
import {
  createStyles,
  Theme,
  withStyles,
  WithStyles,
} from 'src/components/core/styles';
import Typography from 'src/components/core/Typography';
import setDocs, { SetDocsProps } from 'src/components/DocsSidebar/setDocs';
import { DocumentTitleSegment } from 'src/components/DocumentTitle';
import { Item } from 'src/components/EnhancedSelect/Select';
import ErrorState from 'src/components/ErrorState';
import Grid from 'src/components/Grid';
import Notice from 'src/components/Notice';
import withImages from 'src/containers/withImages.container';
import { StackScripts } from 'src/documentation';
import {
  hasGrant,
  isRestrictedUser,
} from 'src/features/Profile/permissionsHelpers';
import ScriptForm from 'src/features/StackScripts/StackScriptForm';
import { filterImagesByType } from 'src/store/image/image.helpers';
import { MapState } from 'src/store/types';
import getAPIErrorsFor from 'src/utilities/getAPIErrorFor';
import scrollErrorIntoView from 'src/utilities/scrollErrorIntoView';
import { storage } from 'src/utilities/storage';
<<<<<<< HEAD
import { debounce } from 'throttle-debounce';
=======
import { filterImagesByType } from 'src/store/image/image.helpers';
import { debounce } from 'throttle-debounce';
import { queryClient } from 'src/queries/base';
>>>>>>> 81d8f90e

type ClassNames = 'backButton' | 'createTitle';

const styles = (theme: Theme) =>
  createStyles({
    backButton: {
      margin: '5px 0 0 -16px',
      '& svg': {
        width: 34,
        height: 34,
      },
    },
    createTitle: {
      marginTop: theme.spacing(2),
      marginBottom: theme.spacing(2),
    },
  });

interface State {
  label: string;
  description: string;
  images: string[];
  script: string;
  revisionNote: string;
  isSubmitting: boolean;
  errors?: APIError[];
  dialogOpen: boolean;
  apiResponse?: StackScript;
  isLoadingStackScript: boolean;
}

interface Props {
  mode: 'create' | 'edit';
}

type CombinedProps = Props &
  StateProps &
  WithImagesProps &
  SetDocsProps &
  WithStyles<ClassNames> &
  RouteComponentProps<{ stackScriptID: string }>;

const errorResources = {
  label: 'A label',
  images: 'Images',
  script: 'A script',
};

export class StackScriptCreate extends React.Component<CombinedProps, State> {
  state: State = {
    label: '',
    description: '',
    images: [],
    /* available images to select from in the dropdown */
    script: '',
    revisionNote: '',
    isSubmitting: false,
    dialogOpen: false,
    isLoadingStackScript: false,
  };

  static docs = [StackScripts];

  mounted: boolean = false;

  componentDidMount() {
    this.mounted = true;
    const {
      match: {
        params: { stackScriptID },
      },
    } = this.props;
    const valuesFromStorage = storage.stackScriptInProgress.get();
    const account = queryClient.getQueryData<Account>('account');

    if (stackScriptID) {
      // If we have a stackScriptID we're in the edit flow and
      // should request the stackscript.
      this.setState({ isLoadingStackScript: true });
      getStackScript(+stackScriptID)
        .then((response) => {
          if (response.id === valuesFromStorage.id) {
            this.setState({
              label: valuesFromStorage.label ?? '',
              description: valuesFromStorage.description ?? '',
              images: valuesFromStorage.images ?? [],
              script: valuesFromStorage.script ?? '',
              revisionNote: valuesFromStorage.rev_note ?? '',
              isLoadingStackScript: false,
              apiResponse: response,
            });
          } else {
            this.setState({
              label: response.label,
              description: response.description,
              images: response.images,
              revisionNote: response.rev_note,
              script: response.script,
              apiResponse: response, // Saved for use when resetting the form
              isLoadingStackScript: false,
            });
          }
        })
        .catch((error) => {
          this.setState({ errors: error, isLoadingStackScript: false });
        });
    } else if (valuesFromStorage.id === account?.euuid) {
      /**
       * We're creating a stackscript and we have cached
       * data from a user that was creating a stackscript,
       * so load that in.
       */
      this.setState({
        label: valuesFromStorage.label ?? '',
        description: valuesFromStorage.description ?? '',
        images: valuesFromStorage.images ?? [],
        script: valuesFromStorage.script ?? '',
        revisionNote: valuesFromStorage.rev_note ?? '',
      });
    }
  }

  componentWillUnmount() {
    this.mounted = false;
  }

  _saveStateToLocalStorage = () => {
    const {
      label,
      description,
      script,
      images,
      revisionNote: rev_note,
    } = this.state;
    const {
      mode,
      match: {
        params: { stackScriptID },
      },
    } = this.props;
    const account = queryClient.getQueryData<Account>('account');

    if (account) {
      // Use the euuid if we're creating to avoid loading another user's data
      // (if an expired token has left stale values in local storage)
      const id = mode === 'create' ? account.euuid : +stackScriptID;

      storage.stackScriptInProgress.set({
        id,
        label,
        description,
        script,
        images,
        rev_note,
      });
    }
  };

  saveStateToLocalStorage = debounce(1000, this._saveStateToLocalStorage);

  handleLabelChange = (e: React.ChangeEvent<HTMLInputElement>) => {
    this.setState({ label: e.target.value }, this.saveStateToLocalStorage);
  };

  handleDescriptionChange = (e: React.ChangeEvent<HTMLInputElement>) => {
    this.setState(
      { description: e.target.value },
      this.saveStateToLocalStorage
    );
  };

  handleChooseImage = (images: Item<string>[]) => {
    const imageList = images.map((image) => image.value);
    this.setState(
      {
        images: imageList,
      },
      this.saveStateToLocalStorage
    );
  };

  handleChangeScript = (e: React.ChangeEvent<HTMLInputElement>) => {
    this.setState({ script: e.target.value }, this.saveStateToLocalStorage);
  };

  handleChangeRevisionNote = (e: React.ChangeEvent<HTMLInputElement>) => {
    this.setState(
      { revisionNote: e.target.value },
      this.saveStateToLocalStorage
    );
  };

  resetAllFields = (payload?: StackScript) => {
    this.handleCloseDialog();
    this.setState(
      {
        script: payload?.script ?? '',
        label: payload?.label ?? '',
        images: payload?.images ?? [],
        description: payload?.description ?? '',
        revisionNote: payload?.rev_note ?? '',
      },
      this.saveStateToLocalStorage
    );
  };

  handleError = (errors: APIError[]) => {
    if (!this.mounted) {
      return;
    }

    this.setState(
      () => ({
        isSubmitting: false,
        errors,
      }),
      () => {
        scrollErrorIntoView();
      }
    );
  };

  handleUpdateStackScript = (payload: StackScriptPayload) => {
    const {
      history,
      match: {
        params: { stackScriptID },
      },
    } = this.props;

    return updateStackScript(+stackScriptID, payload)
      .then((updatedStackScript: StackScript) => {
        if (!this.mounted) {
          return;
        }
        this.setState({ isSubmitting: false });
        this.resetAllFields(updatedStackScript);
        history.push('/stackscripts/account', {
          successMessage: `${updatedStackScript.label} successfully updated`,
        });
      })
      .catch(this.handleError);
  };

  handleCreateStackScript = (payload: StackScriptPayload) => {
    const { history } = this.props;
    createStackScript(payload)
      .then((stackScript: StackScript) => {
        if (!this.mounted) {
          return;
        }
        this.setState({ isSubmitting: false });
        this.resetAllFields();
        history.push('/stackscripts/account', {
          successMessage: `${stackScript.label} successfully created`,
        });
      })
      .catch(this.handleError);
  };

  generatePayload = () => {
    const { script, label, images, description, revisionNote } = this.state;

    return {
      script,
      label,
      images,
      description,
      rev_note: revisionNote,
    };
  };

  hasUnsavedChanges = () => {
    const {
      apiResponse,
      script,
      label,
      images,
      description,
      revisionNote,
    } = this.state;
    if (!apiResponse) {
      // Create flow; return true if there's any input anywhere
      return (
        script || label || images.length > 0 || description || revisionNote
      );
    } else {
      // Edit flow; return true if anything has changes
      return (
        script !== apiResponse.script ||
        label !== apiResponse.label ||
        !equals(images, apiResponse.images) ||
        description !== apiResponse.description ||
        revisionNote !== apiResponse.rev_note
      );
    }
  };

  handleSubmit = () => {
    const { mode } = this.props;

    const payload = this.generatePayload();

    if (!this.mounted) {
      return;
    }

    this.setState({ isSubmitting: true });

    if (mode === 'create') {
      this.handleCreateStackScript(payload);
    } else {
      this.handleUpdateStackScript(payload);
    }
  };

  handleOpenDialog = () => {
    this.setState({ dialogOpen: true });
  };

  handleCloseDialog = () => {
    this.setState({ dialogOpen: false });
  };

  renderDialogActions = () => {
    return (
      <ActionsPanel>
        <Button
          buttonType="secondary"
          onClick={this.handleCloseDialog}
          data-qa-cancel-cancel
        >
          Cancel
        </Button>
        <Button
          buttonType="primary"
          onClick={() => this.resetAllFields(this.state.apiResponse)}
          data-qa-confirm-cancel
        >
          Reset
        </Button>
      </ActionsPanel>
    );
  };

  renderCancelStackScriptDialog = () => {
    const { dialogOpen } = this.state;

    return (
      <ConfirmationDialog
        title={`Clear StackScript Configuration?`}
        open={dialogOpen}
        actions={this.renderDialogActions}
        onClose={this.handleCloseDialog}
      >
        <Typography>
          Are you sure you want to reset your StackScript configuration?
        </Typography>
      </ConfirmationDialog>
    );
  };

  render() {
    const {
      username,
      userCannotCreateStackScripts,
      userCannotModifyStackScript,
      classes,
      location,
      imagesData,
      mode,
    } = this.props;
    const {
      images,
      script,
      label,
      description,
      revisionNote,
      errors,
      isSubmitting,
      isLoadingStackScript,
      // apiResponse
    } = this.state;

    const hasErrorFor = getAPIErrorsFor(errorResources, errors);
    const generalError = hasErrorFor('none');

    const hasUnsavedChanges = this.hasUnsavedChanges();

    const availableImages = Object.values(imagesData).filter(
      (thisImage) => !this.state.images.includes(thisImage.id)
    );

    const shouldDisable =
      (mode === 'edit' && userCannotModifyStackScript) ||
      (mode === 'create' && userCannotCreateStackScripts);

    if (!username) {
      return (
        <ErrorState errorText="An error has occurred. Please try again." />
      );
    }

    if (isLoadingStackScript) {
      return <CircleProgress />;
    }

    const pageTitle = mode === 'create' ? 'Create' : 'Edit';

    return (
      <React.Fragment>
        <DocumentTitleSegment segment={pageTitle} />
        {generalError && <Notice error text={generalError} />}
        <Grid container justify="space-between">
          <Grid item className="py0">
            <Breadcrumb
              pathname={location.pathname}
              labelTitle={pageTitle}
              className={classes.createTitle}
              crumbOverrides={[
                {
                  position: 1,
                  label: 'StackScripts',
                },
              ]}
              data-qa-create-stackscript-breadcrumb
            />
          </Grid>
        </Grid>
        {shouldDisable && (
          <Notice
            text={`You don't have permission to ${
              mode === 'create'
                ? 'create StackScripts'
                : 'edit this StackScript'
            }. Please contact an account administrator for details.`}
            error={true}
            important
          />
        )}
        <ScriptForm
          currentUser={username}
          disableSubmit={!hasUnsavedChanges}
          disabled={shouldDisable}
          mode={mode}
          images={{
            available: availableImages,
            selected: images,
          }}
          label={{
            value: label,
            handler: this.handleLabelChange,
          }}
          description={{
            value: description,
            handler: this.handleDescriptionChange,
          }}
          revision={{
            value: revisionNote,
            handler: this.handleChangeRevisionNote,
          }}
          script={{
            value: script,
            handler: this.handleChangeScript,
          }}
          onSelectChange={this.handleChooseImage}
          errors={errors}
          onSubmit={this.handleSubmit}
          onCancel={this.handleOpenDialog}
          isSubmitting={isSubmitting}
        />
        {this.renderCancelStackScriptDialog()}
      </React.Fragment>
    );
  }
}

interface StateProps {
  username?: string;
  userCannotCreateStackScripts: boolean;
  userCannotModifyStackScript: boolean;
}
const mapStateToProps: MapState<StateProps, CombinedProps> = (
  state,
  ownProps
) => {
  const stackScriptID = ownProps.match.params.stackScriptID;

  const stackScriptGrants =
    state.__resources.profile.data?.grants?.stackscript ?? [];

  const grantsForThisStackScript = stackScriptGrants.find(
    (eachGrant: Grant) => eachGrant.id === Number(stackScriptID)
  );

  return {
    username: path(['data', 'username'], state.__resources.profile),
    userCannotCreateStackScripts:
      isRestrictedUser(state) && !hasGrant(state, 'add_stackscripts'),
    userCannotModifyStackScript:
      isRestrictedUser(state) &&
      grantsForThisStackScript?.permissions !== 'read_write',
  };
};

const connected = connect(mapStateToProps);

const styled = withStyles(styles);

interface WithImagesProps {
  imagesData: Record<string, Image>;
  imagesLoading: boolean;
  imagesError?: APIError[];
}

const enhanced = compose<CombinedProps, Props>(
  setDocs(StackScriptCreate.docs),
  withImages((ownProps, imagesData, imagesLoading, imagesError) => ({
    ...ownProps,
    imagesData: filterImagesByType(imagesData, 'public'),
    imagesLoading,
    imagesError,
  })),
  styled,
  withRouter,
  connected
);

export default enhanced(StackScriptCreate);<|MERGE_RESOLUTION|>--- conflicted
+++ resolved
@@ -38,18 +38,13 @@
   isRestrictedUser,
 } from 'src/features/Profile/permissionsHelpers';
 import ScriptForm from 'src/features/StackScripts/StackScriptForm';
+import { queryClient } from 'src/queries/base';
 import { filterImagesByType } from 'src/store/image/image.helpers';
 import { MapState } from 'src/store/types';
 import getAPIErrorsFor from 'src/utilities/getAPIErrorFor';
 import scrollErrorIntoView from 'src/utilities/scrollErrorIntoView';
 import { storage } from 'src/utilities/storage';
-<<<<<<< HEAD
 import { debounce } from 'throttle-debounce';
-=======
-import { filterImagesByType } from 'src/store/image/image.helpers';
-import { debounce } from 'throttle-debounce';
-import { queryClient } from 'src/queries/base';
->>>>>>> 81d8f90e
 
 type ClassNames = 'backButton' | 'createTitle';
 
