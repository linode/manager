import { Account, Grant } from '@linode/api-v4/lib/account';
import { Image } from '@linode/api-v4/lib/images';
import {
  createStackScript,
  getStackScript,
  StackScript,
  StackScriptPayload,
  updateStackScript,
} from '@linode/api-v4/lib/stackscripts';
import { APIError } from '@linode/api-v4/lib/types';
import { equals } from 'ramda';
import * as React from 'react';
import { connect } from 'react-redux';
import { RouteComponentProps, withRouter } from 'react-router-dom';
import { compose } from 'recompose';
import ActionsPanel from 'src/components/ActionsPanel';
import Breadcrumb from 'src/components/Breadcrumb';
import Button from 'src/components/Button';
import CircleProgress from 'src/components/CircleProgress';
import ConfirmationDialog from 'src/components/ConfirmationDialog';
import {
  createStyles,
  Theme,
  withStyles,
  WithStyles,
} from 'src/components/core/styles';
import Typography from 'src/components/core/Typography';
import setDocs, { SetDocsProps } from 'src/components/DocsSidebar/setDocs';
import { DocumentTitleSegment } from 'src/components/DocumentTitle';
import { Item } from 'src/components/EnhancedSelect/Select';
import ErrorState from 'src/components/ErrorState';
import Grid from 'src/components/Grid';
import Notice from 'src/components/Notice';
import withImages from 'src/containers/withImages.container';
import { StackScripts } from 'src/documentation';
import {
  getGrants,
  hasGrant,
  isRestrictedUser,
} from 'src/features/Profile/permissionsHelpers';
import ScriptForm from 'src/features/StackScripts/StackScriptForm';
import { queryClient } from 'src/queries/base';
import { filterImagesByType } from 'src/store/image/image.helpers';
import { MapState } from 'src/store/types';
import getAPIErrorsFor from 'src/utilities/getAPIErrorFor';
import scrollErrorIntoView from 'src/utilities/scrollErrorIntoView';
import { storage } from 'src/utilities/storage';
import { debounce } from 'throttle-debounce';
<<<<<<< HEAD
import { queryClient } from 'src/queries/base';
import { queryKey } from 'src/queries/profile';
import { Profile } from '../../../../../api-v4/lib/profile';
=======
>>>>>>> 2dd41c6e

type ClassNames = 'backButton' | 'createTitle';

const styles = (theme: Theme) =>
  createStyles({
    backButton: {
      margin: '5px 0 0 -16px',
      '& svg': {
        width: 34,
        height: 34,
      },
    },
    createTitle: {
      marginTop: theme.spacing(2),
      marginBottom: theme.spacing(2),
    },
  });

interface State {
  label: string;
  description: string;
  images: string[];
  script: string;
  revisionNote: string;
  isSubmitting: boolean;
  errors?: APIError[];
  dialogOpen: boolean;
  apiResponse?: StackScript;
  isLoadingStackScript: boolean;
}

interface Props {
  mode: 'create' | 'edit';
}

type CombinedProps = Props &
  StateProps &
  WithImagesProps &
  SetDocsProps &
  WithStyles<ClassNames> &
  RouteComponentProps<{ stackScriptID: string }>;

const errorResources = {
  label: 'A label',
  images: 'Images',
  script: 'A script',
};

export class StackScriptCreate extends React.Component<CombinedProps, State> {
  state: State = {
    label: '',
    description: '',
    images: [],
    /* available images to select from in the dropdown */
    script: '',
    revisionNote: '',
    isSubmitting: false,
    dialogOpen: false,
    isLoadingStackScript: false,
  };

  static docs = [StackScripts];

  mounted: boolean = false;

  componentDidMount() {
    this.mounted = true;
    const {
      match: {
        params: { stackScriptID },
      },
    } = this.props;
    const valuesFromStorage = storage.stackScriptInProgress.get();
    const account = queryClient.getQueryData<Account>('account');

    if (stackScriptID) {
      // If we have a stackScriptID we're in the edit flow and
      // should request the stackscript.
      this.setState({ isLoadingStackScript: true });
      getStackScript(+stackScriptID)
        .then((response) => {
          if (response.id === valuesFromStorage.id) {
            this.setState({
              label: valuesFromStorage.label ?? '',
              description: valuesFromStorage.description ?? '',
              images: valuesFromStorage.images ?? [],
              script: valuesFromStorage.script ?? '',
              revisionNote: valuesFromStorage.rev_note ?? '',
              isLoadingStackScript: false,
              apiResponse: response,
            });
          } else {
            this.setState({
              label: response.label,
              description: response.description,
              images: response.images,
              revisionNote: response.rev_note,
              script: response.script,
              apiResponse: response, // Saved for use when resetting the form
              isLoadingStackScript: false,
            });
          }
        })
        .catch((error) => {
          this.setState({ errors: error, isLoadingStackScript: false });
        });
    } else if (valuesFromStorage.id === account?.euuid) {
      /**
       * We're creating a stackscript and we have cached
       * data from a user that was creating a stackscript,
       * so load that in.
       */
      this.setState({
        label: valuesFromStorage.label ?? '',
        description: valuesFromStorage.description ?? '',
        images: valuesFromStorage.images ?? [],
        script: valuesFromStorage.script ?? '',
        revisionNote: valuesFromStorage.rev_note ?? '',
      });
    }
  }

  componentWillUnmount() {
    this.mounted = false;
  }

  _saveStateToLocalStorage = () => {
    const {
      label,
      description,
      script,
      images,
      revisionNote: rev_note,
    } = this.state;
    const {
      mode,
      match: {
        params: { stackScriptID },
      },
    } = this.props;
    const account = queryClient.getQueryData<Account>('account');

    if (account) {
      // Use the euuid if we're creating to avoid loading another user's data
      // (if an expired token has left stale values in local storage)
      const id = mode === 'create' ? account.euuid : +stackScriptID;

      storage.stackScriptInProgress.set({
        id,
        label,
        description,
        script,
        images,
        rev_note,
      });
    }
  };

  saveStateToLocalStorage = debounce(1000, this._saveStateToLocalStorage);

  handleLabelChange = (e: React.ChangeEvent<HTMLInputElement>) => {
    this.setState({ label: e.target.value }, this.saveStateToLocalStorage);
  };

  handleDescriptionChange = (e: React.ChangeEvent<HTMLInputElement>) => {
    this.setState(
      { description: e.target.value },
      this.saveStateToLocalStorage
    );
  };

  handleChooseImage = (images: Item<string>[]) => {
    const imageList = images.map((image) => image.value);
    this.setState(
      {
        images: imageList,
      },
      this.saveStateToLocalStorage
    );
  };

  handleChangeScript = (e: React.ChangeEvent<HTMLInputElement>) => {
    this.setState({ script: e.target.value }, this.saveStateToLocalStorage);
  };

  handleChangeRevisionNote = (e: React.ChangeEvent<HTMLInputElement>) => {
    this.setState(
      { revisionNote: e.target.value },
      this.saveStateToLocalStorage
    );
  };

  resetAllFields = (payload?: StackScript) => {
    this.handleCloseDialog();
    this.setState(
      {
        script: payload?.script ?? '',
        label: payload?.label ?? '',
        images: payload?.images ?? [],
        description: payload?.description ?? '',
        revisionNote: payload?.rev_note ?? '',
      },
      this.saveStateToLocalStorage
    );
  };

  handleError = (errors: APIError[]) => {
    if (!this.mounted) {
      return;
    }

    this.setState(
      () => ({
        isSubmitting: false,
        errors,
      }),
      () => {
        scrollErrorIntoView();
      }
    );
  };

  handleUpdateStackScript = (payload: StackScriptPayload) => {
    const {
      history,
      match: {
        params: { stackScriptID },
      },
    } = this.props;

    return updateStackScript(+stackScriptID, payload)
      .then((updatedStackScript: StackScript) => {
        if (!this.mounted) {
          return;
        }
        this.setState({ isSubmitting: false });
        this.resetAllFields(updatedStackScript);
        history.push('/stackscripts/account', {
          successMessage: `${updatedStackScript.label} successfully updated`,
        });
      })
      .catch(this.handleError);
  };

  handleCreateStackScript = (payload: StackScriptPayload) => {
    const { history } = this.props;
    createStackScript(payload)
      .then((stackScript: StackScript) => {
        if (!this.mounted) {
          return;
        }
        this.setState({ isSubmitting: false });
        this.resetAllFields();
        history.push('/stackscripts/account', {
          successMessage: `${stackScript.label} successfully created`,
        });
      })
      .catch(this.handleError);
  };

  generatePayload = () => {
    const { script, label, images, description, revisionNote } = this.state;

    return {
      script,
      label,
      images,
      description,
      rev_note: revisionNote,
    };
  };

  hasUnsavedChanges = () => {
    const {
      apiResponse,
      script,
      label,
      images,
      description,
      revisionNote,
    } = this.state;
    if (!apiResponse) {
      // Create flow; return true if there's any input anywhere
      return (
        script || label || images.length > 0 || description || revisionNote
      );
    } else {
      // Edit flow; return true if anything has changes
      return (
        script !== apiResponse.script ||
        label !== apiResponse.label ||
        !equals(images, apiResponse.images) ||
        description !== apiResponse.description ||
        revisionNote !== apiResponse.rev_note
      );
    }
  };

  handleSubmit = () => {
    const { mode } = this.props;

    const payload = this.generatePayload();

    if (!this.mounted) {
      return;
    }

    this.setState({ isSubmitting: true });

    if (mode === 'create') {
      this.handleCreateStackScript(payload);
    } else {
      this.handleUpdateStackScript(payload);
    }
  };

  handleOpenDialog = () => {
    this.setState({ dialogOpen: true });
  };

  handleCloseDialog = () => {
    this.setState({ dialogOpen: false });
  };

  renderDialogActions = () => {
    return (
      <ActionsPanel>
        <Button
          buttonType="secondary"
          onClick={this.handleCloseDialog}
          data-qa-cancel-cancel
        >
          Cancel
        </Button>
        <Button
          buttonType="primary"
          onClick={() => this.resetAllFields(this.state.apiResponse)}
          data-qa-confirm-cancel
        >
          Reset
        </Button>
      </ActionsPanel>
    );
  };

  renderCancelStackScriptDialog = () => {
    const { dialogOpen } = this.state;

    return (
      <ConfirmationDialog
        title={`Clear StackScript Configuration?`}
        open={dialogOpen}
        actions={this.renderDialogActions}
        onClose={this.handleCloseDialog}
      >
        <Typography>
          Are you sure you want to reset your StackScript configuration?
        </Typography>
      </ConfirmationDialog>
    );
  };

  render() {
    const {
      username,
      userCannotCreateStackScripts,
      userCannotModifyStackScript,
      classes,
      location,
      imagesData,
      mode,
    } = this.props;
    const {
      images,
      script,
      label,
      description,
      revisionNote,
      errors,
      isSubmitting,
      isLoadingStackScript,
      // apiResponse
    } = this.state;

    const hasErrorFor = getAPIErrorsFor(errorResources, errors);
    const generalError = hasErrorFor('none');

    const hasUnsavedChanges = this.hasUnsavedChanges();

    const availableImages = Object.values(imagesData).filter(
      (thisImage) => !this.state.images.includes(thisImage.id)
    );

    const shouldDisable =
      (mode === 'edit' && userCannotModifyStackScript) ||
      (mode === 'create' && userCannotCreateStackScripts);

    if (!username) {
      return (
        <ErrorState errorText="An error has occurred. Please try again." />
      );
    }

    if (isLoadingStackScript) {
      return <CircleProgress />;
    }

    const pageTitle = mode === 'create' ? 'Create' : 'Edit';

    return (
      <React.Fragment>
        <DocumentTitleSegment segment={pageTitle} />
        {generalError && <Notice error text={generalError} />}
        <Grid container justify="space-between">
          <Grid item className="py0">
            <Breadcrumb
              pathname={location.pathname}
              labelTitle={pageTitle}
              className={classes.createTitle}
              crumbOverrides={[
                {
                  position: 1,
                  label: 'StackScripts',
                },
              ]}
              data-qa-create-stackscript-breadcrumb
            />
          </Grid>
        </Grid>
        {shouldDisable && (
          <Notice
            text={`You don't have permission to ${
              mode === 'create'
                ? 'create StackScripts'
                : 'edit this StackScript'
            }. Please contact an account administrator for details.`}
            error={true}
            important
          />
        )}
        <ScriptForm
          currentUser={username}
          disableSubmit={!hasUnsavedChanges}
          disabled={shouldDisable}
          mode={mode}
          images={{
            available: availableImages,
            selected: images,
          }}
          label={{
            value: label,
            handler: this.handleLabelChange,
          }}
          description={{
            value: description,
            handler: this.handleDescriptionChange,
          }}
          revision={{
            value: revisionNote,
            handler: this.handleChangeRevisionNote,
          }}
          script={{
            value: script,
            handler: this.handleChangeScript,
          }}
          onSelectChange={this.handleChooseImage}
          errors={errors}
          onSubmit={this.handleSubmit}
          onCancel={this.handleOpenDialog}
          isSubmitting={isSubmitting}
        />
        {this.renderCancelStackScriptDialog()}
      </React.Fragment>
    );
  }
}

interface StateProps {
  username?: string;
  userCannotCreateStackScripts: boolean;
  userCannotModifyStackScript: boolean;
}
const mapStateToProps: MapState<StateProps, CombinedProps> = (
  state,
  ownProps
) => {
  const stackScriptID = ownProps.match.params.stackScriptID;

  const stackScriptGrants = getGrants(undefined, 'stackscript');

  const grantsForThisStackScript = stackScriptGrants.find(
    (eachGrant: Grant) => eachGrant.id === Number(stackScriptID)
  );

  return {
    username: queryClient.getQueryData<Profile>(queryKey)?.username,
    userCannotCreateStackScripts:
      isRestrictedUser && !hasGrant(undefined, 'add_stackscripts'),
    userCannotModifyStackScript:
      isRestrictedUser &&
      grantsForThisStackScript?.permissions !== 'read_write',
  };
};

const connected = connect(mapStateToProps);

const styled = withStyles(styles);

interface WithImagesProps {
  imagesData: Record<string, Image>;
  imagesLoading: boolean;
  imagesError?: APIError[];
}

const enhanced = compose<CombinedProps, Props>(
  setDocs(StackScriptCreate.docs),
  withImages((ownProps, imagesData, imagesLoading, imagesError) => ({
    ...ownProps,
    imagesData: filterImagesByType(imagesData, 'public'),
    imagesLoading,
    imagesError,
  })),
  styled,
  withRouter,
  connected
);

export default enhanced(StackScriptCreate);<|MERGE_RESOLUTION|>--- conflicted
+++ resolved
@@ -39,19 +39,15 @@
   isRestrictedUser,
 } from 'src/features/Profile/permissionsHelpers';
 import ScriptForm from 'src/features/StackScripts/StackScriptForm';
-import { queryClient } from 'src/queries/base';
 import { filterImagesByType } from 'src/store/image/image.helpers';
 import { MapState } from 'src/store/types';
 import getAPIErrorsFor from 'src/utilities/getAPIErrorFor';
 import scrollErrorIntoView from 'src/utilities/scrollErrorIntoView';
 import { storage } from 'src/utilities/storage';
 import { debounce } from 'throttle-debounce';
-<<<<<<< HEAD
 import { queryClient } from 'src/queries/base';
 import { queryKey } from 'src/queries/profile';
 import { Profile } from '../../../../../api-v4/lib/profile';
-=======
->>>>>>> 2dd41c6e
 
 type ClassNames = 'backButton' | 'createTitle';
 
