--- conflicted
+++ resolved
@@ -3,11 +3,7 @@
   getStackScript,
   updateStackScript,
 } from '@linode/api-v4/lib/stackscripts';
-<<<<<<< HEAD
-import { CircleProgress } from '@linode/ui';
-=======
-import { Notice } from '@linode/ui';
->>>>>>> abbedaf1
+import { CircleProgress, Notice } from '@linode/ui';
 import { equals } from 'ramda';
 import * as React from 'react';
 import { withRouter } from 'react-router-dom';
