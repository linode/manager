--- conflicted
+++ resolved
@@ -35,12 +35,9 @@
   '401701': 'LAMP One-Click',
   '401719': 'OpenVPN - Latest One-Click',
   '401697': 'WordPress - Latest One-Click',
-<<<<<<< HEAD
+  '595742': 'cPanel One-Click',
+  '593835': 'Plesk One-Click',
   '604068': 'Shadowsocks - One-Click'
-=======
-  '595742': 'cPanel One-Click',
-  '593835': 'Plesk One-Click'
->>>>>>> f8b1db4c
 };
 
 const oneClickFilter = [
