import { getStackScripts } from '@linode/api-v4';

import type { StackScriptsRequest } from './types';
<<<<<<< HEAD
import type { Filter, Grant, Params, StackScript } from '@linode/api-v4';
=======
import type {
  Filter,
  Grant,
  Params,
  ResourcePage,
  StackScript,
  StackScriptPayload,
} from '@linode/api-v4';

export type StackScriptCategory = 'account' | 'community';

export const emptyResult: ResourcePage<StackScript> = {
  data: [],
  page: 1,
  pages: 1,
  results: 0,
};
>>>>>>> 72752571

const oneClickFilter = [
  {
    '+and': [
      { '+or': [{ username: 'linode-stackscripts' }, { username: 'linode' }] },
      {
        label: {
          '+contains': 'One-Click',
        },
      },
    ],
    '+order_by': 'ordinal',
  },
];

export const getOneClickApps = (params?: Params) =>
  getStackScripts(params, oneClickFilter);

export const getMineAndAccountStackScripts: StackScriptsRequest = (
  params?: Params,
  filter?: Filter
) => {
  return getStackScripts(params, { ...filter, mine: true });
};

/**
 * Gets all StackScripts that don't belong to user "Linode"
 * and do not belong to any users on the current account
 */
export const getCommunityStackscripts: StackScriptsRequest = (
  params?: Params,
  filter?: Filter
) => {
  return getStackScripts(params, {
    ...filter,
    '+and': [
      { username: { '+neq': 'linode' } },
      // linode-stackscripts is the account name on dev for Marketplace Apps
      { username: { '+neq': 'linode-stackscripts' } },
    ],
    mine: false,
  });
};

export type AcceptedFilters = 'description' | 'label' | 'username';

export const generateSpecificFilter = (
  key: AcceptedFilters,
  searchTerm: string
) => {
  return {
    [key]: {
      ['+contains']: searchTerm,
    },
  };
};

export const generateCatchAllFilter = (searchTerm: string) => {
  return {
    ['+or']: [
      {
        label: {
          ['+contains']: searchTerm,
        },
      },
      {
        username: {
          ['+contains']: searchTerm,
        },
      },
      {
        description: {
          ['+contains']: searchTerm,
        },
      },
    ],
  };
};

export const getStackScriptUrl = (
  username: string,
  id: number,
  currentUser?: string
) => {
  let type;
  let subtype;
  switch (username) {
    case 'linode':
      // This is a Marketplace App
      type = 'One-Click';
      subtype = 'One-Click%20Apps';
      break;
    case currentUser:
      // My StackScripts
      // @todo: handle account stackscripts
      type = 'StackScripts';
      subtype = 'Account';
      break;
    default:
      // Community StackScripts
      type = 'StackScripts';
      subtype = 'Community';
  }
  return `/linodes/create?type=${type}&subtype=${subtype}&stackScriptID=${id}`;
};

export const canUserModifyAccountStackScript = (
  isRestrictedUser: boolean,
  stackScriptGrants: Grant[],
  stackScriptID: number
) => {
  // If the user isn't restricted, they can modify any StackScript on the account
  if (!isRestrictedUser) {
    return true;
  }

  // Look for permissions for this specific StackScript
  const grantsForThisStackScript = stackScriptGrants.find(
    (eachGrant: Grant) => eachGrant.id === Number(stackScriptID)
  );

  // If there are no permissions for this StackScript (permissions:"none")
  if (!grantsForThisStackScript) {
    return false;
  }

  // User must have "read_write" permissions to modify StackScript
  return grantsForThisStackScript.permissions === 'read_write';
};

<<<<<<< HEAD
/**
 * Gets a comma seperated string of Image IDs to display to the user
 * with the linode/ prefix removed from the Image IDs
 */
export const getStackScriptImages = (images: StackScript['images']) => {
  const cleanedImages: string[] = [];

  for (const image of images) {
    if (image === 'any/all') {
      return 'Any/All';
    }

    if (!image) {
      // Sometimes the API returns `null` in the images array 😳
      continue;
    }

    if (image.startsWith('linode/')) {
      cleanedImages.push(image.split('linode/')[1]);
    } else {
      cleanedImages.push(image);
    }
  }

  return cleanedImages.join(', ');
};
/**
 * Determines if a StackScript is a StackScript created by LKE.
 *
 * This function exists because the API returns these but we try
 * to hide these StackScripts from the user in the UI.
 */
export const isLKEStackScript = (stackscript: StackScript) => {
  return stackscript.username.startsWith('lke-service-account-');
=======
export const stackscriptFieldNameOverrides: Partial<
  Record<keyof StackScriptPayload, string>
> = {
  rev_note: 'revision note',
>>>>>>> 72752571
};<|MERGE_RESOLUTION|>--- conflicted
+++ resolved
@@ -1,9 +1,6 @@
 import { getStackScripts } from '@linode/api-v4';
 
 import type { StackScriptsRequest } from './types';
-<<<<<<< HEAD
-import type { Filter, Grant, Params, StackScript } from '@linode/api-v4';
-=======
 import type {
   Filter,
   Grant,
@@ -21,7 +18,6 @@
   pages: 1,
   results: 0,
 };
->>>>>>> 72752571
 
 const oneClickFilter = [
   {
@@ -152,7 +148,6 @@
   return grantsForThisStackScript.permissions === 'read_write';
 };
 
-<<<<<<< HEAD
 /**
  * Gets a comma seperated string of Image IDs to display to the user
  * with the linode/ prefix removed from the Image IDs
@@ -187,10 +182,10 @@
  */
 export const isLKEStackScript = (stackscript: StackScript) => {
   return stackscript.username.startsWith('lke-service-account-');
-=======
+};
+
 export const stackscriptFieldNameOverrides: Partial<
   Record<keyof StackScriptPayload, string>
 > = {
   rev_note: 'revision note',
->>>>>>> 72752571
 };