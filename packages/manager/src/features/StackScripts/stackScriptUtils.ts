--- conflicted
+++ resolved
@@ -34,14 +34,9 @@
   '401709': 'Minecraft - Latest One-Click',
   '401701': 'LAMP One-Click',
   '401719': 'OpenVPN - Latest One-Click',
-<<<<<<< HEAD
-  '401697': 'WordPress - Latest One-Click'
-=======
   '401697': 'WordPress - Latest One-Click',
   '595742': 'cPanel One-Click',
-  '593835': 'Plesk One-Click',
-  '604068': 'Shadowsocks - One-Click'
->>>>>>> 03363e4f
+  '593835': 'Plesk One-Click'
 };
 
 const oneClickFilter = [
