--- conflicted
+++ resolved
@@ -1,13 +1,8 @@
 import { CircleProgress, Paper } from '@linode/ui';
 import React from 'react';
-<<<<<<< HEAD
-import { useHistory, useParams } from 'react-router-dom';
-
-=======
 import { useHistory, useLocation, useParams } from 'react-router-dom';
 
 import { DocumentTitleSegment } from 'src/components/DocumentTitle';
->>>>>>> 72752571
 import { ErrorState } from 'src/components/ErrorState/ErrorState';
 import { LandingHeader } from 'src/components/LandingHeader';
 import { NotFound } from 'src/components/NotFound';
@@ -23,31 +18,10 @@
   getStackScriptUrl,
 } from './stackScriptUtils';
 
-<<<<<<< HEAD
-export const StackScriptsDetail = () => {
-  const { data: profile } = useProfile();
-=======
 export const StackScriptDetail = () => {
->>>>>>> 72752571
   const { data: grants } = useGrants();
   const { data: profile } = useProfile();
   const { stackScriptId } = useParams<{ stackScriptId: string }>();
-<<<<<<< HEAD
-  const id = Number(stackScriptId);
-  const history = useHistory();
-
-  const { data: stackScript, error, isLoading } = useStackScriptQuery(id);
-
-  const {
-    error: updateError,
-    mutateAsync: updateStackScript,
-    reset,
-  } = useUpdateStackScriptMutation(id);
-
-  const username = profile?.username;
-  const userCannotAddLinodes =
-    profile?.restricted && !grants?.global.add_linodes;
-=======
 
   const id = Number(stackScriptId);
 
@@ -60,7 +34,6 @@
 
   const history = useHistory();
   const location = useLocation();
->>>>>>> 72752571
 
   const isRestrictedUser = profile?.restricted ?? false;
   const username = profile?.username;
@@ -89,15 +62,6 @@
   }
 
   if (error) {
-<<<<<<< HEAD
-    return <ErrorState errorText={error?.[0].reason} />;
-  }
-
-  if (!stackScript) {
-    return <NotFound />;
-  }
-
-=======
     return <ErrorState errorText={error[0].reason} />;
   }
 
@@ -105,7 +69,6 @@
     return <NotFound />;
   }
 
->>>>>>> 72752571
   return (
     <>
       <DocumentTitleSegment segment={`${stackscript.label} | StackScripts`} />
@@ -123,15 +86,9 @@
           labelOptions: { noCap: true },
           onEditHandlers: userCanModify
             ? {
-<<<<<<< HEAD
-                editableTextTitle: stackScript.label,
-                errorText: updateError ? updateError[0].reason : undefined,
-                onCancel: reset,
-=======
                 editableTextTitle: stackscript.label,
                 errorText: updateError?.[0].reason,
                 onCancel: () => reset(),
->>>>>>> 72752571
                 onEdit: handleLabelChange,
               }
             : undefined,
@@ -145,11 +102,7 @@
         title={stackscript.label}
       />
       <Paper>
-<<<<<<< HEAD
-        <StackScript data={stackScript} userCanModify={userCanModify} />
-=======
         <StackScript data={stackscript} userCanModify={userCanModify} />
->>>>>>> 72752571
       </Paper>
     </>
   );
