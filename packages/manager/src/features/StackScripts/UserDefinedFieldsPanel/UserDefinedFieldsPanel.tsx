--- conflicted
+++ resolved
@@ -8,12 +8,8 @@
 import { makeStyles } from '@mui/styles';
 import { Theme } from '@mui/material/styles';
 import Typography from 'src/components/core/Typography';
-<<<<<<< HEAD
 import Grid from '@mui/material/Unstable_Grid2';
-=======
 import Divider from 'src/components/core/Divider';
-import Grid from 'src/components/Grid';
->>>>>>> 245b90d9
 import Notice from 'src/components/Notice';
 import RenderGuard from 'src/components/RenderGuard';
 import ShowMoreExpansion from 'src/components/ShowMoreExpansion';
@@ -82,12 +78,8 @@
 
   if (isHeader(field)) {
     return (
-<<<<<<< HEAD
       <Grid xs={12} lg={5} key={field.name} style={{ marginTop: 24 }}>
-=======
-      <Grid item xs={12} lg={12} key={field.name} style={{ marginTop: 24 }}>
         <Divider />
->>>>>>> 245b90d9
         <Typography variant="h2">{field.label}</Typography>
       </Grid>
     );
