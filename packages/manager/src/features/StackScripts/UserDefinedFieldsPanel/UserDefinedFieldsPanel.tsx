--- conflicted
+++ resolved
@@ -1,17 +1,8 @@
-<<<<<<< HEAD
-import { Box, Notice } from '@linode/ui';
-=======
-import { Box, Divider } from '@linode/ui';
->>>>>>> d4e59f1c
+import { Box, Divider, Notice } from '@linode/ui';
 import Grid from '@mui/material/Unstable_Grid2';
 import * as React from 'react';
 import { Link } from 'react-router-dom';
 
-<<<<<<< HEAD
-import { Divider } from 'src/components/Divider';
-=======
-import { Notice } from 'src/components/Notice/Notice';
->>>>>>> d4e59f1c
 import { RenderGuard } from 'src/components/RenderGuard';
 import { ShowMoreExpansion } from 'src/components/ShowMoreExpansion';
 import { Typography } from 'src/components/Typography';
