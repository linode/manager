--- conflicted
+++ resolved
@@ -1,15 +1,5 @@
-<<<<<<< HEAD
-import { Paper, omittedProps } from '@linode/ui';
+import { Box, Paper, omittedProps } from '@linode/ui';
 import { styled } from '@mui/material/styles';
-
-import { Box } from 'src/components/Box';
-=======
-import { Box } from '@linode/ui';
-import { styled } from '@mui/material/styles';
-
-import { Paper } from 'src/components/Paper';
-import { omittedProps } from 'src/utilities/omittedProps';
->>>>>>> 46d14e2a
 
 export const StyledBox = styled(Box, { label: 'StyledBox' })(({ theme }) => ({
   '& > img': {
