<<<<<<< HEAD
import { Button, Notice } from '@linode/ui';
=======
import { CircleProgress, Notice } from '@linode/ui';
>>>>>>> afbd8d94
import { pathOr } from 'ramda';
import * as React from 'react';
import { withRouter } from 'react-router-dom';
import { Waypoint } from 'react-waypoint';
import { compose } from 'recompose';

import StackScriptsIcon from 'src/assets/icons/entityIcons/stackscript.svg';
<<<<<<< HEAD
import { CircleProgress } from 'src/components/CircleProgress';
=======
import { Button } from 'src/components/Button/Button';
>>>>>>> afbd8d94
import { ErrorState } from 'src/components/ErrorState/ErrorState';
import { withProfile } from 'src/containers/profile.container';
import { isLinodeKubeImageId } from 'src/store/image/image.helpers';
import { getAPIErrorOrDefault } from 'src/utilities/errorUtils';
import { getDisplayName } from 'src/utilities/getDisplayName';
import { handleUnauthorizedErrors } from 'src/utilities/handleUnauthorizedErrors';
import { getQueryParamFromQueryString } from 'src/utilities/queryParams';

import { StackScriptTableHead } from '../Partials/StackScriptTableHead';
import {
  generateCatchAllFilter,
  generateSpecificFilter,
} from '../stackScriptUtils';
import {
  StyledContentDiv,
  StyledDebouncedSearchTextfield,
  StyledEmptyStateDiv,
  StyledLoaderDiv,
  StyledPlaceholder,
  StyledTable,
} from './StackScriptBase.styles';
import { StackScriptsEmptyLandingState } from './StackScriptsEmptyLandingPage';

import type { AcceptedFilters } from '../stackScriptUtils';
import type { StackScriptsRequest } from '../types';
import type { Image } from '@linode/api-v4/lib/images';
import type { StackScript } from '@linode/api-v4/lib/stackscripts';
import type { APIError, Filter, ResourcePage } from '@linode/api-v4/lib/types';
import type { RouteComponentProps } from 'react-router-dom';
import type { WithProfileProps } from 'src/containers/profile.container';
import type { WithQueryClientProps } from 'src/containers/withQueryClient.container';

type CurrentFilter = 'deploys' | 'label' | 'revision';

type SortOrder = 'asc' | 'desc';

type APIFilters = 'deployments_total' | 'label' | 'updated';

interface FilterInfo {
  apiFilter: APIFilters | null;
  currentFilter: CurrentFilter | null;
}

export interface State {
  allStackScriptsLoaded: boolean;
  currentFilter: Filter; // @TODO type correctly
  currentFilterType: CurrentFilter | null;
  currentPage: number;
  currentSearchFilter: Filter;
  didSearch: boolean;
  error?: APIError[];
  fieldError: APIError | undefined;
  getMoreStackScriptsFailed: boolean; // did our attempt to get the next page of stackscripts fail?
  gettingMoreStackScripts: boolean;
  isSearching: boolean;
  isSorting: boolean;
  listOfStackScripts: StackScript[];
  loading?: boolean;
  sortOrder: SortOrder;
  successMessage: string;
}

interface Props {
  category: string;
  publicImages: Record<string, Image>;
  request: StackScriptsRequest;
}

type CombinedProps = Props &
  RouteComponentProps &
  WithProfileProps &
  WithQueryClientProps;

interface HelperFunctions {
  getDataAtPage: (page: number, filter?: any, isSorting?: boolean) => any;
  getNext: () => void;
}

export interface StateProps extends HelperFunctions, State {}

export interface WithStackScriptBaseOptions {
  isSelecting: boolean;
  // Whether or not `type=` and `query=` QS params should be respected and
  // written to on user input.
  useQueryString?: boolean;
}

/* tslint:disable-next-line */
const withStackScriptBase = (options: WithStackScriptBaseOptions) => (
  Component: React.ComponentType<StateProps>
) => {
  const { isSelecting, useQueryString } = options;

  class EnhancedComponent extends React.Component<CombinedProps, State> {
    static displayName = `WithStackScriptBase(${getDisplayName(Component)})`;

    generateFilterInfo = (value: CurrentFilter): FilterInfo => {
      switch (value) {
        case 'label':
          return {
            apiFilter: 'label',
            currentFilter: 'label',
          };
        case 'deploys':
          return {
            apiFilter: 'deployments_total',
            currentFilter: 'deploys',
          };
        case 'revision':
          return {
            apiFilter: 'updated',
            currentFilter: 'revision',
          };
        default:
          return {
            apiFilter: null,
            currentFilter: null,
          };
      }
    };

    getDataAtPage = (
      page: number,
      filter: Filter = this.state.currentFilter,
      isSorting: boolean = false
    ) => {
      const { category, request } = this.props;
      this.setState({
        currentPage: page,
        gettingMoreStackScripts: true,
        isSorting,
      });

      return request(
        {
          page,
          page_size: category === 'community' ? 25 : 500,
        },
        filter
      )
        .then((response: ResourcePage<StackScript>) => {
          if (!this.mounted) {
            return;
          }

          /*
           * if we have no results at all or if we've loaded all available results
           */
          if (
            !response.data.length ||
            response.data.length === response.results
          ) {
            this.setState({ allStackScriptsLoaded: true });
          }

          /*
           * if we're sorting, just return the requested data, since we're
           * scrolling the user to the top and resetting the data
           */
          const newData = isSorting
            ? response.data
            : [...this.state.listOfStackScripts, ...response.data];

          /**
           * - When viewing Community StackScripts, we want to filter out
           *   StackScripts that are not deployable (has no non-deprecated images).
           * - When viewing Account StackScripts, we want users to be able to see
           *   StackScripts with deprecated images so they can view and edit them.
           * - We will always filter out LKE images to prevent confusion for the user.
           */
          const stackScriptFilter =
            category === 'community'
              ? (stackScript: StackScript) =>
                  this.hasNonDeprecatedImages(stackScript.images) &&
                  !this.usesKubeImage(stackScript.images)
              : (stackScript: StackScript) =>
                  !this.usesKubeImage(stackScript.images);

          const filteredData = newData.filter(stackScriptFilter);

          // we have to make sure both the original data set
          // AND the filtered data set is 0 before we request the next page automatically
          if (isSorting && newData.length !== 0 && filteredData.length === 0) {
            this.getNext();
            return;
          }
          this.setState({
            getMoreStackScriptsFailed: false,
            gettingMoreStackScripts: false,
            isSorting: false,
            listOfStackScripts: filteredData,
            loading: false,
          });
          return filteredData;
        })
        .catch((e: any) => {
          if (!this.mounted) {
            return;
          }
          if (page > 1) {
            this.setState({ getMoreStackScriptsFailed: true });
          }
          this.setState({
            error: getAPIErrorOrDefault(
              e,
              'There was an error loading StackScripts'
            ),
            gettingMoreStackScripts: false,
            loading: false,
          });
        });
    };

    getNext = () => {
      if (!this.mounted) {
        return;
      }
      this.setState({ currentPage: this.state.currentPage + 1 }, () =>
        this.getDataAtPage(
          this.state.currentPage,
          this.state.currentFilter,
          this.state.isSorting
        )
      );
    };

    goToCreateStackScript = () => {
      const { history } = this.props;
      history.push('/stackscripts/create');
    };

    handleClickTableHeader = (value: string) => {
      const { currentSearchFilter, sortOrder } = this.state;

      const nextSortOrder = sortOrder === 'asc' ? 'desc' : 'asc';
      const targetFilter = value as CurrentFilter;
      const filterInfo = this.generateFilterInfo(targetFilter);

      /*
       * If a search filter is applied, persist the search terms
       * when we sort the table results
       */
      const filterWithSearch = !!Object.keys(currentSearchFilter).length
        ? {
            ['+order']: sortOrder,
            ['+order_by']: filterInfo.apiFilter ?? undefined,
            ...currentSearchFilter,
          }
        : {
            ['+order']: sortOrder,
            ['+order_by']: filterInfo.apiFilter ?? undefined,
          };

      this.getDataAtPage(1, filterWithSearch, true);
      this.setState({
        currentFilter: {
          ['+order']: sortOrder,
          ['+order_by']: filterInfo.apiFilter ?? undefined,
        },
        currentFilterType: filterInfo.currentFilter,
        currentPage: 1,
        sortOrder: nextSortOrder,
      });
    };

    handleSearch = (value: string) => {
      if (!this.mounted) {
        return;
      }
      const { currentFilter } = this.state;
      const { category, history, request } = this.props;

      const lowerCaseValue = value.toLowerCase().trim();

      // Update the Query String as the user types.
      if (useQueryString) {
        updateQueryString(lowerCaseValue, history);
      }

      let filter: Filter;

      /**
       * only allow for advanced search if we're on the community
       * stackscripts tab
       */
      if (
        category === 'community' &&
        (lowerCaseValue.includes('username:') ||
          lowerCaseValue.includes('label:') ||
          lowerCaseValue.includes('description:'))
      ) {
        /**
         * In this case, we have a search term that looks similar to the
         * following: "username:hello world"
         *
         * In this case, we need to craft the filter so that the request is
         * aware that we only want to search by username
         */

        const indexOfColon = lowerCaseValue.indexOf(':');
        // everything before the colon is what we want to filter by
        const filterKey = lowerCaseValue.substr(0, indexOfColon);
        // everything after the colon is the term we want to search for
        const searchTerm = lowerCaseValue.substr(indexOfColon + 1);
        filter = generateSpecificFilter(
          filterKey as AcceptedFilters,
          searchTerm
        );
      } else {
        /**
         * Otherwise, just generate a catch-all filter for
         * username, description, and label
         */
        filter = generateCatchAllFilter(lowerCaseValue);
      }

      this.setState({
        didSearch: true, // table will show default empty state unless didSearch is true
        isSearching: true, // wether to show the loading spinner in search bar
      });

      request({ page: 1, page_size: 50 }, { ...filter, ...currentFilter })
        .then((response: any) => {
          if (!this.mounted) {
            return;
          }
          this.setState({
            isSearching: false,
            listOfStackScripts: response.data,
            loading: false,
          });
          /*
           * If we're searching for search result, prevent the user
           * from loading more stackscripts
           */
          if (value) {
            this.setState({
              allStackScriptsLoaded: true,
              currentSearchFilter: filter,
            });
          } else {
            this.setState({
              allStackScriptsLoaded: false,
              currentSearchFilter: {},
            });
          }
        })
        .catch((e: any) => {
          if (!this.mounted) {
            return;
          }
          this.setState({
            error: getAPIErrorOrDefault(
              e,
              'There was an error loading StackScripts'
            ),
            isSearching: false,
            loading: false,
          });
        });
    };

    hasNonDeprecatedImages = (stackScriptImages: string[]) => {
      const { publicImages } = this.props;
      for (const stackScriptImage of stackScriptImages) {
        if (publicImages[stackScriptImage]) {
          return true;
        }
      }
      return false;
    };

    mounted: boolean = false;

    state: State = {
      allStackScriptsLoaded: false,
      currentFilter: {
        ['+order']: 'desc',
        ['+order_by']: 'deployments_total',
      },
      currentFilterType: null,
      currentPage: 1,
      currentSearchFilter: {},
      didSearch: false,
      error: undefined,
      fieldError: undefined,
      getMoreStackScriptsFailed: false,
      gettingMoreStackScripts: false,
      isSearching: false,
      isSorting: false,
      listOfStackScripts: [],
      loading: true,
      sortOrder: 'asc',
      successMessage: '',
    };

    usesKubeImage = (stackScriptImages: string[]) =>
      stackScriptImages.some((imageId) => isLinodeKubeImageId(imageId));

    componentDidMount() {
      this.mounted = true;
      // If the URL contains a QS param called "query" treat it as a filter.
      const query = getQueryParamFromQueryString(
        this.props.location.search,
        'query'
      );
      if (query) {
        return this.handleSearch(query);
      }

      return this.getDataAtPage(1);
    }

    componentWillUnmount() {
      this.mounted = false;
    }

    render() {
      const {
        allStackScriptsLoaded,
        currentFilterType,
        didSearch,
        error,
        fieldError,
        getMoreStackScriptsFailed,
        gettingMoreStackScripts,
        isSearching,
        isSorting,
        listOfStackScripts,
        sortOrder,
        successMessage,
      } = this.state;

      const { grants, profile } = this.props;

      const userCannotCreateStackScripts =
        Boolean(profile.data?.restricted) &&
        !grants.data?.global.add_stackscripts;

      if (error) {
        return (
          <div style={{ overflow: 'hidden' }}>
            <ErrorState
              errorText={pathOr(
                'There was an error.',
                [0, 'reason'],
                handleUnauthorizedErrors(
                  error,
                  'You are not authorized to view StackScripts for this account.'
                )
              )}
            />
          </div>
        );
      }

      if (this.state.loading) {
        return (
          <StyledLoaderDiv>
            <CircleProgress />
          </StyledLoaderDiv>
        );
      }

      // Use the query string if the argument has been specified.
      const query = useQueryString
        ? getQueryParamFromQueryString(this.props.location.search, 'query')
        : undefined;

      return (
        <React.Fragment>
          {fieldError && fieldError.reason && (
            <Notice text={fieldError.reason} variant="error" />
          )}
          {successMessage && <Notice text={successMessage} variant="success" />}
          {/*
           * We only want to show this empty state on the initial GET StackScripts request
           * If the user is searching and 0 results come back, we just want to show
           * an empty table, rather than showing a message indicating no StackScripts exist
           */}
          {!didSearch &&
          listOfStackScripts &&
          listOfStackScripts.length === 0 ? (
            <StyledEmptyStateDiv data-qa-stackscript-empty-msg>
              {userCannotCreateStackScripts ? (
                <StyledPlaceholder
                  icon={StackScriptsIcon}
                  isEntity
                  renderAsSecondary
                  title="StackScripts"
                >
                  You don&rsquo;t have any StackScripts to select from.
                </StyledPlaceholder>
              ) : (
                <StackScriptsEmptyLandingState
                  goToCreateStackScript={this.goToCreateStackScript}
                />
              )}
            </StyledEmptyStateDiv>
          ) : (
            <React.Fragment>
              <StyledContentDiv isSelecting={!isSelecting}>
                <StyledDebouncedSearchTextfield
                  tooltipText={
                    this.props.category === 'community'
                      ? `Hint: try searching for a specific item by prepending your
                  search term with "username:", "label:", or "description:"`
                      : ''
                  }
                  debounceTime={400}
                  defaultValue={query}
                  hideLabel
                  isSearching={isSearching}
                  label="Search by Label, Username, or Description"
                  onSearch={this.handleSearch}
                  placeholder="Search by Label, Username, or Description"
                  value={query ?? ''}
                />
              </StyledContentDiv>
              <StyledTable
                aria-label="List of StackScripts"
                colCount={isSelecting ? 1 : 4}
                noOverflow={true}
                rowCount={listOfStackScripts.length}
                style={!isSelecting ? { tableLayout: 'fixed' } : undefined}
              >
                <StackScriptTableHead
                  category={this.props.category}
                  currentFilterType={currentFilterType}
                  handleClickTableHeader={this.handleClickTableHeader}
                  isSelecting={isSelecting}
                  sortOrder={sortOrder}
                />
                <Component
                  {...this.props}
                  {...this.state}
                  getDataAtPage={this.getDataAtPage}
                  getNext={this.getNext}
                />
              </StyledTable>

              {/*
               * show loading indicator if we're getting more stackscripts
               * and if we're not showing the "get more stackscripts" button
               */}
              {gettingMoreStackScripts && !isSorting && (
                <div style={{ margin: '32px 0 32px 0', textAlign: 'center' }}>
                  <CircleProgress size="sm" />
                </div>
              )}
            </React.Fragment>
          )}
          {/*
           * if we're sorting, or if we already loaded all results
           * or if we're in the middle of getting more results, don't render
           * the lazy load trigger
           */}
          {!isSorting && !allStackScriptsLoaded && !gettingMoreStackScripts && (
            <div style={{ textAlign: 'center' }}>
              {/*
               * If the lazy-load failed (marked by the catch in getNext),
               * show the "Show more StackScripts button
               * Otherwise, try to lazy load some more dang stackscripts
               */}
              {!getMoreStackScriptsFailed ? (
                <Waypoint onEnter={this.getNext}>
                  {/*
                   * The reason for this empty div is that there was some wonkiness when
                   * scrolling to the waypoint with trackpads. For some reason, the Waypoint
                   * would never be scrolled into view no matter how much you scrolled on the
                   * trackpad. Especially finicky at zoomed in browser sizes
                   */}
                  <div style={{ minHeight: '150px' }}></div>
                </Waypoint>
              ) : (
                <Button
                  buttonType="secondary"
                  disabled={this.state.gettingMoreStackScripts}
                  onClick={this.getNext}
                  style={{ margin: '32px 0 32px 0' }}
                  title="Show More StackScripts"
                  value="Show More"
                >
                  Show More StackScripts
                </Button>
              )}
            </div>
          )}
        </React.Fragment>
      );
    }
  }

  return compose(withRouter, withProfile)(EnhancedComponent);
};

export default withStackScriptBase;

// Update the query string with a `type=` and `query=`.
const updateQueryString = (
  query: string,
  history: RouteComponentProps<{}>['history']
) => {
  const queryString = new URLSearchParams({ query }).toString();

  // Use `replace` instead of `push` so that each keystroke is not a separate
  // browser history item.
  history.replace({
    search: queryString,
  });
};<|MERGE_RESOLUTION|>--- conflicted
+++ resolved
@@ -1,8 +1,4 @@
-<<<<<<< HEAD
-import { Button, Notice } from '@linode/ui';
-=======
-import { CircleProgress, Notice } from '@linode/ui';
->>>>>>> afbd8d94
+import { Button, CircleProgress, Notice } from '@linode/ui';
 import { pathOr } from 'ramda';
 import * as React from 'react';
 import { withRouter } from 'react-router-dom';
@@ -10,11 +6,6 @@
 import { compose } from 'recompose';
 
 import StackScriptsIcon from 'src/assets/icons/entityIcons/stackscript.svg';
-<<<<<<< HEAD
-import { CircleProgress } from 'src/components/CircleProgress';
-=======
-import { Button } from 'src/components/Button/Button';
->>>>>>> afbd8d94
 import { ErrorState } from 'src/components/ErrorState/ErrorState';
 import { withProfile } from 'src/containers/profile.container';
 import { isLinodeKubeImageId } from 'src/store/image/image.helpers';
