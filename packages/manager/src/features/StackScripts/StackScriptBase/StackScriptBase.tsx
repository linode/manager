import { Notice } from '@linode/ui';
import { pathOr } from 'ramda';
import * as React from 'react';
import { withRouter } from 'react-router-dom';
import { Waypoint } from 'react-waypoint';
import { compose } from 'recompose';

import StackScriptsIcon from 'src/assets/icons/entityIcons/stackscript.svg';
import { Button } from 'src/components/Button/Button';
import { CircleProgress } from 'src/components/CircleProgress';
import { ErrorState } from 'src/components/ErrorState/ErrorState';
import { withProfile } from 'src/containers/profile.container';
import { isLinodeKubeImageId } from 'src/store/image/image.helpers';
import { getAPIErrorOrDefault } from 'src/utilities/errorUtils';
import { getDisplayName } from 'src/utilities/getDisplayName';
import { handleUnauthorizedErrors } from 'src/utilities/handleUnauthorizedErrors';
import { getQueryParamFromQueryString } from 'src/utilities/queryParams';

import { StackScriptTableHead } from '../Partials/StackScriptTableHead';
import {
  generateCatchAllFilter,
  generateSpecificFilter,
} from '../stackScriptUtils';
import {
  StyledContentDiv,
  StyledDebouncedSearchTextfield,
  StyledEmptyStateDiv,
  StyledLoaderDiv,
  StyledPlaceholder,
  StyledTable,
} from './StackScriptBase.styles';
import { StackScriptsEmptyLandingState } from './StackScriptsEmptyLandingPage';

import type { AcceptedFilters } from '../stackScriptUtils';
import type { StackScriptsRequest } from '../types';
import type { Image } from '@linode/api-v4/lib/images';
import type { StackScript } from '@linode/api-v4/lib/stackscripts';
import type { APIError, Filter, ResourcePage } from '@linode/api-v4/lib/types';
import type { RouteComponentProps } from 'react-router-dom';
import type { WithProfileProps } from 'src/containers/profile.container';
import type { WithQueryClientProps } from 'src/containers/withQueryClient.container';

type CurrentFilter = 'deploys' | 'label' | 'revision';

type SortOrder = 'asc' | 'desc';

type APIFilters = 'deployments_total' | 'label' | 'updated';

interface FilterInfo {
  apiFilter: APIFilters | null;
  currentFilter: CurrentFilter | null;
}

export interface State {
  allStackScriptsLoaded: boolean;
  currentFilter: Filter; // @TODO type correctly
  currentFilterType: CurrentFilter | null;
  currentPage: number;
  currentSearchFilter: Filter;
  didSearch: boolean;
  error?: APIError[];
  fieldError: APIError | undefined;
  getMoreStackScriptsFailed: boolean; // did our attempt to get the next page of stackscripts fail?
  gettingMoreStackScripts: boolean;
  isSearching: boolean;
  isSorting: boolean;
  listOfStackScripts: StackScript[];
  loading?: boolean;
  sortOrder: SortOrder;
  successMessage: string;
}

interface Props {
  category: string;
  publicImages: Record<string, Image>;
  request: StackScriptsRequest;
}

type CombinedProps = Props &
  RouteComponentProps &
  WithProfileProps &
  WithQueryClientProps;

interface HelperFunctions {
  getDataAtPage: (page: number, filter?: any, isSorting?: boolean) => any;
  getNext: () => void;
}

export interface StateProps extends HelperFunctions, State {}

export interface WithStackScriptBaseOptions {
  isSelecting: boolean;
  // Whether or not `type=` and `query=` QS params should be respected and
  // written to on user input.
  useQueryString?: boolean;
}

/* tslint:disable-next-line */
const withStackScriptBase = (options: WithStackScriptBaseOptions) => (
  Component: React.ComponentType<StateProps>
) => {
  const { isSelecting, useQueryString } = options;

  class EnhancedComponent extends React.Component<CombinedProps, State> {
<<<<<<< HEAD
    componentDidMount() {
      this.mounted = true;
      // If the URL contains a QS param called "query" treat it as a filter.
      const query = getQueryParamFromQueryString(
        this.props.location.search,
        'query'
      );
      if (query) {
        return this.handleSearch(query);
      }

      return this.getDataAtPage(1);
    }

    componentWillUnmount() {
      this.mounted = false;
    }

    render() {
      const {
        allStackScriptsLoaded,
        currentFilterType,
        didSearch,
        error,
        fieldError,
        getMoreStackScriptsFailed,
        gettingMoreStackScripts,
        isSearching,
        isSorting,
        listOfStackScripts,
        sortOrder,
        successMessage,
      } = this.state;

      const { grants, profile } = this.props;

      const userCannotCreateStackScripts =
        Boolean(profile.data?.restricted) &&
        !grants.data?.global.add_stackscripts;

      if (error) {
        return (
          <div style={{ overflow: 'hidden' }}>
            <ErrorState
              errorText={pathOr(
                'There was an error.',
                [0, 'reason'],
                handleUnauthorizedErrors(
                  error,
                  'You are not authorized to view StackScripts for this account.'
                )
              )}
            />
          </div>
        );
      }

      if (this.state.loading) {
        return (
          <StyledLoaderDiv>
            <CircleProgress />
          </StyledLoaderDiv>
        );
      }

      // Use the query string if the argument has been specified.
      const query = useQueryString
        ? getQueryParamFromQueryString(this.props.location.search, 'query')
        : undefined;

      return (
        <React.Fragment>
          {fieldError && fieldError.reason && (
            <Notice text={fieldError.reason} variant="error" />
          )}
          {successMessage && <Notice text={successMessage} variant="success" />}
          {/*
           * We only want to show this empty state on the initial GET StackScripts request
           * If the user is searching and 0 results come back, we just want to show
           * an empty table, rather than showing a message indicating no StackScripts exist
           */}
          {!didSearch &&
          listOfStackScripts &&
          listOfStackScripts.length === 0 ? (
            <StyledEmptyStateDiv data-qa-stackscript-empty-msg>
              {userCannotCreateStackScripts ? (
                <StyledPlaceholder
                  icon={StackScriptsIcon}
                  isEntity
                  renderAsSecondary
                  title="StackScripts"
                >
                  You don&rsquo;t have any StackScripts to select from.
                </StyledPlaceholder>
              ) : (
                <StackScriptsEmptyLandingState />
              )}
            </StyledEmptyStateDiv>
          ) : (
            <React.Fragment>
              <StyledContentDiv isSelecting={!isSelecting}>
                <StyledDebouncedSearchTextfield
                  tooltipText={
                    this.props.category === 'community'
                      ? `Hint: try searching for a specific item by prepending your
                  search term with "username:", "label:", or "description:"`
                      : ''
                  }
                  debounceTime={400}
                  defaultValue={query}
                  hideLabel
                  isSearching={isSearching}
                  label="Search by Label, Username, or Description"
                  onSearch={this.handleSearch}
                  placeholder="Search by Label, Username, or Description"
                  value={query ?? ''}
                />
              </StyledContentDiv>
              <StyledTable
                aria-label="List of StackScripts"
                colCount={isSelecting ? 1 : 4}
                noOverflow={true}
                rowCount={listOfStackScripts.length}
                style={!isSelecting ? { tableLayout: 'fixed' } : undefined}
              >
                <StackScriptTableHead
                  category={this.props.category}
                  currentFilterType={currentFilterType}
                  handleClickTableHeader={this.handleClickTableHeader}
                  isSelecting={isSelecting}
                  sortOrder={sortOrder}
                />
                <Component
                  {...this.props}
                  {...this.state}
                  getDataAtPage={this.getDataAtPage}
                  getNext={this.getNext}
                />
              </StyledTable>

              {/*
               * show loading indicator if we're getting more stackscripts
               * and if we're not showing the "get more stackscripts" button
               */}
              {gettingMoreStackScripts && !isSorting && (
                <div style={{ margin: '32px 0 32px 0', textAlign: 'center' }}>
                  <CircleProgress size="sm" />
                </div>
              )}
            </React.Fragment>
          )}
          {/*
           * if we're sorting, or if we already loaded all results
           * or if we're in the middle of getting more results, don't render
           * the lazy load trigger
           */}
          {!isSorting && !allStackScriptsLoaded && !gettingMoreStackScripts && (
            <div style={{ textAlign: 'center' }}>
              {/*
               * If the lazy-load failed (marked by the catch in getNext),
               * show the "Show more StackScripts button
               * Otherwise, try to lazy load some more dang stackscripts
               */}
              {!getMoreStackScriptsFailed ? (
                <Waypoint onEnter={this.getNext}>
                  {/*
                   * The reason for this empty div is that there was some wonkiness when
                   * scrolling to the waypoint with trackpads. For some reason, the Waypoint
                   * would never be scrolled into view no matter how much you scrolled on the
                   * trackpad. Especially finicky at zoomed in browser sizes
                   */}
                  <div style={{ minHeight: '150px' }}></div>
                </Waypoint>
              ) : (
                <Button
                  buttonType="secondary"
                  disabled={this.state.gettingMoreStackScripts}
                  onClick={this.getNext}
                  style={{ margin: '32px 0 32px 0' }}
                  title="Show More StackScripts"
                  value="Show More"
                >
                  Show More StackScripts
                </Button>
              )}
            </div>
          )}
        </React.Fragment>
      );
    }

=======
>>>>>>> 27a651ca
    static displayName = `WithStackScriptBase(${getDisplayName(Component)})`;

    generateFilterInfo = (value: CurrentFilter): FilterInfo => {
      switch (value) {
        case 'label':
          return {
            apiFilter: 'label',
            currentFilter: 'label',
          };
        case 'deploys':
          return {
            apiFilter: 'deployments_total',
            currentFilter: 'deploys',
          };
        case 'revision':
          return {
            apiFilter: 'updated',
            currentFilter: 'revision',
          };
        default:
          return {
            apiFilter: null,
            currentFilter: null,
          };
      }
    };

    getDataAtPage = (
      page: number,
      filter: Filter = this.state.currentFilter,
      isSorting: boolean = false
    ) => {
      const { category, request } = this.props;
      this.setState({
        currentPage: page,
        gettingMoreStackScripts: true,
        isSorting,
      });

      return request(
        {
          page,
          page_size: category === 'community' ? 25 : 500,
        },
        filter
      )
        .then((response: ResourcePage<StackScript>) => {
          if (!this.mounted) {
            return;
          }

          /*
           * if we have no results at all or if we've loaded all available results
           */
          if (
            !response.data.length ||
            response.data.length === response.results
          ) {
            this.setState({ allStackScriptsLoaded: true });
          }

          /*
           * if we're sorting, just return the requested data, since we're
           * scrolling the user to the top and resetting the data
           */
          const newData = isSorting
            ? response.data
            : [...this.state.listOfStackScripts, ...response.data];

          /**
           * - When viewing Community StackScripts, we want to filter out
           *   StackScripts that are not deployable (has no non-deprecated images).
           * - When viewing Account StackScripts, we want users to be able to see
           *   StackScripts with deprecated images so they can view and edit them.
           * - We will always filter out LKE images to prevent confusion for the user.
           */
          const stackScriptFilter =
            category === 'community'
              ? (stackScript: StackScript) =>
                  this.hasNonDeprecatedImages(stackScript.images) &&
                  !this.usesKubeImage(stackScript.images)
              : (stackScript: StackScript) =>
                  !this.usesKubeImage(stackScript.images);

          const filteredData = newData.filter(stackScriptFilter);

          // we have to make sure both the original data set
          // AND the filtered data set is 0 before we request the next page automatically
          if (isSorting && newData.length !== 0 && filteredData.length === 0) {
            this.getNext();
            return;
          }
          this.setState({
            getMoreStackScriptsFailed: false,
            gettingMoreStackScripts: false,
            isSorting: false,
            listOfStackScripts: filteredData,
            loading: false,
          });
          return filteredData;
        })
        .catch((e: any) => {
          if (!this.mounted) {
            return;
          }
          if (page > 1) {
            this.setState({ getMoreStackScriptsFailed: true });
          }
          this.setState({
            error: getAPIErrorOrDefault(
              e,
              'There was an error loading StackScripts'
            ),
            gettingMoreStackScripts: false,
            loading: false,
          });
        });
    };

    getNext = () => {
      if (!this.mounted) {
        return;
      }
      this.setState({ currentPage: this.state.currentPage + 1 }, () =>
        this.getDataAtPage(
          this.state.currentPage,
          this.state.currentFilter,
          this.state.isSorting
        )
      );
    };

    handleClickTableHeader = (value: string) => {
      const { currentSearchFilter, sortOrder } = this.state;

      const nextSortOrder = sortOrder === 'asc' ? 'desc' : 'asc';
      const targetFilter = value as CurrentFilter;
      const filterInfo = this.generateFilterInfo(targetFilter);

      /*
       * If a search filter is applied, persist the search terms
       * when we sort the table results
       */
      const filterWithSearch = !!Object.keys(currentSearchFilter).length
        ? {
            ['+order']: sortOrder,
            ['+order_by']: filterInfo.apiFilter ?? undefined,
            ...currentSearchFilter,
          }
        : {
            ['+order']: sortOrder,
            ['+order_by']: filterInfo.apiFilter ?? undefined,
          };

      this.getDataAtPage(1, filterWithSearch, true);
      this.setState({
        currentFilter: {
          ['+order']: sortOrder,
          ['+order_by']: filterInfo.apiFilter ?? undefined,
        },
        currentFilterType: filterInfo.currentFilter,
        currentPage: 1,
        sortOrder: nextSortOrder,
      });
    };

    handleSearch = (value: string) => {
      if (!this.mounted) {
        return;
      }
      const { currentFilter } = this.state;
      const { category, history, request } = this.props;

      const lowerCaseValue = value.toLowerCase().trim();

      // Update the Query String as the user types.
      if (useQueryString) {
        updateQueryString(lowerCaseValue, history);
      }

      let filter: Filter;

      /**
       * only allow for advanced search if we're on the community
       * stackscripts tab
       */
      if (
        category === 'community' &&
        (lowerCaseValue.includes('username:') ||
          lowerCaseValue.includes('label:') ||
          lowerCaseValue.includes('description:'))
      ) {
        /**
         * In this case, we have a search term that looks similar to the
         * following: "username:hello world"
         *
         * In this case, we need to craft the filter so that the request is
         * aware that we only want to search by username
         */

        const indexOfColon = lowerCaseValue.indexOf(':');
        // everything before the colon is what we want to filter by
        const filterKey = lowerCaseValue.substr(0, indexOfColon);
        // everything after the colon is the term we want to search for
        const searchTerm = lowerCaseValue.substr(indexOfColon + 1);
        filter = generateSpecificFilter(
          filterKey as AcceptedFilters,
          searchTerm
        );
      } else {
        /**
         * Otherwise, just generate a catch-all filter for
         * username, description, and label
         */
        filter = generateCatchAllFilter(lowerCaseValue);
      }

      this.setState({
        didSearch: true, // table will show default empty state unless didSearch is true
        isSearching: true, // wether to show the loading spinner in search bar
      });

      request({ page: 1, page_size: 50 }, { ...filter, ...currentFilter })
        .then((response: any) => {
          if (!this.mounted) {
            return;
          }
          this.setState({
            isSearching: false,
            listOfStackScripts: response.data,
            loading: false,
          });
          /*
           * If we're searching for search result, prevent the user
           * from loading more stackscripts
           */
          if (value) {
            this.setState({
              allStackScriptsLoaded: true,
              currentSearchFilter: filter,
            });
          } else {
            this.setState({
              allStackScriptsLoaded: false,
              currentSearchFilter: {},
            });
          }
        })
        .catch((e: any) => {
          if (!this.mounted) {
            return;
          }
          this.setState({
            error: getAPIErrorOrDefault(
              e,
              'There was an error loading StackScripts'
            ),
            isSearching: false,
            loading: false,
          });
        });
    };

    hasNonDeprecatedImages = (stackScriptImages: string[]) => {
      const { publicImages } = this.props;
      for (const stackScriptImage of stackScriptImages) {
        if (publicImages[stackScriptImage]) {
          return true;
        }
      }
      return false;
    };

    mounted: boolean = false;

    state: State = {
      allStackScriptsLoaded: false,
      currentFilter: {
        ['+order']: 'desc',
        ['+order_by']: 'deployments_total',
      },
      currentFilterType: null,
      currentPage: 1,
      currentSearchFilter: {},
      didSearch: false,
      error: undefined,
      fieldError: undefined,
      getMoreStackScriptsFailed: false,
      gettingMoreStackScripts: false,
      isSearching: false,
      isSorting: false,
      listOfStackScripts: [],
      loading: true,
      sortOrder: 'asc',
      successMessage: '',
    };

    usesKubeImage = (stackScriptImages: string[]) =>
      stackScriptImages.some((imageId) => isLinodeKubeImageId(imageId));

    componentDidMount() {
      this.mounted = true;
      // If the URL contains a QS param called "query" treat it as a filter.
      const query = getQueryParamFromQueryString(
        this.props.location.search,
        'query'
      );
      if (query) {
        return this.handleSearch(query);
      }

      return this.getDataAtPage(1);
    }

    componentWillUnmount() {
      this.mounted = false;
    }

    render() {
      const {
        allStackScriptsLoaded,
        currentFilterType,
        didSearch,
        error,
        fieldError,
        getMoreStackScriptsFailed,
        gettingMoreStackScripts,
        isSearching,
        isSorting,
        listOfStackScripts,
        sortOrder,
        successMessage,
      } = this.state;

      const { grants, profile } = this.props;

      const userCannotCreateStackScripts =
        Boolean(profile.data?.restricted) &&
        !grants.data?.global.add_stackscripts;

      if (error) {
        return (
          <div style={{ overflow: 'hidden' }}>
            <ErrorState
              errorText={pathOr(
                'There was an error.',
                [0, 'reason'],
                handleUnauthorizedErrors(
                  error,
                  'You are not authorized to view StackScripts for this account.'
                )
              )}
            />
          </div>
        );
      }

      if (this.state.loading) {
        return (
          <StyledLoaderDiv>
            <CircleProgress />
          </StyledLoaderDiv>
        );
      }

      // Use the query string if the argument has been specified.
      const query = useQueryString
        ? getQueryParamFromQueryString(this.props.location.search, 'query')
        : undefined;

      return (
        <React.Fragment>
          {fieldError && fieldError.reason && (
            <Notice text={fieldError.reason} variant="error" />
          )}
          {successMessage && <Notice text={successMessage} variant="success" />}
          {/*
           * We only want to show this empty state on the initial GET StackScripts request
           * If the user is searching and 0 results come back, we just want to show
           * an empty table, rather than showing a message indicating no StackScripts exist
           */}
          {!didSearch &&
          listOfStackScripts &&
          listOfStackScripts.length === 0 ? (
            <StyledEmptyStateDiv data-qa-stackscript-empty-msg>
              {userCannotCreateStackScripts ? (
                <StyledPlaceholder
                  icon={StackScriptsIcon}
                  isEntity
                  renderAsSecondary
                  title="StackScripts"
                >
                  You don&rsquo;t have any StackScripts to select from.
                </StyledPlaceholder>
              ) : (
                <StackScriptsEmptyLandingState
                  goToCreateStackScript={this.goToCreateStackScript}
                />
              )}
            </StyledEmptyStateDiv>
          ) : (
            <React.Fragment>
              <StyledContentDiv isSelecting={!isSelecting}>
                <StyledDebouncedSearchTextfield
                  tooltipText={
                    this.props.category === 'community'
                      ? `Hint: try searching for a specific item by prepending your
                  search term with "username:", "label:", or "description:"`
                      : ''
                  }
                  debounceTime={400}
                  defaultValue={query}
                  hideLabel
                  isSearching={isSearching}
                  label="Search by Label, Username, or Description"
                  onSearch={this.handleSearch}
                  placeholder="Search by Label, Username, or Description"
                  value={query ?? ''}
                />
              </StyledContentDiv>
              <StyledTable
                aria-label="List of StackScripts"
                colCount={isSelecting ? 1 : 4}
                noOverflow={true}
                rowCount={listOfStackScripts.length}
                style={!isSelecting ? { tableLayout: 'fixed' } : undefined}
              >
                <StackScriptTableHead
                  category={this.props.category}
                  currentFilterType={currentFilterType}
                  handleClickTableHeader={this.handleClickTableHeader}
                  isSelecting={isSelecting}
                  sortOrder={sortOrder}
                />
                <Component
                  {...this.props}
                  {...this.state}
                  getDataAtPage={this.getDataAtPage}
                  getNext={this.getNext}
                />
              </StyledTable>

              {/*
               * show loading indicator if we're getting more stackscripts
               * and if we're not showing the "get more stackscripts" button
               */}
              {gettingMoreStackScripts && !isSorting && (
                <div style={{ margin: '32px 0 32px 0', textAlign: 'center' }}>
                  <CircleProgress size="sm" />
                </div>
              )}
            </React.Fragment>
          )}
          {/*
           * if we're sorting, or if we already loaded all results
           * or if we're in the middle of getting more results, don't render
           * the lazy load trigger
           */}
          {!isSorting && !allStackScriptsLoaded && !gettingMoreStackScripts && (
            <div style={{ textAlign: 'center' }}>
              {/*
               * If the lazy-load failed (marked by the catch in getNext),
               * show the "Show more StackScripts button
               * Otherwise, try to lazy load some more dang stackscripts
               */}
              {!getMoreStackScriptsFailed ? (
                <Waypoint onEnter={this.getNext}>
                  {/*
                   * The reason for this empty div is that there was some wonkiness when
                   * scrolling to the waypoint with trackpads. For some reason, the Waypoint
                   * would never be scrolled into view no matter how much you scrolled on the
                   * trackpad. Especially finicky at zoomed in browser sizes
                   */}
                  <div style={{ minHeight: '150px' }}></div>
                </Waypoint>
              ) : (
                <Button
                  buttonType="secondary"
                  disabled={this.state.gettingMoreStackScripts}
                  onClick={this.getNext}
                  style={{ margin: '32px 0 32px 0' }}
                  title="Show More StackScripts"
                  value="Show More"
                >
                  Show More StackScripts
                </Button>
              )}
            </div>
          )}
        </React.Fragment>
      );
    }
  }

  return compose(withRouter, withProfile)(EnhancedComponent);
};

export default withStackScriptBase;

// Update the query string with a `type=` and `query=`.
const updateQueryString = (
  query: string,
  history: RouteComponentProps<{}>['history']
) => {
  const queryString = new URLSearchParams({ query }).toString();

  // Use `replace` instead of `push` so that each keystroke is not a separate
  // browser history item.
  history.replace({
    search: queryString,
  });
};<|MERGE_RESOLUTION|>--- conflicted
+++ resolved
@@ -102,7 +102,306 @@
   const { isSelecting, useQueryString } = options;
 
   class EnhancedComponent extends React.Component<CombinedProps, State> {
-<<<<<<< HEAD
+    static displayName = `WithStackScriptBase(${getDisplayName(Component)})`;
+
+    generateFilterInfo = (value: CurrentFilter): FilterInfo => {
+      switch (value) {
+        case 'label':
+          return {
+            apiFilter: 'label',
+            currentFilter: 'label',
+          };
+        case 'deploys':
+          return {
+            apiFilter: 'deployments_total',
+            currentFilter: 'deploys',
+          };
+        case 'revision':
+          return {
+            apiFilter: 'updated',
+            currentFilter: 'revision',
+          };
+        default:
+          return {
+            apiFilter: null,
+            currentFilter: null,
+          };
+      }
+    };
+
+    getDataAtPage = (
+      page: number,
+      filter: Filter = this.state.currentFilter,
+      isSorting: boolean = false
+    ) => {
+      const { category, request } = this.props;
+      this.setState({
+        currentPage: page,
+        gettingMoreStackScripts: true,
+        isSorting,
+      });
+
+      return request(
+        {
+          page,
+          page_size: category === 'community' ? 25 : 500,
+        },
+        filter
+      )
+        .then((response: ResourcePage<StackScript>) => {
+          if (!this.mounted) {
+            return;
+          }
+
+          /*
+           * if we have no results at all or if we've loaded all available results
+           */
+          if (
+            !response.data.length ||
+            response.data.length === response.results
+          ) {
+            this.setState({ allStackScriptsLoaded: true });
+          }
+
+          /*
+           * if we're sorting, just return the requested data, since we're
+           * scrolling the user to the top and resetting the data
+           */
+          const newData = isSorting
+            ? response.data
+            : [...this.state.listOfStackScripts, ...response.data];
+
+          /**
+           * - When viewing Community StackScripts, we want to filter out
+           *   StackScripts that are not deployable (has no non-deprecated images).
+           * - When viewing Account StackScripts, we want users to be able to see
+           *   StackScripts with deprecated images so they can view and edit them.
+           * - We will always filter out LKE images to prevent confusion for the user.
+           */
+          const stackScriptFilter =
+            category === 'community'
+              ? (stackScript: StackScript) =>
+                  this.hasNonDeprecatedImages(stackScript.images) &&
+                  !this.usesKubeImage(stackScript.images)
+              : (stackScript: StackScript) =>
+                  !this.usesKubeImage(stackScript.images);
+
+          const filteredData = newData.filter(stackScriptFilter);
+
+          // we have to make sure both the original data set
+          // AND the filtered data set is 0 before we request the next page automatically
+          if (isSorting && newData.length !== 0 && filteredData.length === 0) {
+            this.getNext();
+            return;
+          }
+          this.setState({
+            getMoreStackScriptsFailed: false,
+            gettingMoreStackScripts: false,
+            isSorting: false,
+            listOfStackScripts: filteredData,
+            loading: false,
+          });
+          return filteredData;
+        })
+        .catch((e: any) => {
+          if (!this.mounted) {
+            return;
+          }
+          if (page > 1) {
+            this.setState({ getMoreStackScriptsFailed: true });
+          }
+          this.setState({
+            error: getAPIErrorOrDefault(
+              e,
+              'There was an error loading StackScripts'
+            ),
+            gettingMoreStackScripts: false,
+            loading: false,
+          });
+        });
+    };
+
+    getNext = () => {
+      if (!this.mounted) {
+        return;
+      }
+      this.setState({ currentPage: this.state.currentPage + 1 }, () =>
+        this.getDataAtPage(
+          this.state.currentPage,
+          this.state.currentFilter,
+          this.state.isSorting
+        )
+      );
+    };
+
+    handleClickTableHeader = (value: string) => {
+      const { currentSearchFilter, sortOrder } = this.state;
+
+      const nextSortOrder = sortOrder === 'asc' ? 'desc' : 'asc';
+      const targetFilter = value as CurrentFilter;
+      const filterInfo = this.generateFilterInfo(targetFilter);
+
+      /*
+       * If a search filter is applied, persist the search terms
+       * when we sort the table results
+       */
+      const filterWithSearch = !!Object.keys(currentSearchFilter).length
+        ? {
+            ['+order']: sortOrder,
+            ['+order_by']: filterInfo.apiFilter ?? undefined,
+            ...currentSearchFilter,
+          }
+        : {
+            ['+order']: sortOrder,
+            ['+order_by']: filterInfo.apiFilter ?? undefined,
+          };
+
+      this.getDataAtPage(1, filterWithSearch, true);
+      this.setState({
+        currentFilter: {
+          ['+order']: sortOrder,
+          ['+order_by']: filterInfo.apiFilter ?? undefined,
+        },
+        currentFilterType: filterInfo.currentFilter,
+        currentPage: 1,
+        sortOrder: nextSortOrder,
+      });
+    };
+
+    handleSearch = (value: string) => {
+      if (!this.mounted) {
+        return;
+      }
+      const { currentFilter } = this.state;
+      const { category, history, request } = this.props;
+
+      const lowerCaseValue = value.toLowerCase().trim();
+
+      // Update the Query String as the user types.
+      if (useQueryString) {
+        updateQueryString(lowerCaseValue, history);
+      }
+
+      let filter: Filter;
+
+      /**
+       * only allow for advanced search if we're on the community
+       * stackscripts tab
+       */
+      if (
+        category === 'community' &&
+        (lowerCaseValue.includes('username:') ||
+          lowerCaseValue.includes('label:') ||
+          lowerCaseValue.includes('description:'))
+      ) {
+        /**
+         * In this case, we have a search term that looks similar to the
+         * following: "username:hello world"
+         *
+         * In this case, we need to craft the filter so that the request is
+         * aware that we only want to search by username
+         */
+
+        const indexOfColon = lowerCaseValue.indexOf(':');
+        // everything before the colon is what we want to filter by
+        const filterKey = lowerCaseValue.substr(0, indexOfColon);
+        // everything after the colon is the term we want to search for
+        const searchTerm = lowerCaseValue.substr(indexOfColon + 1);
+        filter = generateSpecificFilter(
+          filterKey as AcceptedFilters,
+          searchTerm
+        );
+      } else {
+        /**
+         * Otherwise, just generate a catch-all filter for
+         * username, description, and label
+         */
+        filter = generateCatchAllFilter(lowerCaseValue);
+      }
+
+      this.setState({
+        didSearch: true, // table will show default empty state unless didSearch is true
+        isSearching: true, // wether to show the loading spinner in search bar
+      });
+
+      request({ page: 1, page_size: 50 }, { ...filter, ...currentFilter })
+        .then((response: any) => {
+          if (!this.mounted) {
+            return;
+          }
+          this.setState({
+            isSearching: false,
+            listOfStackScripts: response.data,
+            loading: false,
+          });
+          /*
+           * If we're searching for search result, prevent the user
+           * from loading more stackscripts
+           */
+          if (value) {
+            this.setState({
+              allStackScriptsLoaded: true,
+              currentSearchFilter: filter,
+            });
+          } else {
+            this.setState({
+              allStackScriptsLoaded: false,
+              currentSearchFilter: {},
+            });
+          }
+        })
+        .catch((e: any) => {
+          if (!this.mounted) {
+            return;
+          }
+          this.setState({
+            error: getAPIErrorOrDefault(
+              e,
+              'There was an error loading StackScripts'
+            ),
+            isSearching: false,
+            loading: false,
+          });
+        });
+    };
+
+    hasNonDeprecatedImages = (stackScriptImages: string[]) => {
+      const { publicImages } = this.props;
+      for (const stackScriptImage of stackScriptImages) {
+        if (publicImages[stackScriptImage]) {
+          return true;
+        }
+      }
+      return false;
+    };
+
+    mounted: boolean = false;
+
+    state: State = {
+      allStackScriptsLoaded: false,
+      currentFilter: {
+        ['+order']: 'desc',
+        ['+order_by']: 'deployments_total',
+      },
+      currentFilterType: null,
+      currentPage: 1,
+      currentSearchFilter: {},
+      didSearch: false,
+      error: undefined,
+      fieldError: undefined,
+      getMoreStackScriptsFailed: false,
+      gettingMoreStackScripts: false,
+      isSearching: false,
+      isSorting: false,
+      listOfStackScripts: [],
+      loading: true,
+      sortOrder: 'asc',
+      successMessage: '',
+    };
+
+    usesKubeImage = (stackScriptImages: string[]) =>
+      stackScriptImages.some((imageId) => isLinodeKubeImageId(imageId));
+
     componentDidMount() {
       this.mounted = true;
       // If the URL contains a QS param called "query" treat it as a filter.
@@ -293,501 +592,6 @@
         </React.Fragment>
       );
     }
-
-=======
->>>>>>> 27a651ca
-    static displayName = `WithStackScriptBase(${getDisplayName(Component)})`;
-
-    generateFilterInfo = (value: CurrentFilter): FilterInfo => {
-      switch (value) {
-        case 'label':
-          return {
-            apiFilter: 'label',
-            currentFilter: 'label',
-          };
-        case 'deploys':
-          return {
-            apiFilter: 'deployments_total',
-            currentFilter: 'deploys',
-          };
-        case 'revision':
-          return {
-            apiFilter: 'updated',
-            currentFilter: 'revision',
-          };
-        default:
-          return {
-            apiFilter: null,
-            currentFilter: null,
-          };
-      }
-    };
-
-    getDataAtPage = (
-      page: number,
-      filter: Filter = this.state.currentFilter,
-      isSorting: boolean = false
-    ) => {
-      const { category, request } = this.props;
-      this.setState({
-        currentPage: page,
-        gettingMoreStackScripts: true,
-        isSorting,
-      });
-
-      return request(
-        {
-          page,
-          page_size: category === 'community' ? 25 : 500,
-        },
-        filter
-      )
-        .then((response: ResourcePage<StackScript>) => {
-          if (!this.mounted) {
-            return;
-          }
-
-          /*
-           * if we have no results at all or if we've loaded all available results
-           */
-          if (
-            !response.data.length ||
-            response.data.length === response.results
-          ) {
-            this.setState({ allStackScriptsLoaded: true });
-          }
-
-          /*
-           * if we're sorting, just return the requested data, since we're
-           * scrolling the user to the top and resetting the data
-           */
-          const newData = isSorting
-            ? response.data
-            : [...this.state.listOfStackScripts, ...response.data];
-
-          /**
-           * - When viewing Community StackScripts, we want to filter out
-           *   StackScripts that are not deployable (has no non-deprecated images).
-           * - When viewing Account StackScripts, we want users to be able to see
-           *   StackScripts with deprecated images so they can view and edit them.
-           * - We will always filter out LKE images to prevent confusion for the user.
-           */
-          const stackScriptFilter =
-            category === 'community'
-              ? (stackScript: StackScript) =>
-                  this.hasNonDeprecatedImages(stackScript.images) &&
-                  !this.usesKubeImage(stackScript.images)
-              : (stackScript: StackScript) =>
-                  !this.usesKubeImage(stackScript.images);
-
-          const filteredData = newData.filter(stackScriptFilter);
-
-          // we have to make sure both the original data set
-          // AND the filtered data set is 0 before we request the next page automatically
-          if (isSorting && newData.length !== 0 && filteredData.length === 0) {
-            this.getNext();
-            return;
-          }
-          this.setState({
-            getMoreStackScriptsFailed: false,
-            gettingMoreStackScripts: false,
-            isSorting: false,
-            listOfStackScripts: filteredData,
-            loading: false,
-          });
-          return filteredData;
-        })
-        .catch((e: any) => {
-          if (!this.mounted) {
-            return;
-          }
-          if (page > 1) {
-            this.setState({ getMoreStackScriptsFailed: true });
-          }
-          this.setState({
-            error: getAPIErrorOrDefault(
-              e,
-              'There was an error loading StackScripts'
-            ),
-            gettingMoreStackScripts: false,
-            loading: false,
-          });
-        });
-    };
-
-    getNext = () => {
-      if (!this.mounted) {
-        return;
-      }
-      this.setState({ currentPage: this.state.currentPage + 1 }, () =>
-        this.getDataAtPage(
-          this.state.currentPage,
-          this.state.currentFilter,
-          this.state.isSorting
-        )
-      );
-    };
-
-    handleClickTableHeader = (value: string) => {
-      const { currentSearchFilter, sortOrder } = this.state;
-
-      const nextSortOrder = sortOrder === 'asc' ? 'desc' : 'asc';
-      const targetFilter = value as CurrentFilter;
-      const filterInfo = this.generateFilterInfo(targetFilter);
-
-      /*
-       * If a search filter is applied, persist the search terms
-       * when we sort the table results
-       */
-      const filterWithSearch = !!Object.keys(currentSearchFilter).length
-        ? {
-            ['+order']: sortOrder,
-            ['+order_by']: filterInfo.apiFilter ?? undefined,
-            ...currentSearchFilter,
-          }
-        : {
-            ['+order']: sortOrder,
-            ['+order_by']: filterInfo.apiFilter ?? undefined,
-          };
-
-      this.getDataAtPage(1, filterWithSearch, true);
-      this.setState({
-        currentFilter: {
-          ['+order']: sortOrder,
-          ['+order_by']: filterInfo.apiFilter ?? undefined,
-        },
-        currentFilterType: filterInfo.currentFilter,
-        currentPage: 1,
-        sortOrder: nextSortOrder,
-      });
-    };
-
-    handleSearch = (value: string) => {
-      if (!this.mounted) {
-        return;
-      }
-      const { currentFilter } = this.state;
-      const { category, history, request } = this.props;
-
-      const lowerCaseValue = value.toLowerCase().trim();
-
-      // Update the Query String as the user types.
-      if (useQueryString) {
-        updateQueryString(lowerCaseValue, history);
-      }
-
-      let filter: Filter;
-
-      /**
-       * only allow for advanced search if we're on the community
-       * stackscripts tab
-       */
-      if (
-        category === 'community' &&
-        (lowerCaseValue.includes('username:') ||
-          lowerCaseValue.includes('label:') ||
-          lowerCaseValue.includes('description:'))
-      ) {
-        /**
-         * In this case, we have a search term that looks similar to the
-         * following: "username:hello world"
-         *
-         * In this case, we need to craft the filter so that the request is
-         * aware that we only want to search by username
-         */
-
-        const indexOfColon = lowerCaseValue.indexOf(':');
-        // everything before the colon is what we want to filter by
-        const filterKey = lowerCaseValue.substr(0, indexOfColon);
-        // everything after the colon is the term we want to search for
-        const searchTerm = lowerCaseValue.substr(indexOfColon + 1);
-        filter = generateSpecificFilter(
-          filterKey as AcceptedFilters,
-          searchTerm
-        );
-      } else {
-        /**
-         * Otherwise, just generate a catch-all filter for
-         * username, description, and label
-         */
-        filter = generateCatchAllFilter(lowerCaseValue);
-      }
-
-      this.setState({
-        didSearch: true, // table will show default empty state unless didSearch is true
-        isSearching: true, // wether to show the loading spinner in search bar
-      });
-
-      request({ page: 1, page_size: 50 }, { ...filter, ...currentFilter })
-        .then((response: any) => {
-          if (!this.mounted) {
-            return;
-          }
-          this.setState({
-            isSearching: false,
-            listOfStackScripts: response.data,
-            loading: false,
-          });
-          /*
-           * If we're searching for search result, prevent the user
-           * from loading more stackscripts
-           */
-          if (value) {
-            this.setState({
-              allStackScriptsLoaded: true,
-              currentSearchFilter: filter,
-            });
-          } else {
-            this.setState({
-              allStackScriptsLoaded: false,
-              currentSearchFilter: {},
-            });
-          }
-        })
-        .catch((e: any) => {
-          if (!this.mounted) {
-            return;
-          }
-          this.setState({
-            error: getAPIErrorOrDefault(
-              e,
-              'There was an error loading StackScripts'
-            ),
-            isSearching: false,
-            loading: false,
-          });
-        });
-    };
-
-    hasNonDeprecatedImages = (stackScriptImages: string[]) => {
-      const { publicImages } = this.props;
-      for (const stackScriptImage of stackScriptImages) {
-        if (publicImages[stackScriptImage]) {
-          return true;
-        }
-      }
-      return false;
-    };
-
-    mounted: boolean = false;
-
-    state: State = {
-      allStackScriptsLoaded: false,
-      currentFilter: {
-        ['+order']: 'desc',
-        ['+order_by']: 'deployments_total',
-      },
-      currentFilterType: null,
-      currentPage: 1,
-      currentSearchFilter: {},
-      didSearch: false,
-      error: undefined,
-      fieldError: undefined,
-      getMoreStackScriptsFailed: false,
-      gettingMoreStackScripts: false,
-      isSearching: false,
-      isSorting: false,
-      listOfStackScripts: [],
-      loading: true,
-      sortOrder: 'asc',
-      successMessage: '',
-    };
-
-    usesKubeImage = (stackScriptImages: string[]) =>
-      stackScriptImages.some((imageId) => isLinodeKubeImageId(imageId));
-
-    componentDidMount() {
-      this.mounted = true;
-      // If the URL contains a QS param called "query" treat it as a filter.
-      const query = getQueryParamFromQueryString(
-        this.props.location.search,
-        'query'
-      );
-      if (query) {
-        return this.handleSearch(query);
-      }
-
-      return this.getDataAtPage(1);
-    }
-
-    componentWillUnmount() {
-      this.mounted = false;
-    }
-
-    render() {
-      const {
-        allStackScriptsLoaded,
-        currentFilterType,
-        didSearch,
-        error,
-        fieldError,
-        getMoreStackScriptsFailed,
-        gettingMoreStackScripts,
-        isSearching,
-        isSorting,
-        listOfStackScripts,
-        sortOrder,
-        successMessage,
-      } = this.state;
-
-      const { grants, profile } = this.props;
-
-      const userCannotCreateStackScripts =
-        Boolean(profile.data?.restricted) &&
-        !grants.data?.global.add_stackscripts;
-
-      if (error) {
-        return (
-          <div style={{ overflow: 'hidden' }}>
-            <ErrorState
-              errorText={pathOr(
-                'There was an error.',
-                [0, 'reason'],
-                handleUnauthorizedErrors(
-                  error,
-                  'You are not authorized to view StackScripts for this account.'
-                )
-              )}
-            />
-          </div>
-        );
-      }
-
-      if (this.state.loading) {
-        return (
-          <StyledLoaderDiv>
-            <CircleProgress />
-          </StyledLoaderDiv>
-        );
-      }
-
-      // Use the query string if the argument has been specified.
-      const query = useQueryString
-        ? getQueryParamFromQueryString(this.props.location.search, 'query')
-        : undefined;
-
-      return (
-        <React.Fragment>
-          {fieldError && fieldError.reason && (
-            <Notice text={fieldError.reason} variant="error" />
-          )}
-          {successMessage && <Notice text={successMessage} variant="success" />}
-          {/*
-           * We only want to show this empty state on the initial GET StackScripts request
-           * If the user is searching and 0 results come back, we just want to show
-           * an empty table, rather than showing a message indicating no StackScripts exist
-           */}
-          {!didSearch &&
-          listOfStackScripts &&
-          listOfStackScripts.length === 0 ? (
-            <StyledEmptyStateDiv data-qa-stackscript-empty-msg>
-              {userCannotCreateStackScripts ? (
-                <StyledPlaceholder
-                  icon={StackScriptsIcon}
-                  isEntity
-                  renderAsSecondary
-                  title="StackScripts"
-                >
-                  You don&rsquo;t have any StackScripts to select from.
-                </StyledPlaceholder>
-              ) : (
-                <StackScriptsEmptyLandingState
-                  goToCreateStackScript={this.goToCreateStackScript}
-                />
-              )}
-            </StyledEmptyStateDiv>
-          ) : (
-            <React.Fragment>
-              <StyledContentDiv isSelecting={!isSelecting}>
-                <StyledDebouncedSearchTextfield
-                  tooltipText={
-                    this.props.category === 'community'
-                      ? `Hint: try searching for a specific item by prepending your
-                  search term with "username:", "label:", or "description:"`
-                      : ''
-                  }
-                  debounceTime={400}
-                  defaultValue={query}
-                  hideLabel
-                  isSearching={isSearching}
-                  label="Search by Label, Username, or Description"
-                  onSearch={this.handleSearch}
-                  placeholder="Search by Label, Username, or Description"
-                  value={query ?? ''}
-                />
-              </StyledContentDiv>
-              <StyledTable
-                aria-label="List of StackScripts"
-                colCount={isSelecting ? 1 : 4}
-                noOverflow={true}
-                rowCount={listOfStackScripts.length}
-                style={!isSelecting ? { tableLayout: 'fixed' } : undefined}
-              >
-                <StackScriptTableHead
-                  category={this.props.category}
-                  currentFilterType={currentFilterType}
-                  handleClickTableHeader={this.handleClickTableHeader}
-                  isSelecting={isSelecting}
-                  sortOrder={sortOrder}
-                />
-                <Component
-                  {...this.props}
-                  {...this.state}
-                  getDataAtPage={this.getDataAtPage}
-                  getNext={this.getNext}
-                />
-              </StyledTable>
-
-              {/*
-               * show loading indicator if we're getting more stackscripts
-               * and if we're not showing the "get more stackscripts" button
-               */}
-              {gettingMoreStackScripts && !isSorting && (
-                <div style={{ margin: '32px 0 32px 0', textAlign: 'center' }}>
-                  <CircleProgress size="sm" />
-                </div>
-              )}
-            </React.Fragment>
-          )}
-          {/*
-           * if we're sorting, or if we already loaded all results
-           * or if we're in the middle of getting more results, don't render
-           * the lazy load trigger
-           */}
-          {!isSorting && !allStackScriptsLoaded && !gettingMoreStackScripts && (
-            <div style={{ textAlign: 'center' }}>
-              {/*
-               * If the lazy-load failed (marked by the catch in getNext),
-               * show the "Show more StackScripts button
-               * Otherwise, try to lazy load some more dang stackscripts
-               */}
-              {!getMoreStackScriptsFailed ? (
-                <Waypoint onEnter={this.getNext}>
-                  {/*
-                   * The reason for this empty div is that there was some wonkiness when
-                   * scrolling to the waypoint with trackpads. For some reason, the Waypoint
-                   * would never be scrolled into view no matter how much you scrolled on the
-                   * trackpad. Especially finicky at zoomed in browser sizes
-                   */}
-                  <div style={{ minHeight: '150px' }}></div>
-                </Waypoint>
-              ) : (
-                <Button
-                  buttonType="secondary"
-                  disabled={this.state.gettingMoreStackScripts}
-                  onClick={this.getNext}
-                  style={{ margin: '32px 0 32px 0' }}
-                  title="Show More StackScripts"
-                  value="Show More"
-                >
-                  Show More StackScripts
-                </Button>
-              )}
-            </div>
-          )}
-        </React.Fragment>
-      );
-    }
   }
 
   return compose(withRouter, withProfile)(EnhancedComponent);
