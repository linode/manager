import { styled } from '@mui/material/styles';

import { DebouncedSearchTextField } from 'src/components/DebouncedSearchTextField';
import { Placeholder } from 'src/components/Placeholder/Placeholder';
import { Table } from 'src/components/Table';
<<<<<<< HEAD
import { isPropValid } from 'src/utilities/isPropValid';
=======
>>>>>>> d6161ce0

import type { WithStackScriptBaseOptions } from './StackScriptBase';

type StyledStackScriptBaseProps = Pick<
  WithStackScriptBaseOptions,
  'isSelecting'
>;

export const StyledContentDiv = styled('div', {
  label: 'StyledContentDiv',
<<<<<<< HEAD
  shouldForwardProp: (prop) => isPropValid(['isSelecting'], prop),
=======
>>>>>>> d6161ce0
})<StyledStackScriptBaseProps>(({ isSelecting, theme }) => ({
  ...(isSelecting
    ? {
        backgroundColor: `${theme.bg.app} !important`,
        marginTop: `-${theme.spacing()}`,
      }
    : {
        backgroundColor: theme.bg.bgPaper,
      }),
  display: 'flex',
  flexWrap: 'nowrap',
  paddingBottom: '8px !important',
  paddingTop: theme.spacing(),
  position: 'sticky',
  [theme.breakpoints.up('sm')]: {
    alignItems: 'center',
    display: 'flex',
    justifyContent: 'space-between',
  },
  top: 0,
  width: '100%',
  zIndex: 11,
}));

export const StyledEmptyStateDiv = styled('div', {
  label: 'StyledEmptyStateDiv',
})(({ theme }) => ({
  color: theme.palette.text.primary,
}));

export const StyledDebouncedSearchTextfield = styled(DebouncedSearchTextField, {
  label: 'StyledDebouncedSearchTextfield',
})(({ theme }) => ({
  '& + button': {
    paddingBottom: 0,
    paddingTop: 0,
  },
  '& .input': {
    backgroundColor: theme.bg.bgPaper,
    border: `1px solid ${theme.color.grey3}`,
    borderRadius: 0,
    minHeight: 'auto',
    minWidth: 415,
  },
  '& > div': {
    marginRight: 0,
  },
  '& > input': {
    padding: theme.spacing(),
  },
  backgroundColor: theme.color.white,
  flexBasis: '100%',
  marginTop: 0,
}));

export const StyledLoaderDiv = styled('div', { label: 'StyledLoaderDiv' })(
  ({ theme }) => ({
    display: 'flex',
    justifyContent: 'center',
    padding: theme.spacing(2),
  })
);

// Styles to override base placeholder styles for StackScript null state
<<<<<<< HEAD
export const StyledPlaceHolder = styled(Placeholder, {
=======
export const StyledPlaceholder = styled(Placeholder, {
>>>>>>> d6161ce0
  label: 'StyledPlaceHolder',
})(({ theme }) => ({
  '& svg': {
    marginTop: 4,
    transform: 'scale(0.8)',
  },
  margin: 0,
  padding: `${theme.spacing(1)} 0`,
  width: '100%',
}));

export const StyledTable = styled(Table, { label: 'StyledTable' })(
  ({ theme }) => ({
    backgroundColor: theme.bg.bgPaper,
  })
);<|MERGE_RESOLUTION|>--- conflicted
+++ resolved
@@ -3,10 +3,7 @@
 import { DebouncedSearchTextField } from 'src/components/DebouncedSearchTextField';
 import { Placeholder } from 'src/components/Placeholder/Placeholder';
 import { Table } from 'src/components/Table';
-<<<<<<< HEAD
 import { isPropValid } from 'src/utilities/isPropValid';
-=======
->>>>>>> d6161ce0
 
 import type { WithStackScriptBaseOptions } from './StackScriptBase';
 
@@ -17,10 +14,7 @@
 
 export const StyledContentDiv = styled('div', {
   label: 'StyledContentDiv',
-<<<<<<< HEAD
   shouldForwardProp: (prop) => isPropValid(['isSelecting'], prop),
-=======
->>>>>>> d6161ce0
 })<StyledStackScriptBaseProps>(({ isSelecting, theme }) => ({
   ...(isSelecting
     ? {
@@ -85,12 +79,8 @@
 );
 
 // Styles to override base placeholder styles for StackScript null state
-<<<<<<< HEAD
-export const StyledPlaceHolder = styled(Placeholder, {
-=======
 export const StyledPlaceholder = styled(Placeholder, {
->>>>>>> d6161ce0
-  label: 'StyledPlaceHolder',
+  label: 'StyledPlaceholder',
 })(({ theme }) => ({
   '& svg': {
     marginTop: 4,
