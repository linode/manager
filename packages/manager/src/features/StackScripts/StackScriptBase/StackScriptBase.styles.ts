--- conflicted
+++ resolved
@@ -6,7 +6,6 @@
 } from 'src/components/core/styles';
 
 type ClassNames =
-  | 'root'
   | 'loaderWrapper'
   | 'emptyState'
   | 'table'
@@ -20,38 +19,37 @@
 
 const styles = (theme: Theme) =>
   createStyles({
-    root: {},
     loaderWrapper: {
       display: 'flex',
       justifyContent: 'center',
       padding: theme.spacing(2)
     },
+    emptyState: {
+      color: theme.palette.text.primary,
+      textAlign: 'center'
+    },
     table: {
       overflow: 'scroll'
-    },
-    emptyState: {
-      textAlign: 'center',
-      color: theme.palette.text.primary
     },
     searchWrapper: {
       display: 'flex',
       flexWrap: 'nowrap',
-      position: 'sticky',
-      width: '100%',
-      top: 0,
-      zIndex: 11,
+      backgroundColor: theme.bg.white,
       paddingTop: theme.spacing(2),
       paddingBottom: '40px !important',
-      backgroundColor: theme.bg.white
+      position: 'sticky',
+      top: 0,
+      width: '100%',
+      zIndex: 11
     },
     searchBar: {
       backgroundColor: theme.color.white,
       marginTop: 0,
-      minHeight: 'auto',
       '& .input': {
         backgroundColor: theme.cmrBGColors.bgSearchBar,
         border: 'none',
         borderRadius: 3,
+        minHeight: 'auto',
         minWidth: 415
       },
       '& > div': {
@@ -66,21 +64,12 @@
       }
     },
     searchBarCMR: {
-<<<<<<< HEAD
-      flexBasis: '100%'
-    },
-    cmrSpacing: {
-      paddingTop: 4,
-      paddingBottom: `4px !important`,
-      paddingLeft: 4
-=======
       flexBasis: '100%',
       '& .input': {
         backgroundColor: theme.cmrBGColors.bgPaper,
         border: `1px solid ${theme.color.grey3}`,
         borderRadius: 0
       }
->>>>>>> 8c8c456e
     },
     // Styles to override base placeholder styles for StackScript null state
     stackscriptPlaceholder: {
@@ -93,11 +82,11 @@
       }
     },
     button: {
-      width: 180,
       borderRadius: 3,
       height: 34,
-      padding: 0,
-      marginRight: 8
+      width: 180,
+      marginRight: 8,
+      padding: 0
     },
     cmrHeaderWrapper: {
       backgroundColor: 'transparent',
