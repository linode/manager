import {
  useStackScriptQuery,
  useStackScriptsInfiniteQuery,
} from '@linode/queries';
import { getAPIFilterFromQuery } from '@linode/search';
import {
  CircleProgress,
  ErrorState,
  InputAdornment,
  Stack,
  TooltipIcon,
} from '@linode/ui';
import { Hidden } from '@linode/ui';
import {
  useMatch,
  useNavigate,
  useParams,
  useSearch,
} from '@tanstack/react-router';
import React from 'react';
import { Waypoint } from 'react-waypoint';

import { DebouncedSearchTextField } from 'src/components/DebouncedSearchTextField';
import { Table } from 'src/components/Table';
import { TableBody } from 'src/components/TableBody';
import { TableCell } from 'src/components/TableCell';
import { TableHead } from 'src/components/TableHead';
import { TableRow } from 'src/components/TableRow';
import { TableRowEmpty } from 'src/components/TableRowEmpty/TableRowEmpty';
import { TableRowLoading } from 'src/components/TableRowLoading/TableRowLoading';
import { TableSortCell } from 'src/components/TableSortCell';
import {
  accountStackScriptFilter,
  communityStackScriptFilter,
} from 'src/features/Linodes/LinodeCreate/Tabs/StackScripts/utilities';
import { useOrderV2 } from 'src/hooks/useOrderV2';

import { StackScriptSearchHelperText } from '../Partials/StackScriptSearchHelperText';
import { StackScriptsEmptyLandingState } from '../StackScriptBase/StackScriptsEmptyLandingPage';
import { isLKEStackScript } from '../stackScriptUtils';
import { StackScriptDeleteDialog } from './StackScriptDeleteDialog';
import { StackScriptMakePublicDialog } from './StackScriptMakePublicDialog';
import { StackScriptRow } from './StackScriptRow';

import type { StackScript } from '@linode/api-v4';

interface Props {
  type: 'account' | 'community';
}

export const StackScriptLandingTable = (props: Props) => {
  const { type } = props;
  const navigate = useNavigate();
  const { id } = useParams({ strict: false });
  const { query } = useSearch({ from: '/stackscripts' });
  const match = useMatch({ strict: false });

  const filter =
    type === 'community'
      ? communityStackScriptFilter
      : accountStackScriptFilter;

  const defaultOrder =
    type === 'community'
      ? { order: 'desc' as const, orderBy: 'deployments_total' }
      : { order: 'desc' as const, orderBy: 'updated' };

  const { error: searchParseError, filter: searchFilter } =
    getAPIFilterFromQuery(query, {
      searchableFieldsWithoutOperator: ['username', 'label', 'description'],
    });

  const { handleOrderChange, order, orderBy } = useOrderV2({
    initialRoute: {
      defaultOrder,
      from:
        type === 'account'
          ? '/stackscripts/account'
          : '/stackscripts/community',
    },
    preferenceKey:
      type === 'account'
        ? 'stackscripts-landing-account'
        : 'stackscripts-landing-community',
  });

  const {
    data: selectedStackScript,
    error: selectedStackScriptError,
    isFetching: isFetchingStackScript,
  } = useStackScriptQuery(Number(id), !!id);

  const {
    data,
    error,
    fetchNextPage,
    hasNextPage,
    isFetching,
    isFetchingNextPage,
    isLoading,
  } = useStackScriptsInfiniteQuery({
    ...filter,
    ...searchFilter,
    '+order': order,
    '+order_by': orderBy,
  });

  if (isLoading) {
    return <CircleProgress />;
  }

  if (error) {
    return <ErrorState errorText={error[0].reason} />;
  }

  // Never show LKE StackScripts. We try to hide these from the user even though they
  // are returned by the API.
  const stackscripts = data?.pages.reduce<StackScript[]>((acc, page) => {
    for (const stackscript of page.data) {
      if (!isLKEStackScript(stackscript)) {
        acc.push(stackscript);
      }
    }
    return acc;
  }, []);

  if (!query && stackscripts?.length === 0) {
    return <StackScriptsEmptyLandingState />;
  }

  return (
    <Stack spacing={3}>
      <DebouncedSearchTextField
        clearable
        hideLabel
        inputSlotProps={
          searchParseError
            ? {
                endAdornment: (
<<<<<<< HEAD
                  <TooltipIcon
                    status="warning"
                    sxTooltipIcon={{ p: 0.75 }}
                    text={searchParseError.message}
                  />
=======
                  <InputAdornment position="end">
                    <TooltipIcon
                      status="error"
                      sxTooltipIcon={{ p: 0.75 }}
                      text={searchParseError.message}
                    />
                  </InputAdornment>
>>>>>>> d9c73773
                ),
              }
            : {}
        }
        isSearching={isFetching}
        label="Search"
        noMarginTop
        onSearch={(value) => {
          if (!value) {
            navigate({
              search: undefined,
              to:
                type === 'account'
                  ? '/stackscripts/account'
                  : '/stackscripts/community',
            });
          } else {
            navigate({
              search: { query: value },
              to:
                type === 'account'
                  ? '/stackscripts/account'
                  : '/stackscripts/community',
            });
          }
        }}
        placeholder="Search by Label, Username, or Description"
        tooltipText={<StackScriptSearchHelperText />}
        tooltipWidth={300}
        value={query ?? ''}
      />
      <Table aria-label="List of StackScripts">
        <TableHead>
          <TableRow>
            <TableSortCell
              active={orderBy === 'label'}
              direction={order}
              handleClick={handleOrderChange}
              label="label"
            >
              StackScript
            </TableSortCell>
            <TableSortCell
              active={orderBy === 'deployments_total'}
              direction={order}
              handleClick={handleOrderChange}
              label="deployments_total"
            >
              Deploys
            </TableSortCell>
            <Hidden smDown>
              <TableSortCell
                active={orderBy === 'updated'}
                direction={order}
                handleClick={handleOrderChange}
                label="updated"
                noWrap
              >
                Last Revision
              </TableSortCell>
            </Hidden>
            <Hidden lgDown>
              <TableCell>Compatible Images</TableCell>
            </Hidden>
            {type === 'account' && (
              <Hidden lgDown>
                <TableCell>Status</TableCell>
              </Hidden>
            )}
            <TableCell />
          </TableRow>
        </TableHead>
        <TableBody>
          {stackscripts?.map((stackscript) => (
            <StackScriptRow
              handlers={{
                onDelete: () => {
                  navigate({
                    params: { id: stackscript.id },
                    to: `/stackscripts/account/$id/delete`,
                  });
                },
                onMakePublic: () => {
                  navigate({
                    params: { id: stackscript.id },
                    to: `/stackscripts/account/$id/make-public`,
                  });
                },
              }}
              key={stackscript.id}
              stackscript={stackscript}
              type={type}
            />
          ))}
          {query && stackscripts?.length === 0 && <TableRowEmpty colSpan={6} />}
          {isFetchingNextPage && (
            <TableRowLoading
              columns={type === 'account' ? 6 : 5}
              responsive={
                type === 'account'
                  ? {
                      2: { smDown: true },
                      3: { lgDown: true },
                      4: { lgDown: true },
                    }
                  : {
                      2: { smDown: true },
                      3: { lgDown: true },
                    }
              }
            />
          )}
        </TableBody>
      </Table>
      {hasNextPage && <Waypoint onEnter={() => fetchNextPage()} />}
      <StackScriptMakePublicDialog
        isFetching={isFetchingStackScript}
        onClose={() => {
          navigate({
            to: `/stackscripts`,
          });
        }}
        open={match.routeId === '/stackscripts/account/$id/make-public'}
        stackscript={selectedStackScript}
        stackscriptError={selectedStackScriptError}
      />
      <StackScriptDeleteDialog
        isFetching={isFetchingStackScript}
        onClose={() => {
          navigate({
            to: `/stackscripts`,
          });
        }}
        open={match.routeId === '/stackscripts/account/$id/delete'}
        stackscript={selectedStackScript}
        stackscriptError={selectedStackScriptError}
      />
    </Stack>
  );
};<|MERGE_RESOLUTION|>--- conflicted
+++ resolved
@@ -137,21 +137,13 @@
           searchParseError
             ? {
                 endAdornment: (
-<<<<<<< HEAD
-                  <TooltipIcon
-                    status="warning"
-                    sxTooltipIcon={{ p: 0.75 }}
-                    text={searchParseError.message}
-                  />
-=======
                   <InputAdornment position="end">
                     <TooltipIcon
-                      status="error"
+                      status="warning"
                       sxTooltipIcon={{ p: 0.75 }}
                       text={searchParseError.message}
                     />
                   </InputAdornment>
->>>>>>> d9c73773
                 ),
               }
             : {}
