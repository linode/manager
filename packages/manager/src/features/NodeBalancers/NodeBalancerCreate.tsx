--- conflicted
+++ resolved
@@ -62,11 +62,8 @@
   queryKey,
   reportAgreementSigningError,
 } from 'src/queries/accountAgreements';
-<<<<<<< HEAD
 import LandingHeader from 'src/components/LandingHeader';
-=======
 import { Region } from '@linode/api-v4/lib/regions';
->>>>>>> 897d750b
 
 type ClassNames = 'title' | 'sidebar';
 
