--- conflicted
+++ resolved
@@ -98,11 +98,8 @@
 };
 
 const NodeBalancerCreate = () => {
-<<<<<<< HEAD
   const flags = useFlags();
-=======
   const navigate = useNavigate();
->>>>>>> 6d7a586b
   const { data: agreements } = useAccountAgreements();
   const { data: profile } = useProfile();
   const { data: regions } = useRegionsQuery();
