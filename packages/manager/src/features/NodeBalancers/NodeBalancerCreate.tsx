--- conflicted
+++ resolved
@@ -17,21 +17,7 @@
 import { DocumentTitleSegment } from 'src/components/DocumentTitle';
 import Notice from 'src/components/Notice';
 import SelectRegionPanel from 'src/components/SelectRegionPanel';
-<<<<<<< HEAD
-import { Tag } from 'src/components/TagsInput';
-import {
-  withProfile,
-  WithProfileProps,
-} from 'src/containers/profile.container';
-import withRegions from 'src/containers/regions.container';
-import {
-  withNodeBalancerActions,
-  WithNodeBalancerActions,
-} from 'src/store/nodeBalancer/nodeBalancer.containers';
-=======
 import TagsInput, { Tag } from 'src/components/TagsInput';
-import { hasGrant } from 'src/features/Profile/permissionsHelpers';
->>>>>>> f4f206e3
 import { getAPIErrorOrDefault } from 'src/utilities/errorUtils';
 import { isEURegion } from 'src/utilities/formatRegion';
 import { sendCreateNodeBalancerEvent } from 'src/utilities/ga';
@@ -45,50 +31,11 @@
   NodeBalancerConfigFieldsWithStatus,
   transformConfigsForRequest,
 } from './utils';
-<<<<<<< HEAD
-import { simpleMutationHandlers } from 'src/queries/base';
-=======
->>>>>>> f4f206e3
 import {
   useAccountAgreements,
   useMutateAccountAgreements,
 } from 'src/queries/accountAgreements';
 import LandingHeader from 'src/components/LandingHeader';
-<<<<<<< HEAD
-import { Region } from '@linode/api-v4/lib/regions';
-import {
-  withQueryClient,
-  WithQueryClientProps,
-} from 'src/containers/withQueryClient.container';
-
-type ClassNames = 'title' | 'sidebar';
-
-const styles = (theme: Theme) =>
-  createStyles({
-    title: {
-      marginTop: theme.spacing(3),
-    },
-    sidebar: {
-      [theme.breakpoints.up('md')]: {
-        marginTop: '60px !important',
-      },
-      [theme.breakpoints.down('lg')]: {
-        '&.MuiGrid-item': {
-          paddingLeft: 0,
-          paddingRight: 0,
-        },
-      },
-    },
-  });
-
-type CombinedProps = WithNodeBalancerActions &
-  WithProfileProps &
-  WithRegions &
-  RouteComponentProps<{}> &
-  WithStyles<ClassNames> &
-  AgreementsProps &
-  WithQueryClientProps;
-=======
 import { useNodebalancerCreateMutation } from 'src/queries/nodebalancers';
 import Box from 'src/components/core/Box';
 import { CheckoutSummary } from 'src/components/CheckoutSummary/CheckoutSummary';
@@ -97,7 +44,6 @@
 import TextField from 'src/components/TextField';
 import { useGrants, useProfile } from 'src/queries/profile';
 import { useRegionsQuery } from 'src/queries/regions';
->>>>>>> f4f206e3
 
 interface NodeBalancerFieldsState {
   label?: string;
@@ -155,14 +101,7 @@
 
   const { mutateAsync: updateAgreements } = useMutateAccountAgreements();
 
-<<<<<<< HEAD
-  disabled =
-    Boolean(this.props.profile.data?.restricted) &&
-    !this.props.grants.data?.global.add_nodebalancers;
-=======
-  const disabled =
-    Boolean(profile?.restricted) && !hasGrant('add_nodebalancers', grants);
->>>>>>> f4f206e3
+  const disabled = Boolean(profile?.restricted) && !grants?.global.add_domains;
 
   const addNodeBalancer = () => {
     if (disabled) {
@@ -321,22 +260,6 @@
         sendCreateNodeBalancerEvent(
           `${nodeBalancer.label}: ${nodeBalancer.region}`
         );
-<<<<<<< HEAD
-        if (signedAgreement) {
-          this.props.queryClient.executeMutation<
-            {},
-            APIError[],
-            Partial<Agreements>
-          >({
-            variables: { eu_model: true, privacy_policy: true },
-            mutationFn: signAgreement,
-            mutationKey: queryKey,
-            onError: reportAgreementSigningError,
-            ...simpleMutationHandlers(queryKey, this.props.queryClient),
-          });
-        }
-=======
->>>>>>> f4f206e3
       })
       .catch((errorResponse) => {
         const errors = getAPIErrorOrDefault(errorResponse);
@@ -738,22 +661,4 @@
   }, []);
 };
 
-<<<<<<< HEAD
-interface WithRegions {
-  regionsData: Region[];
-  regionsLoading: boolean;
-  regionsError: APIError[];
-}
-
-export default recompose<CombinedProps, {}>(
-  withRegions,
-  withNodeBalancerActions,
-  styled,
-  withRouter,
-  withProfile,
-  withAgreements,
-  withQueryClient
-)(NodeBalancerCreate);
-=======
-export default NodeBalancerCreate;
->>>>>>> f4f206e3
+export default NodeBalancerCreate;