<<<<<<< HEAD
import { Box, Notice, Paper } from '@linode/ui';
=======
import { Stack } from '@linode/ui';
import { Box, Paper } from '@linode/ui';
>>>>>>> d4e59f1c
import { useTheme } from '@mui/material';
import useMediaQuery from '@mui/material/useMediaQuery';
import { createLazyRoute } from '@tanstack/react-router';
import {
  append,
  clone,
  compose,
  defaultTo,
  lensPath,
  over,
  pathOr,
} from 'ramda';
import * as React from 'react';
import { useHistory } from 'react-router-dom';

import { Accordion } from 'src/components/Accordion';
import { ActionsPanel } from 'src/components/ActionsPanel/ActionsPanel';
import { Button } from 'src/components/Button/Button';
import { CheckoutSummary } from 'src/components/CheckoutSummary/CheckoutSummary';
import { ConfirmationDialog } from 'src/components/ConfirmationDialog/ConfirmationDialog';
import { DocsLink } from 'src/components/DocsLink/DocsLink';
import { DocumentTitleSegment } from 'src/components/DocumentTitle';
import { ErrorMessage } from 'src/components/ErrorMessage';
import { LandingHeader } from 'src/components/LandingHeader';
import { Link } from 'src/components/Link';
import { RegionSelect } from 'src/components/RegionSelect/RegionSelect';
import { SelectFirewallPanel } from 'src/components/SelectFirewallPanel/SelectFirewallPanel';
import { RegionHelperText } from 'src/components/SelectRegionPanel/RegionHelperText';
import { TagsInput } from 'src/components/TagsInput/TagsInput';
import { TextField } from 'src/components/TextField';
import { Typography } from 'src/components/Typography';
import { FIREWALL_GET_STARTED_LINK } from 'src/constants';
import { getRestrictedResourceText } from 'src/features/Account/utils';
import {
  StyledDocsLinkContainer,
  StyledFieldWithDocsStack,
} from 'src/features/Kubernetes/CreateCluster/CreateCluster.styles';
import { useRestrictedGlobalGrantCheck } from 'src/hooks/useRestrictedGlobalGrantCheck';
import {
  reportAgreementSigningError,
  useAccountAgreements,
  useMutateAccountAgreements,
} from 'src/queries/account/agreements';
import {
  useNodeBalancerTypesQuery,
  useNodebalancerCreateMutation,
} from 'src/queries/nodebalancers';
import { useProfile } from 'src/queries/profile/profile';
import { useRegionsQuery } from 'src/queries/regions/regions';
import { sendCreateNodeBalancerEvent } from 'src/utilities/analytics/customEventAnalytics';
import { getAPIErrorOrDefault } from 'src/utilities/errorUtils';
import { getGDPRDetails } from 'src/utilities/formatRegion';
import { getAPIErrorFor } from 'src/utilities/getAPIErrorFor';
import { DOCS_LINK_LABEL_DC_PRICING } from 'src/utilities/pricing/constants';
import { PRICE_ERROR_TOOLTIP_TEXT } from 'src/utilities/pricing/constants';
import {
  getDCSpecificPriceByType,
  renderMonthlyPriceToCorrectDecimalPlace,
} from 'src/utilities/pricing/dynamicPricing';
import { scrollErrorIntoView } from 'src/utilities/scrollErrorIntoView';

import { EUAgreementCheckbox } from '../Account/Agreements/EUAgreementCheckbox';
import { NodeBalancerConfigPanel } from './NodeBalancerConfigPanel';
import {
  createNewNodeBalancerConfig,
  createNewNodeBalancerConfigNode,
  transformConfigsForRequest,
} from './utils';

import type { NodeBalancerConfigFieldsWithStatus } from './types';
import type { APIError } from '@linode/api-v4/lib/types';
import type { Theme } from '@mui/material/styles';
import type { Tag } from 'src/components/TagsInput/TagsInput';

interface NodeBalancerConfigFieldsWithStatusAndErrors
  extends NodeBalancerConfigFieldsWithStatus {
  errors?: APIError[];
}

interface NodeBalancerFieldsState {
  configs: NodeBalancerConfigFieldsWithStatusAndErrors[];
  firewall_id?: number;
  label?: string;
  region?: string;
  tags?: string[];
}

const errorResources = {
  address: 'address',
  label: 'label',
  region: 'region',
  tags: 'tags',
};

const defaultDeleteConfigConfirmDialogState = {
  errors: undefined,
  idxToDelete: undefined,
  open: false,
  submitting: false,
};

const defaultFieldsStates = {
  configs: [createNewNodeBalancerConfig(true)],
};

const NodeBalancerCreate = () => {
  const { data: agreements } = useAccountAgreements();
  const { data: profile } = useProfile();
  const { data: regions } = useRegionsQuery();
  const { data: types } = useNodeBalancerTypesQuery();

  const {
    error,
    isPending,
    mutateAsync: createNodeBalancer,
  } = useNodebalancerCreateMutation();

  const history = useHistory();

  const [
    nodeBalancerFields,
    setNodeBalancerFields,
  ] = React.useState<NodeBalancerFieldsState>(defaultFieldsStates);

  const [hasSignedAgreement, setHasSignedAgreement] = React.useState<boolean>(
    false
  );

  const [
    deleteConfigConfirmDialog,
    setDeleteConfigConfirmDialog,
  ] = React.useState<{
    errors?: APIError[];
    idxToDelete?: number;
    open: boolean;
    submitting: boolean;
  }>(defaultDeleteConfigConfirmDialogState);

  const { mutateAsync: updateAgreements } = useMutateAccountAgreements();

  const theme = useTheme<Theme>();
  const matchesSmDown = useMediaQuery(theme.breakpoints.down('md'));

  const isRestricted = useRestrictedGlobalGrantCheck({
    globalGrantType: 'add_nodebalancers',
  });

  const addNodeBalancer = () => {
    if (isRestricted) {
      return;
    }
    setNodeBalancerFields((prev) => ({
      ...prev,
      configs: [...prev.configs, createNewNodeBalancerConfig()],
    }));
  };

  const addNodeBalancerConfigNode = (configIdx: number) => () =>
    setNodeBalancerFields((prev) => {
      const newConfigs = [...prev.configs];
      newConfigs[configIdx].nodes = [
        ...newConfigs[configIdx].nodes,
        createNewNodeBalancerConfigNode(),
      ];
      return { ...prev, configs: newConfigs };
    });

  const removeNodeBalancerConfigNode = (configIdx: number) => (
    nodeIdx: number
  ) =>
    setNodeBalancerFields((prev) => {
      const newConfigs = [...prev.configs];
      newConfigs[configIdx].nodes = newConfigs[configIdx].nodes.filter(
        (_, idx) => idx !== nodeIdx
      );
      return { ...prev, configs: newConfigs };
    });

  const setNodeValue = (
    cidx: number,
    nodeidx: number,
    key: string,
    value: any
  ) =>
    setNodeBalancerFields((prev) => {
      const newConfigs = [...prev.configs];
      const newNodeArray = [...prev.configs[cidx].nodes];
      newNodeArray[nodeidx] = { ...newNodeArray[nodeidx], [key]: value };
      newConfigs[cidx].nodes = newNodeArray;
      return { ...prev, configs: newConfigs };
    });

  const onNodeLabelChange = (
    configIdx: number,
    nodeIdx: number,
    value: string
  ) => setNodeValue(configIdx, nodeIdx, 'label', value);

  const onNodeAddressChange = (
    configIdx: number,
    nodeIdx: number,
    value: string
  ) => {
    setNodeValue(configIdx, nodeIdx, 'address', value);
  };

  const onNodePortChange = (
    configIdx: number,
    nodeIdx: number,
    value: string
  ) => setNodeValue(configIdx, nodeIdx, 'port', value);

  const onNodeWeightChange = (
    configIdx: number,
    nodeIdx: number,
    value: string
  ) => setNodeValue(configIdx, nodeIdx, 'weight', value);

  const afterProtocolUpdate = (configIdx: number) => {
    setNodeBalancerFields((prev) => {
      const newConfigs = [...prev.configs];
      newConfigs[configIdx].ssl_cert = '';
      newConfigs[configIdx].ssl_key = '';
      return { ...prev, configs: newConfigs };
    });
  };

  const afterHealthCheckTypeUpdate = (configIdx: number) => {
    setNodeBalancerFields((prev) => {
      const newConfigs = [...prev.configs];
      newConfigs[configIdx].check_path =
        defaultFieldsStates.configs[0].check_path;

      newConfigs[configIdx].check_body =
        defaultFieldsStates.configs[0].check_body;

      newConfigs[configIdx].check_attempts =
        defaultFieldsStates.configs[0].check_attempts;

      newConfigs[configIdx].check_timeout =
        defaultFieldsStates.configs[0].check_timeout;

      newConfigs[configIdx].check_interval =
        defaultFieldsStates.configs[0].check_interval;

      return { ...prev, configs: newConfigs };
    });
  };

  const clearNodeErrors = () => {
    setNodeBalancerFields((prev) => {
      const newConfigs = [...prev.configs].map((config) => ({
        ...config,
        errors: [],
        nodes: config.nodes.map((node) => ({ ...node, errors: [] })),
      }));

      return { ...prev, configs: newConfigs };
    });
  };

  const setNodeErrors = (errors: APIError[]) => {
    /* Map the objects with this shape
        {
          path: ['configs', 2, 'nodes', 0, 'errors'],
          error: {
            field: 'label',
            reason: 'label cannot be blank"
          }
        }
      to an array of functions that will append the error at the
      given path in the config state
    */
    const nodePathErrors = fieldErrorsToNodePathErrors(errors);

    const setFns = nodePathErrors.map((nodePathError: any) => {
      return compose(
        over(lensPath([...nodePathError.path]), append(nodePathError.error)),
        defaultTo([]) as () => Array<{}>
      );
    });

    // Apply the error updater functions with a compose
    setNodeBalancerFields((compose as any)(...setFns));
    scrollErrorIntoView();
  };

  const onCreate = () => {
    /* transform node data for the requests */
    const nodeBalancerRequestData = clone(nodeBalancerFields);
    nodeBalancerRequestData.configs = transformConfigsForRequest(
      nodeBalancerRequestData.configs
    );

    /* Clear node errors */
    clearNodeErrors();

    if (hasSignedAgreement) {
      updateAgreements({
        eu_model: true,
      }).catch(reportAgreementSigningError);
    }

    createNodeBalancer(nodeBalancerRequestData)
      .then((nodeBalancer) => {
        history.push(`/nodebalancers/${nodeBalancer.id}/summary`);
        // Analytics Event
        sendCreateNodeBalancerEvent(`Region: ${nodeBalancer.region}`);
      })
      .catch((errorResponse) => {
        const errors = getAPIErrorOrDefault(errorResponse);
        setNodeErrors(
          errors.map((e: APIError) => ({
            ...e,
            ...(e.field && { field: e.field.replace(/(\[|\]\.)/g, '_') }),
          }))
        );

        scrollErrorIntoView();
      });
  };

  const onDeleteConfig = (configIdx: number) => () =>
    setDeleteConfigConfirmDialog({
      ...clone(defaultDeleteConfigConfirmDialogState),
      idxToDelete: configIdx,
      open: true,
    });

  const onRemoveConfig = () => {
    /* show the submitting indicator */
    setDeleteConfigConfirmDialog((prev) => ({
      ...prev,
      errors: undefined,
      submitting: true,
    }));

    /* remove the config */
    setNodeBalancerFields((prev) => ({
      ...prev,
      configs: prev.configs.filter(
        (config: NodeBalancerConfigFieldsWithStatus, idx: number) => {
          return idx !== deleteConfigConfirmDialog.idxToDelete;
        }
      ),
    }));

    /* clear the submitting indicator */
    setDeleteConfigConfirmDialog(clone(defaultDeleteConfigConfirmDialogState));
  };

  const onConfigValueChange = <
    Key extends keyof NodeBalancerConfigFieldsWithStatusAndErrors
  >(
    configId: number,
    key: Key,
    value: NodeBalancerConfigFieldsWithStatusAndErrors[Key]
  ) => {
    setNodeBalancerFields((prev) => {
      const newConfigs = [...prev.configs];
      newConfigs[configId][key] = value;
      return { ...prev, configs: newConfigs };
    });
  };

  const labelChange = (e: React.ChangeEvent<HTMLInputElement>) => {
    setNodeBalancerFields((prev) => ({
      ...prev,
      label: e.target.value,
    }));
  };

  const tagsChange = (tags: Tag[]) => {
    setNodeBalancerFields((prev) => ({
      ...prev,
      tags: tags.map((tag) => tag.value),
    }));
  };

  const resetNodeAddresses = () => {
    /** Reset the IP addresses of all nodes at once */
    const { configs } = nodeBalancerFields;
    const newConfigs = configs.reduce((accum, thisConfig) => {
      return [
        ...accum,
        {
          ...thisConfig,
          nodes: [
            ...thisConfig.nodes.map((thisNode) => {
              return { ...thisNode, address: '' };
            }),
          ],
        },
      ];
    }, []);
    setNodeBalancerFields((prev) => ({
      ...prev,
      configs: newConfigs,
    }));
  };

  const regionChange = (region: string) => {
    // No change; no need to update the state.
    if (nodeBalancerFields.region === region) {
      return;
    }

    setNodeBalancerFields((prev) => ({
      ...prev,
      region,
    }));

    // We just changed the region so any selected IP addresses are likely invalid
    resetNodeAddresses();
  };

  const onCloseConfirmation = () =>
    setDeleteConfigConfirmDialog(clone(defaultDeleteConfigConfirmDialogState));

  const confirmationConfigError = () =>
    (deleteConfigConfirmDialog.errors || []).map((e) => e.reason).join(',');

  const hasErrorFor = getAPIErrorFor(errorResources, error ?? undefined);
  const generalError = hasErrorFor('none');

  const { showGDPRCheckbox } = getGDPRDetails({
    agreements,
    profile,
    regions,
    selectedRegionId: nodeBalancerFields.region ?? '',
  });

  const regionLabel = regions?.find((r) => r.id === nodeBalancerFields.region)
    ?.label;

  const price = getDCSpecificPriceByType({
    regionId: nodeBalancerFields.region,
    type: types?.[0],
  });
  const isInvalidPrice = Boolean(nodeBalancerFields.region && !price);

  const summaryItems = [];

  if (regionLabel) {
    summaryItems.push({ title: regionLabel });
  }

  if (nodeBalancerFields.firewall_id) {
    summaryItems.push({ title: 'Firewall Assigned' });
  }

  summaryItems.push({
    details: nodeBalancerFields.configs.length,
    title: 'Configs',
  });

  summaryItems.push({
    details: nodeBalancerFields.configs.reduce(
      (acc, config) => acc + config.nodes.length,
      0
    ),
    title: 'Nodes',
  });

  if (nodeBalancerFields.region) {
    summaryItems.unshift({
      title: `$${renderMonthlyPriceToCorrectDecimalPlace(
        price ? Number(price) : undefined
      )}/month`,
    });
  }

  return (
    <React.Fragment>
      <DocumentTitleSegment segment="Create a NodeBalancer" />
      <LandingHeader
        breadcrumbProps={{
          breadcrumbDataAttrs: {
            'data-qa-create-nodebalancer-header': true,
          },
          crumbOverrides: [{ label: 'NodeBalancers', position: 1 }],
          pathname: '/nodebalancers/create',
        }}
        title="Create"
      />
      {generalError && !isRestricted && (
        <Notice spacingTop={8} variant="error">
          <ErrorMessage
            entity={{ type: 'nodebalancer_id' }}
            message={generalError}
          />
        </Notice>
      )}
      {isRestricted && (
        <Notice
          text={getRestrictedResourceText({
            action: 'create',
            resourceType: 'NodeBalancers',
          })}
          important
          spacingTop={16}
          variant="error"
        />
      )}
      <Paper>
        <TextField
          disabled={isRestricted}
          errorText={hasErrorFor('label')}
          label={'NodeBalancer Label'}
          noMarginTop
          onChange={labelChange}
          value={nodeBalancerFields.label || ''}
        />
        <TagsInput
          value={
            nodeBalancerFields.tags
              ? nodeBalancerFields.tags.map((tag) => ({
                  label: tag,
                  value: tag,
                }))
              : []
          }
          disabled={isRestricted}
          onChange={tagsChange}
          tagError={hasErrorFor('tags')}
        />
        <StyledFieldWithDocsStack sx={{ marginTop: 1 }}>
          <Stack>
            <RegionSelect
              textFieldProps={{
                helperText: <RegionHelperText mb={2} />,
                helperTextPosition: 'top',
              }}
              currentCapability="NodeBalancers"
              disableClearable
              errorText={hasErrorFor('region')}
              onChange={(e, region) => regionChange(region?.id ?? '')}
              regions={regions ?? []}
              value={nodeBalancerFields.region ?? ''}
            />
          </Stack>
          <StyledDocsLinkContainer>
            <DocsLink
              href="https://www.linode.com/pricing"
              label={DOCS_LINK_LABEL_DC_PRICING}
            />
          </StyledDocsLinkContainer>
        </StyledFieldWithDocsStack>
      </Paper>
      <SelectFirewallPanel
        handleFirewallChange={(firewallId: number) => {
          setNodeBalancerFields((prev) => ({
            ...prev,
            firewall_id: firewallId > 0 ? firewallId : undefined,
          }));
        }}
        helperText={
          <Typography>
            Assign an existing Firewall to this NodeBalancer to control inbound
            network traffic.{' '}
            <Link to={FIREWALL_GET_STARTED_LINK}>Learn more</Link>.
          </Typography>
        }
        disabled={isRestricted}
        entityType="nodebalancer"
        selectedFirewallId={nodeBalancerFields.firewall_id ?? -1}
      />
      <Box marginBottom={2} marginTop={2}>
        {nodeBalancerFields.configs.map((nodeBalancerConfig, idx) => {
          const onChange = (key: keyof NodeBalancerConfigFieldsWithStatus) => (
            value: any
          ) => onConfigValueChange(idx, key, value);

          return (
            <Accordion
              heading={`Configuration - Port ${
                nodeBalancerFields.configs[idx].port ?? ''
              }`}
              sx={{
                padding: 1,
              }}
              defaultExpanded
              key={idx}
            >
              <NodeBalancerConfigPanel
                healthCheckAttempts={
                  nodeBalancerFields.configs[idx].check_attempts!
                }
                healthCheckInterval={
                  nodeBalancerFields.configs[idx].check_interval!
                }
                healthCheckTimeout={
                  nodeBalancerFields.configs[idx].check_timeout!
                }
                onHealthCheckTypeChange={(value) => {
                  onChange('check')(value);
                  afterHealthCheckTypeUpdate(idx);
                }}
                onNodeAddressChange={(nodeIndex, value) =>
                  onNodeAddressChange(idx, nodeIndex, value)
                }
                onNodeLabelChange={(nodeIndex, value) =>
                  onNodeLabelChange(idx, nodeIndex, value)
                }
                onNodePortChange={(nodeIndex, value) =>
                  onNodePortChange(idx, nodeIndex, value)
                }
                onNodeWeightChange={(nodeIndex, value) =>
                  onNodeWeightChange(idx, nodeIndex, value)
                }
                onProtocolChange={(value) => {
                  onChange('protocol')(value);
                  afterProtocolUpdate(idx);
                }}
                addNode={addNodeBalancerConfigNode(idx)}
                algorithm={nodeBalancerFields.configs[idx].algorithm!}
                checkBody={nodeBalancerFields.configs[idx].check_body!}
                checkPassive={nodeBalancerFields.configs[idx].check_passive!}
                checkPath={nodeBalancerFields.configs[idx].check_path!}
                configIdx={idx}
                disabled={isRestricted}
                errors={nodeBalancerConfig.errors}
                healthCheckType={nodeBalancerFields.configs[idx].check!}
                nodeBalancerRegion={nodeBalancerFields.region}
                nodes={nodeBalancerFields.configs[idx].nodes}
                onAlgorithmChange={onChange('algorithm')}
                onCheckBodyChange={onChange('check_body')}
                onCheckPassiveChange={onChange('check_passive')}
                onCheckPathChange={onChange('check_path')}
                onDelete={onDeleteConfig(idx)}
                onHealthCheckAttemptsChange={onChange('check_attempts')}
                onHealthCheckIntervalChange={onChange('check_interval')}
                onHealthCheckTimeoutChange={onChange('check_timeout')}
                onPortChange={onChange('port')}
                onPrivateKeyChange={onChange('ssl_key')}
                onProxyProtocolChange={onChange('proxy_protocol')}
                onSessionStickinessChange={onChange('stickiness')}
                onSslCertificateChange={onChange('ssl_cert')}
                port={nodeBalancerFields.configs[idx].port!}
                privateKey={nodeBalancerFields.configs[idx].ssl_key!}
                protocol={nodeBalancerFields.configs[idx].protocol!}
                proxyProtocol={nodeBalancerFields.configs[idx].proxy_protocol!}
                removeNode={removeNodeBalancerConfigNode(idx)}
                sessionStickiness={nodeBalancerFields.configs[idx].stickiness!}
                sslCertificate={nodeBalancerFields.configs[idx].ssl_cert!}
              />
            </Accordion>
          );
        })}
      </Box>
      <Button
        buttonType="outlined"
        disabled={isRestricted}
        onClick={addNodeBalancer}
        sx={matchesSmDown ? { marginLeft: theme.spacing(2) } : null}
      >
        Add another Configuration
      </Button>
      <CheckoutSummary
        displaySections={summaryItems}
        heading={`Summary ${nodeBalancerFields.label ?? ''}`}
      />
      {showGDPRCheckbox && (
        <Box display="flex">
          <EUAgreementCheckbox
            checked={hasSignedAgreement}
            onChange={(e) => setHasSignedAgreement(e.target.checked)}
          />
        </Box>
      )}
      <Box
        sx={{
          marginTop: theme.spacing(4),
        }}
        display="flex"
        justifyContent={'flex-end'}
      >
        <Button
          disabled={
            (showGDPRCheckbox && !hasSignedAgreement) ||
            isRestricted ||
            isInvalidPrice
          }
          sx={{
            flexShrink: 0,
            mx: matchesSmDown ? theme.spacing(1) : null,
          }}
          buttonType="primary"
          data-qa-deploy-nodebalancer
          loading={isPending}
          onClick={onCreate}
          tooltipText={isInvalidPrice ? PRICE_ERROR_TOOLTIP_TEXT : ''}
        >
          Create NodeBalancer
        </Button>
      </Box>
      <ConfirmationDialog
        actions={
          <ActionsPanel
            primaryButtonProps={{
              label: 'Delete',
              loading: deleteConfigConfirmDialog.submitting,
              onClick: onRemoveConfig,
            }}
            secondaryButtonProps={{
              label: 'Cancel',
              onClick: onCloseConfirmation,
            }}
            style={{ padding: 0 }}
          />
        }
        error={confirmationConfigError()}
        onClose={onCloseConfirmation}
        open={deleteConfigConfirmDialog.open}
        title={'Delete this configuration?'}
      >
        <Typography>
          Are you sure you want to delete this NodeBalancer Configuration?
        </Typography>
      </ConfirmationDialog>
    </React.Fragment>
  );
};

/* @todo: move to own file */
export const lensFrom = (p1: (number | string)[]) => (
  p2: (number | string)[]
) => lensPath([...p1, ...p2]);

const getPathAndFieldFromFieldString = (value: string) => {
  let field = value;
  let path: any[] = [];

  const configRegExp = new RegExp(/configs_(\d+)_/);
  const configMatch = configRegExp.exec(value);
  if (configMatch && configMatch[1]) {
    path = [...path, 'configs', +configMatch[1]];
    field = field.replace(configRegExp, '');
  }

  const nodeRegExp = new RegExp(/nodes_(\d+)_/);
  const nodeMatch = nodeRegExp.exec(value);
  if (nodeMatch && nodeMatch[1]) {
    path = [...path, 'nodes', +nodeMatch[1]];
    field = field.replace(nodeRegExp, '');
  }
  return { field, path };
};

export interface FieldAndPath {
  field: string;
  path: any[];
}

export const fieldErrorsToNodePathErrors = (errors: APIError[]) => {
  /**
   * Potentials;
   *  JOI error config_0_nodes_0_address
   *  API error config[0].nodes[0].address
   */

  /* Return objects with this shape
      {
        path: ['configs', 2, 'nodes', 0, 'errors'],
        error: {
          field: 'label',
          reason: 'label cannot be blank"
        }
      }
  */
  return errors.reduce((acc: any, error: APIError) => {
    const errorFields = pathOr('', ['field'], error).split('|');
    const pathErrors: FieldAndPath[] = errorFields.map((field: string) =>
      getPathAndFieldFromFieldString(field)
    );

    if (!pathErrors.length) {
      return acc;
    }

    return [
      ...acc,
      ...pathErrors.map((err: FieldAndPath) => {
        return {
          error: {
            field: err.field,
            reason: error.reason,
          },
          path: [...err.path, 'errors'],
        };
      }),
    ];
  }, []);
};

export const nodeBalancerCreateLazyRoute = createLazyRoute(
  '/nodebalancers/create'
)({
  component: NodeBalancerCreate,
});

export default NodeBalancerCreate;<|MERGE_RESOLUTION|>--- conflicted
+++ resolved
@@ -1,9 +1,4 @@
-<<<<<<< HEAD
-import { Box, Notice, Paper } from '@linode/ui';
-=======
-import { Stack } from '@linode/ui';
-import { Box, Paper } from '@linode/ui';
->>>>>>> d4e59f1c
+import { Box, Notice, Paper, Stack } from '@linode/ui';
 import { useTheme } from '@mui/material';
 import useMediaQuery from '@mui/material/useMediaQuery';
 import { createLazyRoute } from '@tanstack/react-router';
