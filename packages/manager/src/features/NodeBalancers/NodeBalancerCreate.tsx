--- conflicted
+++ resolved
@@ -3,15 +3,9 @@
 import { useTheme } from '@mui/styles';
 import * as React from 'react';
 import ActionsPanel from 'src/components/ActionsPanel';
-<<<<<<< HEAD
-import Button from 'src/components/Button';
 import { Box } from 'src/components/Box';
-import Accordion from 'src/components/Accordion';
-=======
 import { Button } from 'src/components/Button/Button';
-import Box from 'src/components/core/Box';
 import { Accordion } from 'src/components/Accordion';
->>>>>>> d1af94d7
 import Paper from 'src/components/core/Paper';
 import LandingHeader from 'src/components/LandingHeader';
 import { TextField } from 'src/components/TextField';
