import { useAllVPCsQuery, useRegionQuery } from '@linode/queries';
import {
  Autocomplete,
  Box,
  Checkbox,
  FormControlLabel,
  InputAdornment,
  Notice,
  Paper,
  Stack,
  TextField,
  TooltipIcon,
  Typography,
} from '@linode/ui';
import { useMediaQuery, useTheme } from '@mui/material';
import React from 'react';

import { Code } from 'src/components/Code/Code';
import { getAPIErrorOrDefault } from 'src/utilities/errorUtils';

import { NODEBALANCER_REGION_CAVEAT_HELPER_TEXT } from '../VPCs/constants';

import type { APIError, NodeBalancerVpcPayload, VPC } from '@linode/api-v4';

export interface Props {
  disabled?: boolean;
  errors?: APIError[];
  ipv4Change: (ipv4Range: null | string, index: number) => void;
  regionSelected: string;
  setVpcSelected: (vpc: null | VPC) => void;
  subnetChange: (subnetIds: null | number[]) => void;
  subnetsSelected?: NodeBalancerVpcPayload[];
  vpcSelected: null | VPC;
}

export const VPCPanel = (props: Props) => {
  const {
    disabled,
    errors,
    ipv4Change,
    regionSelected,
    setVpcSelected,
    subnetsSelected,
    subnetChange,
    vpcSelected,
  } = props;

  const theme = useTheme();
  const isSmallBp = useMediaQuery(theme.breakpoints.down('sm'));

  const { data: region } = useRegionQuery(regionSelected);

  const regionSupportsVPC = region?.capabilities.includes('VPCs') || false;
  const vpcSelectDisabled = !!regionSelected && !regionSupportsVPC;

  const {
    data: vpcs,
    error: error,
    isLoading: isVPCLoading,
  } = useAllVPCsQuery({
    enabled: regionSupportsVPC,
    filter: { region: regionSelected },
  });

  const [autoAssignIPv4WithinVPC, toggleAutoAssignIPv4Range] =
    React.useState<boolean>(true);

  const getVPCSubnetLabelFromId = (subnetId: number): string => {
    const subnet = vpcSelected?.subnets.find(({ id }) => id === subnetId);
    return subnet?.label || '';
  };

  const vpcError = error
    ? getAPIErrorOrDefault(error, 'Unable to load VPCs')[0].reason
    : undefined;

  return (
    <Paper>
      <Stack spacing={2}>
        <Typography variant="h2">VPC</Typography>
        <Stack spacing={1.5}>
          <Typography>
            Complete this section to allow this NodeBalancer to communicate with
            backend nodes in a VPC.
          </Typography>
          <Autocomplete
            data-testid="vpc-select"
            disabled={disabled || vpcSelectDisabled}
            errorText={vpcError}
            helperText={
              regionSelected && !regionSupportsVPC
                ? 'VPC is not available in the selected region.'
                : undefined
            }
            label="VPC"
            loading={isVPCLoading}
            noMarginTop
            noOptionsText={
              !regionSelected
                ? 'Select a region to see available VPCs.'
                : 'There are no VPCs in the selected region.'
            }
            onChange={(e, vpc) => {
              setVpcSelected(vpc ?? null);

              if (vpc && vpc.subnets.length === 1) {
                // If the user selects a VPC and the VPC only has one subnet,
                // preselect that subnet for the user.
                subnetChange([vpc.subnets[0].id]);
              } else {
                // Otherwise, just clear the selected subnet
                subnetChange(null);
              }
            }}
            options={vpcs ?? []}
            placeholder="None"
            textFieldProps={{
              tooltipText: NODEBALANCER_REGION_CAVEAT_HELPER_TEXT,
              tooltipPosition: 'right',
            }}
            value={vpcSelected ?? null}
          />
          {vpcSelected && (
            <Stack>
              <Notice
                spacingBottom={16}
                spacingTop={8}
                text={"The VPC can't be changed after NodeBalancer creation."}
                variant="warning"
              />
              <Autocomplete
                errorText={
                  errors?.find((err) => err.field?.includes('subnet_id'))
                    ?.reason
                }
                getOptionLabel={(subnet) => `${subnet.label} (${subnet.ipv4})`}
                label="Subnet"
                noMarginTop
                onChange={(_, subnet) =>
                  subnetChange(subnet ? [subnet.id] : null)
                }
                options={vpcSelected?.subnets ?? []}
                placeholder="Subnet"
                textFieldProps={{
                  helperText: (
                    <Typography mb={2}>
                      The VPC subnet for this NodeBalancer.
                    </Typography>
                  ),
                  helperTextPosition: 'top',
                }}
                value={
                  vpcSelected?.subnets.find(
                    (subnet) => subnet.id === subnetsSelected?.[0].subnet_id
                  ) ?? null
                }
              />
              {subnetsSelected && (
                <>
                  <Box
                    alignItems="center"
                    display="flex"
                    flexDirection="row"
                    sx={(theme) => ({
                      marginLeft: theme.spacingFunction(4),
                      paddingTop: theme.spacingFunction(8),
                    })}
                  >
                    <FormControlLabel
                      control={
                        <Checkbox
                          checked={autoAssignIPv4WithinVPC}
                          onChange={(_, checked) => {
                            if (checked) {
                              ipv4Change(null, 0);
                            } else {
                              ipv4Change('', 0);
                            }
                            toggleAutoAssignIPv4Range(checked);
                          }}
                        />
                      }
                      data-testid="vpc-ipv4-checkbox"
                      label={
                        <Box
                          alignItems="center"
                          display="flex"
                          flexDirection="row"
                        >
                          <Typography noWrap={!isSmallBp}>
                            Auto-assign IPs for this NodeBalancer
                          </Typography>
                          <TooltipIcon
<<<<<<< HEAD
                            status="info"
                            text={NB_AUTO_ASSIGN_CIDR_TOOLTIP}
=======
                            status="help"
                            text={
                              <Typography
                                component={'span'}
                                sx={{ whiteSpace: 'pre-line' }}
                              >
                                When enabled, the system automatically allocates
                                a <Code>/30</Code> CIDR from the specified
                                Subnet for the NodeBalancer&apos;s backend nodes
                                in the VPC.
                                <br />
                                <br /> Disable this option to assign a{' '}
                                <Code>/30</Code> IPv4 CIDR subnet range for this
                                NodeBalancer.
                              </Typography>
                            }
>>>>>>> d597b153
                            tooltipPosition="right"
                          />
                        </Box>
                      }
                    />
                  </Box>
                  {!autoAssignIPv4WithinVPC &&
                    subnetsSelected.map((vpc, index) => (
                      <TextField
                        errorText={
                          errors?.find((err) =>
                            err.field?.includes(`vpcs[${index}].ipv4_range`)
                          )?.reason
                        }
                        key={`${vpc.subnet_id}`}
                        label={`NodeBalancer IPv4 CIDR for ${getVPCSubnetLabelFromId(vpc.subnet_id)}`}
                        noMarginTop
                        onChange={(e) =>
                          ipv4Change(e.target.value ?? '', index)
                        }
                        required
                        slotProps={{
                          input: {
                            endAdornment: (
                              <InputAdornment position="end">
                                /30
                              </InputAdornment>
                            ),
                          },
                        }}
                        value={vpc.ipv4_range}
                      />
                    ))}
                </>
              )}
            </Stack>
          )}
        </Stack>
      </Stack>
    </Paper>
  );
};<|MERGE_RESOLUTION|>--- conflicted
+++ resolved
@@ -191,11 +191,7 @@
                             Auto-assign IPs for this NodeBalancer
                           </Typography>
                           <TooltipIcon
-<<<<<<< HEAD
                             status="info"
-                            text={NB_AUTO_ASSIGN_CIDR_TOOLTIP}
-=======
-                            status="help"
                             text={
                               <Typography
                                 component={'span'}
@@ -211,7 +207,6 @@
                                 NodeBalancer.
                               </Typography>
                             }
->>>>>>> d597b153
                             tooltipPosition="right"
                           />
                         </Box>
