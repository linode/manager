--- conflicted
+++ resolved
@@ -33,12 +33,8 @@
   /**
    * @note `port` is an "extended" field. The API includes it in the `address`
    */
-<<<<<<< HEAD
-  port?: number;
+  port?: string;
   subnet_id?: number;
-=======
-  port?: string;
->>>>>>> 49d3347e
 }
 
 export interface NodeBalancerConfigPanelProps {
