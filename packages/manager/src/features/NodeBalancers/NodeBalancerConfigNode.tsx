--- conflicted
+++ resolved
@@ -1,18 +1,17 @@
-<<<<<<< HEAD
-import { Box, Button, Chip, Divider, Notice, Typography } from '@linode/ui';
-=======
-import { Box, Button, Chip, Divider, Notice, TextField } from '@linode/ui';
->>>>>>> 4b3fe8ae
+import {
+  Box,
+  Button,
+  Chip,
+  Divider,
+  Notice,
+  TextField,
+  Typography,
+} from '@linode/ui';
 import { styled } from '@mui/material/styles';
 import Grid from '@mui/material/Unstable_Grid2';
 import * as React from 'react';
 
 import { Autocomplete } from 'src/components/Autocomplete/Autocomplete';
-<<<<<<< HEAD
-import { TextField } from 'src/components/TextField';
-=======
-import { Typography } from 'src/components/Typography';
->>>>>>> 4b3fe8ae
 import { getErrorMap } from 'src/utilities/errorUtils';
 
 import { ConfigNodeIPSelect } from './ConfigNodeIPSelect';
