--- conflicted
+++ resolved
@@ -1,14 +1,9 @@
 import Grid from '@mui/material/Unstable_Grid2';
 import { styled } from '@mui/material/styles';
 import * as React from 'react';
-<<<<<<< HEAD
+
 import ActionsPanel from 'src/components/ActionsPanel/ActionsPanel';
-=======
-
-import ActionsPanel from 'src/components/ActionsPanel';
-import { Button } from 'src/components/Button/Button';
 import { Chip } from 'src/components/Chip';
->>>>>>> a3d98700
 import { Divider } from 'src/components/Divider';
 import { Notice } from 'src/components/Notice/Notice';
 import { TextField } from 'src/components/TextField';
@@ -195,35 +190,18 @@
                 </TextField>
               </Grid>
             )}
-<<<<<<< HEAD
             {(forEdit || idx !== 0) && (
               <StyledActionsPanel
-                showSecondary
-                //What is purpose of this attribute?
                 // data-node-idx={idx}
                 secondaryButtonDataTestId="remove-node"
+                // What is purpose of this attribute?
                 secondaryButtonDisabled={disabled}
                 secondaryButtonHandler={removeNode}
                 secondaryButtonSx={{ minWidth: 'auto', padding: 0, top: 8 }}
                 secondaryButtonText="Remove"
+                showSecondary
               />
             )}
-=======
-            <StyledActionsPanel>
-              {(forEdit || idx !== 0) && (
-                <Button
-                  buttonType="secondary"
-                  data-node-idx={idx}
-                  data-qa-remove-node
-                  disabled={disabled}
-                  onClick={removeNode}
-                  sx={{ minWidth: 'auto', padding: 0, top: 8 }}
-                >
-                  Remove
-                </Button>
-              )}
-            </StyledActionsPanel>
->>>>>>> a3d98700
           </Grid>
         </Grid>
       </React.Fragment>
