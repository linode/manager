<<<<<<< HEAD
import {
  useAllFirewallDevicesQuery,
  useFirewallQuery,
  useNodeBalancersFirewallsQuery,
} from '@linode/queries';
import { Box, Button, Stack, Typography } from '@linode/ui';
import { useMatch, useNavigate } from '@tanstack/react-router';
=======
import { useNodeBalancersFirewallsQuery } from '@linode/queries';
import { Box, Button, Drawer, Stack, Typography } from '@linode/ui';
>>>>>>> d44ac320
import React from 'react';

import { Link } from 'src/components/Link';
import { NotFound } from 'src/components/NotFound';
import { Table } from 'src/components/Table';
import { TableBody } from 'src/components/TableBody';
import { TableCell } from 'src/components/TableCell';
import { TableHead } from 'src/components/TableHead';
import { TableRow } from 'src/components/TableRow';
import { TableRowEmpty } from 'src/components/TableRowEmpty/TableRowEmpty';
import { TableRowError } from 'src/components/TableRowError/TableRowError';
import { TableRowLoading } from 'src/components/TableRowLoading/TableRowLoading';
import { RemoveDeviceDialog } from 'src/features/Firewalls/FirewallDetail/Devices/RemoveDeviceDialog';
import { AddFirewallForm } from 'src/features/Linodes/LinodesDetail/LinodeNetworking/LinodeFirewalls/AddFirewallForm';
<<<<<<< HEAD
import { useDialogData } from 'src/hooks/useDialogData';
=======
>>>>>>> d44ac320

import { NodeBalancerFirewallsRow } from './NodeBalancerFirewallsRow';

import type { Firewall } from '@linode/api-v4';

interface Props {
  nodeBalancerId: number;
}

export const NodeBalancerFirewalls = (props: Props) => {
  const { nodeBalancerId } = props;
  const navigate = useNavigate();
  const match = useMatch({
    strict: false,
  });
  const {
    data: attachedFirewallData,
    error,
    isLoading,
  } = useNodeBalancersFirewallsQuery(nodeBalancerId);

  const attachedFirewalls = attachedFirewallData?.data;

  const isUnassignFirewallRoute =
    match.routeId ===
    '/nodebalancers/$id/settings/unassign-firewall/$firewallId';

  const {
    data: selectedFirewall,
    isFetching: isFetchingSelectedFirewall,
  } = useDialogData({
    enabled: isUnassignFirewallRoute,
    paramKey: 'firewallId',
    queryHook: useFirewallQuery,
    redirectToOnNotFound: '/nodebalancers/$id/settings',
  });

  const { data: devices, isFetching: isFetchingDevices } = useDialogData({
    enabled: isUnassignFirewallRoute,
    paramKey: 'firewallId',
    queryHook: useAllFirewallDevicesQuery,
    redirectToOnNotFound: '/nodebalancers/$id/settings',
  });

  const handleClickUnassign = (firewall: Firewall) => {
    navigate({
      params: {
        firewallId: String(firewall.id),
        id: String(nodeBalancerId),
      },
      to: '/nodebalancers/$id/settings/unassign-firewall/$firewallId',
    });
  };

  const renderTableContent = () => {
    if (isLoading) {
      return <TableRowLoading columns={4} rows={1} />;
    }

    if (error) {
      return <TableRowError colSpan={5} message={error?.[0]?.reason} />;
    }

    if (attachedFirewalls?.length === 0 || attachedFirewalls === undefined) {
      return <TableRowEmpty colSpan={5} message="No Firewalls are assigned." />;
    }

    return attachedFirewalls.map((attachedFirewall) => (
      <NodeBalancerFirewallsRow
        devices={devices}
        firewall={attachedFirewall}
        key={`firewall-${attachedFirewall.id}`}
        nodeBalancerId={nodeBalancerId}
        onClickUnassign={() => handleClickUnassign(attachedFirewall)}
      />
    ));
  };

  return (
    <Stack spacing={1}>
      <Box
        alignItems="center"
        display="flex"
        flexWrap={{ sm: 'unset', xs: 'wrap' }}
        gap={1}
        justifyContent="space-between"
      >
        <Typography>
          Use a <Link to="/firewalls">Firewall</Link> to control network traffic
          to your NodeBalancer. Only inbound rules are applied to NodeBalancers.
        </Typography>
        <Button
          onClick={() =>
            navigate({
              params: { id: String(nodeBalancerId) },
              to: '/nodebalancers/$id/settings/add-firewall',
            })
          }
          buttonType="primary"
          disabled={attachedFirewallData && attachedFirewallData.results >= 1}
          tooltipText="NodeBalanacers can only have one Firewall assigned."
        >
          Add Firewall
        </Button>
      </Box>
      <Table>
        <TableHead>
          <TableRow>
            <TableCell>Firewall</TableCell>
            <TableCell>Status</TableCell>
            <TableCell>Rules</TableCell>
            <TableCell />
          </TableRow>
        </TableHead>
        <TableBody>{renderTableContent()}</TableBody>
      </Table>
      <RemoveDeviceDialog
        device={devices?.find(
          (device) =>
            device.entity.type === 'nodebalancer' &&
            device.entity.id === nodeBalancerId
        )}
        onClose={() =>
          navigate({
            params: { id: String(nodeBalancerId) },
            to: '/nodebalancers/$id/settings',
          })
        }
        open={
          match.routeId ===
          '/nodebalancers/$id/settings/unassign-firewall/$firewallId'
        }
        firewallId={selectedFirewall?.id ?? -1}
        firewallLabel={selectedFirewall?.label ?? ''}
        isFetching={isFetchingDevices || isFetchingSelectedFirewall}
        onService
      />
      <Drawer
<<<<<<< HEAD
        onClose={() =>
          navigate({
            params: { id: String(nodeBalancerId) },
            to: '/nodebalancers/$id/settings',
          })
        }
        open={match.routeId === '/nodebalancers/$id/settings/add-firewall'}
=======
        NotFoundComponent={NotFound}
        onClose={() => setIsAddFirewalDrawerOpen(false)}
        open={isAddFirewallDrawerOpen}
>>>>>>> d44ac320
        title="Add Firewall"
      >
        <AddFirewallForm
          onCancel={() =>
            navigate({
              params: { id: String(nodeBalancerId) },
              to: '/nodebalancers/$id/settings',
            })
          }
          entityId={nodeBalancerId}
          entityType="nodebalancer"
        />
      </Drawer>
    </Stack>
  );
};<|MERGE_RESOLUTION|>--- conflicted
+++ resolved
@@ -1,15 +1,10 @@
-<<<<<<< HEAD
 import {
   useAllFirewallDevicesQuery,
   useFirewallQuery,
   useNodeBalancersFirewallsQuery,
 } from '@linode/queries';
-import { Box, Button, Stack, Typography } from '@linode/ui';
+import { Box, Button, Drawer, Stack, Typography } from '@linode/ui';
 import { useMatch, useNavigate } from '@tanstack/react-router';
-=======
-import { useNodeBalancersFirewallsQuery } from '@linode/queries';
-import { Box, Button, Drawer, Stack, Typography } from '@linode/ui';
->>>>>>> d44ac320
 import React from 'react';
 
 import { Link } from 'src/components/Link';
@@ -24,10 +19,7 @@
 import { TableRowLoading } from 'src/components/TableRowLoading/TableRowLoading';
 import { RemoveDeviceDialog } from 'src/features/Firewalls/FirewallDetail/Devices/RemoveDeviceDialog';
 import { AddFirewallForm } from 'src/features/Linodes/LinodesDetail/LinodeNetworking/LinodeFirewalls/AddFirewallForm';
-<<<<<<< HEAD
 import { useDialogData } from 'src/hooks/useDialogData';
-=======
->>>>>>> d44ac320
 
 import { NodeBalancerFirewallsRow } from './NodeBalancerFirewallsRow';
 
@@ -166,19 +158,14 @@
         onService
       />
       <Drawer
-<<<<<<< HEAD
         onClose={() =>
           navigate({
             params: { id: String(nodeBalancerId) },
             to: '/nodebalancers/$id/settings',
           })
         }
+        NotFoundComponent={NotFound}
         open={match.routeId === '/nodebalancers/$id/settings/add-firewall'}
-=======
-        NotFoundComponent={NotFound}
-        onClose={() => setIsAddFirewalDrawerOpen(false)}
-        open={isAddFirewallDrawerOpen}
->>>>>>> d44ac320
         title="Add Firewall"
       >
         <AddFirewallForm
