--- conflicted
+++ resolved
@@ -1,11 +1,6 @@
-<<<<<<< HEAD
-import { Box, Paper } from '@linode/ui';
+import { Box, CircleProgress, Paper } from '@linode/ui';
 import { useTheme } from '@mui/material/styles';
-=======
-import { Box, CircleProgress, Paper } from '@linode/ui';
->>>>>>> afbd8d94
 import { styled } from '@mui/material/styles';
-import { useTheme } from '@mui/material/styles';
 import * as React from 'react';
 import { useParams } from 'react-router-dom';
 
