<<<<<<< HEAD
import { Box, CircleProgress, Paper, Typography } from '@linode/ui';
import { useTheme, styled } from '@mui/material/styles';
=======
import { Box, CircleProgress, ErrorState, Paper, Typography } from '@linode/ui';
import { useTheme } from '@mui/material/styles';
import { styled } from '@mui/material/styles';
>>>>>>> 0074dcc4
import * as React from 'react';
import { useParams } from 'react-router-dom';

import PendingIcon from 'src/assets/icons/pending.svg';
import { AreaChart } from 'src/components/AreaChart/AreaChart';
import { formatBitsPerSecond } from 'src/features/Longview/shared/utilities';
import {
  useNodeBalancerQuery,
  useNodeBalancerStatsQuery,
  useProfile,
} from '@linode/queries';
import { getAPIErrorOrDefault } from 'src/utilities/errorUtils';
import { getUserTimezone } from 'src/utilities/getUserTimezone';
import { formatNumber, getMetrics } from 'src/utilities/statMetrics';

import type { Theme } from '@mui/material/styles';
import type {
  NodeBalancerConnectionsTimeData,
  Point,
} from 'src/components/AreaChart/types';

const NODEBALANCER_STATS_NOT_READY_API_MESSAGE =
  'Stats are unavailable at this time.';
const STATS_NOT_READY_TITLE =
  'Stats for this NodeBalancer are not available yet';

export const TablesPanel = () => {
  const theme = useTheme<Theme>();
  const { data: profile } = useProfile();
  const timezone = getUserTimezone(profile?.timezone);
  const { nodeBalancerId } = useParams<{ nodeBalancerId: string }>();
  const id = Number(nodeBalancerId);
  const { data: nodebalancer } = useNodeBalancerQuery(id);

  const { data: stats, error, isLoading } = useNodeBalancerStatsQuery(
    nodebalancer?.id ?? -1
  );

  const statsErrorString = error
    ? getAPIErrorOrDefault(error, 'Unable to load stats')[0].reason
    : undefined;

  const statsNotReadyError =
    statsErrorString === NODEBALANCER_STATS_NOT_READY_API_MESSAGE;

  const renderConnectionsChart = () => {
    const data = stats?.data.connections ?? [];

    if (statsNotReadyError) {
      return (
        <ErrorState
          errorText={
            <>
              <div>
                <StyledEmptyText variant="h2">
                  {STATS_NOT_READY_TITLE}
                </StyledEmptyText>
              </div>
              <div>
                <StyledEmptyText variant="body1">
                  Connection stats will be available shortly
                </StyledEmptyText>
              </div>
            </>
          }
          CustomIcon={PendingIcon}
          CustomIconStyles={{ height: 64, width: 64 }}
        />
      );
    }

    if (statsErrorString && !statsNotReadyError) {
      return <ErrorState errorText={statsErrorString} />;
    }

    if (isLoading) {
      return <Loading />;
    }

    const metrics = getMetrics(data);

    const timeData = data.reduce(
      (acc: NodeBalancerConnectionsTimeData[], point: Point) => {
        acc.push({
          Connections: point[1],
          timestamp: point[0],
        });
        return acc;
      },
      []
    );

    return (
      <Box>
        <AreaChart
          areas={[
            {
              color: theme.graphs.purple,
              dataKey: 'Connections',
            },
          ]}
          legendRows={[
            {
              data: metrics,
              format: formatNumber,
              legendColor: theme.graphs.purple,
              legendTitle: 'Connections',
            },
          ]}
          margin={{
            bottom: 0,
            left: -15,
            right: 0,
            top: 0,
          }}
          xAxis={{
            tickFormat: 'hh a',
            tickGap: 60,
          }}
          ariaLabel="Connections Graph"
          data={timeData}
          height={412}
          showLegend
          timezone={timezone}
          unit={' CXN/s'}
        />
      </Box>
    );
  };

  const renderTrafficChart = () => {
    const trafficIn = stats?.data.traffic.in ?? [];
    const trafficOut = stats?.data.traffic.out ?? [];
    const timeData = [];

    if (trafficIn) {
      for (let i = 0; i < trafficIn.length; i++) {
        timeData.push({
          'Traffic In': trafficIn[i][1],
          'Traffic Out': trafficOut[i][1],
          timestamp: trafficIn[i][0],
        });
      }
    }

    if (statsNotReadyError) {
      return (
        <ErrorState
          errorText={
            <>
              <div>
                <StyledEmptyText variant="h2">
                  {STATS_NOT_READY_TITLE}
                </StyledEmptyText>
              </div>
              <div>
                <StyledEmptyText variant="body1">
                  Traffic stats will be available shortly
                </StyledEmptyText>
              </div>
            </>
          }
          CustomIcon={PendingIcon}
          CustomIconStyles={{ height: 64, width: 64 }}
        />
      );
    }

    if (statsErrorString && !statsNotReadyError) {
      return <ErrorState errorText={statsErrorString} />;
    }

    if (isLoading) {
      return <Loading />;
    }

    return (
      <Box>
        <AreaChart
          areas={[
            {
              color: theme.graphs.darkGreen,
              dataKey: 'Traffic In',
            },
            {
              color: theme.graphs.lightGreen,
              dataKey: 'Traffic Out',
            },
          ]}
          legendRows={[
            {
              data: getMetrics(trafficIn),
              format: formatBitsPerSecond,
              legendColor: theme.graphs.darkGreen,
              legendTitle: 'Traffic In',
            },
            {
              data: getMetrics(trafficOut),
              format: formatBitsPerSecond,
              legendColor: theme.graphs.lightGreen,
              legendTitle: 'Traffic Out',
            },
          ]}
          margin={{
            bottom: 0,
            left: -15,
            right: 0,
            top: 0,
          }}
          xAxis={{
            tickFormat: 'hh a',
            tickGap: 60,
          }}
          ariaLabel="Network Traffic Graph"
          data={timeData}
          height={412}
          showLegend
          timezone={timezone}
          unit={' bits/s'}
        />
      </Box>
    );
  };

  return (
    <React.Fragment>
      <StyledTitle variant="h2">Graphs</StyledTitle>
      <StyledPanel>
        <StyledHeader variant="h3">
          Connections (CXN/s, 5 min avg.)
        </StyledHeader>
        {renderConnectionsChart()}
      </StyledPanel>
      <StyledPanel>
        <StyledHeader variant="h3">Traffic (bits/s, 5 min avg.)</StyledHeader>
        {renderTrafficChart()}
      </StyledPanel>
    </React.Fragment>
  );
};

const StyledHeader = styled(Typography, {
  label: 'StyledHeader',
})(({ theme }) => ({
  padding: theme.spacing(2),
}));

const StyledTitle = styled(Typography, {
  label: 'StyledTitle',
})(({ theme }) => ({
  alignItems: 'center',
  display: 'flex',
  [theme.breakpoints.down('lg')]: {
    marginLeft: theme.spacing(),
  },
  [theme.breakpoints.up('md')]: {
    margin: `${theme.spacing(2)} 0`,
  },
}));

export const StyledBottomLegend = styled('div', {
  label: 'StyledBottomLegend',
  shouldForwardProp: (prop) => prop !== 'legendHeight',
})<{ legendHeight?: string }>(({ legendHeight, theme }) => ({
  color: theme.tokens.color.Neutrals[70],
  fontSize: 14,
  height: legendHeight,
  overflowY: 'auto',
}));

const StyledPanel = styled(Paper, {
  label: 'StyledPanel',
})(({ theme }) => ({
  marginTop: theme.spacing(2),
  padding: theme.spacing(2),
}));

const StyledEmptyText = styled(Typography, {
  label: 'StyledEmptyText',
})(({ theme }) => ({
  marginTop: theme.spacing(),
  textAlign: 'center',
}));

const Loading = () => (
  <div
    style={{
      alignItems: 'center',
      display: 'flex',
      justifyContent: 'center',
      minHeight: 300,
    }}
  >
    <CircleProgress size="sm" />
  </div>
);<|MERGE_RESOLUTION|>--- conflicted
+++ resolved
@@ -1,22 +1,16 @@
-<<<<<<< HEAD
-import { Box, CircleProgress, Paper, Typography } from '@linode/ui';
-import { useTheme, styled } from '@mui/material/styles';
-=======
-import { Box, CircleProgress, ErrorState, Paper, Typography } from '@linode/ui';
-import { useTheme } from '@mui/material/styles';
-import { styled } from '@mui/material/styles';
->>>>>>> 0074dcc4
-import * as React from 'react';
-import { useParams } from 'react-router-dom';
-
-import PendingIcon from 'src/assets/icons/pending.svg';
-import { AreaChart } from 'src/components/AreaChart/AreaChart';
-import { formatBitsPerSecond } from 'src/features/Longview/shared/utilities';
 import {
   useNodeBalancerQuery,
   useNodeBalancerStatsQuery,
   useProfile,
 } from '@linode/queries';
+import { Box, CircleProgress, ErrorState, Paper, Typography } from '@linode/ui';
+import { styled, useTheme } from '@mui/material/styles';
+import * as React from 'react';
+import { useParams } from 'react-router-dom';
+
+import PendingIcon from 'src/assets/icons/pending.svg';
+import { AreaChart } from 'src/components/AreaChart/AreaChart';
+import { formatBitsPerSecond } from 'src/features/Longview/shared/utilities';
 import { getAPIErrorOrDefault } from 'src/utilities/errorUtils';
 import { getUserTimezone } from 'src/utilities/getUserTimezone';
 import { formatNumber, getMetrics } from 'src/utilities/statMetrics';
