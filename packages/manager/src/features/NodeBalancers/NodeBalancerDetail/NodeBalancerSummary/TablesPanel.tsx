--- conflicted
+++ resolved
@@ -80,14 +80,10 @@
   const classes = useStyles();
   const theme = useTheme<Theme>();
   const { data: profile } = useProfile();
-<<<<<<< HEAD
   const timezone = getUserTimezone(profile?.timezone);
-=======
-  const timezone = getUserTimezone(profile);
   const { nodeBalancerId } = useParams<{ nodeBalancerId: string }>();
   const id = Number(nodeBalancerId);
   const { data: nodebalancer } = useNodeBalancerQuery(id);
->>>>>>> f4f206e3
 
   const { data: stats, isLoading, error } = useNodeBalancerStats(
     nodebalancer?.id ?? -1,
