<<<<<<< HEAD
/* eslint-disable @typescript-eslint/no-empty-function */
import { nodeBalancerFactory } from '@linode/utilities';
=======
>>>>>>> 4d1476e0
import * as React from 'react';

import { renderWithTheme } from 'src/utilities/testHelpers';

import { TablesPanel } from './TablesPanel';

const queryMocks = vi.hoisted(() => ({
  useNodeBalancerQuery: vi.fn().mockReturnValue({ data: undefined }),
  useNodeBalancerStatsQuery: vi.fn().mockReturnValue({ data: undefined }),
  useParams: vi.fn().mockReturnValue({}),
}));

vi.mock('@tanstack/react-router', async () => {
  const actual = await vi.importActual('@tanstack/react-router');
  return {
    ...actual,
    useParams: queryMocks.useParams,
  };
});

vi.mock('@linode/queries', async () => {
  const actual = await vi.importActual('@linode/queries');
  return {
    ...actual,
    useNodeBalancerQuery: queryMocks.useNodeBalancerQuery,
    useNodeBalancerStatsQuery: queryMocks.useNodeBalancerStatsQuery,
  };
});

const connectionGraphHeader = 'Connections (CXN/s, 5 min avg.)';
const trafficGraphHeader = 'Traffic (bits/s, 5 min avg.)';

class ResizeObserver {
  disconnect() {}
  observe() {}
  unobserve() {}
}

describe('TablesPanel', () => {
  beforeEach(() => {
    queryMocks.useNodeBalancerQuery.mockReturnValue({
      data: nodeBalancerFactory.build(),
    });
    queryMocks.useParams.mockReturnValue({ id: 1 });
  });

  afterEach(() => {
    vi.resetAllMocks();
  });

  it('shows when the Node Balancer stats are not yet ready', () => {
    queryMocks.useNodeBalancerStatsQuery.mockReturnValue({
      data: undefined,
      error: [{ reason: 'Stats are unavailable at this time.' }],
      isLoading: true,
    });
    const { getByText } = renderWithTheme(<TablesPanel />);

    // Headers show regardless of which state the charts are in
    expect(getByText('Graphs')).toBeVisible();
    expect(getByText(connectionGraphHeader)).toBeVisible();
    expect(getByText(trafficGraphHeader)).toBeVisible();

    // Stats availability message displays in place of graphs
    expect(
      getByText('Connection stats will be available shortly')
    ).toBeVisible();
    expect(getByText('Traffic stats will be available shortly')).toBeVisible();
  });

  it('shows the error state for the charts', () => {
    queryMocks.useNodeBalancerStatsQuery.mockReturnValue({
      data: undefined,
      error: [{ reason: 'Not found.' }],
      isLoading: true,
    });
    const { getAllByText, getByText } = renderWithTheme(<TablesPanel />);

    // Headers show regardless of which state the charts are in
    expect(getByText('Graphs')).toBeVisible();
    expect(getByText(connectionGraphHeader)).toBeVisible();
    expect(getByText(trafficGraphHeader)).toBeVisible();

    // Error message shows in place of graphs
    expect(getAllByText('Not found.')).toHaveLength(2);
  });

  it('returns the loading state for the charts', () => {
    queryMocks.useNodeBalancerStatsQuery.mockReturnValue({
      data: undefined,
      error: undefined,
      isLoading: true,
    });
    const { getAllByTestId, getByText } = renderWithTheme(<TablesPanel />);

    // Headers show regardless of which state the charts are in
    expect(getByText('Graphs')).toBeVisible();
    expect(getByText(connectionGraphHeader)).toBeVisible();
    expect(getByText(trafficGraphHeader)).toBeVisible();

    // Confirm loading state exists in place of graphs
    expect(getAllByTestId('circle-progress')).toHaveLength(2);
  });

  it('renders the Node Balancer stats and traffic', () => {
    window.ResizeObserver = ResizeObserver;
    queryMocks.useNodeBalancerStatsQuery.mockReturnValue({
      data: {
        data: {
          connections: [],
          traffic: {
            in: [],
            out: [],
          },
        },
        title: 'NodeBalancer stats',
      },
      error: undefined,
      isLoading: false,
    });
    const { getByText } = renderWithTheme(<TablesPanel />);

    // Headers show regardless of which state the charts are in
    expect(getByText('Graphs')).toBeVisible();
    expect(getByText(connectionGraphHeader)).toBeVisible();
    expect(getByText(trafficGraphHeader)).toBeVisible();

    // stats and traffic show
    expect(getByText('Connections')).toBeVisible();
    expect(getByText('Traffic In')).toBeVisible();
    expect(getByText('Traffic Out')).toBeVisible();
  });
});<|MERGE_RESOLUTION|>--- conflicted
+++ resolved
@@ -1,8 +1,4 @@
-<<<<<<< HEAD
-/* eslint-disable @typescript-eslint/no-empty-function */
 import { nodeBalancerFactory } from '@linode/utilities';
-=======
->>>>>>> 4d1476e0
 import * as React from 'react';
 
 import { renderWithTheme } from 'src/utilities/testHelpers';
