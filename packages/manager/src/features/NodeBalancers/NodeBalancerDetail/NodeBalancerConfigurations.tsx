--- conflicted
+++ resolved
@@ -7,13 +7,8 @@
   getNodeBalancerConfigs,
   updateNodeBalancerConfig,
   updateNodeBalancerConfigNode,
-<<<<<<< HEAD
 } from '@linode/api-v4';
-import { Box, Button, Typography } from '@linode/ui';
-=======
-} from '@linode/api-v4/lib/nodebalancers';
 import { Accordion, Box, Button, Typography } from '@linode/ui';
->>>>>>> 6abe673b
 import { styled } from '@mui/material/styles';
 import {
   append,
