--- conflicted
+++ resolved
@@ -1116,16 +1116,9 @@
         {!hasUnsavedConfig && (
           <Grid item style={{ marginTop: 16 }}>
             <Button
-<<<<<<< HEAD
-              buttonType="secondary"
+              buttonType="outlined"
+              className={classes.button}
               onClick={() => this.addNodeBalancerConfig()}
-              className={classes.button}
-              outline
-=======
-              buttonType="outlined"
-              className={classes.cmrSpacing}
-              onClick={() => this.addNodeBalancerConfig()}
->>>>>>> 42ddc072
               data-qa-add-config
             >
               {configs.length === 0
