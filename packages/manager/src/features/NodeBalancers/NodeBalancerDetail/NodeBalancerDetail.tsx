import {
  getNodeBalancer,
  getNodeBalancerConfigs,
  NodeBalancer,
} from '@linode/api-v4/lib/nodebalancers';
import { APIError } from '@linode/api-v4/lib/types';
import { withSnackbar, WithSnackbarProps } from 'notistack';
import { last, pathOr } from 'ramda';
import * as React from 'react';
import { matchPath, RouteComponentProps } from 'react-router-dom';
import { compose } from 'recompose';
import CircleProgress from 'src/components/CircleProgress';
import TabPanels from 'src/components/core/ReachTabPanels';
import Tabs from 'src/components/core/ReachTabs';
import setDocs from 'src/components/DocsSidebar/setDocs';
import ErrorState from 'src/components/ErrorState';
import Notice from 'src/components/Notice';
import SafeTabPanel from 'src/components/SafeTabPanel';
import TabLinkList from 'src/components/TabLinkList';
import withLoadingAndError, {
  LoadingAndErrorHandlers,
  LoadingAndErrorState,
} from 'src/components/withLoadingAndError';
import withFeatureFlagConsumerContainer, {
  FeatureFlagConsumerProps,
} from 'src/containers/withFeatureFlagConsumer.container';
import {
  withNodeBalancerActions,
  WithNodeBalancerActions,
} from 'src/store/nodeBalancer/nodeBalancer.containers';
import {
  getAPIErrorOrDefault,
  getErrorMap,
  getErrorStringOrDefault,
} from 'src/utilities/errorUtils';
import scrollErrorIntoView from 'src/utilities/scrollErrorIntoView';
import { ExtendedNodeBalancer } from '../types';
import { NodeBalancerProvider } from './context';
import NodeBalancerConfigurations from './NodeBalancerConfigurations';
import NodeBalancerSettings from './NodeBalancerSettings';
import NodeBalancerSummary from './NodeBalancerSummary';
import LandingHeader from 'src/components/LandingHeader';
import { sendEvent } from 'src/utilities/ga';

type RouteProps = RouteComponentProps<{ nodeBalancerId?: string }>;

interface State {
  nodeBalancer?: ExtendedNodeBalancer;
  ApiError: APIError[] | undefined;
  labelInput?: string;
}

type CombinedProps = WithNodeBalancerActions &
  WithSnackbarProps &
  RouteProps &
  FeatureFlagConsumerProps &
  LoadingAndErrorHandlers &
  LoadingAndErrorState;

class NodeBalancerDetail extends React.Component<CombinedProps, State> {
  state: State = {
    nodeBalancer: undefined,
    ApiError: undefined,
    labelInput: undefined,
  };

  pollInterval: number;

  requestNodeBalancer = (nodeBalancerId: number) =>
    Promise.all([
      getNodeBalancer(+nodeBalancerId),
      getNodeBalancerConfigs(+nodeBalancerId),
    ])
      .then(([nodeBalancer, configsData]) => {
        const { data: configs } = configsData;
        return {
          ...nodeBalancer,
          down: configs.reduce((acc: number, config) => {
            return acc + config.nodes_status.down;
          }, 0), // add the downtime for each config together
          up: configs.reduce((acc: number, config) => {
            return acc + config.nodes_status.up;
          }, 0), // add the uptime for each config together
          configPorts: configs.reduce((acc: [number], config) => {
            return [...acc, { configId: config.id, port: config.port }];
          }, []),
        };
      })
      .then((nodeBalancer: ExtendedNodeBalancer) => {
        this.setState({ nodeBalancer });
        this.props.clearLoadingAndErrors();
      })
      .catch((error) => {
        if (!this.state.nodeBalancer) {
          this.props.setErrorAndClearLoading(
            getErrorStringOrDefault(
              error,
              'There was an error loading your NodeBalancer.'
            )
          );
        }
      });

  componentDidMount() {
    const { nodeBalancerId } = this.props.match.params;

    // On initial load only, we want a loading state.
    this.props.setLoadingAndClearErrors();
    if (!nodeBalancerId) {
      this.props.setErrorAndClearLoading('NodeBalancer ID param not set.');
      return;
    }
    this.requestNodeBalancer(+nodeBalancerId);

    // Update NB information every 30 seconds, so that we have an accurate picture of nodes
    this.pollInterval = window.setInterval(() => {
      if (document.visibilityState === 'visible') {
        this.requestNodeBalancer(+nodeBalancerId);
      }
    }, 30 * 1000);
  }

  componentWillUnmount() {
    clearInterval(this.pollInterval);
  }

  updateLabel = (label: string) => {
    const { nodeBalancer } = this.state;
    const {
      nodeBalancerActions: { updateNodeBalancer },
    } = this.props;

    // This should never actually happen, but TypeScript is expecting a Promise here.
    if (nodeBalancer === undefined) {
      return Promise.resolve();
    }

    this.setState({ ApiError: undefined });

    return updateNodeBalancer({ nodeBalancerId: nodeBalancer.id, label })
      .then(() => {
        this.setState({
          nodeBalancer: { ...nodeBalancer, label },
          labelInput: label,
        });
      })
      .catch((error) => {
        this.setState(
          () => ({
            ApiError: getAPIErrorOrDefault(
              error,
              'Error updating label',
              'label'
            ),
            labelInput: label,
          }),
          () => {
            scrollErrorIntoView();
          }
        );
        return Promise.reject(error);
      });
  };

  updateTags = (tags: string[]) => {
    const { nodeBalancer } = this.state;
    const {
      nodeBalancerActions: { updateNodeBalancer },
    } = this.props;

    if (nodeBalancer === undefined) {
      return;
    }

    return updateNodeBalancer({ nodeBalancerId: nodeBalancer.id, tags })
      .then(() => {
        this.setState({
          nodeBalancer: { ...nodeBalancer, tags },
          ApiError: undefined,
        });
      })
      .catch((error) => {
        const ApiError = getAPIErrorOrDefault(error, 'Error creating tag');
        this.setState({
          ApiError,
        });
        return Promise.reject(ApiError);
      });
  };

  cancelUpdate = () => {
    this.setState({
      ApiError: undefined,
      labelInput: pathOr('', ['label'], this.state.nodeBalancer),
    });
  };

  getLabelLink = (): string | undefined => {
    return last(location.pathname.split('/')) !== 'summary'
      ? 'summary'
      : undefined;
  };

  static docs: Linode.Doc[] = [
    {
      title: 'Getting Started with NodeBalancers',
      src:
        'https://www.linode.com/docs/platform/nodebalancer/getting-started-with-nodebalancers-new-manager/',
      body: `Using a NodeBalancer to begin managing a simple web application`,
    },
    {
      title: 'NodeBalancer Reference Guide',
      src:
        'https://www.linode.com/docs/platform/nodebalancer/nodebalancer-reference-guide-new-manager/',
      body: `NodeBalancer Reference Guide`,
    },
  ];

  tabs = [
    {
      routeName: `${this.props.match.url}/summary`,
      title: 'Summary',
    },
    {
      routeName: `${this.props.match.url}/configurations`,
      title: 'Configurations',
    },
    {
      routeName: `${this.props.match.url}/settings`,
      title: 'Settings',
    },
  ];

  updateNodeBalancerState = (data: NodeBalancer) => {
    if (this.state.nodeBalancer) {
      this.setState({
        nodeBalancer: {
          ...this.state.nodeBalancer,
          label: data.label,
          client_conn_throttle: data.client_conn_throttle,
        },
        labelInput: data.label,
      });
    }
  };

  render() {
    const matches = (pathName: string) =>
      Boolean(matchPath(this.props.location.pathname, { path: pathName }));
    const { error, loading } = this.props;
    const { nodeBalancer } = this.state;

    /** Loading State */
    if (loading) {
      return <CircleProgress />;
    }

    /** Error State */
    if (error) {
      return (
        <ErrorState errorText="There was an error retrieving your NodeBalancer. Please reload and try again." />
      );
    }

    /** Empty State */
    if (!nodeBalancer) {
      return null;
    }

    const errorMap = getErrorMap(['label'], this.state.ApiError);
    const labelError = errorMap.label;

    const nodeBalancerLabel =
      this.state.labelInput !== undefined
        ? this.state.labelInput
        : nodeBalancer.label;

    const p = {
      updateTags: this.updateTags,
    };

    const navToURL = (index: number) => {
      this.props.history.push(this.tabs[index].routeName);
    };

    return (
      <NodeBalancerProvider value={p}>
        <React.Fragment>
          <LandingHeader
            title="Node Balancers"
            docsLabel="Docs"
            docsLink="https://www.linode.com/docs/guides/getting-started-with-nodebalancers/"
            breadcrumbProps={{
              pathname: `/nodebalancers/${nodeBalancerLabel}`,
              firstAndLastOnly: true,
              onEditHandlers: {
                editableTextTitle: nodeBalancerLabel,
                onEdit: this.updateLabel,
                onCancel: this.cancelUpdate,
                errorText: labelError,
              },
            }}
            onDocsClick={() => {
              sendEvent({
                category: 'Node Balancer Details',
                action: 'Click:link',
                label: 'Getting Started',
              });
            }}
          />
          {errorMap.none && <Notice error text={errorMap.none} />}
          <Tabs
            index={Math.max(
              this.tabs.findIndex((tab) => matches(tab.routeName)),
              0
            )}
            onChange={navToURL}
          >
            <TabLinkList tabs={this.tabs} />

            <TabPanels>
              <SafeTabPanel index={0}>
                <NodeBalancerSummary
                  nodeBalancer={nodeBalancer}
                  errorResponses={pathOr(
                    undefined,
                    ['location', 'state', 'errors'],
                    this.props
                  )}
                />
              </SafeTabPanel>

              <SafeTabPanel index={1}>
                <NodeBalancerConfigurations
                  nodeBalancerLabel={nodeBalancer.label}
                  nodeBalancerRegion={nodeBalancer.region}
                />
              </SafeTabPanel>

              <SafeTabPanel index={2}>
                <NodeBalancerSettings
                  nodeBalancerId={nodeBalancer.id}
                  nodeBalancerLabel={nodeBalancer.label}
                  nodeBalancerClientConnThrottle={
                    nodeBalancer.client_conn_throttle
                  }
                  updateNodeBalancerDetailState={this.updateNodeBalancerState}
                />
              </SafeTabPanel>
            </TabPanels>
          </Tabs>
        </React.Fragment>
      </NodeBalancerProvider>
    );
  }
}

<<<<<<< HEAD
const reloaded = reloadableWithRouter<
  CombinedProps,
  { nodeBalancerId?: number }
>((routePropsOld, routePropsNew) => {
  return (
    routePropsOld.match.params.nodeBalancerId !==
    routePropsNew.match.params.nodeBalancerId
  );
});
=======
const styled = withStyles(styles);
>>>>>>> 897d750b

export default compose(
  setDocs(NodeBalancerDetail.docs),
  withFeatureFlagConsumerContainer,
  withSnackbar,
  withNodeBalancerActions,
  withLoadingAndError
)(NodeBalancerDetail);<|MERGE_RESOLUTION|>--- conflicted
+++ resolved
@@ -355,20 +355,6 @@
   }
 }
 
-<<<<<<< HEAD
-const reloaded = reloadableWithRouter<
-  CombinedProps,
-  { nodeBalancerId?: number }
->((routePropsOld, routePropsNew) => {
-  return (
-    routePropsOld.match.params.nodeBalancerId !==
-    routePropsNew.match.params.nodeBalancerId
-  );
-});
-=======
-const styled = withStyles(styles);
->>>>>>> 897d750b
-
 export default compose(
   setDocs(NodeBalancerDetail.docs),
   withFeatureFlagConsumerContainer,
