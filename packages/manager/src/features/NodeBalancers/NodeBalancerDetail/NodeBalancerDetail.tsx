--- conflicted
+++ resolved
@@ -13,7 +13,7 @@
 import NodeBalancerSettings from './NodeBalancerSettings';
 import NodeBalancerSummary from './NodeBalancerSummary/NodeBalancerSummary';
 import { getErrorMap } from 'src/utilities/errorUtils';
-import { makeStyles } from 'tss-react/mui';
+import { makeStyles } from '@mui/styles';
 import { Theme } from '@mui/material/styles';
 import {
   useNodeBalancerQuery,
@@ -26,7 +26,7 @@
   useParams,
 } from 'react-router-dom';
 
-const useStyles = makeStyles()((theme: Theme) => ({
+const useStyles = makeStyles((theme: Theme) => ({
   root: {
     [theme.breakpoints.down('sm')]: {
       paddingLeft: theme.spacing(),
@@ -35,7 +35,7 @@
 }));
 
 const NodeBalancerDetail = () => {
-  const { classes } = useStyles();
+  const classes = useStyles();
   const history = useHistory();
   const location = useLocation();
   const { nodeBalancerId } = useParams<{ nodeBalancerId: string }>();
@@ -59,17 +59,7 @@
     setLabel(nodebalancer?.label);
   };
 
-<<<<<<< HEAD
   const tabs = [
-=======
-  getLabelLink = (): string | undefined => {
-    return last(location.pathname.split('/')) !== 'summary'
-      ? 'summary'
-      : undefined;
-  };
-
-  tabs = [
->>>>>>> 3093b85d
     {
       routeName: `/nodebalancers/${id}/summary`,
       title: 'Summary',
