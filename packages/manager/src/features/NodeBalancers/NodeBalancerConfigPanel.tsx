--- conflicted
+++ resolved
@@ -1,17 +1,11 @@
 import {
-<<<<<<< HEAD
   Autocomplete,
-=======
->>>>>>> 8c11b285
   Button,
   Divider,
   FormHelperText,
   Notice,
   TextField,
-<<<<<<< HEAD
-=======
   Typography,
->>>>>>> 8c11b285
 } from '@linode/ui';
 import { styled } from '@mui/material/styles';
 import Grid from '@mui/material/Unstable_Grid2';
