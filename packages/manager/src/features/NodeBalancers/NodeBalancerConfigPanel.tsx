--- conflicted
+++ resolved
@@ -1,14 +1,11 @@
-<<<<<<< HEAD
 import {
   Button,
   Divider,
   FormHelperText,
   Notice,
+  TextField,
   Typography,
 } from '@linode/ui';
-=======
-import { Button, Divider, FormHelperText, Notice, TextField } from '@linode/ui';
->>>>>>> 4b3fe8ae
 import { styled } from '@mui/material/styles';
 import Grid from '@mui/material/Unstable_Grid2';
 import * as React from 'react';
@@ -16,11 +13,6 @@
 import { ActionsPanel } from 'src/components/ActionsPanel/ActionsPanel';
 import { Autocomplete } from 'src/components/Autocomplete/Autocomplete';
 import { Link } from 'src/components/Link';
-<<<<<<< HEAD
-import { TextField } from 'src/components/TextField';
-=======
-import { Typography } from 'src/components/Typography';
->>>>>>> 4b3fe8ae
 
 import { ActiveCheck } from './NodeBalancerActiveCheck';
 import { NodeBalancerConfigNode } from './NodeBalancerConfigNode';
