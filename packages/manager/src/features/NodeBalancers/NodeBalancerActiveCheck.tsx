--- conflicted
+++ resolved
@@ -1,17 +1,13 @@
-<<<<<<< HEAD
-import { FormHelperText, InputAdornment, Typography } from '@linode/ui';
-=======
-import { FormHelperText, InputAdornment, TextField } from '@linode/ui';
->>>>>>> 4b3fe8ae
+import {
+  FormHelperText,
+  InputAdornment,
+  TextField,
+  Typography,
+} from '@linode/ui';
 import Grid from '@mui/material/Unstable_Grid2';
 import * as React from 'react';
 
 import { Autocomplete } from 'src/components/Autocomplete/Autocomplete';
-<<<<<<< HEAD
-import { TextField } from 'src/components/TextField';
-=======
-import { Typography } from 'src/components/Typography';
->>>>>>> 4b3fe8ae
 
 import { setErrorMap } from './utils';
 
