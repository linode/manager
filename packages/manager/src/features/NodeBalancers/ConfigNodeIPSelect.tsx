<<<<<<< HEAD
import { Autocomplete, Box, SelectedIcon, Stack } from '@linode/ui';
import React from 'react';

import { Typography } from 'src/components/Typography';
=======
import { Box, Stack, Typography } from '@linode/ui';
import React from 'react';

import { Autocomplete } from 'src/components/Autocomplete/Autocomplete';
import { SelectedIcon } from 'src/components/Autocomplete/Autocomplete.styles';
>>>>>>> 8c11b285
import { useAllLinodesQuery } from 'src/queries/linodes/linodes';

import { getPrivateIPOptions } from './ConfigNodeIPSelect.utils';

interface Props {
  /**
   * Disables the select
   */
  disabled?: boolean;
  /**
   * Validation error text
   */
  errorText: string | undefined;
  /**
   * Function that is called when the select's value changes
   */
  handleChange: (nodeIndex: number, ipAddress: null | string) => void;
  /**
   * Override the default input `id` for the select
   */
  inputId?: string;
  /**
   * The selected private IP address
   */
  nodeAddress: string | undefined;
  /**
   * The index of the config node in state
   */
  nodeIndex: number;
  /**
   * The region for which to load Linodes and to show private IPs
   * @note IPs won't load until a region is passed
   */
  region: string | undefined;
}

export const ConfigNodeIPSelect = React.memo((props: Props) => {
  const {
    disabled,
    errorText,
    handleChange,
    inputId,
    nodeAddress,
    nodeIndex,
    region,
  } = props;

  const { data: linodes, error, isLoading } = useAllLinodesQuery(
    {},
    { region },
    region !== undefined
  );

  const options = getPrivateIPOptions(linodes);

  return (
    <Autocomplete
      renderOption={(props, option, { selected }) => {
        const { key, ...rest } = props;
        return (
          <li {...rest} key={key}>
            <Box
              alignItems="center"
              display="flex"
              flexDirection="row"
              gap={1}
              justifyContent="space-between"
              width="100%"
            >
              <Stack>
                <Typography
                  color="inherit"
                  fontFamily={(theme) => theme.font.bold}
                >
                  {option.label}
                </Typography>
                <Typography color="inherit">{option.linode.label}</Typography>
              </Stack>
              {selected && <SelectedIcon visible />}
            </Box>
          </li>
        );
      }}
      disabled={disabled}
      errorText={errorText ?? error?.[0].reason}
      id={inputId}
      label="IP Address"
      loading={isLoading}
      noMarginTop
      noOptionsText="No options - please ensure you have at least 1 Linode with a private IP located in the selected region."
      onChange={(e, value) => handleChange(nodeIndex, value?.label ?? null)}
      options={options}
      placeholder="Enter IP Address"
      value={options.find((o) => o.label === nodeAddress) ?? null}
    />
  );
});<|MERGE_RESOLUTION|>--- conflicted
+++ resolved
@@ -1,15 +1,6 @@
-<<<<<<< HEAD
-import { Autocomplete, Box, SelectedIcon, Stack } from '@linode/ui';
+import { Autocomplete, Box, SelectedIcon, Stack, Typography } from '@linode/ui';
 import React from 'react';
 
-import { Typography } from 'src/components/Typography';
-=======
-import { Box, Stack, Typography } from '@linode/ui';
-import React from 'react';
-
-import { Autocomplete } from 'src/components/Autocomplete/Autocomplete';
-import { SelectedIcon } from 'src/components/Autocomplete/Autocomplete.styles';
->>>>>>> 8c11b285
 import { useAllLinodesQuery } from 'src/queries/linodes/linodes';
 
 import { getPrivateIPOptions } from './ConfigNodeIPSelect.utils';
