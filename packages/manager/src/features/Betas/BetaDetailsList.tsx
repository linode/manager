<<<<<<< HEAD
import { CircleProgress } from '@linode/ui';
import { Paper } from '@linode/ui';
import * as React from 'react';

import { Divider } from 'src/components/Divider';
=======
import { Divider, Paper, Stack } from '@linode/ui';
import * as React from 'react';

import { CircleProgress } from 'src/components/CircleProgress';
>>>>>>> abbedaf1
import { ErrorState } from 'src/components/ErrorState/ErrorState';
import { Typography } from 'src/components/Typography';

import BetaDetails from './BetaDetails';

import type { APIError } from '@linode/api-v4';
import type { AccountBeta } from '@linode/api-v4/lib/account';
import type { Beta } from '@linode/api-v4/lib/betas';

interface Props {
  betas: (AccountBeta | Beta)[];
  dataQA: string;
  errors: APIError[] | null;
  isLoading: boolean;
  title: string;
}

const BetaError = (props: { errors: APIError[] | null }) =>
  props.errors ? <ErrorState errorText={props.errors[0].reason} /> : null;

export const BetaDetailsList = (props: Props) => {
  const { betas, dataQA, errors, isLoading, title } = props;
  return (
    <Paper>
      <Typography variant="h2">{title}</Typography>
      <Divider spacingBottom={20} spacingTop={20} />
      <BetaError errors={errors} />
      {isLoading ? (
        <Stack
          alignItems="center"
          justifyContent="center"
          minHeight={150}
          width="100%"
        >
          <CircleProgress size="md" />
        </Stack>
      ) : (
        <Stack divider={<Divider spacingBottom={20} spacingTop={20} />}>
          {betas.length > 0 ? (
            betas.map((beta, index) => (
              <BetaDetails
                beta={beta}
                dataQA={dataQA}
                key={`${index}-${beta.id}`}
              />
            ))
          ) : (
            <Typography>No betas found</Typography>
          )}
        </Stack>
      )}
    </Paper>
  );
};<|MERGE_RESOLUTION|>--- conflicted
+++ resolved
@@ -1,15 +1,6 @@
-<<<<<<< HEAD
-import { CircleProgress } from '@linode/ui';
-import { Paper } from '@linode/ui';
+import { CircleProgress, Divider, Paper, Stack } from '@linode/ui';
 import * as React from 'react';
 
-import { Divider } from 'src/components/Divider';
-=======
-import { Divider, Paper, Stack } from '@linode/ui';
-import * as React from 'react';
-
-import { CircleProgress } from 'src/components/CircleProgress';
->>>>>>> abbedaf1
 import { ErrorState } from 'src/components/ErrorState/ErrorState';
 import { Typography } from 'src/components/Typography';
 
