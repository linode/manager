--- conflicted
+++ resolved
@@ -1,8 +1,4 @@
-<<<<<<< HEAD
-import { Divider } from '@linode/ui';
-=======
-import { Paper } from '@linode/ui';
->>>>>>> 4ec07b0e
+import { Divider, Paper } from '@linode/ui';
 import * as React from 'react';
 
 import { CircleProgress } from 'src/components/CircleProgress';
