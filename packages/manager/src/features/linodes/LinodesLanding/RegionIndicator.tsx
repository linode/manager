import * as React from 'react';
<<<<<<< HEAD
import { createStyles, withStyles, WithStyles } from '@mui/styles';
import { Theme } from '@mui/material/styles';
import { formatRegion } from 'src/utilities';
=======
import { makeStyles } from 'src/components/core/styles';
import { useRegionsQuery } from 'src/queries/regions';
>>>>>>> 37f0b3a1

const useStyles = makeStyles({
  regionIndicator: {
    alignItems: 'center',
    whiteSpace: 'nowrap',
  },
});

interface Props {
  region: string;
}

const RegionIndicator = (props: Props) => {
  const { region } = props;
  const classes = useStyles();
  const { data: regions } = useRegionsQuery();

  const actualRegion = regions?.find((r) => r.id === region);

  return (
    <div className={classes.regionIndicator}>
      {actualRegion?.label ?? region}
    </div>
  );
};

export default RegionIndicator;<|MERGE_RESOLUTION|>--- conflicted
+++ resolved
@@ -1,12 +1,6 @@
 import * as React from 'react';
-<<<<<<< HEAD
-import { createStyles, withStyles, WithStyles } from '@mui/styles';
-import { Theme } from '@mui/material/styles';
-import { formatRegion } from 'src/utilities';
-=======
-import { makeStyles } from 'src/components/core/styles';
+import { makeStyles } from '@mui/styles';
 import { useRegionsQuery } from 'src/queries/regions';
->>>>>>> 37f0b3a1
 
 const useStyles = makeStyles({
   regionIndicator: {
