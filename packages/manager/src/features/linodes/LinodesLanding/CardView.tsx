--- conflicted
+++ resolved
@@ -12,12 +12,7 @@
 import LinodeEntityDetail from 'src/features/linodes/LinodeEntityDetail';
 import { Action } from 'src/features/linodes/PowerActionsDialogOrDrawer';
 import { DialogType } from 'src/features/linodes/types';
-<<<<<<< HEAD
-import { NotificationDrawer } from 'src/features/NotificationCenter';
-import useNotificationData from 'src/features/NotificationCenter/NotificationData/useNotificationData';
-=======
 import { notificationContext as _notificationContext } from 'src/features/NotificationCenter/NotificationContext';
->>>>>>> 705dd7af
 import useFlags from 'src/hooks/useFlags';
 import useLinodeActions from 'src/hooks/useLinodeActions';
 import useProfile from 'src/hooks/useProfile';
@@ -30,31 +25,15 @@
 import LinodeCard from './LinodeCard';
 
 const useStyles = makeStyles(() => ({
-<<<<<<< HEAD
-  '@keyframes blink': {
-    '0%': {
-      opacity: 1
-    },
-    '50%': {
-      opacity: 0.25
-    },
-    '100%': {
-      opacity: 1
-=======
   '@keyframes pulse': {
     to: {
       backgroundColor: `hsla(40, 100%, 55%, 0)`
->>>>>>> 705dd7af
     }
   },
   summaryOuter: {
     marginBottom: 20,
     '& .statusOther:before': {
-<<<<<<< HEAD
-      animation: '$blink 2.5s linear infinite'
-=======
       animation: '$pulse 1.5s ease-in-out infinite'
->>>>>>> 705dd7af
     }
   }
 }));
@@ -80,15 +59,9 @@
 const CardView: React.FC<CombinedProps> = props => {
   const classes = useStyles();
   const flags = useFlags();
-<<<<<<< HEAD
-  const notificationData = useNotificationData();
-
-  const { updateLinode } = useLinodes();
-=======
   const notificationContext = React.useContext(_notificationContext);
 
   const { updateLinode } = useLinodeActions();
->>>>>>> 705dd7af
   const { profile } = useProfile();
   const { _loading } = useReduxLoad(['volumes']);
   const { volumes } = useVolumes();
@@ -98,16 +71,7 @@
     label: '',
     entityID: 0
   });
-  const [notificationDrawerOpen, setNotificationDrawerOpen] = React.useState(
-    false
-  );
-
-<<<<<<< HEAD
-  const openNotificationDrawer = () => setNotificationDrawerOpen(true);
-  const closeNotificationDrawer = () => setNotificationDrawerOpen(false);
-
-=======
->>>>>>> 705dd7af
+
   const closeTagDrawer = () => {
     setTagDrawer({ ...tagDrawer, open: false });
   };
@@ -182,11 +146,7 @@
                     openTagDrawer={openTagDrawer}
                     openDialog={openDialog}
                     openPowerActionDialog={openPowerActionDialog}
-<<<<<<< HEAD
-                    openNotificationDrawer={openNotificationDrawer}
-=======
                     openNotificationDrawer={notificationContext.openDrawer}
->>>>>>> 705dd7af
                   />
                 </Grid>
               </React.Fragment>
@@ -226,11 +186,6 @@
         deleteTag={(tag: string) => deleteTag(tagDrawer.entityID, tag)}
         onClose={closeTagDrawer}
       />
-      <NotificationDrawer
-        open={notificationDrawerOpen}
-        onClose={closeNotificationDrawer}
-        data={notificationData}
-      />
     </React.Fragment>
   );
 };
