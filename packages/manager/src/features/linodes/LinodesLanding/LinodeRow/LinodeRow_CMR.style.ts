import {
  createStyles,
  Theme,
  withStyles,
  WithStyles,
  WithTheme
} from 'src/components/core/styles';

export type StyleProps = WithStyles<ClassNames> & WithTheme;

type ClassNames =
  | 'actionCell'
  | 'actionInner'
  | 'bodyRow'
  | 'statusCell'
  | 'statusCellMaintenance'
  | 'statusIcon'
  | 'statusIconRunning'
  | 'statusIconOffline'
  | 'statusIconOther'
  | 'statusHelpIcon'
  | 'ipCell'
  | 'ipCellWrapper'
  | 'planCell'
  | 'progressDisplay'
  | 'regionCell'
  | 'iconTableCell'
  | 'icon'
  | 'iconGridCell';

const styles = (theme: Theme) =>
  createStyles({
    actionCell: {
      paddingTop: 0,
      paddingBottom: 0,
      paddingLeft: 0,
      width: '22%',
      textAlign: 'right',
<<<<<<< HEAD
=======
      '& button': {
        lineHeight: '1.25rem'
      },
>>>>>>> 8fb43c1b
      [theme.breakpoints.down('sm')]: {
        width: '100%'
      },
      '&:last-child': {
        paddingRight: 0
      }
    },
    actionInner: {
      display: 'flex',
      justifyContent: 'flex-end',
      '& a': {
        lineHeight: '1rem'
      }
    },
    bodyRow: {
      height: 'auto'
    },
    iconTableCell: {
      [theme.breakpoints.up('md')]: {
        width: '4%',
        padding: 4
      }
    },
    icon: {
      position: 'relative',
      top: 1,
      width: 40,
      height: 40,
      '& .circle': {
        fill: theme.bg.offWhiteDT
      },
      '& .outerCircle': {
        stroke: theme.bg.main
      }
    },
    iconGridCell: {
      display: 'flex',
      alignItems: 'center',
      padding: 4
    },
    progressDisplay: {
      display: 'inline-block'
    },
    statusCell: {
      width: '17%',
      [theme.breakpoints.down('sm')]: {
        width: '100%'
      }
    },
    statusCellMaintenance: {
      [theme.breakpoints.up('md')]: {
        width: '20%'
      },
      '& .data': {
        display: 'flex',
        alignItems: 'center',
        lineHeight: 1.2,
        marginRight: -12,
        [theme.breakpoints.down('sm')]: {
          minWidth: 200,
          justifyContent: 'flex-end'
        },
        [theme.breakpoints.up('md')]: {
          minWidth: 200
        }
      },
      '& button': {
        padding: '0 6px',
        position: 'relative',
        top: 1,
        [theme.breakpoints.up('md')]: {
          padding: 6
        }
      }
    },
    statusIcon: {
      display: 'inline-block',
      borderRadius: '50%',
      height: '16px',
      width: '16px',
      marginRight: theme.spacing(),
      position: 'relative',
      top: 2
    },
    statusIconRunning: {
      backgroundColor: theme.color.green
    },
    statusIconOther: {
      backgroundColor: '#ffb31a'
    },
    statusIconOffline: {
      backgroundColor: theme.color.grey6
    },
    statusHelpIcon: {
      position: 'relative',
      top: -2
    },
    ipCell: {
      width: '14%',
      [theme.breakpoints.down('sm')]: {
        width: '100%'
      }
    },
    ipCellWrapper: {
      display: 'inline-flex',
      flexDirection: 'column',

      '& *': {
        fontSize: '.875rem',
        paddingBottom: 0
      }
    },
    planCell: {
      width: '14%',
      [theme.breakpoints.down('sm')]: {
        width: '100%'
      }
    },
    regionCell: {
      width: '14%',
      [theme.breakpoints.down('sm')]: {
        width: '100%'
      }
    }
  });

export default withStyles(styles, { withTheme: true });<|MERGE_RESOLUTION|>--- conflicted
+++ resolved
@@ -36,12 +36,6 @@
       paddingLeft: 0,
       width: '22%',
       textAlign: 'right',
-<<<<<<< HEAD
-=======
-      '& button': {
-        lineHeight: '1.25rem'
-      },
->>>>>>> 8fb43c1b
       [theme.breakpoints.down('sm')]: {
         width: '100%'
       },
@@ -86,6 +80,7 @@
       display: 'inline-block'
     },
     statusCell: {
+      whiteSpace: 'nowrap',
       width: '17%',
       [theme.breakpoints.down('sm')]: {
         width: '100%'
