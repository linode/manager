--- conflicted
+++ resolved
@@ -36,14 +36,9 @@
       paddingLeft: 0,
       width: '22%',
       textAlign: 'right',
-<<<<<<< HEAD
-      paddingRight: '0 !important',
-
-=======
       '& button': {
         lineHeight: '1.25rem'
       },
->>>>>>> 040168a1
       [theme.breakpoints.down('sm')]: {
         width: '100%'
       },
