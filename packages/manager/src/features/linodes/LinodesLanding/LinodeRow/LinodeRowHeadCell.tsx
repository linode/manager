import { Event } from '@linode/api-v4/lib/account';
import { LinodeBackups, LinodeStatus } from '@linode/api-v4/lib/linodes';
import classNames from 'classnames';
import * as React from 'react';
import { Link } from 'react-router-dom';
import { makeStyles, Theme } from 'src/components/core/styles';
import Grid from 'src/components/Grid';
import HelpIcon from 'src/components/HelpIcon';
import Notice from 'src/components/Notice';
import TableCell from 'src/components/TableCell';

const useStyles = makeStyles((theme: Theme) => ({
  link: {
    display: 'block',
    fontSize: '.875rem',
    lineHeight: '1.125rem',
    color: theme.textColors.linkActiveLight,
    '&:hover, &:focus': {
      textDecoration: 'underline',
    },
  },
  root: {
    '& h3': {
      transition: theme.transitions.create(['color']),
    },
    [theme.breakpoints.up('lg')]: {
      width: '20%',
    },
    [theme.breakpoints.up('xl')]: {
      width: '35%',
    },
  },
  labelStatusWrapper: {
    display: 'flex',
    flexFlow: 'row nowrap',
    alignItems: 'center',
    whiteSpace: 'nowrap',
    '& a': {
      overflow: 'hidden',
      textOverflow: 'ellipsis',
      display: 'inline-block',
    },
  },
  maintenanceContainer: {},
  maintenanceNotice: {
    paddingTop: 0,
    paddingBottom: 0,
    '& .noticeText': {
      display: 'flex',
      alignItems: 'center',
      fontSize: '.9rem',
      '& br': {
        display: 'none',
      },
    },
  },
  helpIcon: {
    paddingTop: 0,
    paddingBottom: 0,
  },
}));

interface Props {
  backups: LinodeBackups;
  id: number;
  image: string | null;
  ipv4: string[];
  ipv6: string;
  label: string;
  region: string;
  disk: number;
  memory: number;
  vcpus: number;
  status: LinodeStatus;
  displayStatus: string | null;
  tags: string[];
  mostRecentBackup: string | null;
  width?: number;
  loading: boolean;
  recentEvent?: Event;
  maintenance?: string | null;
  isDashboard?: boolean;
  isVLAN?: boolean;
}

type CombinedProps = Props;

<<<<<<< HEAD
const LinodeRowHeadCell: React.FC<React.PropsWithChildren<CombinedProps>> = (props) => {
  const classes = useStyles();

=======
const LinodeRowHeadCell: React.FC<CombinedProps> = (props) => {
>>>>>>> 58d1f4f0
  const {
    // linode props
    label,
    id,
    // other props
    width,
    maintenance,
    isDashboard,
  } = props;

  const classes = useStyles();

  const style = width ? { width: `${width}%` } : {};
  const dateTime = maintenance && maintenance.split(' ');
  const MaintenanceText = () => {
    return (
      <>
        For more information, please see your{' '}
        <Link to="/support/tickets?type=open">open support tickets.</Link>
      </>
    );
  };

  return (
    <TableCell
      className={classNames({
        [classes.root]: true,
      })}
      style={style}
    >
      <Grid container wrap="nowrap" alignItems="center">
        {/* Hidden overflow is necessary for the wrapping of the label to work. */}
        <Grid item style={{ overflow: 'hidden' }}>
          <div className={classes.labelStatusWrapper}>
            <Link className={classes.link} to={`/linodes/${id}`} tabIndex={0}>
              {label}
            </Link>
          </div>
          {maintenance && dateTime && isDashboard && (
            <div className={classes.maintenanceContainer}>
              <Notice
                warning
                spacingTop={8}
                spacingBottom={0}
                className={classes.maintenanceNotice}
              >
                Maintenance: <br />
                {dateTime[0]} at {dateTime[1]}
                <HelpIcon
                  text={<MaintenanceText />}
                  tooltipPosition="top"
                  interactive
                  className={classes.helpIcon}
                />
              </Notice>
            </div>
          )}
        </Grid>
      </Grid>
    </TableCell>
  );
};

export default LinodeRowHeadCell;<|MERGE_RESOLUTION|>--- conflicted
+++ resolved
@@ -85,13 +85,7 @@
 
 type CombinedProps = Props;
 
-<<<<<<< HEAD
-const LinodeRowHeadCell: React.FC<React.PropsWithChildren<CombinedProps>> = (props) => {
-  const classes = useStyles();
-
-=======
 const LinodeRowHeadCell: React.FC<CombinedProps> = (props) => {
->>>>>>> 58d1f4f0
   const {
     // linode props
     label,
