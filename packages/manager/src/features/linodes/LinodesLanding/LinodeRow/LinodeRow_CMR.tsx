--- conflicted
+++ resolved
@@ -29,11 +29,7 @@
   HasMutationAvailable
 } from '../hasMutationAvailable';
 import IPAddress from '../IPAddress';
-<<<<<<< HEAD
-import LinodeActionMenu_CMR from '../LinodeActionMenu_CMR';
-=======
 import LinodeActionMenu from '../LinodeActionMenu_CMR';
->>>>>>> 4b9399fd
 import RegionIndicator from '../RegionIndicator';
 import { parseMaintenanceStartTime } from '../utils';
 import withNotifications, { WithNotifications } from '../withNotifications';
@@ -282,7 +278,7 @@
             linodeNotifications={linodeNotifications}
             classes={classes}
           />
-          <LinodeActionMenu_CMR
+          <LinodeActionMenu
             linodeId={id}
             linodeLabel={label}
             linodeRegion={region}
