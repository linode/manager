--- conflicted
+++ resolved
@@ -265,12 +265,8 @@
           addTag={addTag}
           deleteTag={deleteTag}
           listAllTags={() => openTagDrawer(id, label, tags)}
-<<<<<<< HEAD
-          width={415}
+          width={300}
           inTableContext
-=======
-          width={300}
->>>>>>> 221d2cc0
         />
       </Hidden>
 
