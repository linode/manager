import { vi } from 'vitest';
import { screen } from '@testing-library/react';
import * as React from 'react';
import { linodeBackupsFactory } from 'src/factories/linodes';
import { regionFactory } from 'src/factories/regions';
import { includesActions, renderWithTheme } from 'src/utilities/testHelpers';
import { extendedTypes } from 'src/__data__/ExtendedType';
import LinodeActionMenu, {
  buildQueryStringForLinodeClone,
  Props,
} from './LinodeActionMenu';

const props: Props = {
  inListView: true,
  linodeId: 1,
  linodeRegion: 'us-east',
  linodeBackups: linodeBackupsFactory.build(),
  linodeLabel: 'test-linode',
  linodeStatus: 'running',
  linodeType: extendedTypes[0],
<<<<<<< HEAD
  openDialog: vi.fn(),
  openPowerActionDialog: vi.fn(),
=======
  onOpenPowerDialog: jest.fn(),
  onOpenDeleteDialog: jest.fn(),
  onOpenResizeDialog: jest.fn(),
  onOpenRebuildDialog: jest.fn(),
  onOpenRescueDialog: jest.fn(),
  onOpenMigrateDialog: jest.fn(),
>>>>>>> edb05d67
};

describe('LinodeActionMenu', () => {
  describe('Action menu', () => {
    it('should contain all basic actions when the Linode is running', () => {
      renderWithTheme(<LinodeActionMenu {...props} />);
      expect(
        includesActions(
          [
            'Power Off',
            'Reboot',
            'Launch LISH Console',
            'Clone',
            'Resize',
            'Rebuild',
            'Rescue',
            'Migrate',
            'Delete',
          ],
          screen.queryByText
        )
      );
    });

    it('should contain Power On when the Linode is offline', () => {
      renderWithTheme(<LinodeActionMenu {...props} linodeStatus="offline" />);
      expect(includesActions(['Power On'], screen.queryByText));
      expect(screen.queryByText('Power Off')).toBeNull();
    });

    it('should contain all actions except Power Off, Reboot, and Launch Console when not in table context', () => {
      renderWithTheme(
        <LinodeActionMenu
          {...props}
          linodeStatus="offline"
          inListView={false}
        />
      );
      expect(
        includesActions(
          ['Clone', 'Resize', 'Rebuild', 'Rescue', 'Migrate', 'Delete'],
          screen.queryByText
        )
      );
      expect(
        includesActions(
          ['Launch LISH Console', 'Power On', 'Reboot'],
          screen.queryByText,
          false
        )
      );
    });

    it.skip('should disable the reboot action if the Linode is not running', () => {
      // @todo update ActionMenu mock to fix this test once CMR action menu is gone
      renderWithTheme(<LinodeActionMenu {...props} linodeStatus="offline" />);
      expect(screen.queryByText('Reboot')).toBeDisabled();
    });
  });

  describe('buildQueryStringForLinodeClone', () => {
    it('returns `type` and `linodeID` params', () => {
      const result = buildQueryStringForLinodeClone(
        1,
        'us-east',
        'g6-standard-1',
        [],
        []
      );
      expect(result).toMatch('type=');
      expect(result).toMatch('linodeID=');
    });

    it('includes `regionID` param if valid region', () => {
      const regionsData = regionFactory.buildList(1, { id: 'us-east' });
      expect(
        buildQueryStringForLinodeClone(1, 'us-east', '', [], regionsData)
      ).toMatch('regionID=us-east');
      expect(
        buildQueryStringForLinodeClone(1, 'invalid-region', '', [], regionsData)
      ).not.toMatch('regionID=us-east');
    });

    it('includes `typeID` param if valid type', () =>
      expect(
        buildQueryStringForLinodeClone(
          1,
          '',
          'g6-standard-2',
          extendedTypes,
          []
        )
      ).toMatch('typeID=g6-standard-2'));
    expect(
      buildQueryStringForLinodeClone(1, '', 'invalid-type', extendedTypes, [])
    ).not.toMatch('typeID=');
  });
});<|MERGE_RESOLUTION|>--- conflicted
+++ resolved
@@ -18,17 +18,12 @@
   linodeLabel: 'test-linode',
   linodeStatus: 'running',
   linodeType: extendedTypes[0],
-<<<<<<< HEAD
-  openDialog: vi.fn(),
-  openPowerActionDialog: vi.fn(),
-=======
-  onOpenPowerDialog: jest.fn(),
-  onOpenDeleteDialog: jest.fn(),
-  onOpenResizeDialog: jest.fn(),
-  onOpenRebuildDialog: jest.fn(),
-  onOpenRescueDialog: jest.fn(),
-  onOpenMigrateDialog: jest.fn(),
->>>>>>> edb05d67
+  onOpenPowerDialog: vi.fn(),
+  onOpenDeleteDialog: vi.fn(),
+  onOpenResizeDialog: vi.fn(),
+  onOpenRebuildDialog: vi.fn(),
+  onOpenRescueDialog: vi.fn(),
+  onOpenMigrateDialog: vi.fn(),
 };
 
 describe('LinodeActionMenu', () => {
