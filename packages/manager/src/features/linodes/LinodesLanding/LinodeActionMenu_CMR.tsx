import {
  Config,
  getLinodeConfigs,
  LinodeBackups
} from '@linode/api-v4/lib/linodes';
import { APIError } from '@linode/api-v4/lib/types';
import { stringify } from 'qs';
import { pathOr } from 'ramda';
import * as React from 'react';
import { connect } from 'react-redux';
import { compose } from 'recompose';
import { Link, useHistory } from 'react-router-dom';

import { lishLaunch } from 'src/features/Lish/lishUtils';
import ActionMenu, {
  Action
} from 'src/components/ActionMenu_CMR/ActionMenu_CMR';
import { makeStyles, Theme } from 'src/components/core/styles';
import { useTypes } from 'src/hooks/useTypes';
import { useRegions } from 'src/hooks/useRegions';
import { Action as BootAction } from 'src/features/linodes/PowerActionsDialogOrDrawer';
import { getPermissionsForLinode } from 'src/store/linodes/permissions/permissions.selector.ts';
import { MapState } from 'src/store/types';
import {
  sendLinodeActionEvent,
  sendLinodeActionMenuItemEvent,
  sendMigrationNavigationEvent
} from 'src/utilities/ga';

const useStyles = makeStyles((theme: Theme) => ({
  inlineActions: {
    display: 'flex',
    alignItems: 'center'
  },
  link: {
    padding: '12px 10px',
    textAlign: 'center',
    '&:hover': {
      backgroundColor: '#3683dc',
      '& span': {
        color: theme.color.white
      }
    },
    '& span': {
      color: '#3683dc'
    }
  },
  action: {
    marginLeft: 10
  },
  powerOnOrOff: {
    ...theme.applyLinkStyles,
    height: '100%',
    minWidth: 'auto',
    padding: '12px 10px',
    whiteSpace: 'nowrap',
    '&:hover': {
      backgroundColor: '#3683dc',
      color: theme.color.white
    },
    '&[disabled]': {
      color: '#cdd0d5',
      cursor: 'default',
      '&:hover': {
        backgroundColor: 'inherit'
      }
    }
  }
}));

export interface Props {
  linodeId: number;
  linodeLabel: string;
  linodeRegion: string;
  linodeType: string | null;
  linodeBackups: LinodeBackups;
  linodeStatus: string;
  noImage: boolean;
  openDeleteDialog: (linodeID: number, linodeLabel: string) => void;
  openPowerActionDialog: (
    bootAction: BootAction,
    linodeID: number,
    linodeLabel: string,
    linodeConfigs: Config[]
  ) => void;
<<<<<<< HEAD
  inlineLabel?: string;
  inTableContext?: boolean;
=======
  openLinodeResize: (linodeID: number) => void;
>>>>>>> 4cbaaab9
}

export type CombinedProps = Props & StateProps;

export const LinodeActionMenu: React.FC<CombinedProps> = props => {
  const classes = useStyles();

  const { types } = useTypes();
  const history = useHistory();
  const regions = useRegions();

  const [configs, setConfigs] = React.useState<Config[]>([]);
  const [configsError, setConfigsError] = React.useState<
    APIError[] | undefined
  >(undefined);
  const [hasMadeConfigsRequest, setHasMadeConfigsRequest] = React.useState<
    boolean
  >(false);

  const toggleOpenActionMenu = () => {
    getLinodeConfigs(props.linodeId)
      .then(configs => {
        setConfigs(configs.data);
        setConfigsError(undefined);
        setHasMadeConfigsRequest(true);
      })
      .catch(err => {
        setConfigsError(err);
        setHasMadeConfigsRequest(true);
      });

    sendLinodeActionEvent();
  };

  // When we clone a Linode from the action menu, we pass in several query string
  // params so everything is selected for us when we get to the Create flow.
  const buildQueryStringForLinodeClone = () => {
    const { linodeId, linodeRegion, linodeType } = props;

    const params: Record<string, string> = {
      type: 'My Images',
      subtype: 'Clone Linode',
      linodeID: String(linodeId)
    };

    // If the type of this Linode is a valid (current) type, use it in the QS
    if (
      types.entities &&
      types.entities.some(typeEntity => typeEntity.id === linodeType)
    ) {
      params.typeID = linodeType!;
    }

    // If the region of this Linode is a valid region, use it in the QS
    if (regions && regions.some(region => region.id === linodeRegion)) {
      params.regionID = linodeRegion;
    }

    return stringify(params);
  };

  const createLinodeActions = () => {
    const {
      linodeId,
      linodeLabel,
      linodeBackups,
      linodeStatus,
      openDeleteDialog,
      openPowerActionDialog,
      readOnly,
      openLinodeResize
    } = props;

    const readOnlyProps = readOnly
      ? {
          disabled: true,
          tooltip: "You don't have permission to modify this Linode"
        }
      : {};

    const hasHostMaintenance = linodeStatus === 'stopped';
    const maintenanceProps = {
      disabled: hasHostMaintenance,
      tooltip: hasHostMaintenance
        ? 'This action is unavailable while your Linode is undergoing host maintenance.'
        : undefined
    };

    return (): Action[] => {
      const actions: Action[] = [
        {
          title: 'Settings',
          onClick: (e: React.MouseEvent<HTMLElement>) => {
            sendLinodeActionMenuItemEvent('Navigate to Settings Page');
            history.push(`/linodes/${linodeId}/settings`);
            e.preventDefault();
            e.stopPropagation();
          }
        },
        linodeBackups.enabled
          ? {
              title: 'View Backups',
              onClick: (e: React.MouseEvent<HTMLElement>) => {
                sendLinodeActionMenuItemEvent('Navigate to Backups Page');
                history.push(`/linodes/${linodeId}/backup`);
                e.preventDefault();
                e.stopPropagation();
              }
            }
          : {
              title: 'Enable Backups',
              onClick: (e: React.MouseEvent<HTMLElement>) => {
                sendLinodeActionMenuItemEvent('Enable Backups');
                history.push({
                  pathname: `/linodes/${linodeId}/backup`,
                  state: { enableOnLoad: true }
                });
                e.preventDefault();
                e.stopPropagation();
              },
              ...readOnlyProps
            },
        {
          title: 'Clone',
          onClick: (e: React.MouseEvent<HTMLElement>) => {
            sendLinodeActionMenuItemEvent('Clone');
            history.push({
              pathname: '/linodes/create',
              search: buildQueryStringForLinodeClone()
            });
            e.preventDefault();
            e.stopPropagation();
          },
          ...maintenanceProps,
          ...readOnlyProps
        },
        {
          title: 'Resize',
          onClick: (e: React.MouseEvent<HTMLElement>) => {
            openLinodeResize(linodeId);
            e.preventDefault();
            e.stopPropagation();
          },
          ...maintenanceProps,
          ...readOnlyProps
        },
        {
          title: 'Rebuild',
          onClick: (e: React.MouseEvent<HTMLElement>) => {
            sendLinodeActionMenuItemEvent('Navigate to Rebuild Page');
            history.push(`/linodes/${linodeId}/rebuild`);
            e.preventDefault();
            e.stopPropagation();
          },
          ...maintenanceProps,
          ...readOnlyProps
        },
        {
          title: 'Rescue',
          onClick: (e: React.MouseEvent<HTMLElement>) => {
            sendLinodeActionMenuItemEvent('Navigate to Rescue Page');
            history.push(`/linodes/${linodeId}/rescue`);
            e.preventDefault();
            e.stopPropagation();
          },
          ...maintenanceProps,
          ...readOnlyProps
        },
        {
          title: 'Migrate',
          onClick: (e: React.MouseEvent<HTMLElement>) => {
            sendMigrationNavigationEvent('/linodes');
            sendLinodeActionMenuItemEvent('Migrate');
            history.push({
              pathname: `/linodes/${linodeId}/migrate`
            });
            e.preventDefault();
            e.stopPropagation();
          },
          ...readOnlyProps
        },
        {
          title: 'Delete',
          onClick: (e: React.MouseEvent<HTMLElement>) => {
            sendLinodeActionMenuItemEvent('Delete Linode');
            e.preventDefault();
            e.stopPropagation();
            openDeleteDialog(linodeId, linodeLabel);
          },
          ...readOnlyProps
        }
      ];

      if (linodeStatus === 'running') {
        actions.unshift({
          title: 'Reboot',
          disabled:
            !hasMadeConfigsRequest ||
            readOnly ||
            Boolean(configsError?.[0]?.reason),
          tooltip: readOnly
            ? "You don't have permission to modify this Linode."
            : configsError
            ? 'Could not load configs for this Linode.'
            : undefined,
          onClick: (e: React.MouseEvent<HTMLElement>) => {
            sendLinodeActionMenuItemEvent('Reboot Linode');
            e.preventDefault();
            e.stopPropagation();
            openPowerActionDialog('Reboot', linodeId, linodeLabel, configs);
          },
          ...readOnlyProps
        });
      }

      if (inTableContext === true) {
        actions.unshift({
          title: 'Launch Console',
          onClick: (e: React.MouseEvent<HTMLElement>) => {
            sendLinodeActionMenuItemEvent('Launch Console');
            lishLaunch(linodeId);
            e.preventDefault();
            e.stopPropagation();
          },
          ...readOnlyProps
        });
      }

      return actions;
    };
  };

  const {
    linodeId,
    linodeLabel,
    linodeStatus,
    openPowerActionDialog,
    inlineLabel,
    inTableContext
  } = props;

  return (
    <>
      {inTableContext && (
        <div className={classes.inlineActions}>
          <Link className={classes.link} to={`/linodes/${linodeId}`}>
            <span>Details</span>
          </Link>

          <button
            className={classes.powerOnOrOff}
            onClick={e => {
              const action =
                linodeStatus === 'running' ? 'Power Off' : 'Power On';
              sendLinodeActionMenuItemEvent(`${action} Linode`);
              e.preventDefault();
              e.stopPropagation();
              openPowerActionDialog(
                `${action}` as BootAction,
                linodeId,
                linodeLabel,
                linodeStatus === 'running' ? configs : []
              );
            }}
            disabled={!['running', 'offline'].includes(linodeStatus)}
          >
            {linodeStatus === 'running' ? 'Power Off' : 'Power On'}
          </button>
        </div>
      )}
      <ActionMenu
        className={classes.action}
        toggleOpenCallback={toggleOpenActionMenu}
        createActions={createLinodeActions()}
        ariaLabel={`Action menu for Linode ${props.linodeLabel}`}
        inlineLabel={inlineLabel}
      />
    </>
  );
};

interface StateProps {
  readOnly: boolean;
}

const mapStateToProps: MapState<StateProps, CombinedProps> = (
  state,
  ownProps
) => ({
  readOnly:
    getPermissionsForLinode(
      pathOr(null, ['__resources', 'profile', 'data'], state),
      ownProps.linodeId
    ) === 'read_only'
});

const connected = connect(mapStateToProps);

const enhanced = compose<CombinedProps, Props>(connected);

export default enhanced(LinodeActionMenu);<|MERGE_RESOLUTION|>--- conflicted
+++ resolved
@@ -83,12 +83,9 @@
     linodeLabel: string,
     linodeConfigs: Config[]
   ) => void;
-<<<<<<< HEAD
   inlineLabel?: string;
   inTableContext?: boolean;
-=======
   openLinodeResize: (linodeID: number) => void;
->>>>>>> 4cbaaab9
 }
 
 export type CombinedProps = Props & StateProps;
