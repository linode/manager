import {
  createStyles,
  Theme,
  withStyles,
  WithStyles
} from 'src/components/core/styles';

type ClassNames =
  | 'title'
  | 'tagGroup'
  | 'CSVlinkContainer'
  | 'CSVlink'
  | 'addNewLink'
  | 'chip'
  | 'chipActive'
  | 'chipRunning'
  | 'chipPending'
  | 'chipOffline'
  | 'clearFilters'
  | 'cmrSpacing'
  | 'cmrCSVlink';

const styles = (theme: Theme) =>
  createStyles({
    title: {
      flex: 1
    },
    tagGroup: {
      flexDirection: 'row-reverse'
    },
    CSVlink: {
      fontSize: '.9rem',
      color: theme.palette.text.primary,
      '&:hover': {
        textDecoration: 'underline'
      }
    },
    CSVlinkContainer: {
      marginTop: theme.spacing(1)
    },
    addNewLink: {
      marginBottom: -3,
      marginLeft: 15
    },
    chip: {
      ...theme.applyStatusPillStyles,
      paddingTop: '0px !important',
      paddingBottom: '0px !important',
<<<<<<< HEAD
=======
      transition: 'none',
>>>>>>> 705dd7af
      '&:hover, &:focus, &:active': {
        backgroundColor: theme.bg.chipActive
      }
    },
    chipActive: {
      backgroundColor: theme.bg.chipActive
    },
    chipRunning: {
      '&:before': {
        backgroundColor: theme.cmrIconColors.iGreen
      }
    },
    chipPending: {
      '&:before': {
        backgroundColor: theme.cmrIconColors.iOrange
      }
    },
    chipOffline: {
      '&:before': {
        backgroundColor: theme.cmrIconColors.iGrey
      }
    },
    clearFilters: {
      margin: '1px 0 0 0',
      padding: 0,
      '&:hover': {
        '& svg': {
          color: `${theme.palette.primary.main} !important`
        }
      }
    },
    cmrSpacing: {
      margin: 0,
      width: '100%',
      '& > .MuiGrid-item': {
        paddingLeft: 0,
        paddingRight: 0
      }
    },
    cmrCSVlink: {
      [theme.breakpoints.down('md')]: {
        marginRight: theme.spacing()
      }
    }
  });

export type StyleProps = WithStyles<ClassNames>;

export default withStyles(styles);<|MERGE_RESOLUTION|>--- conflicted
+++ resolved
@@ -46,10 +46,7 @@
       ...theme.applyStatusPillStyles,
       paddingTop: '0px !important',
       paddingBottom: '0px !important',
-<<<<<<< HEAD
-=======
       transition: 'none',
->>>>>>> 705dd7af
       '&:hover, &:focus, &:active': {
         backgroundColor: theme.bg.chipActive
       }
