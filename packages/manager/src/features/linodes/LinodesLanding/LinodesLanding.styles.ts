import {
  createStyles,
  Theme,
  withStyles,
  WithStyles
} from 'src/components/core/styles';

type ClassNames =
  | 'title'
  | 'tagGroup'
  | 'CSVlinkContainer'
  | 'CSVlink'
  | 'addNewLink'
  | 'chipContainer'
  | 'chip'
  | 'chipActive'
  | 'chipRunning'
  | 'chipPending'
  | 'chipOffline'
  | 'clearFilters'
  | 'cmrSpacing'
  | 'cmrCSVlink';

const styles = (theme: Theme) =>
  createStyles({
    title: {
      flex: 1
    },
    tagGroup: {
      flexDirection: 'row-reverse'
    },
    CSVlink: {
      fontSize: '.9rem',
      color: theme.palette.text.primary,
      '&:hover': {
        textDecoration: 'underline'
      }
    },
    CSVlinkContainer: {
      marginTop: theme.spacing(1)
    },
    addNewLink: {
      marginBottom: -3,
      marginLeft: 15
    },
    chipContainer: {
      display: 'flex',
      flexDirection: 'row'
    },
    chip: {
      ...theme.applyStatusPillStyles,
      marginRight: theme.spacing(2),
      paddingTop: '0px !important',
      paddingBottom: '0px !important',
<<<<<<< HEAD
      transition: 'none',
      '& .MuiChip-label': {
        marginBottom: 2
      }
      // '&:hover, &:focus, &:active': {
      //   backgroundColor: theme.bg.chipActive
      // }
=======
      transition: 'none'
>>>>>>> f97ffa15
    },
    chipActive: {
      backgroundColor: theme.bg.chipActive
    },
    chipRunning: {
      '&:before': {
        backgroundColor: theme.cmrIconColors.iGreen
      }
    },
    chipPending: {
      '&:before': {
        backgroundColor: theme.cmrIconColors.iOrange
      }
    },
    chipOffline: {
      '&:before': {
        backgroundColor: theme.cmrIconColors.iGrey
      }
    },
    clearFilters: {
      margin: '1px 0 0 0',
      padding: 0,
      '&:hover': {
        '& svg': {
          color: `${theme.palette.primary.main} !important`
        }
      }
    },
    cmrSpacing: {
      margin: 0,
      width: '100%',
      '& > .MuiGrid-item': {
        paddingLeft: 0,
        paddingRight: 0
      }
    },
    cmrCSVlink: {
      [theme.breakpoints.down('md')]: {
        marginRight: theme.spacing()
      }
    }
  });

export type StyleProps = WithStyles<ClassNames>;

export default withStyles(styles);<|MERGE_RESOLUTION|>--- conflicted
+++ resolved
@@ -52,17 +52,10 @@
       marginRight: theme.spacing(2),
       paddingTop: '0px !important',
       paddingBottom: '0px !important',
-<<<<<<< HEAD
       transition: 'none',
       '& .MuiChip-label': {
         marginBottom: 2
       }
-      // '&:hover, &:focus, &:active': {
-      //   backgroundColor: theme.bg.chipActive
-      // }
-=======
-      transition: 'none'
->>>>>>> f97ffa15
     },
     chipActive: {
       backgroundColor: theme.bg.chipActive
