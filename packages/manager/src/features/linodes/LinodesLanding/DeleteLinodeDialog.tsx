--- conflicted
+++ resolved
@@ -36,10 +36,7 @@
   const onDelete = async () => {
     await mutateAsync();
     onClose();
-<<<<<<< HEAD
-=======
     resetEventsPolling();
->>>>>>> ff116853
 
     if (onSuccess) {
       onSuccess();
