import { vi } from 'vitest';
import { render } from '@testing-library/react';
import * as React from 'react';
import { wrapWithTheme } from 'src/utilities/testHelpers';
import { reactRouterProps } from 'src/__data__/reactRouterProps';
import { ListLinodes } from './LinodesLanding';

describe('ListLinodes', () => {
  const classes = {
    root: '',
    CSVlinkContainer: '',
    CSVlink: '',
    CSVwrapper: '',
  };

  it('renders without error', () => {
    const { getByText } = render(
      wrapWithTheme(
        <ListLinodes
          someLinodesHaveScheduledMaintenance={true}
          linodesData={[]}
          classes={classes}
<<<<<<< HEAD
          clearDocs={clearDocs}
          enqueueSnackbar={vi.fn()}
          linodesCount={0}
          linodesRequestError={undefined}
          linodesRequestLoading={false}
          closeSnackbar={vi.fn()}
          setDocs={setDocs}
          deleteLinode={vi.fn()}
=======
          enqueueSnackbar={jest.fn()}
          linodesCount={0}
          linodesRequestError={undefined}
          linodesRequestLoading={false}
          closeSnackbar={jest.fn()}
          deleteLinode={jest.fn()}
>>>>>>> 6745dda2
          {...reactRouterProps}
          linodesInTransition={new Set<number>()}
        />
      )
    );

    expect(getByText('Create Linode')).toBeInTheDocument();
  });
});<|MERGE_RESOLUTION|>--- conflicted
+++ resolved
@@ -20,23 +20,12 @@
           someLinodesHaveScheduledMaintenance={true}
           linodesData={[]}
           classes={classes}
-<<<<<<< HEAD
-          clearDocs={clearDocs}
           enqueueSnackbar={vi.fn()}
           linodesCount={0}
           linodesRequestError={undefined}
           linodesRequestLoading={false}
           closeSnackbar={vi.fn()}
-          setDocs={setDocs}
           deleteLinode={vi.fn()}
-=======
-          enqueueSnackbar={jest.fn()}
-          linodesCount={0}
-          linodesRequestError={undefined}
-          linodesRequestLoading={false}
-          closeSnackbar={jest.fn()}
-          deleteLinode={jest.fn()}
->>>>>>> 6745dda2
           {...reactRouterProps}
           linodesInTransition={new Set<number>()}
         />
