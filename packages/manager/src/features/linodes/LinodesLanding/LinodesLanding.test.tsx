import { render } from '@testing-library/react';
import * as React from 'react';
import { reactRouterProps } from 'src/__data__/reactRouterProps';
import { clearDocs, setDocs } from 'src/store/documentation';
import { wrapWithTheme } from 'src/utilities/testHelpers';
import { ListLinodes } from './LinodesLanding';

describe('ListLinodes', () => {
  const classes = {
    title: '',
    tagGroup: '',
    CSVlinkContainer: '',
    CSVlink: '',
    addNewLink: '',
    chip: '',
    chipActive: '',
    chipRunning: '',
    chipPending: '',
    chipOffline: '',
    controlHeader: '',
    toggleButton: '',
    clearFilters: '',
<<<<<<< HEAD
    cmrSpacing: ''
=======
    cmrSpacing: '',
    cmrCSVlink: ''
>>>>>>> defc4376
  };

  it('renders without error', () => {
    const { getByText } = render(
      wrapWithTheme(
        <ListLinodes
          imagesLoading={false}
          imagesError={{}}
          imagesData={{}}
          imagesLastUpdated={100}
          userTimezone="GMT"
          userProfileLoading={false}
          someLinodesHaveScheduledMaintenance={true}
          linodesData={[]}
          classes={classes}
          clearDocs={clearDocs}
          enqueueSnackbar={jest.fn()}
          linodesCount={0}
          linodesRequestError={undefined}
          linodesRequestLoading={false}
          managed={false}
          closeSnackbar={jest.fn()}
          setDocs={setDocs}
          backupsCTA={false}
          deleteLinode={jest.fn()}
          {...reactRouterProps}
          ldClient={{} as any}
          flags={{}}
          linodesInTransition={new Set<number>()}
        />
      )
    );

    expect(getByText('Add your first Linode!')).toBeInTheDocument();
  });
});<|MERGE_RESOLUTION|>--- conflicted
+++ resolved
@@ -20,12 +20,8 @@
     controlHeader: '',
     toggleButton: '',
     clearFilters: '',
-<<<<<<< HEAD
-    cmrSpacing: ''
-=======
     cmrSpacing: '',
     cmrCSVlink: ''
->>>>>>> defc4376
   };
 
   it('renders without error', () => {
