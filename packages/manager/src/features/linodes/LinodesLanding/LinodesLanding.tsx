--- conflicted
+++ resolved
@@ -33,14 +33,7 @@
 import DetachLinodeDialog from 'src/features/Vlans/DetachLinodeDialog/DetachLinodeDialog';
 import { ApplicationState } from 'src/store';
 import { deleteLinode } from 'src/store/linodes/linode.requests';
-<<<<<<< HEAD
-import {
-  addNotificationsToLinodes,
-  LinodeWithMaintenance,
-} from 'src/store/linodes/linodes.helpers';
-=======
 import { LinodeWithMaintenance } from 'src/store/linodes/linodes.helpers';
->>>>>>> d61bcb39
 import { MapState } from 'src/store/types';
 import formatDate, { formatDateISO } from 'src/utilities/formatDate';
 import {
@@ -606,49 +599,10 @@
   linodesInTransition: Set<number>;
 }
 
-<<<<<<< HEAD
-const mapStateToProps: MapState<StateProps, {}> = (state) => {
-  const linodes = Object.values(state.__resources.linodes.itemsById);
-  const linodeTypesMap = state.__resources.types.entities.reduce(
-    (accumulator, thisType) => ({
-      ...accumulator,
-      [thisType.id]: thisType,
-    }),
-    {}
-  );
-
-  const linodesDataWithPlan = linodes.map((thisLinode) => {
-    return {
-      ...thisLinode,
-      plan: linodeTypesMap[thisLinode.type ?? '']?.label ?? 'Unknown',
-    };
-  });
-
-  const notifications = state.__resources.notifications.data || [];
-
-  const linodesWithMaintenance = addNotificationsToLinodes(
-    notifications,
-    linodesDataWithPlan
-  );
-
-  return {
-    managed: state.__resources.accountSettings.data?.managed ?? false,
-    linodesCount: state.__resources.linodes.results,
-    linodesData: linodesWithMaintenance,
-    someLinodesHaveScheduledMaintenance: linodesWithMaintenance
-      ? linodesWithMaintenance.some(
-          (eachLinode) =>
-            !!eachLinode.maintenance && !!eachLinode.maintenance.when
-        )
-      : false,
-    linodesRequestLoading: state.__resources.linodes.loading,
-    linodesRequestError: path(['error', 'read'], state.__resources.linodes),
-=======
 const mapStateToProps: MapState<StateProps, Props> = (state) => {
   return {
     managed: state.__resources.accountSettings.data?.managed ?? false,
     linodesCount: state.__resources.linodes.results,
->>>>>>> d61bcb39
     userTimezone: getUserTimezone(state),
     userProfileLoading: state.__resources.profile.loading,
     userProfileError: path<APIError[]>(
