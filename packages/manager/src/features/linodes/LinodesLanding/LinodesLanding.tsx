--- conflicted
+++ resolved
@@ -325,12 +325,7 @@
       { label: 'Image', key: 'image' },
       { label: 'Region', key: 'region' },
       { label: 'Created', key: 'created' },
-<<<<<<< HEAD
-      { label: 'Most Recent Backup', key: 'backups.last_successful' }
-=======
-      { label: 'Last Backup', key: 'lastBackup' },
-      { label: 'Tags', key: 'tags' }
->>>>>>> a634081c
+      { label: 'Last Backup', key: 'lastBackup' }
     ];
 
     const linodesRunningCount = filterLinodesByStatus('running', linodesData)
@@ -450,7 +445,6 @@
                                     onAddNew={() =>
                                       this.props.history.push('/linodes/create')
                                     }
-                                    iconType="linode"
                                     docsLink="https://www.linode.com/docs/platform/billing-and-support/linode-beginners-guide/"
                                     body={
                                       <>
