--- conflicted
+++ resolved
@@ -47,15 +47,10 @@
   isEventWithSecondaryLinodeStatus,
   transitionText as _transitionText,
 } from './transitions';
-<<<<<<< HEAD
 import { ExtendedType, extendType } from 'src/utilities/extendType';
-
-type LinodeEntityDetailVariant = 'dashboard' | 'landing' | 'details';
-=======
 import { GrantLevel } from '@linode/api-v4/lib/account';
 import useExtendedLinode from 'src/hooks/useExtendedLinode';
 import { useTheme } from '@mui/material/styles';
->>>>>>> a18528a7
 
 interface LinodeEntityDetailProps {
   variant?: TypographyProps['variant'];
