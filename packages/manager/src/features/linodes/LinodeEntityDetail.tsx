--- conflicted
+++ resolved
@@ -102,11 +102,9 @@
   useReduxLoad(['types']);
   const { types } = useTypes();
 
-<<<<<<< HEAD
   const extendedLinode = useExtendedLinode(linode.id);
-=======
+
   const { data: regions } = useRegionsQuery();
->>>>>>> 897d750b
 
   const imageSlug = linode.image;
 
@@ -361,7 +359,6 @@
           {linodeLabel}
         </Link>
       }
-<<<<<<< HEAD
       variant={variant}
       isSummaryView={isSummaryView}
     >
@@ -390,111 +387,6 @@
               progress={progress ?? 0}
               sx={{ color: 'primary.main', fontFamily: theme.font.bold }}
               text={formattedTransitionText}
-=======
-      bodyClassName={classes.body}
-      body={
-        <Grid
-          container
-          className="m0"
-          alignItems="center"
-          justifyContent="space-between"
-        >
-          <Box display="flex" alignItems="center">
-            <Grid
-              item
-              className={`p0 ${isDetailLanding && classes.chipWrapper}`}
-            >
-              <Chip
-                data-qa-linode-status
-                className={classNames({
-                  [classes.statusChip]: true,
-                  [classes.statusChipLandingDetailView]: isDetailLanding,
-                  [classes.statusRunning]: isRunning,
-                  [classes.statusOffline]: isOffline,
-                  [classes.statusOther]: isOther,
-                  [classes.divider]: hasSecondaryStatus,
-                  statusOtherDetail: isOther,
-                })}
-                label={formattedStatus}
-                component="span"
-              />
-            </Grid>
-            {hasSecondaryStatus ? (
-              <Grid
-                item
-                className="py0"
-                style={{ marginLeft: 16, marginBottom: 2 }}
-              >
-                <button
-                  className={classes.statusLink}
-                  onClick={openNotificationMenu}
-                >
-                  <ProgressDisplay
-                    progress={progress ?? 0}
-                    text={formattedTransitionText}
-                  />
-                </button>
-              </Grid>
-            ) : null}
-          </Box>
-          <Grid item className={`${classes.actionItemsOuter} py0`}>
-            <Hidden mdDown>
-              <Button
-                buttonType="secondary"
-                className={classes.actionItem}
-                disabled={!['running', 'offline'].includes(linodeStatus)}
-                onClick={() => {
-                  const action =
-                    linodeStatus === 'running' ? 'Power Off' : 'Power On';
-                  sendLinodeActionMenuItemEvent(`${action} Linode`);
-
-                  openPowerActionDialog(
-                    `${action}` as BootAction,
-                    linodeId,
-                    linodeLabel,
-                    linodeStatus === 'running' ? linodeConfigs : []
-                  );
-                }}
-              >
-                {linodeStatus === 'running' ? 'Power Off' : 'Power On'}
-              </Button>
-              <Button
-                buttonType="secondary"
-                className={classes.actionItem}
-                disabled={linodeStatus === 'offline'}
-                onClick={() => {
-                  sendLinodeActionMenuItemEvent('Reboot Linode');
-                  openPowerActionDialog(
-                    'Reboot',
-                    linodeId,
-                    linodeLabel,
-                    linodeConfigs
-                  );
-                }}
-              >
-                Reboot
-              </Button>
-              <Button
-                buttonType="secondary"
-                className={classes.actionItem}
-                onClick={() => {
-                  handleConsoleButtonClick(linodeId);
-                }}
-              >
-                Launch LISH Console
-              </Button>
-            </Hidden>
-
-            <LinodeActionMenu
-              linodeId={linodeId}
-              linodeLabel={linodeLabel}
-              linodeRegion={linodeRegionDisplay}
-              linodeType={type ?? undefined}
-              linodeStatus={linodeStatus}
-              linodeBackups={backups}
-              openDialog={openDialog}
-              openPowerActionDialog={openPowerActionDialog}
->>>>>>> 897d750b
             />
           </Button>
         ) : null}
