import { Linode } from '@linode/api-v4/lib/linodes/types';
import { Config, LinodeBackups } from '@linode/api-v4/lib/linodes';
import * as classnames from 'classnames';
import { useSnackbar } from 'notistack';
import * as React from 'react';
import { Link } from 'react-router-dom';
import Button from 'src/components/Button';
import Chip from 'src/components/core/Chip';
import Hidden from 'src/components/core/Hidden';
import { makeStyles, Theme } from 'src/components/core/styles';
import Table from 'src/components/core/Table';
import TableBody from 'src/components/core/TableBody';
import TableCell from 'src/components/core/TableCell';
import TableRow from 'src/components/core/TableRow';
import Typography from 'src/components/core/Typography';
import EntityDetail from 'src/components/EntityDetail';
import EntityHeader from 'src/components/EntityHeader';
import Grid from 'src/components/Grid';
import TagCell from 'src/components/TagCell';
import { dcDisplayNames } from 'src/constants';
import { Action as BootAction } from 'src/features/linodes/PowerActionsDialogOrDrawer';
import LinodeActionMenu from 'src/features/linodes/LinodesLanding/LinodeActionMenu_CMR';
import { OpenDialog } from 'src/features/linodes/types';
import { lishLaunch } from 'src/features/Lish/lishUtils';
import useImages from 'src/hooks/useImages';
import useLinodes from 'src/hooks/useLinodes';
import useReduxLoad from 'src/hooks/useReduxLoad';
import { useTypes } from 'src/hooks/useTypes';
import { getAPIErrorOrDefault } from 'src/utilities/errorUtils';
import formatDate from 'src/utilities/formatDate';
import { sendLinodeActionMenuItemEvent } from 'src/utilities/ga';
import { pluralize } from 'src/utilities/pluralize';
import { lishLink, sshLink } from './LinodesDetail/utilities';

type LinodeEntityDetailVariant = 'dashboard' | 'landing' | 'details';

interface LinodeEntityDetailProps {
  variant: LinodeEntityDetailVariant;
  linode: Linode;
  username?: string;
  openDialog: OpenDialog;
  openPowerActionDialog: (
    bootAction: BootAction,
    linodeID: number,
    linodeLabel: string,
    linodeConfigs: Config[]
  ) => void;
  backups: LinodeBackups;
  linodeConfigs: Config[];
  numVolumes: number;
  openTagDrawer: (tags: string[]) => void;
  openNotificationDrawer?: () => void;
  isDetailLanding?: boolean;
}

export type CombinedProps = LinodeEntityDetailProps;

const LinodeEntityDetail: React.FC<CombinedProps> = props => {
  const {
    variant,
    linode,
    username,
    openDialog,
    openPowerActionDialog,
    backups,
    linodeConfigs,
    numVolumes,
    isDetailLanding,
    openTagDrawer,
    openNotificationDrawer
  } = props;

  useReduxLoad(['images', 'types']);
  const { images } = useImages();
  const { types } = useTypes();

  const imageSlug = linode.image;

  const imageVendor =
    imageSlug && images.itemsById[imageSlug]
      ? images.itemsById[imageSlug].vendor
      : null;

  const linodeType = Boolean(linode.type)
    ? types.entities.find(thisType => thisType.id === linode.type) ?? null
    : null;

  const linodePlan = linodeType?.label ?? null;

  const linodeRegionDisplay = dcDisplayNames[linode.region] ?? null;

  return (
    <EntityDetail
      header={
        <Header
          variant={variant}
          imageVendor={imageVendor}
          linodeLabel={linode.label}
          linodeId={linode.id}
          linodeStatus={linode.status}
          openDialog={openDialog}
          openPowerActionDialog={openPowerActionDialog}
          linodeRegionDisplay={linodeRegionDisplay}
          backups={backups}
          linodeConfigs={linodeConfigs}
          isDetailLanding={isDetailLanding}
          type={''}
          image={''}
          openNotificationDrawer={openNotificationDrawer || (() => null)}
        />
      }
      body={
        <Body
          linodeLabel={linode.label}
          numVolumes={numVolumes}
          numCPUs={linode.specs.vcpus}
          gbRAM={linode.specs.memory / 1024}
          gbStorage={linode.specs.disk / 1024}
          region={linode.region}
          ipv4={linode.ipv4}
          ipv6={linode.ipv6}
          linodeId={linode.id}
          username={username ? username : 'none'}
        />
      }
      footer={
        <Footer
          linodePlan={linodePlan}
          linodeRegionDisplay={linodeRegionDisplay}
          linodeId={linode.id}
          linodeCreated={linode.created}
          linodeTags={linode.tags}
          linodeLabel={linode.label}
          openTagDrawer={openTagDrawer}
          openDialog={openDialog}
        />
      }
    />
  );
};

export default React.memo(LinodeEntityDetail);

// =============================================================================
// Header
// =============================================================================
export interface HeaderProps {
  variant: LinodeEntityDetailVariant;
  imageVendor: string | null;
  linodeLabel: string;
  linodeId: number;
  linodeStatus: Linode['status'];
  openDialog: OpenDialog;
  openPowerActionDialog: (
    bootAction: BootAction,
    linodeID: number,
    linodeLabel: string,
    linodeConfigs: Config[]
  ) => void;
  linodeRegionDisplay: string;
  backups: LinodeBackups;
  type: string;
  image: string;
  linodeConfigs: Config[];
  isDetailLanding?: boolean;
  openNotificationDrawer: () => void;
}

const useHeaderStyles = makeStyles((theme: Theme) => ({
  root: {
    backgroundColor: theme.cmrBGColors.bgSecondaryActions
  },
  linodeLabel: {
    color: theme.cmrTextColors.linkActiveLight,
    marginLeft: theme.spacing(),
    '&:hover': {
      color: theme.palette.primary.light,
      textDecoration: 'underline'
    }
  },
  body: {
    display: 'flex',
    flexDirection: 'row',
    alignItems: 'center',
    padding: 0,
    width: '100%'
  },
  actionItemsOuter: {
    display: 'flex',
    alignItems: 'center',
    '&.MuiGrid-item': {
      paddingRight: 0
    }
  },
  actionItem: {
    margin: 0,
    marginRight: 10,
    transition: 'none',
    '& svg': {
      height: 20,
      width: 20,
      marginRight: 10
    },
    '& span': {
      fontFamily: `${theme.font.normal} !important`
    },
    '&:disabled': {
      color: theme.color.disabled,
      '& svg': {
        fill: theme.color.disabled
      }
    },
    '&:hover': {
      color: '#ffffff',
      backgroundColor: theme.color.blue,
      '& svg': {
        fill: '#ffffff',
        '& g': {
          stroke: '#ffffff'
        },
        '& path': {
          stroke: '#ffffff'
        }
      }
    },
    '&:focus': {
      outline: '1px dotted #999'
    }
  },
  statusChip: {
    ...theme.applyStatusPillStyles,
    marginLeft: theme.spacing()
  },
  statusRunning: {
    '&:before': {
      backgroundColor: theme.cmrIconColors.iGreen
    }
  },
  statusOffline: {
    '&:before': {
      backgroundColor: theme.cmrIconColors.iGrey
    }
  },
  statusOther: {
    '&:before': {
      backgroundColor: theme.cmrIconColors.iOrange
    }
  }
}));

const Header: React.FC<HeaderProps> = props => {
  const classes = useHeaderStyles();

  const {
    variant,
    linodeLabel,
    linodeId,
    linodeStatus,
    linodeRegionDisplay,
    openDialog,
    openPowerActionDialog,
    backups,
    type,
    image,
    linodeConfigs,
    isDetailLanding
  } = props;

  const isDetails = variant === 'details';

  const isRunning = linodeStatus === 'running';
  const isOffline = linodeStatus === 'stopped' || linodeStatus === 'offline';
  const isOther = !['running', 'stopped', 'offline'].includes(linodeStatus);

  const handleConsoleButtonClick = (id: number) => {
    sendLinodeActionMenuItemEvent('Launch Console');
    lishLaunch(id);
  };

  return (
    <EntityHeader
      parentLink={isDetails ? '/linodes' : undefined}
      parentText={isDetails ? 'Linodes' : undefined}
      isDetailLanding={isDetailLanding}
      title={
        <Link to={`linodes/${linodeId}`} className={classes.linodeLabel}>
          {linodeLabel}
        </Link>
      }
      bodyClassName={classes.body}
      body={
        <Grid
          container
          className="m0"
          alignItems="center"
          justify="space-between"
        >
          <Grid item className="py0">
            <Chip
              className={classnames({
                [classes.statusChip]: true,
                [classes.statusRunning]: isRunning,
                [classes.statusOffline]: isOffline,
                [classes.statusOther]: isOther,
                statusOtherDetail: isOther
              })}
              label={linodeStatus.replace('_', ' ').toUpperCase()}
              component="span"
              {...isOther}
            />
          </Grid>
          <Grid item className={`${classes.actionItemsOuter} py0`}>
            <Button
              buttonType="secondary"
              className={classes.actionItem}
              disabled={!['running', 'offline'].includes(linodeStatus)}
              onClick={() => {
                const action =
                  linodeStatus === 'running' ? 'Power Off' : 'Power On';
                sendLinodeActionMenuItemEvent(`${action} Linode`);

                openPowerActionDialog(
                  `${action}` as BootAction,
                  linodeId,
                  linodeLabel,
                  linodeStatus === 'running' ? linodeConfigs : []
                );
              }}
            >
              {linodeStatus === 'running' ? 'Power Off' : 'Power On'}
            </Button>

            <Hidden smDown>
              <Button
                buttonType="secondary"
                className={classes.actionItem}
                disabled={linodeStatus === 'offline'}
                onClick={() => {
                  sendLinodeActionMenuItemEvent('Reboot Linode');
                  openPowerActionDialog(
                    'Reboot',
                    linodeId,
                    linodeLabel,
                    linodeConfigs
                  );
                }}
              >
                Reboot
              </Button>
              <Button
                buttonType="secondary"
                className={classes.actionItem}
                onClick={() => {
                  handleConsoleButtonClick(linodeId);
                }}
              >
                Launch Console{' '}
              </Button>
            </Hidden>

            <LinodeActionMenu
              linodeId={linodeId}
              linodeLabel={linodeLabel}
              linodeRegion={linodeRegionDisplay}
              linodeType={type}
              linodeStatus={linodeStatus}
              linodeBackups={backups}
              openDialog={openDialog}
              openPowerActionDialog={openPowerActionDialog}
              noImage={!image}
            />
          </Grid>
        </Grid>
      }
    />
  );
};

// =============================================================================
// Body
// =============================================================================
export interface BodyProps {
  numCPUs: number;
  gbRAM: number;
  gbStorage: number;
  region: string;
  ipv4: Linode['ipv4'];
  ipv6: Linode['ipv6'];
  linodeId: number;
  username: string;
  linodeLabel: string;
  numVolumes: number;
}

const useBodyStyles = makeStyles((theme: Theme) => ({
  bodyWrapper: {
    padding: theme.spacing(2)
  },
  summaryContainer: {
    flexBasis: '25%',
    [theme.breakpoints.down(1100)]: {
      flexBasis: '50%'
    }
  },
  summaryContent: {
    '& > div': {
      flexBasis: '50%'
    },
    '& p': {
      color: theme.cmrTextColors.tableStatic
    }
  },
  ipContainer: {
    flexBasis: '25%',
    [theme.breakpoints.down(1100)]: {
      flexBasis: '50%'
    }
  },
  ipContent: {
    color: theme.cmrTextColors.tableStatic,
    fontSize: '0.875rem',
    lineHeight: '1rem'
  },
  accessTableContainer: {
    flex: '2 1 50%',
    [theme.breakpoints.down(1100)]: {
      flexBasis: '100%'
    }
  },
  accessTableContent: {
    '&.MuiGrid-item': {
      padding: 0,
      paddingLeft: theme.spacing()
    }
  },
  accessTable: {
    '& tr': {
      height: 34
    },
    '& th': {
      backgroundColor: theme.cmrBGColors.bgAccessHeader,
      borderBottom: `1px solid ${theme.cmrBGColors.bgTableBody}`,
      color: theme.cmrTextColors.textAccessTable,
      fontSize: '0.875rem',
      fontWeight: 'bold',
      lineHeight: 1,
      padding: theme.spacing(),
      textAlign: 'left',
      whiteSpace: 'nowrap'
    },
    '& td': {
      backgroundColor: theme.cmrBGColors.bgAccessRow,
      border: 'none',
      borderBottom: `1px solid ${theme.cmrBGColors.bgTableBody}`,
      fontSize: '0.875rem',
      fontStretch: 'normal',
      letterSpacing: 'normal',
      lineHeight: 1,
      maxWidth: 400,
      overflowX: 'auto',
      padding: theme.spacing(),
      whiteSpace: 'nowrap'
    }
  },
  code: {
    color: theme.cmrTextColors.textAccessCode,
    fontFamily: '"SourceCodePro", monospace, sans-serif'
  }
}));

export const Body: React.FC<BodyProps> = React.memo(props => {
  const classes = useBodyStyles();
  const {
    numCPUs,
    gbRAM,
    gbStorage,
    region,
    ipv4,
    ipv6,
    linodeId,
    username,
    linodeLabel,
    numVolumes
  } = props;

  return (
    <Grid container item className={classes.bodyWrapper} direction="row">
      {/* @todo: Rewrite this code to make it dynamic. It's very similar to the LKE display. */}
      <Grid
        container
        item
        className={classes.summaryContainer}
        direction="column"
      >
        <Grid item>Summary</Grid>
        <Grid container item className={classes.summaryContent} direction="row">
          <Grid item>
            <Typography>
              {pluralize('CPU Core', 'CPU Cores', numCPUs)}
            </Typography>
          </Grid>
          <Grid item>
            <Typography>{gbStorage} GB Storage</Typography>
          </Grid>
          <Grid item>
            <Typography>{gbRAM} GB RAM</Typography>
          </Grid>
          <Grid item>
            <Typography>
              {pluralize('Volume', 'Volumes', numVolumes)}
            </Typography>
          </Grid>
        </Grid>
      </Grid>

      <Grid container item className={classes.ipContainer} direction="column">
        <Grid item>IP Addresses</Grid>
        <Grid container item className={classes.ipContent} direction="column">
          {ipv4.slice(0, 3).map(thisIP => {
            return (
              <Grid item key={thisIP}>
                {thisIP}
              </Grid>
            );
          })}
          {ipv6 && <Grid item>{ipv6}</Grid>}
          {ipv4.length > 3 && (
            <>
              ... plus{' '}
              <Link to={`/linodes/${linodeId}/networking`}>
                {ipv4.length - 3} more
              </Link>{' '}
            </>
          )}
        </Grid>
      </Grid>

      <Grid
        container
        item
        className={classes.accessTableContainer}
        direction="column"
      >
        <Grid item>Access</Grid>
        <Grid item className={classes.accessTableContent}>
          <Table className={classes.accessTable}>
            <TableBody>
              <TableRow>
                <th scope="row">SSH Access</th>
                <TableCell className={classes.code}>
                  {sshLink(ipv4[0])}
                </TableCell>
              </TableRow>
              <TableRow>
                <th scope="row">LISH via SSH</th>
                <TableCell className={classes.code}>
                  {lishLink(username, region, linodeLabel)}
                </TableCell>
              </TableRow>
            </TableBody>
          </Table>
        </Grid>
      </Grid>
    </Grid>
  );
});

// =============================================================================
// Footer
// =============================================================================
interface FooterProps {
  linodePlan: string | null;
  linodeRegionDisplay: string | null;
  linodeId: number;
  linodeCreated: string;
  linodeTags: string[];
  linodeLabel: string;
  openTagDrawer: (tags: string[]) => void;
  openDialog: OpenDialog;
}

const useFooterStyles = makeStyles((theme: Theme) => ({
  detailsSection: {
<<<<<<< HEAD
    flexBasis: '66.67%',
    [theme.breakpoints.down(1100)]: {
      flexBasis: '100%',
      '&.MuiGrid-item': {
        paddingTop: theme.spacing(2)
=======
    display: 'flex',
    alignItems: 'center',
    lineHeight: 1,
    '& a': {
      color: theme.color.blue,
      fontFamily: theme.font.bold,
      '&:hover, &:focus': {
        textDecoration: 'underline'
>>>>>>> 79c0124e
      }
    }
  },
  label: {
    fontFamily: theme.font.bold
  },
  listItem: {
    borderRight: `1px solid ${theme.cmrBorderColors.borderTypography}`,
<<<<<<< HEAD
=======
    fontSize: '.875rem',
    fontWeight: 'bold'
  },
  linodeCreated: {
    paddingLeft: 10,
>>>>>>> 79c0124e
    color: theme.cmrTextColors.tableStatic,
    padding: `0px 10px`,
    '&:last-of-type': {
      borderRight: 'none'
    }
  },
  linodeTags: {
    display: 'flex',
    flexDirection: 'row',
    justifyContent: 'flex-end',
    flexBasis: '33.33%',
    maxWidth: '33.33%',
    [theme.breakpoints.down(1100)]: {
      flexBasis: '100%',
      maxWidth: '100%',
      marginTop: theme.spacing(1.5),
      '& > div': {
        justifyContent: 'flex-end'
      }
    }
  }
}));

export const Footer: React.FC<FooterProps> = React.memo(props => {
  const {
    linodePlan,
    linodeRegionDisplay,
    linodeId,
    linodeCreated,
    linodeTags,
    openTagDrawer
  } = props;

  const classes = useFooterStyles();

  const { updateLinode } = useLinodes();
  const { enqueueSnackbar } = useSnackbar();

  const addTag = React.useCallback(
    (tag: string) => {
      const newTags = [...linodeTags, tag];
      updateLinode({ linodeId, tags: newTags }).catch(e =>
        enqueueSnackbar(getAPIErrorOrDefault(e, 'Error adding tag')[0].reason, {
          variant: 'error'
        })
      );
    },
    [linodeTags, linodeId, updateLinode, enqueueSnackbar]
  );

  const deleteTag = React.useCallback(
    (tag: string) => {
      const newTags = linodeTags.filter(thisTag => thisTag !== tag);
      updateLinode({ linodeId, tags: newTags }).catch(e =>
        enqueueSnackbar(
          getAPIErrorOrDefault(e, 'Error deleting tag')[0].reason,
          {
            variant: 'error'
          }
        )
      );
    },
    [linodeTags, linodeId, updateLinode, enqueueSnackbar]
  );

  return (
    <Grid container direction="row" alignItems="center" justify="space-between">
      <Grid container className={classes.detailsSection} item>
        {linodePlan && (
          <Typography className={classes.listItem}>
            <span className={classes.label}>Plan:</span> {linodePlan}
          </Typography>
        )}
        {linodeRegionDisplay && (
          <Typography className={classes.listItem}>
            <span className={classes.label}>Region:</span> {linodeRegionDisplay}
          </Typography>
        )}
        <Typography className={classes.listItem}>
          <span className={classes.label}>Linode ID:</span> {linodeId}
        </Typography>
        <Typography className={classes.listItem}>
          <span className={classes.label}>Created:</span>{' '}
          {formatDate(linodeCreated, { format: 'dd-LLL-y HH:mm ZZZZ' })}
        </Typography>
      </Grid>
      <Grid item className={classes.linodeTags}>
        <TagCell
          width={500}
          tags={linodeTags}
          addTag={addTag}
          deleteTag={deleteTag}
          listAllTags={openTagDrawer}
        />
      </Grid>
    </Grid>
  );
});<|MERGE_RESOLUTION|>--- conflicted
+++ resolved
@@ -193,36 +193,6 @@
     }
   },
   actionItem: {
-    margin: 0,
-    marginRight: 10,
-    transition: 'none',
-    '& svg': {
-      height: 20,
-      width: 20,
-      marginRight: 10
-    },
-    '& span': {
-      fontFamily: `${theme.font.normal} !important`
-    },
-    '&:disabled': {
-      color: theme.color.disabled,
-      '& svg': {
-        fill: theme.color.disabled
-      }
-    },
-    '&:hover': {
-      color: '#ffffff',
-      backgroundColor: theme.color.blue,
-      '& svg': {
-        fill: '#ffffff',
-        '& g': {
-          stroke: '#ffffff'
-        },
-        '& path': {
-          stroke: '#ffffff'
-        }
-      }
-    },
     '&:focus': {
       outline: '1px dotted #999'
     }
@@ -330,7 +300,7 @@
               {linodeStatus === 'running' ? 'Power Off' : 'Power On'}
             </Button>
 
-            <Hidden smDown>
+            <Hidden xsDown>
               <Button
                 buttonType="secondary"
                 className={classes.actionItem}
@@ -581,22 +551,11 @@
 
 const useFooterStyles = makeStyles((theme: Theme) => ({
   detailsSection: {
-<<<<<<< HEAD
     flexBasis: '66.67%',
     [theme.breakpoints.down(1100)]: {
       flexBasis: '100%',
       '&.MuiGrid-item': {
         paddingTop: theme.spacing(2)
-=======
-    display: 'flex',
-    alignItems: 'center',
-    lineHeight: 1,
-    '& a': {
-      color: theme.color.blue,
-      fontFamily: theme.font.bold,
-      '&:hover, &:focus': {
-        textDecoration: 'underline'
->>>>>>> 79c0124e
       }
     }
   },
@@ -605,14 +564,6 @@
   },
   listItem: {
     borderRight: `1px solid ${theme.cmrBorderColors.borderTypography}`,
-<<<<<<< HEAD
-=======
-    fontSize: '.875rem',
-    fontWeight: 'bold'
-  },
-  linodeCreated: {
-    paddingLeft: 10,
->>>>>>> 79c0124e
     color: theme.cmrTextColors.tableStatic,
     padding: `0px 10px`,
     '&:last-of-type': {
