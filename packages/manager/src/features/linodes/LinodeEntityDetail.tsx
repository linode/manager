import { Linode } from '@linode/api-v4/lib/linodes/types';
import { Config, LinodeBackups } from '@linode/api-v4/lib/linodes';
import * as React from 'react';
import * as classnames from 'classnames';
import { useSnackbar } from 'notistack';
import { Link } from 'react-router-dom';
import ConsoleIcon from 'src/assets/icons/console.svg';
import CPUIcon from 'src/assets/icons/cpu-icon.svg';
import DiskIcon from 'src/assets/icons/disk.svg';
import RamIcon from 'src/assets/icons/ram-sticks.svg';
import RebootIcon from 'src/assets/icons/reboot.svg';
import ViewDetailsIcon from 'src/assets/icons/viewDetails.svg';
import PowerOnIcon from 'src/assets/icons/power-button.svg';
import VolumeIcon from 'src/assets/icons/volume.svg';
import LinodeActionMenu from 'src/features/linodes/LinodesLanding/LinodeActionMenu_CMR';
import DocumentationButton from 'src/components/CMR_DocumentationButton';
import Chip from 'src/components/core/Chip';
import List from 'src/components/core/List';
import ListItem from 'src/components/core/ListItem';
import {
  makeStyles,
  Theme,
  useTheme,
  useMediaQuery
} from 'src/components/core/styles';
import Table from 'src/components/core/Table';
import TableBody from 'src/components/core/TableBody';
import TableCell from 'src/components/core/TableCell';
import TableRow from 'src/components/core/TableRow';
import TagCell from 'src/components/TagCell';
import Typography from 'src/components/core/Typography';
import EntityDetail from 'src/components/EntityDetail';
import EntityHeader from 'src/components/EntityHeader';
import Grid from 'src/components/Grid';
import IconTextLink from 'src/components/IconTextLink';
import { distroIcons } from 'src/components/ImageSelect/icons';
import { dcDisplayNames } from 'src/constants';
import { OpenDialog } from 'src/features/linodes/types';
import useImages from 'src/hooks/useImages';
import useLinodes from 'src/hooks/useLinodes';
import useReduxLoad from 'src/hooks/useReduxLoad';
import { useTypes } from 'src/hooks/useTypes';
import { getAPIErrorOrDefault } from 'src/utilities/errorUtils';
import formatDate from 'src/utilities/formatDate';
import { pluralize } from 'src/utilities/pluralize';
import { lishLink, sshLink } from './LinodesDetail/utilities';
import { Action as BootAction } from 'src/features/linodes/PowerActionsDialogOrDrawer';
import { sendLinodeActionMenuItemEvent } from 'src/utilities/ga';
import { lishLaunch } from 'src/features/Lish/lishUtils';
import Hidden from 'src/components/core/Hidden';

type LinodeEntityDetailVariant = 'dashboard' | 'landing' | 'details';

interface LinodeEntityDetailProps {
  variant: LinodeEntityDetailVariant;
  linode: Linode;
  username?: string;
  openDialog: OpenDialog;
  openPowerActionDialog: (
    bootAction: BootAction,
    linodeID: number,
    linodeLabel: string,
    linodeConfigs: Config[]
  ) => void;
  backups: LinodeBackups;
  linodeConfigs: Config[];
  numVolumes: number;
  openTagDrawer: (tags: string[]) => void;
  isDetailLanding?: boolean;
}

const LinodeEntityDetail: React.FC<LinodeEntityDetailProps> = props => {
  const {
    variant,
    linode,
    username,
    openDialog,
    openPowerActionDialog,
    backups,
    linodeConfigs,
    numVolumes,
<<<<<<< HEAD
    openLinodeResize,
    openTagDrawer,
    isDetailLanding
=======
    openTagDrawer
>>>>>>> aa362a5e
  } = props;

  useReduxLoad(['images', 'types']);
  const { images } = useImages();
  const { types } = useTypes();

  const imageSlug = linode.image;

  const imageVendor =
    imageSlug && images.itemsById[imageSlug]
      ? images.itemsById[imageSlug].vendor
      : null;

  const linodeType = Boolean(linode.type)
    ? types.entities.find(thisType => thisType.id === linode.type) ?? null
    : null;

  const linodePlan = linodeType?.label ?? null;

  const linodeRegionDisplay = dcDisplayNames[linode.region] ?? null;

  return (
    <EntityDetail
      header={
        <Header
          variant={variant}
          imageVendor={imageVendor}
          linodeLabel={linode.label}
          linodeId={linode.id}
          linodeStatus={linode.status}
          openDialog={openDialog}
          openPowerActionDialog={openPowerActionDialog}
          linodeRegionDisplay={linodeRegionDisplay}
          backups={backups}
          linodeConfigs={linodeConfigs}
<<<<<<< HEAD
          openLinodeResize={openLinodeResize}
          isDetailLanding={isDetailLanding}
=======
>>>>>>> aa362a5e
          type={'something'}
          image={'something'}
        />
      }
      body={
        <Body
          linodeLabel={linode.label}
          numVolumes={numVolumes}
          numCPUs={linode.specs.vcpus}
          gbRAM={linode.specs.memory / 1024}
          gbStorage={linode.specs.disk / 1024}
          region={linode.region}
          ipv4={linode.ipv4}
          ipv6={linode.ipv6}
          linodeId={linode.id}
          username={username ? username : 'none'}
        />
      }
      footer={
        <Footer
          linodePlan={linodePlan}
          linodeRegionDisplay={linodeRegionDisplay}
          linodeId={linode.id}
          linodeCreated={linode.created}
          linodeTags={linode.tags}
          linodeLabel={linode.label}
          openTagDrawer={openTagDrawer}
          openDialog={openDialog}
        />
      }
    />
  );
};

export default React.memo(LinodeEntityDetail);

// =============================================================================
// Header
// =============================================================================
export interface HeaderProps {
  variant: LinodeEntityDetailVariant;
  imageVendor: string | null;
  linodeLabel: string;
  linodeId: number;
  linodeStatus: Linode['status'];
  openDialog: OpenDialog;
  openPowerActionDialog: (
    bootAction: BootAction,
    linodeID: number,
    linodeLabel: string,
    linodeConfigs: Config[]
  ) => void;
  linodeRegionDisplay: string;
  backups: LinodeBackups;
  type: string;
  image: string;
  linodeConfigs: Config[];
<<<<<<< HEAD
  openLinodeResize: (linodeID: number) => void;
  isDetailLanding?: boolean;
=======
>>>>>>> aa362a5e
}

const useHeaderStyles = makeStyles((theme: Theme) => ({
  root: {
    backgroundColor: theme.bg.white
  },
  linodeLabelWithDistro: {
    display: 'flex',
    alignItems: 'center'
  },
  linodeLabel: {
    marginLeft: 7,
    color: theme.color.blue
  },
  distroIcon: {
    fontSize: 25,
    marginRight: 10
  },
  body: {
    display: 'flex',
    flexDirection: 'row',
    alignItems: 'center',
    justifyContent: 'flex-end',
    [theme.breakpoints.up('md')]: {
      marginLeft: 'auto',
      padding: `0 !important`
    }
  },
  actionItem: {
    marginRight: 10,
    marginBottom: 0,
    padding: 10,
    '& svg': {
      height: 20,
      width: 20,
      fill: theme.color.blue,
      marginRight: 10
    },
    '& span': {
      fontFamily: `${theme.font.normal} !important`
    }
  },
  statusChip: {
    ...theme.applyStatusPillStyles
  },
  statusRunning: {
    '&:before': {
      backgroundColor: theme.color.green
    }
  },
  statusOffline: {
    '&:before': {
      backgroundColor: theme.color.grey10
    }
  },
  actionItemsOuter: {
    display: 'flex',
    alignItems: 'center'
  }
}));

const Header: React.FC<HeaderProps> = props => {
  const {
    variant,
    imageVendor,
    linodeLabel,
    linodeId,
    linodeStatus,
    linodeRegionDisplay,
    openDialog,
    openPowerActionDialog,
    backups,
    type,
    image,
<<<<<<< HEAD
    linodeConfigs,
    openLinodeResize,
    isDetailLanding
=======
    linodeConfigs
>>>>>>> aa362a5e
  } = props;

  const classes = useHeaderStyles();
  const theme = useTheme<Theme>();
  const matchesMdDown = useMediaQuery(theme.breakpoints.down('md'));

  const distroIconClassName =
    imageVendor !== null ? `fl-${distroIcons[imageVendor]}` : 'fl-tux';

  const isDetails = variant === 'details';

  const isRunning = linodeStatus === 'running';

  const isOffline = linodeStatus === 'stopped' || linodeStatus === 'offline';

  const handleConsoleButtonClick = (id: number) => {
    sendLinodeActionMenuItemEvent('Launch Console');
    lishLaunch(id);
  };

  return (
    <EntityHeader
      parentLink={isDetails ? '/linodes' : undefined}
      parentText={isDetails ? 'Linodes' : undefined}
      isDetailLanding={isDetailLanding}
      iconType="linode"
      actions={
        <Hidden mdUp>
          <DocumentationButton hideText href="https://www.linode.com/" />
        </Hidden>
      }
      title={
        isDetails ? (
          <div className={classes.linodeLabelWithDistro}>
            <span
              title={imageVendor ?? 'Custom image'}
              className={`${classes.distroIcon} ${distroIconClassName}`}
            />
            {linodeLabel}
          </div>
        ) : (
          <Link to={`linodes/${linodeId}`} className={classes.linodeLabel}>
            {linodeLabel}
          </Link>
        )
      }
      bodyClassName={classes.body}
      body={
        <>
          <Chip
            className={classnames({
              [classes.statusChip]: true,
              [classes.statusRunning]: isRunning,
              [classes.statusOffline]: isOffline
            })}
            label={linodeStatus.toUpperCase()}
            component="span"
            clickable={false}
          />

          <div className={classes.actionItemsOuter}>
            {!isDetails && (
              <Hidden smDown>
                <IconTextLink
                  className={classes.actionItem}
                  SideIcon={ViewDetailsIcon}
                  text="ViewDetails"
                  title="ViewDetails"
                  to={`linodes/${linodeId}`}
                />
              </Hidden>
            )}

            <IconTextLink
              className={classes.actionItem}
              SideIcon={PowerOnIcon}
              text={linodeStatus === 'running' ? 'Power Off' : 'Power On'}
              title={linodeStatus === 'running' ? 'Power Off' : 'Power On'}
              onClick={() => {
                const action =
                  linodeStatus === 'running' ? 'Power Off' : 'Power On';
                sendLinodeActionMenuItemEvent(`${action} Linode`);

                openPowerActionDialog(
                  `${action}` as BootAction,
                  linodeId,
                  linodeLabel,
                  linodeStatus === 'running' ? linodeConfigs : []
                );
              }}
              disabled={!['running', 'offline'].includes(linodeStatus)}
            />

<<<<<<< HEAD
            <Hidden xsDown>
              <IconTextLink
                className={classes.actionItem}
                SideIcon={RebootIcon}
                text="Reboot"
                title="Reboot"
                onClick={() => {
                  sendLinodeActionMenuItemEvent('Reboot Linode');
                  openPowerActionDialog(
                    'Reboot',
                    linodeId,
                    linodeLabel,
                    linodeConfigs
                  );
                }}
              />
              <IconTextLink
                className={classes.actionItem}
                SideIcon={ConsoleIcon}
                text="Launch Console"
                title="Launch Console"
                onClick={() => {
                  handleConsoleButtonClick(linodeId);
                }}
              />
            </Hidden>

            <LinodeActionMenu
              linodeId={linodeId}
              linodeLabel={linodeLabel}
              linodeRegion={linodeRegionDisplay}
              linodeType={type}
              linodeStatus={linodeStatus}
              linodeBackups={backups}
              openDeleteDialog={openDeleteDialog}
              openPowerActionDialog={openPowerActionDialog}
              openLinodeResize={openLinodeResize}
              noImage={!image}
              inlineLabel={matchesMdDown ? undefined : 'More Actions'}
            />
          </div>
          {isDetails && (
            <Hidden smDown>
              <DocumentationButton href="https://www.linode.com/" />
            </Hidden>
          )}
=======
          <IconTextLink
            className={classes.actionItem}
            SideIcon={ConsoleIcon}
            text="Launch Console"
            title="Launch Console"
            onClick={() => {
              handleConsoleButtonClick(linodeId);
            }}
          />

          <LinodeActionMenu
            linodeId={linodeId}
            linodeLabel={linodeLabel}
            linodeRegion={linodeRegionDisplay}
            linodeType={type}
            linodeStatus={linodeStatus}
            linodeBackups={backups}
            openDialog={openDialog}
            openPowerActionDialog={openPowerActionDialog}
            noImage={!image}
            inlineLabel="More Actions"
          />
          {isDetails && <DocumentationButton href="https://www.linode.com/" />}
>>>>>>> aa362a5e
        </>
      }
    />
  );
};

// =============================================================================
// Body
// =============================================================================
export interface BodyProps {
  numCPUs: number;
  gbRAM: number;
  gbStorage: number;
  region: string;
  ipv4: Linode['ipv4'];
  ipv6: Linode['ipv6'];
  linodeId: number;
  username: string;
  linodeLabel: string;
  numVolumes: number;
}

const useBodyStyles = makeStyles((theme: Theme) => ({
  item: {
    '&:last-of-type': {
      paddingBottom: 0
    },
    paddingBottom: 7
  },
  iconsSharedStyling: {
    width: 25,
    height: 25,
    objectFit: 'contain'
  },
  iconSharedOuter: {
    textAlign: 'center',
    justifyContent: 'center',
    flexBasis: '28%',
    display: 'flex'
  },
  iconTextOuter: {
    flexBasis: '72%',
    minWidth: 115,
    alignSelf: 'center'
  },
  ipContainer: {
    paddingLeft: '40px !important'
  },
  ipList: {
    marginTop: 4,
    '& li': {
      padding: 0,
      fontSize: '0.875rem',
      lineHeight: 1.43
    }
  },
  // @todo: use mixin for this button reset (M3-4270)
  button: {
    backgroundColor: 'inherit',
    border: 'none',
    fontSize: 'inherit',
    fontFamily: theme.font.semiBold,
    color: theme.color.blue,
    padding: 0,
    cursor: 'pointer'
  },
  accessTable: {
    '& tr': {
      height: 34
    },
    '& td': {
      lineHeight: 1.29,
      fontSize: '0.875rem',
      fontStretch: 'normal',
      letterSpacing: 'normal',
      border: 'none',
      paddingTop: 8,
      paddingRight: 10,
      paddingBottom: 7,
      paddingLeft: 10,
      overflowX: 'auto',
      maxWidth: '100%',
      whiteSpace: 'nowrap',
      backgroundColor: theme.color.grey7,
      borderBottom: '1px solid white'
    },
    '& th': {
      backgroundColor: theme.color.grey5,
      borderBottom: '1px solid white',
      fontWeight: 'bold',
      fontSize: '0.875rem',
      color: '#606469',
      lineHeight: 1.1,
      width: '102px',
      whiteSpace: 'nowrap',
      paddingTop: 8,
      paddingRight: 10,
      paddingBottom: 7,
      paddingLeft: 10,
      textAlign: 'left'
    }
  },
  accessTableContainer: {
    overflowX: 'auto',
    maxWidth: 335,
    [theme.breakpoints.up('md')]: {
      maxWidth: 728
    },
    [theme.breakpoints.up('lg')]: {
      maxWidth: 600
    }
  },
  code: {
    // @todo: use font from designs
    fontFamily: '"Ubuntu Mono", monospace, sans-serif'
  },
  bodyWrapper: {
    [theme.breakpoints.up('lg')]: {
      justifyContent: 'space-between'
    }
  }
}));

export const Body: React.FC<BodyProps> = React.memo(props => {
  const classes = useBodyStyles();
  const {
    numCPUs,
    gbRAM,
    gbStorage,
    region,
    ipv4,
    ipv6,
    linodeId,
    username,
    linodeLabel,
    numVolumes
  } = props;

  return (
    <Grid container direction="row" className={classes.bodyWrapper}>
      <Grid item>
        {/* @todo: Rewrite this code to make it dynamic. It's very similar to the LKE display. */}
        <Grid container>
          <Grid item>
            <Grid
              container
              item
              wrap="nowrap"
              alignItems="center"
              className={classes.item}
            >
              <Grid item className={classes.iconSharedOuter}>
                <CPUIcon className={classes.iconsSharedStyling} />
              </Grid>

              <Grid item className={classes.iconTextOuter}>
                <Typography>
                  {pluralize('CPU Core', 'CPU Cores', numCPUs)}
                </Typography>
              </Grid>
            </Grid>

            <Grid
              container
              item
              wrap="nowrap"
              alignItems="center"
              className={classes.item}
            >
              <Grid item className={classes.iconSharedOuter}>
                <RamIcon className={classes.iconsSharedStyling} />
              </Grid>

              <Grid item className={classes.iconTextOuter}>
                <Typography>{gbRAM} RAM</Typography>
              </Grid>
            </Grid>
          </Grid>

          <Grid item>
            <Grid
              container
              item
              wrap="nowrap"
              alignItems="center"
              className={classes.item}
            >
              <Grid item className={classes.iconSharedOuter}>
                <DiskIcon width={19} height={24} object-fit="contain" />
              </Grid>

              <Grid item className={classes.iconTextOuter}>
                <Typography>{gbStorage} GB Storage</Typography>
              </Grid>
            </Grid>

            <Grid
              container
              item
              wrap="nowrap"
              alignItems="center"
              className={classes.item}
            >
              <Grid item className={classes.iconSharedOuter}>
                <VolumeIcon className={classes.iconsSharedStyling} />
              </Grid>

              <Grid item className={classes.iconTextOuter}>
                <Typography>
                  {pluralize('Volume', 'Volumes', numVolumes)}
                </Typography>
              </Grid>
            </Grid>
          </Grid>
        </Grid>
      </Grid>
      <Grid item>
        <List className={classes.ipList}>
          {ipv4.slice(0, 3).map(thisIP => {
            return <ListItem key={thisIP}>{thisIP}</ListItem>;
          })}
          {ipv6 && <ListItem>{ipv6}</ListItem>}
          {ipv4.length > 3 && (
            <>
              ... plus{' '}
              <Link to={`linodes/${linodeId}/networking`}>
                {ipv4.length - 3} more
              </Link>{' '}
            </>
          )}
        </List>
      </Grid>
      <Grid item>
        <div className={classes.accessTableContainer}>
          <Table className={classes.accessTable}>
            <TableBody>
              <TableRow>
                <th scope="row">SSH Access</th>

                <TableCell className={classes.code}>
                  {sshLink(ipv4[0])}
                </TableCell>
              </TableRow>

              <TableRow>
                <th scope="row">LISH via SSH</th>

                <TableCell className={classes.code}>
                  {lishLink(username, region, linodeLabel)}
                </TableCell>
              </TableRow>
            </TableBody>
          </Table>
        </div>
      </Grid>
    </Grid>
  );
});

// =============================================================================
// Footer
// =============================================================================
interface FooterProps {
  linodePlan: string | null;
  linodeRegionDisplay: string | null;
  linodeId: number;
  linodeCreated: string;
  linodeTags: string[];
  linodeLabel: string;
  openTagDrawer: (tags: string[]) => void;
  openDialog: OpenDialog;
}

const useFooterStyles = makeStyles((theme: Theme) => ({
  detailsSection: {
    display: 'flex',
    alignItems: 'center',
    lineHeight: 1,
    '& a': {
      color: theme.color.blue,
      fontFamily: theme.font.bold
    }
  },
  listItem: {
    padding: `0px 10px`,
    borderRight: `1px solid ${theme.color.grey6}`,
    color: theme.color.grey8
  },
<<<<<<< HEAD
  listItemLast: {
    [theme.breakpoints.only('xs')]: {
      borderRight: 'none',
      paddingRight: 0
=======
  button: {
    ...theme.applyLinkStyles,
    padding: `0px 10px`,
    borderRight: `1px solid ${theme.color.grey6}`,
    fontWeight: 'bold',
    '&:hover': {
      textDecoration: 'none'
>>>>>>> aa362a5e
    }
  },
  linodeCreated: {
    paddingLeft: 10,
    color: theme.color.grey8,
    [theme.breakpoints.down('sm')]: {
      textAlign: 'center'
    }
  },
  linodeTags: {
    display: 'flex',
    flexDirection: 'row',
    justifyContent: 'flex-end',
    [theme.breakpoints.only('xs')]: {
      marginTop: 20,
      marginBottom: 10
    }
  }
}));

export const Footer: React.FC<FooterProps> = React.memo(props => {
  const {
    linodePlan,
    linodeRegionDisplay,
    linodeId,
    linodeCreated,
    linodeTags,
    openTagDrawer,
    openDialog
  } = props;

  const _openDialog = React.useCallback(() => {
    openDialog('migrate', linodeId);
  }, [linodeId, openDialog]);

  const classes = useFooterStyles();

  const { updateLinode } = useLinodes();
  const { enqueueSnackbar } = useSnackbar();

  const addTag = React.useCallback(
    (tag: string) => {
      const newTags = [...linodeTags, tag];
      updateLinode({ linodeId, tags: newTags }).catch(e =>
        enqueueSnackbar(getAPIErrorOrDefault(e, 'Error adding tag')[0].reason, {
          variant: 'error'
        })
      );
    },
    [linodeTags, linodeId, updateLinode, enqueueSnackbar]
  );

  const deleteTag = React.useCallback(
    (tag: string) => {
      const newTags = linodeTags.filter(thisTag => thisTag !== tag);
      updateLinode({ linodeId, tags: newTags }).catch(e =>
        enqueueSnackbar(
          getAPIErrorOrDefault(e, 'Error deleting tag')[0].reason,
          {
            variant: 'error'
          }
        )
      );
    },
    [linodeTags, linodeId, updateLinode, enqueueSnackbar]
  );

  return (
<<<<<<< HEAD
    <>
      <Grid
        container
        direction="row"
        justify="space-between"
        alignItems="center"
      >
        <Grid item xs={12} sm={7}>
          <div className={classes.detailsSection}>
            {linodePlan && (
              <Link
                to={`/linodes/${linodeId}/resize`}
                className={classes.listItem}
              >
                {linodePlan} Plan
              </Link>
            )}
            {linodeRegionDisplay && (
              <Link
                to={`/linodes/${linodeId}/migrate`}
                className={classes.listItem}
              >
                {linodeRegionDisplay}
              </Link>
            )}
            <Typography
              className={classnames({
                [classes.listItem]: true,
                [classes.listItemLast]: true
              })}
            >
              Linode ID {linodeId}
            </Typography>
            <Hidden xsDown>
              <Typography className={classes.linodeCreated}>
                Created{' '}
                {formatDate(linodeCreated, { format: 'dd-LLL-y HH:mm ZZZZ' })}
              </Typography>
            </Hidden>
          </div>
        </Grid>
        <Hidden smUp>
          <Grid item xs={12}>
            <Typography className={classes.linodeCreated}>
              Created{' '}
              {formatDate(linodeCreated, { format: 'dd-LLL-y HH:mm ZZZZ' })}
            </Typography>
          </Grid>
        </Hidden>
        <Grid item xs={12} sm={5} className={classes.linodeTags}>
          <TagCell
            width={500}
            tags={linodeTags}
            addTag={addTag}
            deleteTag={deleteTag}
            listAllTags={openTagDrawer}
          />
        </Grid>
=======
    <Grid container direction="row" justify="space-between" alignItems="center">
      <Grid item sm={7}>
        <div className={classes.detailsSection}>
          {linodePlan && (
            <Link
              to={`/linodes/${linodeId}/resize`}
              className={classes.listItem}
            >
              {linodePlan} Plan
            </Link>
          )}
          {linodeRegionDisplay && (
            <button onClick={_openDialog} className={classes.button}>
              {linodeRegionDisplay}
            </button>
          )}
          <Typography className={classes.listItem}>
            Linode ID {linodeId}
          </Typography>
          <Typography className={classes.linodeCreated}>
            Created{' '}
            {formatDate(linodeCreated, { format: 'dd-LLL-y HH:mm ZZZZ' })}
          </Typography>
        </div>
>>>>>>> aa362a5e
      </Grid>
      <Grid item sm={5} className={classes.linodeTags}>
        <TagCell
          width={500}
          tags={linodeTags}
          addTag={addTag}
          deleteTag={deleteTag}
          listAllTags={openTagDrawer}
        />
      </Grid>
    </Grid>
  );
});<|MERGE_RESOLUTION|>--- conflicted
+++ resolved
@@ -79,13 +79,8 @@
     backups,
     linodeConfigs,
     numVolumes,
-<<<<<<< HEAD
-    openLinodeResize,
-    openTagDrawer,
-    isDetailLanding
-=======
+    isDetailLanding,
     openTagDrawer
->>>>>>> aa362a5e
   } = props;
 
   useReduxLoad(['images', 'types']);
@@ -121,11 +116,7 @@
           linodeRegionDisplay={linodeRegionDisplay}
           backups={backups}
           linodeConfigs={linodeConfigs}
-<<<<<<< HEAD
-          openLinodeResize={openLinodeResize}
           isDetailLanding={isDetailLanding}
-=======
->>>>>>> aa362a5e
           type={'something'}
           image={'something'}
         />
@@ -183,11 +174,7 @@
   type: string;
   image: string;
   linodeConfigs: Config[];
-<<<<<<< HEAD
-  openLinodeResize: (linodeID: number) => void;
   isDetailLanding?: boolean;
-=======
->>>>>>> aa362a5e
 }
 
 const useHeaderStyles = makeStyles((theme: Theme) => ({
@@ -262,13 +249,8 @@
     backups,
     type,
     image,
-<<<<<<< HEAD
     linodeConfigs,
-    openLinodeResize,
     isDetailLanding
-=======
-    linodeConfigs
->>>>>>> aa362a5e
   } = props;
 
   const classes = useHeaderStyles();
@@ -362,7 +344,6 @@
               disabled={!['running', 'offline'].includes(linodeStatus)}
             />
 
-<<<<<<< HEAD
             <Hidden xsDown>
               <IconTextLink
                 className={classes.actionItem}
@@ -397,9 +378,8 @@
               linodeType={type}
               linodeStatus={linodeStatus}
               linodeBackups={backups}
-              openDeleteDialog={openDeleteDialog}
+              openDialog={openDialog}
               openPowerActionDialog={openPowerActionDialog}
-              openLinodeResize={openLinodeResize}
               noImage={!image}
               inlineLabel={matchesMdDown ? undefined : 'More Actions'}
             />
@@ -409,31 +389,6 @@
               <DocumentationButton href="https://www.linode.com/" />
             </Hidden>
           )}
-=======
-          <IconTextLink
-            className={classes.actionItem}
-            SideIcon={ConsoleIcon}
-            text="Launch Console"
-            title="Launch Console"
-            onClick={() => {
-              handleConsoleButtonClick(linodeId);
-            }}
-          />
-
-          <LinodeActionMenu
-            linodeId={linodeId}
-            linodeLabel={linodeLabel}
-            linodeRegion={linodeRegionDisplay}
-            linodeType={type}
-            linodeStatus={linodeStatus}
-            linodeBackups={backups}
-            openDialog={openDialog}
-            openPowerActionDialog={openPowerActionDialog}
-            noImage={!image}
-            inlineLabel="More Actions"
-          />
-          {isDetails && <DocumentationButton href="https://www.linode.com/" />}
->>>>>>> aa362a5e
         </>
       }
     />
@@ -722,12 +677,12 @@
     borderRight: `1px solid ${theme.color.grey6}`,
     color: theme.color.grey8
   },
-<<<<<<< HEAD
   listItemLast: {
     [theme.breakpoints.only('xs')]: {
       borderRight: 'none',
       paddingRight: 0
-=======
+    }
+  },
   button: {
     ...theme.applyLinkStyles,
     padding: `0px 10px`,
@@ -735,7 +690,6 @@
     fontWeight: 'bold',
     '&:hover': {
       textDecoration: 'none'
->>>>>>> aa362a5e
     }
   },
   linodeCreated: {
@@ -804,68 +758,8 @@
   );
 
   return (
-<<<<<<< HEAD
-    <>
-      <Grid
-        container
-        direction="row"
-        justify="space-between"
-        alignItems="center"
-      >
-        <Grid item xs={12} sm={7}>
-          <div className={classes.detailsSection}>
-            {linodePlan && (
-              <Link
-                to={`/linodes/${linodeId}/resize`}
-                className={classes.listItem}
-              >
-                {linodePlan} Plan
-              </Link>
-            )}
-            {linodeRegionDisplay && (
-              <Link
-                to={`/linodes/${linodeId}/migrate`}
-                className={classes.listItem}
-              >
-                {linodeRegionDisplay}
-              </Link>
-            )}
-            <Typography
-              className={classnames({
-                [classes.listItem]: true,
-                [classes.listItemLast]: true
-              })}
-            >
-              Linode ID {linodeId}
-            </Typography>
-            <Hidden xsDown>
-              <Typography className={classes.linodeCreated}>
-                Created{' '}
-                {formatDate(linodeCreated, { format: 'dd-LLL-y HH:mm ZZZZ' })}
-              </Typography>
-            </Hidden>
-          </div>
-        </Grid>
-        <Hidden smUp>
-          <Grid item xs={12}>
-            <Typography className={classes.linodeCreated}>
-              Created{' '}
-              {formatDate(linodeCreated, { format: 'dd-LLL-y HH:mm ZZZZ' })}
-            </Typography>
-          </Grid>
-        </Hidden>
-        <Grid item xs={12} sm={5} className={classes.linodeTags}>
-          <TagCell
-            width={500}
-            tags={linodeTags}
-            addTag={addTag}
-            deleteTag={deleteTag}
-            listAllTags={openTagDrawer}
-          />
-        </Grid>
-=======
     <Grid container direction="row" justify="space-between" alignItems="center">
-      <Grid item sm={7}>
+      <Grid item xs={12} sm={7}>
         <div className={classes.detailsSection}>
           {linodePlan && (
             <Link
@@ -880,17 +774,31 @@
               {linodeRegionDisplay}
             </button>
           )}
-          <Typography className={classes.listItem}>
+          <Typography
+            className={classnames({
+              [classes.listItem]: true,
+              [classes.listItemLast]: true
+            })}
+          >
             Linode ID {linodeId}
           </Typography>
+          <Hidden xsDown>
+            <Typography className={classes.linodeCreated}>
+              Created{' '}
+              {formatDate(linodeCreated, { format: 'dd-LLL-y HH:mm ZZZZ' })}
+            </Typography>
+          </Hidden>
+        </div>
+      </Grid>
+      <Hidden smUp>
+        <Grid item xs={12}>
           <Typography className={classes.linodeCreated}>
             Created{' '}
             {formatDate(linodeCreated, { format: 'dd-LLL-y HH:mm ZZZZ' })}
           </Typography>
-        </div>
->>>>>>> aa362a5e
-      </Grid>
-      <Grid item sm={5} className={classes.linodeTags}>
+        </Grid>
+      </Hidden>
+      <Grid item xs={12} sm={5} className={classes.linodeTags}>
         <TagCell
           width={500}
           tags={linodeTags}
