--- conflicted
+++ resolved
@@ -1,14 +1,6 @@
-import { styled } from '@mui/material/styles';
 import * as React from 'react';
 import Accordion from 'src/components/Accordion';
-<<<<<<< HEAD
-import CheckBox from 'src/components/CheckBox';
-import Box from 'src/components/core/Box';
 import Typography from 'src/components/core/Typography';
-import HelpIcon from 'src/components/HelpIcon';
-=======
-import Typography from 'src/components/core/Typography';
->>>>>>> 12a783a9
 import Link from 'src/components/Link';
 import Notice from 'src/components/Notice';
 import TextField from 'src/components/TextField';
@@ -18,73 +10,12 @@
   userData: string | undefined;
   onChange: (userData: string) => void;
   disabled?: boolean;
-<<<<<<< HEAD
-  reuseUserData?: boolean;
-  onReuseUserDataChange?: (e: React.ChangeEvent<HTMLInputElement>) => void;
-  renderNotice?: boolean;
-  headerWarningMessage?: React.ReactNode;
-  renderCheckbox?: boolean;
-}
-
-const StyledHelpIcon = styled(HelpIcon)({
-  padding: '0px 0px 4px 8px',
-  '& svg': {
-    fill: 'currentColor',
-    stroke: 'none',
-  },
-});
-
-const AccordionHeading = (props: any) => {
-  return (
-    <>
-      Add User Data{' '}
-      <StyledHelpIcon
-        text={
-          <>
-            User data is part of a virtual machine&rsquo;s cloud-init metadata
-            containing information related to a user&rsquo;s local account.{' '}
-            <Link to="/">Learn more.</Link>
-          </>
-        }
-        interactive
-      />
-      {props.headerWarningMessage ? props.headerWarningMessage : null}
-    </>
-  );
-};
-
-const StyledBox = styled(Box)({
-  '.MuiFormControlLabel-root': {
-    paddingLeft: 2,
-  },
-});
-
-const StyledDiv = styled('div')({
-  '& .notice': {
-    padding: '8px !important',
-    marginBottom: '0px !important',
-  },
-});
-
-const UserDataAccordion = (props: Props) => {
-  const {
-    disabled,
-    userData,
-    onChange,
-    reuseUserData,
-    onReuseUserDataChange,
-    renderNotice,
-    headerWarningMessage,
-    renderCheckbox,
-  } = props;
-=======
   renderNotice?: JSX.Element;
   renderCheckbox?: JSX.Element;
 }
 
 const UserDataAccordion = (props: Props) => {
   const { disabled, userData, onChange, renderNotice, renderCheckbox } = props;
->>>>>>> 12a783a9
   const [formatWarning, setFormatWarning] = React.useState(false);
 
   const checkFormat = ({
@@ -108,11 +39,6 @@
     }
   };
 
-<<<<<<< HEAD
-  return (
-    <Accordion
-      heading={<AccordionHeading headerWarningMessage={headerWarningMessage} />}
-=======
   const sxDetails = {
     padding: `0px 24px 24px ${renderNotice ? 0 : 24}px`,
   };
@@ -120,7 +46,6 @@
   return (
     <Accordion
       heading={accordionHeading}
->>>>>>> 12a783a9
       style={{ marginTop: renderNotice && renderCheckbox ? 0 : 24 }} // for now, these props can be taken as an indicator we're in the Rebuild flow.
       headingProps={{
         variant: 'h2',
@@ -128,15 +53,7 @@
       summaryProps={{
         sx: { padding: '5px 24px 0px 24px' },
       }}
-<<<<<<< HEAD
-      detailProps={{
-        sx: renderNotice
-          ? { padding: '0px 24px 24px 0px' }
-          : { padding: '0px 24px 24px 24px' },
-      }}
-=======
       detailProps={{ sx: sxDetails }}
->>>>>>> 12a783a9
       sx={{
         '&:before': {
           display: 'none',
@@ -144,27 +61,11 @@
       }}
     >
       {renderNotice ? (
-<<<<<<< HEAD
-        <StyledDiv>
-          <Notice
-            success
-            text="Adding new user data is recommended as part of the rebuild process."
-          />
-          {acceptedFormatsCopy}
-        </StyledDiv>
-      ) : (
-        <>
-          {userDataExplanatoryCopy}
-          {acceptedFormatsCopy}
-        </>
-      )}
-=======
         <div data-testid="render-notice">{renderNotice}</div>
       ) : (
         userDataExplanatoryCopy
       )}
       {acceptedFormatsCopy}
->>>>>>> 12a783a9
       {formatWarning ? (
         <Notice warning spacingTop={16} spacingBottom={16}>
           This user data may not be in a format accepted by cloud-init.
@@ -186,27 +87,13 @@
         }
         data-qa-user-data-input
       />
-<<<<<<< HEAD
-      {renderCheckbox ? (
-        <StyledBox>
-          <CheckBox
-            checked={reuseUserData}
-            onChange={onReuseUserDataChange}
-            text="Reuse user data previously provided for this Linode."
-          />
-        </StyledBox>
-      ) : null}
-=======
       {renderCheckbox ?? null}
->>>>>>> 12a783a9
     </Accordion>
   );
 };
 
 export default UserDataAccordion;
 
-<<<<<<< HEAD
-=======
 const accordionHeading = (
   <>
     Add User Data{' '}
@@ -223,7 +110,6 @@
   </>
 );
 
->>>>>>> 12a783a9
 const userDataExplanatoryCopy = (
   <Typography>
     <Link to="https://cloudinit.readthedocs.io/en/latest/reference/examples.html">
