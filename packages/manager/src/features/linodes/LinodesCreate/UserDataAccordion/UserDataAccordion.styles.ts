import { styled } from '@mui/material/styles';
<<<<<<< HEAD
import HelpIcon from 'src/components/TooltipIcon';
=======
import { makeStyles } from '@mui/styles';
import HelpIcon from 'src/components/HelpIcon';
>>>>>>> 6745dda2

export const StyledHelpIcon = styled(HelpIcon)({
  padding: '0px 0px 0px 4px',
  verticalAlign: 'bottom',
  '&& svg': {
    fill: 'currentColor',
    stroke: 'none',
    fontWeight: 'normal',
  },
});

export const useExpandIconStyles = makeStyles(() => ({
  expandIconStyles: {
    marginTop: '8px',
  },
}));<|MERGE_RESOLUTION|>--- conflicted
+++ resolved
@@ -1,10 +1,6 @@
 import { styled } from '@mui/material/styles';
-<<<<<<< HEAD
 import HelpIcon from 'src/components/TooltipIcon';
-=======
 import { makeStyles } from '@mui/styles';
-import HelpIcon from 'src/components/HelpIcon';
->>>>>>> 6745dda2
 
 export const StyledHelpIcon = styled(HelpIcon)({
   padding: '0px 0px 0px 4px',
