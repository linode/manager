import { Image } from 'linode-js-sdk/lib/images';
import {
  cloneLinode,
  CreateLinodeRequest,
  Linode
} from 'linode-js-sdk/lib/linodes';
<<<<<<< HEAD
=======
import { StackScript, UserDefinedField } from 'linode-js-sdk/lib/stackscripts';
>>>>>>> 68602075
import { withSnackbar, WithSnackbarProps } from 'notistack';
import { pathOr } from 'ramda';
import * as React from 'react';
import { connect } from 'react-redux';
import { RouteComponentProps } from 'react-router-dom';
import { StickyContainer } from 'react-sticky';
import { compose as recompose } from 'recompose';

import regionsContainer from 'src/containers/regions.container';
import withTypes from 'src/containers/types.container';
import withImages from 'src/containers/withImages.container';
import withLinodes from 'src/containers/withLinodes.container';
import { CreateTypes } from 'src/store/linodeCreate/linodeCreate.actions';
import {
  LinodeActionsProps,
  withLinodeActions
} from 'src/store/linodes/linode.containers';

import Typography from 'src/components/core/Typography';
import { DocumentTitleSegment } from 'src/components/DocumentTitle';
import Grid from 'src/components/Grid';
import { Tag } from 'src/components/TagsInput';

import { dcDisplayNames } from 'src/constants';
import withLabelGenerator, {
  LabelProps
} from 'src/features/linodes/LinodesCreate/withLabelGenerator';
import deepCheckRouter from 'src/features/linodes/LinodesDetail/reloadableWithRouter';
import { typeLabelDetails } from 'src/features/linodes/presentation';
import userSSHKeyHoc from 'src/features/linodes/userSSHKeyHoc';
import {
  hasGrant,
  isRestrictedUser
} from 'src/features/Profile/permissionsHelpers';
import { getParamsFromUrl } from 'src/utilities/queryParams';
import LinodeCreate from './LinodeCreate';
import { ExtendedType } from './SelectPlanPanel';

import {
  HandleSubmit,
  Info,
  ReduxStateProps,
  ReduxStatePropsAndSSHKeys,
  TypeInfo,
  WithImagesProps,
  WithLinodesProps,
  WithRegionsProps,
  WithTypesProps
} from './types';

import { resetEventsPolling } from 'src/events';
import { getOneClickApps } from 'src/features/StackScripts/stackScriptUtils';

import { upsertLinode } from 'src/store/linodes/linodes.actions';
import { MapState } from 'src/store/types';

import { getAPIErrorOrDefault } from 'src/utilities/errorUtils';
import { sendCreateLinodeEvent } from 'src/utilities/ga';
import scrollErrorIntoView from 'src/utilities/scrollErrorIntoView';
import { getRegionIDFromLinodeID } from './utilities';

interface State {
  selectedImageID?: string;
  selectedRegionID?: string;
  selectedTypeID?: string;
  selectedLinodeID?: number;
  selectedBackupID?: number;
  availableUserDefinedFields?: UserDefinedField[];
  availableStackScriptImages?: Image[];
  selectedStackScriptID?: number;
  selectedStackScriptLabel?: string;
  selectedStackScriptUsername?: string;
  selectedDiskSize?: number;
  label: string;
  backupsEnabled: boolean;
  privateIPEnabled: boolean;
  password: string;
  udfs?: any[];
  tags?: Tag[];
  errors?: Linode.ApiFieldError[];
  formIsSubmitting: boolean;
  appInstances?: StackScript[];
  appInstancesLoading: boolean;
  appInstancesError?: string;
}

type CombinedProps = WithSnackbarProps &
  CreateType &
  LinodeActionsProps &
  WithImagesProps &
  WithTypesProps &
  WithLinodesProps &
  WithRegionsProps &
  ReduxStatePropsAndSSHKeys &
  DispatchProps &
  LabelProps &
  RouteComponentProps<{}>;

const defaultState: State = {
  privateIPEnabled: false,
  backupsEnabled: false,
  label: '',
  password: '',
  selectedImageID: 'linode/debian9',
  selectedBackupID: undefined,
  selectedDiskSize: undefined,
  selectedLinodeID: undefined,
  selectedStackScriptID: undefined,
  selectedStackScriptLabel: '',
  selectedStackScriptUsername: '',
  selectedRegionID: undefined,
  selectedTypeID: undefined,
  tags: [],
  formIsSubmitting: false,
  errors: undefined,
  appInstancesLoading: false
};

const trimOneClickFromLabel = (script: StackScript) => {
  return {
    ...script,
    label: script.label.replace('One-Click', '')
  };
};

const nonImageCreateTypes = ['fromStackScript', 'fromBackup', 'fromLinode'];

const isNonDefaultImageType = (prevType: string, type: string) => {
  return nonImageCreateTypes.some(
    thisEntry => prevType !== thisEntry && type === thisEntry
  );
};

class LinodeCreateContainer extends React.PureComponent<CombinedProps, State> {
  params = getParamsFromUrl(this.props.location.search);

  state: State = {
    ...defaultState,
    // These can be passed in as query params
    selectedTypeID: this.params.typeID,
    selectedRegionID: this.params.regionID
  };

  componentDidUpdate(prevProps: CombinedProps) {
    /**
     * When switching to a creation flow where
     * having a pre-selected image is problematic,
     * deselect it.
     */
    if (isNonDefaultImageType(prevProps.createType, this.props.createType)) {
      this.setState({ selectedImageID: undefined });
    }
  }

  componentDidMount() {
    const params = getParamsFromUrl(this.props.location.search);
    if (params && params !== {}) {
      this.setState({
        // This set is for creating from a Backup
        selectedBackupID: isNaN(+params.backupID)
          ? undefined
          : +params.backupID,
        selectedLinodeID: isNaN(+params.linodeID) ? undefined : +params.linodeID
      });
    }
    if (nonImageCreateTypes.includes(this.props.createType)) {
      // If we're navigating directly to e.g. the clone page, don't select an image by default
      this.setState({ selectedImageID: undefined });
    }
    this.setState({ appInstancesLoading: true });
    getOneClickApps()
      // Don't display One-Click Helpers to the user
      .then(response =>
        response.data.filter(script => !script.label.match(/helpers/i))
      )
      .then(response =>
        response.map(stackscript => trimOneClickFromLabel(stackscript))
      )
      .then(response => {
        this.setState({
          appInstancesLoading: false,
          appInstances: response
        });
      })
      .catch(_ => {
        this.setState({
          appInstancesLoading: false,
          appInstancesError: 'There was an error loading One-Click Apps.'
        });
      });
  }

  clearCreationState = () => {
    this.props.resetSSHKeys();
    this.setState(defaultState);
  };

  setImageID = (id: string) => {
    /** allows for de-selecting an image */
    if (id === this.state.selectedImageID) {
      return this.setState({ selectedImageID: undefined });
    }
    return this.setState({ selectedImageID: id });
  };

  setBackupID = (id: number) => {
    this.setState({ selectedBackupID: id });
  };

  setRegionID = (id: string) => this.setState({ selectedRegionID: id });

  setTypeID = (id: string) => this.setState({ selectedTypeID: id });

  setLinodeID = (id: number, diskSize?: number) => {
    if (id !== this.state.selectedLinodeID) {
      /**
       * reset selected plan and set the selectedDiskSize
       * for the purpose of disabling plans that are smaller
       * than the clone source.
       *
       * Also, when creating from backup, we set the region
       * to the same region as the Linode that owns the backup,
       * since the API does not infer this automatically.
       */

      /**
       * safe to ignore possibility of "undefined"
       * null checking happens in CALinodeCreate
       */
      const selectedRegionID = getRegionIDFromLinodeID(
        this.props.linodesData!,
        id
      );
      this.setState({
        selectedLinodeID: id,
        selectedDiskSize: diskSize,
        selectedTypeID: undefined,
        selectedBackupID: undefined,
        selectedRegionID
      });
    }
  };

  setStackScript = (
    id: number,
    label: string,
    username: string,
    userDefinedFields: UserDefinedField[],
    images: Image[],
    defaultData?: any
  ) => {
    /**
     * If we're switching from one cloud app to another,
     * usually the only compatible image will be Debian 9. If this
     * is the case, preselect that value.
     */
    const defaultImage = images.length === 1 ? images[0].id : undefined;

    this.setState({
      selectedStackScriptID: id,
      selectedStackScriptLabel: label,
      selectedStackScriptUsername: username,
      availableUserDefinedFields: userDefinedFields,
      availableStackScriptImages: images,
      udfs: defaultData,
      /** reset image because stackscript might not be compatible with selected one */
      selectedImageID: defaultImage,
      errors: undefined
    });
  };

  setDiskSize = (size: number) => this.setState({ selectedDiskSize: size });

  setPassword = (password: string) => this.setState({ password });

  toggleBackupsEnabled = () =>
    this.setState({ backupsEnabled: !this.state.backupsEnabled });

  togglePrivateIPEnabled = () =>
    this.setState({ privateIPEnabled: !this.state.privateIPEnabled });

  setTags = (tags: Tag[]) => this.setState({ tags });

  setUDFs = (udfs: any[]) => this.setState({ udfs });

  generateLabel = () => {
    const { createType, getLabel, imagesData, regionsData } = this.props;
    const {
      selectedImageID,
      selectedRegionID,
      selectedStackScriptLabel
    } = this.state;

    /* tslint:disable-next-line  */
    let arg1,
      arg2,
      arg3 = '';

    /**
     * lean in favor of using stackscript label
     * then next priority is image label
     */
    if (selectedStackScriptLabel) {
      arg1 = selectedStackScriptLabel;
    } else if (selectedImageID) {
      /**
       * safe to ignore possibility of "undefined"
       * null checking happens in CALinodeCreate
       */
      const selectedImage = imagesData![selectedImageID];
      /**
       * Use 'vendor' if it's a public image, otherwise use label (because 'vendor' will be null)
       *
       * If we have no selectedImage, just use an empty string
       */
      arg1 = selectedImage
        ? selectedImage.is_public
          ? selectedImage.vendor
          : selectedImage.label
        : '';

      if (createType === 'fromApp') {
        // All 1-clicks are Debian so this isn't useful information.
        // Once an app is
        arg1 = '';
      }
    }

    if (selectedRegionID) {
      /**
       * safe to ignore possibility of "undefined"
       * null checking happens in CALinodeCreate
       */
      const selectedRegion = regionsData!.find(
        region => region.id === selectedRegionID
      );

      arg2 = selectedRegion ? selectedRegion.id : '';
    }

    if (createType === 'fromLinode') {
      // @todo handle any other custom label cases we'd like to have here
      arg3 = 'clone';
    }

    if (createType === 'fromBackup') {
      arg3 = 'backup';
    }

    return getLabel(arg1, arg2, arg3);
  };

  submitForm: HandleSubmit = (payload, linodeID?: number) => {
    const { createType } = this.props;

    /**
     * run a certain linode action based on the type
     * if clone, run clone service request and upsert linode
     * if create, run create action
     */
    if (createType === 'fromLinode' && !linodeID) {
      return this.setState(
        () => ({
          errors: [
            {
              reason: 'You must select a Linode to clone from',
              field: 'linode_id'
            }
          ]
        }),
        () => scrollErrorIntoView()
      );
    }

    if (createType === 'fromBackup' && !this.state.selectedBackupID) {
      /* a backup selection is also required */
      this.setState(
        {
          errors: [{ field: 'backup_id', reason: 'You must select a Backup.' }]
        },
        () => {
          scrollErrorIntoView();
        }
      );
      return;
    }

    if (createType === 'fromStackScript' && !this.state.selectedStackScriptID) {
      return this.setState(
        () => ({
          errors: [
            {
              reason: 'You must select a StackScript.',
              field: 'stackscript_id'
            }
          ]
        }),
        () => scrollErrorIntoView()
      );
    }

    if (createType === 'fromApp' && !this.state.selectedStackScriptID) {
      return this.setState(
        () => ({
          errors: [
            {
              reason: 'You must select a One-Click App.',
              field: 'stackscript_id'
            }
          ]
        }),
        () => scrollErrorIntoView()
      );
    }

    const request =
      createType === 'fromLinode'
        ? () => cloneLinode(linodeID!, payload)
        : () => this.props.linodeActions.createLinode(payload);

    this.setState({ formIsSubmitting: true });

    return request()
      .then((response: Linode) => {
        this.setState({ formIsSubmitting: false });

        /** if cloning a Linode, upsert Linode in redux */
        if (createType === 'fromLinode') {
          this.props.upsertLinode(response);
        }

        /** GA creation event */
        handleAnalytics(
          createType,
          payload,
          this.state.selectedStackScriptLabel
        );

        /** show toast */
        this.props.enqueueSnackbar(
          `Your Linode ${response.label} is being created.`,
          {
            variant: 'success'
          }
        );

        /** reset the Events polling */
        resetEventsPolling();

        /** send the user to the Linode detail page */
        this.props.history.push(`/linodes/${response.id}`);
      })
      .catch(error => {
        this.setState(
          () => ({
            errors: getAPIErrorOrDefault(error),
            formIsSubmitting: false
          }),
          () => scrollErrorIntoView()
        );
      });
  };

  getBackupsMonthlyPrice = (): number | undefined | null => {
    const type = this.getTypeInfo();

    return !type ? undefined : type.backupsMonthly;
  };

  getTypeInfo = (): TypeInfo => {
    const { selectedTypeID } = this.state;
    /**
     * safe to ignore possibility of "undefined"
     * null checking happens in CALinodeCreate
     */
    const typeInfo = this.reshapeTypeInfo(
      this.props.typesData!.find(type => type.id === selectedTypeID)
    );

    return typeInfo;
  };

  reshapeTypeInfo = (type?: ExtendedType): TypeInfo | undefined => {
    return (
      type && {
        title: type.label,
        details: `${typeLabelDetails(type.memory, type.disk, type.vcpus)}`,
        monthly: type.price.monthly,
        backupsMonthly: type.addons.backups.price.monthly
      }
    );
  };

  getRegionInfo = (): Info | undefined => {
    const { selectedRegionID } = this.state;

    if (!selectedRegionID) {
      return;
    }
    /**
     * safe to ignore possibility of "undefined"
     * null checking happens in CALinodeCreate
     */
    const selectedRegion = this.props.regionsData!.find(
      region => region.id === selectedRegionID
    );

    return (
      selectedRegion && {
        title: selectedRegion.country.toUpperCase(),
        details: selectedRegion.display
      }
    );
  };

  getImageInfo = (): Info | undefined => {
    const { selectedImageID } = this.state;

    if (!selectedImageID) {
      return;
    }

    /**
     * safe to ignore possibility of "undefined"
     * null checking happens in CALinodeCreate
     */
    const selectedImage = this.props.imagesData![selectedImageID];

    return (
      selectedImage && {
        title: `${selectedImage.vendor || selectedImage.label}`,
        details: `${selectedImage.vendor ? selectedImage.label : ''}`
      }
    );
  };

  render() {
    const { enqueueSnackbar, closeSnackbar, ...restOfProps } = this.props;
    const { label, udfs: selectedUDFs, ...restOfState } = this.state;
    return (
      <StickyContainer>
        <DocumentTitleSegment segment="Create a Linode" />
        <Grid container spacing={0}>
          <Grid item xs={12}>
            <Typography variant="h1" data-qa-create-linode-header>
              Create New Linode
            </Typography>
          </Grid>
          <LinodeCreate
            regionDisplayInfo={this.getRegionInfo()}
            imageDisplayInfo={this.getImageInfo()}
            typeDisplayInfo={this.getTypeInfo()}
            backupsMonthlyPrice={this.getBackupsMonthlyPrice()}
            updateRegionID={this.setRegionID}
            updateImageID={this.setImageID}
            updateTypeID={this.setTypeID}
            updateLinodeID={this.setLinodeID}
            updateDiskSize={this.setDiskSize}
            selectedUDFs={selectedUDFs}
            handleSelectUDFs={this.setUDFs}
            updateStackScript={this.setStackScript}
            label={this.generateLabel()}
            updateLabel={this.props.updateCustomLabel}
            updatePassword={this.setPassword}
            toggleBackupsEnabled={this.toggleBackupsEnabled}
            togglePrivateIPEnabled={this.togglePrivateIPEnabled}
            updateTags={this.setTags}
            handleSubmitForm={this.submitForm}
            resetCreationState={this.clearCreationState}
            setBackupID={this.setBackupID}
            {...restOfProps}
            {...restOfState}
          />
        </Grid>
      </StickyContainer>
    );
  }
}

interface CreateType {
  createType: CreateTypes;
}

const mapStateToProps: MapState<
  ReduxStateProps & CreateType,
  CombinedProps
> = state => ({
  accountBackupsEnabled: pathOr(
    false,
    ['__resources', 'accountSettings', 'data', 'backups_enabled'],
    state
  ),
  /**
   * user cannot create Linodes if they are a restricted user
   * and do not have the "add_linodes" grant
   */
  userCannotCreateLinode:
    isRestrictedUser(state) && !hasGrant(state, 'add_linodes'),
  createType: state.createLinode.type
});

interface DispatchProps {
  upsertLinode: (l: Linode) => void;
}

const connected = connect(
  mapStateToProps,
  { upsertLinode }
);

const withRegions = regionsContainer(({ data, loading, error }) => ({
  regionsData: data.map(r => ({ ...r, display: dcDisplayNames[r.id] })),
  regionsLoading: loading,
  regionsError: error
}));

export default recompose<CombinedProps, {}>(
  deepCheckRouter(
    (oldProps, newProps) =>
      oldProps.location.search !== newProps.location.search,
    true
  ),
  withImages((ownProps, imagesData, imagesLoading, imagesError) => ({
    ...ownProps,
    imagesData,
    imagesLoading,
    imagesError
  })),
  withLinodes((ownProps, linodesData, linodesLoading, linodesError) => ({
    ...ownProps,
    linodesData,
    linodesLoading,
    linodesError
  })),
  withRegions,
  withTypes,
  withLinodeActions,
  connected,
  withSnackbar,
  userSSHKeyHoc,
  withLabelGenerator
)(LinodeCreateContainer);

const actionsAndLabels = {
  fromApp: { action: 'one-click', labelPayloadKey: 'stackscript_id' },
  fromBackup: { action: 'backup', labelPayloadKey: 'backup_id' },
  fromImage: { action: 'image', labelPayloadKey: 'image' },
  fromLinode: { action: 'clone', labelPayloadKey: 'type' },
  fromStackScript: { action: 'stackscript', labelPayloadKey: 'stackscript_id' }
};

const handleAnalytics = (
  type: CreateTypes,
  payload: CreateLinodeRequest,
  label?: string
) => {
  const eventInfo = actionsAndLabels[type];
  let eventAction = 'unknown';
  let eventLabel = '';

  if (eventInfo) {
    eventAction = eventInfo.action;
    const payloadLabel = payload[eventInfo.labelPayloadKey];
    // Checking if payload label comes back as a number, if so return it as a string, otherwise event won't fire.
    if (isNaN(payloadLabel)) {
      eventLabel = payloadLabel;
    } else {
      eventLabel = payloadLabel.toString();
    }
  }
  if (label) {
    eventLabel = label;
  }

  sendCreateLinodeEvent(eventAction, eventLabel);
};<|MERGE_RESOLUTION|>--- conflicted
+++ resolved
@@ -4,10 +4,7 @@
   CreateLinodeRequest,
   Linode
 } from 'linode-js-sdk/lib/linodes';
-<<<<<<< HEAD
-=======
 import { StackScript, UserDefinedField } from 'linode-js-sdk/lib/stackscripts';
->>>>>>> 68602075
 import { withSnackbar, WithSnackbarProps } from 'notistack';
 import { pathOr } from 'ramda';
 import * as React from 'react';
