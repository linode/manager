import { Agreements, signAgreement } from '@linode/api-v4/lib/account';
import { CreateLinodeSchema } from '@linode/validation/lib/linodes.schema';
import { convertYupToLinodeErrors } from '@linode/api-v4/lib/request';
import { Image } from '@linode/api-v4/lib/images';
import {
  cloneLinode,
  CreateLinodeRequest,
  Interface,
  Linode,
  LinodeTypeClass,
} from '@linode/api-v4/lib/linodes';
import { Region } from '@linode/api-v4/lib/regions';
import { StackScript, UserDefinedField } from '@linode/api-v4/lib/stackscripts';
import { APIError } from '@linode/api-v4/lib/types';
import { withSnackbar, WithSnackbarProps } from 'notistack';
import * as React from 'react';
import { connect } from 'react-redux';
import { RouteComponentProps } from 'react-router-dom';
import { compose as recompose } from 'recompose';
import { DocumentTitleSegment } from 'src/components/DocumentTitle';
import Grid from 'src/components/Grid';
import { Tag } from 'src/components/TagsInput';
import withProfile, { ProfileProps } from 'src/components/withProfile';
import withImages, {
  DefaultProps as ImagesProps,
} from 'src/containers/images.container';
import withRegions from 'src/containers/regions.container';
import { withTypes, WithTypesProps } from 'src/containers/types.container';
import withFlags, {
  FeatureFlagConsumerProps,
} from 'src/containers/withFeatureFlagConsumer.container';
import withLinodes from 'src/containers/withLinodes.container';
import { resetEventsPolling } from 'src/eventsPolling';
import withAgreements, {
  AgreementsProps,
} from 'src/features/Account/Agreements/withAgreements';
import withLabelGenerator, {
  LabelProps,
} from 'src/features/linodes/LinodesCreate/withLabelGenerator';
import { hasGrant } from 'src/features/Profile/permissionsHelpers';
import { baseApps } from 'src/features/StackScripts/stackScriptUtils';
import {
  queryKey as accountAgreementsQueryKey,
  reportAgreementSigningError,
} from 'src/queries/accountAgreements';
import { getAccountBackupsEnabled } from 'src/queries/accountSettings';
import { queryClient, simpleMutationHandlers } from 'src/queries/base';
import { getAllOCAsRequest } from 'src/queries/stackscripts';
import { CreateTypes } from 'src/store/linodeCreate/linodeCreate.actions';
import {
  LinodeActionsProps,
  withLinodeActions,
} from 'src/store/linodes/linode.containers';
import { upsertLinode } from 'src/store/linodes/linodes.actions';
import { MapState } from 'src/store/types';
import { getAPIErrorOrDefault } from 'src/utilities/errorUtils';
import { isEURegion } from 'src/utilities/formatRegion';
import { sendCreateLinodeEvent, sendEvent } from 'src/utilities/ga';
import { getParamsFromUrl } from 'src/utilities/queryParams';
import scrollErrorIntoView from 'src/utilities/scrollErrorIntoView';
import { validatePassword } from 'src/utilities/validatePassword';
import LinodeCreate from './LinodeCreate';
import {
  HandleSubmit,
  LinodeCreateValidation,
  Info,
  TypeInfo,
  WithLinodesProps,
  WithRegionsProps,
} from './types';
import { getRegionIDFromLinodeID } from './utilities';
import { ExtendedType, extendType } from 'src/utilities/extendType';
import LandingHeader from 'src/components/LandingHeader';

const DEFAULT_IMAGE = 'linode/debian11';

interface State {
  selectedImageID?: string;
  selectedRegionID?: string;
  selectedTypeID?: string;
  selectedLinodeID?: number;
  selectedBackupID?: number;
  availableUserDefinedFields?: UserDefinedField[];
  availableStackScriptImages?: Image[];
  selectedStackScriptID?: number;
  selectedStackScriptLabel?: string;
  selectedStackScriptUsername?: string;
  selectedDiskSize?: number;
  label: string;
  backupsEnabled: boolean;
  privateIPEnabled: boolean;
  password: string;
  udfs?: any;
  tags?: Tag[];
  errors?: APIError[];
  showAgreement: boolean;
  showApiAwarenessModal: boolean;
  signedAgreement: boolean;
  formIsSubmitting: boolean;
  appInstances?: StackScript[];
  appInstancesLoading: boolean;
  appInstancesError?: string;
  disabledClasses?: LinodeTypeClass[];
  attachedVLANLabel: string | null;
  vlanIPAMAddress: string | null;
<<<<<<< HEAD
  authorized_users: string[];
=======
  userData: string | undefined;
>>>>>>> a1b72184
}

type CombinedProps = WithSnackbarProps &
  CreateType &
  LinodeActionsProps &
  ImagesProps &
  WithTypesProps &
  WithLinodesProps &
  WithRegionsProps &
  DispatchProps &
  LabelProps &
  FeatureFlagConsumerProps &
  RouteComponentProps<{}, any, any> &
  ProfileProps &
  AgreementsProps;

const defaultState: State = {
  privateIPEnabled: false,
  backupsEnabled: false,
  label: '',
  password: '',
  selectedImageID: undefined,
  selectedBackupID: undefined,
  selectedDiskSize: undefined,
  selectedLinodeID: undefined,
  selectedStackScriptID: undefined,
  selectedStackScriptLabel: '',
  selectedStackScriptUsername: '',
  selectedRegionID: undefined,
  selectedTypeID: undefined,
  tags: [],
  authorized_users: [],
  udfs: undefined,
  showAgreement: false,
  signedAgreement: false,
  formIsSubmitting: false,
  errors: undefined,
  appInstancesLoading: false,
  attachedVLANLabel: '',
  vlanIPAMAddress: null,
  showApiAwarenessModal: false,
  userData: undefined,
};

const getDisabledClasses = (regionID: string, regions: Region[] = []) => {
  const selectedRegion = regions.find(
    (thisRegion) => thisRegion.id === regionID
  );

  const disabledClasses: LinodeTypeClass[] = [];

  if (!selectedRegion?.capabilities.includes('GPU Linodes')) {
    disabledClasses.push('gpu');
  }

  if (!selectedRegion?.capabilities.includes('Bare Metal')) {
    disabledClasses.push('metal');
  }

  return disabledClasses;
};

const trimOneClickFromLabel = (script: StackScript) => {
  return {
    ...script,
    label: script.label.replace('One-Click', ''),
  };
};

const nonImageCreateTypes = ['fromStackScript', 'fromBackup', 'fromLinode'];

const isNonDefaultImageType = (prevType: string, type: string) => {
  return nonImageCreateTypes.some(
    (thisEntry) => prevType !== thisEntry && type === thisEntry
  );
};

class LinodeCreateContainer extends React.PureComponent<CombinedProps, State> {
  params = getParamsFromUrl(this.props.location.search) as Record<
    string,
    string
  >;

  state: State = {
    ...defaultState,
    // These can be passed in as query params
    selectedTypeID: this.params.typeID,
    selectedRegionID: this.params.regionID,
    selectedImageID: this.params.imageID ?? DEFAULT_IMAGE,
    // @todo: Abstract and test. UPDATE 5/21/20: lol what does this mean. UPDATE 3/16/23 lol what
    selectedLinodeID: isNaN(+this.params.linodeID)
      ? undefined
      : +this.params.linodeID,
    selectedBackupID: isNaN(+this.params.backupID)
      ? undefined
      : +this.params.backupID,
    showAgreement: Boolean(
      !this.props.profile.data?.restricted &&
        isEURegion(this.params.regionID) &&
        !this.props.agreements?.data?.eu_model
    ),
    signedAgreement: false,
    disabledClasses: [],
  };

  componentDidUpdate(prevProps: CombinedProps) {
    /**
     * When switching to a creation flow where
     * having a pre-selected image is problematic,
     * deselect it.
     */
    if (isNonDefaultImageType(prevProps.createType, this.props.createType)) {
      this.setState({ selectedImageID: undefined });
    }
  }

  componentDidMount() {
    // Allowed apps include the base set of original apps + anything LD tells us to show
    const newApps = this.props.flags.oneClickApps || [];
    const allowedApps = Object.keys({ ...baseApps, ...newApps });
    if (nonImageCreateTypes.includes(this.props.createType)) {
      // If we're navigating directly to e.g. the clone page, don't select an image by default
      this.setState({ selectedImageID: undefined });
    }
    this.setState({ appInstancesLoading: true });

    queryClient
      .fetchQuery('stackscripts-oca-all', () => getAllOCAsRequest())
      .then((res: StackScript[]) => {
        // Don't display One-Click Helpers to the user
        // Filter out any apps that we don't have info for
        const filteredApps = res.filter((script) => {
          return (
            !script.label.match(/helpers/i) &&
            allowedApps.includes(String(script.id))
          );
        });
        const trimmedApps = filteredApps.map((stackscript) =>
          trimOneClickFromLabel(stackscript)
        );
        this.setState({
          appInstancesLoading: false,
          appInstances: trimmedApps,
        });
      })
      .catch((_) => {
        this.setState({
          appInstancesLoading: false,
          appInstancesError: 'There was an error loading Marketplace Apps.',
        });
      });
  }

  clearCreationState = () => {
    this.setState(defaultState);
  };

  setImageID = (id: string | undefined) => {
    if (typeof id === 'undefined') {
      /** In this case we also clear any VLAN input, since VLANs are incompatible with empty Linodes */
      return this.setState({
        selectedImageID: undefined,
        attachedVLANLabel: '',
        vlanIPAMAddress: '',
      });
    }

    return this.setState({ selectedImageID: id });
  };

  setBackupID = (id: number) => {
    this.setState({ selectedBackupID: id });
  };

  setRegionID = (id: string) => {
    const disabledClasses = getDisabledClasses(id, this.props.regionsData);
    this.setState({
      selectedRegionID: id,
      showAgreement: Boolean(
        !this.props.profile.data?.restricted &&
          isEURegion(id) &&
          !this.props.agreements?.data?.eu_model
      ),
      disabledClasses,
    });
  };

  setTypeID = (id: string) => {
    if (/metal/.test(id)) {
      // VLANs and backups don't work with bare metal;
      // reset those values.
      this.setState({
        selectedTypeID: id,
        vlanIPAMAddress: '',
        attachedVLANLabel: '',
        backupsEnabled: false,
      });
    } else {
      this.setState({
        selectedTypeID: id,
      });
    }
  };

  setLinodeID = (id: number, diskSize?: number) => {
    if (id !== this.state.selectedLinodeID) {
      /**
       * reset selected plan and set the selectedDiskSize
       * for the purpose of disabling plans that are smaller
       * than the clone source.
       *
       * Also, when creating from backup, we set the region
       * to the same region as the Linode that owns the backup,
       * since the API does not infer this automatically.
       */

      /**
       * safe to ignore possibility of "undefined"
       * null checking happens in CALinodeCreate
       */
      const selectedRegionID = getRegionIDFromLinodeID(
        this.props.linodesData!,
        id
      );
      this.setState({
        selectedLinodeID: id,
        selectedDiskSize: diskSize,
        selectedTypeID: undefined,
        selectedBackupID: undefined,
        selectedRegionID,
      });
    }
  };

  setStackScript = (
    id: number,
    label: string,
    username: string,
    userDefinedFields: UserDefinedField[],
    images: Image[],
    defaultData?: any
  ) => {
    /**
     * If we're switching from one Marketplace app to another,
     * usually the only compatible image will be Debian 9. If this
     * is the case, preselect that value.
     */
    const defaultImage = images.length === 1 ? images[0].id : undefined;

    const stackScriptLabel = defaultData?.cluster_size
      ? `${label} Cluster`
      : label;

    this.setState({
      selectedStackScriptID: id,
      selectedStackScriptLabel: stackScriptLabel,
      selectedStackScriptUsername: username,
      availableUserDefinedFields: userDefinedFields,
      availableStackScriptImages: images,
      udfs: defaultData,
      /** reset image because stackscript might not be compatible with selected one */
      selectedImageID: defaultImage,
      errors: undefined,
    });
  };

  setDiskSize = (size: number) => this.setState({ selectedDiskSize: size });

  setPassword = (password: string) => this.setState({ password });

  toggleBackupsEnabled = () =>
    this.setState({ backupsEnabled: !this.state.backupsEnabled });

  togglePrivateIPEnabled = () =>
    this.setState({ privateIPEnabled: !this.state.privateIPEnabled });

  setTags = (tags: Tag[]) => this.setState({ tags });

  setUDFs = (udfs: any) => this.setState({ udfs });

<<<<<<< HEAD
  setAuthorizedUsers = (usernames: string[]) =>
    this.setState({ authorized_users: usernames });
=======
  setUserData = (userData: string) => this.setState({ userData });
>>>>>>> a1b72184

  handleVLANChange = (updatedInterface: Interface) => {
    this.setState({
      attachedVLANLabel: updatedInterface.label,
      vlanIPAMAddress: updatedInterface.ipam_address,
    });
  };

  handleAgreementChange = () => {
    this.setState((prevState) => ({
      signedAgreement: !prevState.signedAgreement,
    }));
  };

  handleShowApiAwarenessModal = () => {
    this.setState((prevState) => ({
      showApiAwarenessModal: !prevState.showApiAwarenessModal,
    }));
  };
  generateLabel = () => {
    const { createType, getLabel, imagesData, regionsData } = this.props;
    const {
      selectedLinodeID,
      selectedImageID,
      selectedRegionID,
      selectedStackScriptLabel,
    } = this.state;

    /* tslint:disable-next-line  */
    let arg1,
      arg2,
      arg3 = '';

    /**
     * lean in favor of using stackscript label
     * then next priority is image label
     */
    if (selectedStackScriptLabel) {
      arg1 = selectedStackScriptLabel;
    } else if (selectedImageID) {
      /**
       * safe to ignore possibility of "undefined"
       * null checking happens in CALinodeCreate
       */
      const selectedImage = imagesData![selectedImageID];
      /**
       * Use 'vendor' if it's a public image, otherwise use label (because 'vendor' will be null)
       *
       * If we have no selectedImage, just use an empty string
       */
      arg1 = selectedImage
        ? selectedImage.is_public
          ? selectedImage.vendor
          : selectedImage.label
        : '';

      if (createType === 'fromApp') {
        // All 1-clicks are Debian so this isn't useful information.
        arg1 = '';
      }
    }

    if (selectedRegionID) {
      /**
       * safe to ignore possibility of "undefined"
       * null checking happens in CALinodeCreate
       */
      const selectedRegion = regionsData!.find(
        (region) => region.id === selectedRegionID
      );

      arg2 = selectedRegion ? selectedRegion.id : '';
    }

    if (createType === 'fromLinode') {
      // @todo handle any other custom label cases we'd like to have here
      arg1 =
        this.props.linodesData?.find(
          (thisLinode) => thisLinode.id === selectedLinodeID
        )?.label ?? arg1; // Use the label of whatever we're cloning
      arg2 = 'clone';
      arg3 = '';
    }

    if (createType === 'fromBackup') {
      arg3 = 'backup';
    }

    return getLabel(arg1, arg2, arg3);
  };

  submitForm: HandleSubmit = (_payload, linodeID?: number) => {
    const { createType } = this.props;
    const { signedAgreement } = this.state;
    const payload = { ..._payload };

    /**
     * Do manual password validation (someday we'll use Formik and
     * not need this). Only run this check if a password is present
     * on the payload --
     * Yup schema in the JS client will determine if a password
     * is required.
     *
     * The downside of this approach is that only the password error
     * will be displayed, even if other required fields are missing.
     */

    if (payload.root_pass) {
      const passwordError = validatePassword(payload.root_pass);
      if (passwordError) {
        this.setState(
          {
            errors: [
              {
                field: 'root_pass',
                reason: passwordError,
              },
            ],
          },
          () => {
            scrollErrorIntoView();
          }
        );
        return;
      }
    }

    /**
     * run a certain linode action based on the type
     * if clone, run clone service request and upsert linode
     * if create, run create action
     */
    if (createType === 'fromLinode' && !linodeID) {
      return this.setState(
        () => ({
          errors: [
            {
              reason: 'You must select a Linode to clone from',
              field: 'linode_id',
            },
          ],
        }),
        () => scrollErrorIntoView()
      );
    }

    if (createType === 'fromBackup' && !this.state.selectedBackupID) {
      /* a backup selection is also required */
      this.setState(
        {
          errors: [{ field: 'backup_id', reason: 'You must select a Backup.' }],
        },
        () => {
          scrollErrorIntoView();
        }
      );
      return;
    }

    if (createType === 'fromStackScript' && !this.state.selectedStackScriptID) {
      return this.setState(
        () => ({
          errors: [
            {
              reason: 'You must select a StackScript.',
              field: 'stackscript_id',
            },
          ],
        }),
        () => scrollErrorIntoView()
      );
    }

    if (createType === 'fromApp' && !this.state.selectedStackScriptID) {
      return this.setState(
        () => ({
          errors: [
            {
              reason: 'You must select a Marketplace App.',
              field: 'stackscript_id',
            },
          ],
        }),
        () => scrollErrorIntoView()
      );
    }

    const request =
      createType === 'fromLinode'
        ? () => cloneLinode(linodeID!, payload)
        : () => this.props.linodeActions.createLinode(payload);

    this.setState({ formIsSubmitting: true });

    return request()
      .then((response: Linode) => {
        this.setState({ formIsSubmitting: false });

        if (signedAgreement) {
          queryClient.executeMutation<{}, APIError[], Partial<Agreements>>({
            variables: { eu_model: true, privacy_policy: true },
            mutationFn: signAgreement,
            mutationKey: accountAgreementsQueryKey,
            onError: reportAgreementSigningError,
            ...simpleMutationHandlers(accountAgreementsQueryKey),
          });
        }

        /** if cloning a Linode, upsert Linode in redux */
        if (createType === 'fromLinode') {
          this.props.upsertLinode(response);
        }

        /** GA creation event */
        handleAnalytics(
          createType,
          payload,
          this.state.selectedStackScriptLabel
        );

        /** show toast */
        this.props.enqueueSnackbar(
          `Your Linode ${response.label} is being created.`,
          {
            variant: 'success',
          }
        );

        /** reset the Events polling */
        resetEventsPolling();

        /** send the user to the Linode detail page */
        this.props.history.push(`/linodes/${response.id}`);
      })
      .catch((error) => {
        this.setState(
          () => ({
            errors: getAPIErrorOrDefault(error),
            formIsSubmitting: false,
          }),
          () => scrollErrorIntoView()
        );
      });
  };

  checkValidation: LinodeCreateValidation = (payload) => {
    try {
      CreateLinodeSchema.validateSync(payload, { abortEarly: false });
      // reset errors to default state
      this.setState({ errors: undefined, showApiAwarenessModal: true });
    } catch (error) {
      const processedErrors = convertYupToLinodeErrors(error);
      this.setState(
        () => ({
          errors: getAPIErrorOrDefault(processedErrors),
          formIsSubmitting: false,
        }),
        () => scrollErrorIntoView()
      );
    }
  };
  getBackupsMonthlyPrice = (): number | undefined | null => {
    const type = this.getTypeInfo();

    return !type ? undefined : type.backupsMonthly;
  };

  getTypeInfo = (): TypeInfo => {
    const { selectedTypeID } = this.state;
    const selectedType = this.props.typesData?.find(
      (type) => type.id === selectedTypeID
    );
    return this.reshapeTypeInfo(
      selectedType ? extendType(selectedType) : undefined
    );
  };

  reshapeTypeInfo = (type?: ExtendedType): TypeInfo | undefined => {
    return (
      type && {
        title: type.formattedLabel,
        details: `$${type.price.monthly}/month`,
        monthly: type.price.monthly ?? 0,
        hourly: type.price.hourly ?? 0,
        backupsMonthly: type.addons.backups.price.monthly,
      }
    );
  };

  getRegionInfo = (): Info | undefined => {
    const { selectedRegionID } = this.state;

    if (!selectedRegionID) {
      return;
    }

    const selectedRegion = this.props.regionsData.find(
      (region) => region.id === selectedRegionID
    );

    return (
      selectedRegion && {
        title: selectedRegion.label,
      }
    );
  };

  getImageInfo = (): Info | undefined => {
    const { selectedImageID } = this.state;

    if (!selectedImageID) {
      return undefined;
    }

    const selectedImage = this.props.imagesData[selectedImageID];

    if (!selectedImage) {
      return undefined;
    }

    const { vendor, label } = selectedImage;

    return { title: `${label ? label : vendor ? vendor : ''}` };
  };

  render() {
    const {
      profile,
      grants,
      regionsData,
      typesData,
      ...restOfProps
    } = this.props;
    const { label, udfs: selectedUDFs, ...restOfState } = this.state;

    const extendedTypeData = typesData?.map(extendType);

    const userCannotCreateLinode =
      Boolean(profile.data?.restricted) &&
      !hasGrant('add_linodes', grants.data);

    // If the selected type is a GPU plan, only display region
    // options that support GPUs.
    const selectedType = extendedTypeData?.find(
      (thisType) => thisType.id === this.state.selectedTypeID
    );

    const filteredRegions =
      selectedType?.class === 'gpu'
        ? regionsData?.filter((thisRegion) => {
            return thisRegion.capabilities.includes('GPU Linodes');
          })
        : regionsData;

    const regionHelperText =
      (filteredRegions?.length ?? 0) !== (regionsData?.length ?? 0)
        ? 'Only regions that support your selected plan are displayed.'
        : undefined;

    return (
      <React.Fragment>
        <DocumentTitleSegment segment="Create a Linode" />
        <Grid container spacing={0} className="m0">
          <LandingHeader
            title="Create"
            docsLabel="Getting Started"
            docsLink="https://www.linode.com/docs/guides/platform/get-started/"
            onDocsClick={() => {
              sendEvent({
                category: 'Linode Create Flow',
                action: 'Click:link',
                label: 'Getting Started',
              });
            }}
          />
          <LinodeCreate
            regionDisplayInfo={this.getRegionInfo()}
            imageDisplayInfo={this.getImageInfo()}
            typeDisplayInfo={this.getTypeInfo()}
            backupsMonthlyPrice={this.getBackupsMonthlyPrice()}
            updateRegionID={this.setRegionID}
            updateImageID={this.setImageID}
            updateTypeID={this.setTypeID}
            updateLinodeID={this.setLinodeID}
            updateDiskSize={this.setDiskSize}
            selectedUDFs={selectedUDFs}
            handleSelectUDFs={this.setUDFs}
            updateStackScript={this.setStackScript}
            label={this.generateLabel()}
            updateLabel={this.props.updateCustomLabel}
            updatePassword={this.setPassword}
            toggleBackupsEnabled={this.toggleBackupsEnabled}
            togglePrivateIPEnabled={this.togglePrivateIPEnabled}
            updateTags={this.setTags}
            handleSubmitForm={this.submitForm}
            checkValidation={this.checkValidation}
            resetCreationState={this.clearCreationState}
            setBackupID={this.setBackupID}
            regionsData={filteredRegions!}
            regionHelperText={regionHelperText}
            typesData={extendedTypeData}
            vlanLabel={this.state.attachedVLANLabel}
            ipamAddress={this.state.vlanIPAMAddress}
            handleVLANChange={this.handleVLANChange}
            handleAgreementChange={this.handleAgreementChange}
            handleShowApiAwarenessModal={this.handleShowApiAwarenessModal}
            userCannotCreateLinode={userCannotCreateLinode}
            accountBackupsEnabled={getAccountBackupsEnabled()}
<<<<<<< HEAD
            setAuthorizedUsers={this.setAuthorizedUsers}
=======
            updateUserData={this.setUserData}
>>>>>>> a1b72184
            {...restOfProps}
            {...restOfState}
          />
        </Grid>
      </React.Fragment>
    );
  }
}

interface CreateType {
  createType: CreateTypes;
}

const mapStateToProps: MapState<CreateType, CombinedProps> = (state) => ({
  createType: state.createLinode.type,
});

interface DispatchProps {
  upsertLinode: (l: Linode) => void;
}

const connected = connect(mapStateToProps, { upsertLinode });

export default recompose<CombinedProps, {}>(
  withImages,
  withLinodes((ownProps, linodesData, linodesLoading, linodesError) => ({
    linodesData,
    linodesLoading,
    linodesError,
  })),
  withRegions,
  withTypes,
  withLinodeActions,
  connected,
  withSnackbar,
  withLabelGenerator,
  withFlags,
  withProfile,
  withAgreements
)(LinodeCreateContainer);

const actionsAndLabels = {
  fromApp: { action: 'one-click', labelPayloadKey: 'stackscript_id' },
  fromBackup: { action: 'backup', labelPayloadKey: 'backup_id' },
  fromImage: { action: 'image', labelPayloadKey: 'image' },
  fromLinode: { action: 'clone', labelPayloadKey: 'type' },
  fromStackScript: { action: 'stackscript', labelPayloadKey: 'stackscript_id' },
};

const handleAnalytics = (
  type: CreateTypes,
  payload: CreateLinodeRequest,
  label?: string
) => {
  const eventInfo = actionsAndLabels[type];
  let eventAction = 'unknown';
  let eventLabel = '';

  if (eventInfo) {
    eventAction = eventInfo.action;
    const payloadLabel = payload[eventInfo.labelPayloadKey];
    // Checking if payload label comes back as a number, if so return it as a string, otherwise event won't fire.
    if (isNaN(payloadLabel)) {
      eventLabel = payloadLabel;
    } else {
      eventLabel = payloadLabel.toString();
    }
  }
  if (label) {
    eventLabel = label;
  }

  sendCreateLinodeEvent(eventAction, eventLabel);
};<|MERGE_RESOLUTION|>--- conflicted
+++ resolved
@@ -103,11 +103,8 @@
   disabledClasses?: LinodeTypeClass[];
   attachedVLANLabel: string | null;
   vlanIPAMAddress: string | null;
-<<<<<<< HEAD
   authorized_users: string[];
-=======
   userData: string | undefined;
->>>>>>> a1b72184
 }
 
 type CombinedProps = WithSnackbarProps &
@@ -388,12 +385,10 @@
 
   setUDFs = (udfs: any) => this.setState({ udfs });
 
-<<<<<<< HEAD
   setAuthorizedUsers = (usernames: string[]) =>
     this.setState({ authorized_users: usernames });
-=======
+
   setUserData = (userData: string) => this.setState({ userData });
->>>>>>> a1b72184
 
   handleVLANChange = (updatedInterface: Interface) => {
     this.setState({
@@ -802,11 +797,8 @@
             handleShowApiAwarenessModal={this.handleShowApiAwarenessModal}
             userCannotCreateLinode={userCannotCreateLinode}
             accountBackupsEnabled={getAccountBackupsEnabled()}
-<<<<<<< HEAD
             setAuthorizedUsers={this.setAuthorizedUsers}
-=======
             updateUserData={this.setUserData}
->>>>>>> a1b72184
             {...restOfProps}
             {...restOfState}
           />
