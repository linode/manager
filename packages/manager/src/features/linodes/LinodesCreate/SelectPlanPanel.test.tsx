import { vi } from 'vitest';
import * as React from 'react';

import { extendedTypes } from 'src/__data__/ExtendedType';
import { renderWithTheme } from 'src/utilities/testHelpers';

import { SelectPlanPanel } from './SelectPlanPanel';

describe('Select Plan Panel', () => {
  it('should render TabbedPanel', () => {
    const { getByText } = renderWithTheme(
      <SelectPlanPanel
        types={extendedTypes}
        currentPlanHeading="Linode 2GB"
        selectedID="test"
<<<<<<< HEAD
        onSelect={vi.fn()}
        regionsData={[]}
        regionsLoading={false}
        regionsLastUpdated={0}
=======
        onSelect={jest.fn()}
>>>>>>> c93599e5
      />
    );
    getByText(/linode plan/i);
  });
});<|MERGE_RESOLUTION|>--- conflicted
+++ resolved
@@ -13,14 +13,7 @@
         types={extendedTypes}
         currentPlanHeading="Linode 2GB"
         selectedID="test"
-<<<<<<< HEAD
         onSelect={vi.fn()}
-        regionsData={[]}
-        regionsLoading={false}
-        regionsLastUpdated={0}
-=======
-        onSelect={jest.fn()}
->>>>>>> c93599e5
       />
     );
     getByText(/linode plan/i);
