import { cleanup } from '@testing-library/react';
import * as React from 'react';

import { extendedTypes } from 'src/__data__/ExtendedType';
import { renderWithTheme } from 'src/utilities/testHelpers';

import { SelectPlanPanel } from './SelectPlanPanel';

afterEach(cleanup);

describe('Select Plan Panel', () => {
<<<<<<< HEAD
=======
  const component = shallow(
    <SelectPlanPanel
      classes={{
        root: '',
        copy: '',
        disabledRow: '',
        chip: '',
        currentPlanChipCell: '',
        radioCell: '',
        headingCellContainer: ''
      }}
      types={extendedTypes}
      currentPlanHeading="Linode 2GB"
      selectedID="test"
      onSelect={jest.fn()}
      regionsData={[]}
      regionsLoading={false}
      regionsLastUpdated={0}
    />
  );
>>>>>>> ec40077d
  it('should render TabbedPanel', () => {
    const { getByText } = renderWithTheme(
      <SelectPlanPanel
        classes={{
          root: '',
          copy: '',
          disabledRow: '',
          chip: '',
          currentPlanChipCell: '',
          radioCell: '',
          headingCellContainer: ''
        }}
        types={extendedTypes}
        currentPlanHeading="Linode 2GB"
        selectedID="test"
        onSelect={jest.fn()}
      />
    );
    getByText(/linode plan/i);
  });
});<|MERGE_RESOLUTION|>--- conflicted
+++ resolved
@@ -1,16 +1,11 @@
-import { cleanup } from '@testing-library/react';
+import { shallow } from 'enzyme';
 import * as React from 'react';
 
 import { extendedTypes } from 'src/__data__/ExtendedType';
-import { renderWithTheme } from 'src/utilities/testHelpers';
 
 import { SelectPlanPanel } from './SelectPlanPanel';
 
-afterEach(cleanup);
-
 describe('Select Plan Panel', () => {
-<<<<<<< HEAD
-=======
   const component = shallow(
     <SelectPlanPanel
       classes={{
@@ -31,25 +26,7 @@
       regionsLastUpdated={0}
     />
   );
->>>>>>> ec40077d
   it('should render TabbedPanel', () => {
-    const { getByText } = renderWithTheme(
-      <SelectPlanPanel
-        classes={{
-          root: '',
-          copy: '',
-          disabledRow: '',
-          chip: '',
-          currentPlanChipCell: '',
-          radioCell: '',
-          headingCellContainer: ''
-        }}
-        types={extendedTypes}
-        currentPlanHeading="Linode 2GB"
-        selectedID="test"
-        onSelect={jest.fn()}
-      />
-    );
-    getByText(/linode plan/i);
+    expect(component.find('WithStyles(TabbedPanel)')).toHaveLength(1);
   });
 });