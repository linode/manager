--- conflicted
+++ resolved
@@ -72,12 +72,9 @@
   WithRegionsProps,
   WithTypesRegionsAndImages,
 } from './types';
-<<<<<<< HEAD
 import UserDataAccordion from './UserDataAccordion/UserDataAccordion';
-=======
 import { extendType } from 'src/utilities/extendType';
 import { WithTypesProps } from 'src/containers/types.container';
->>>>>>> 48cabf83
 
 type ClassNames =
   | 'form'
