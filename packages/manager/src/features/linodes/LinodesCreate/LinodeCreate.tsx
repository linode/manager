--- conflicted
+++ resolved
@@ -160,12 +160,9 @@
   handleAgreementChange: () => void;
   handleShowApiAwarenessModal: () => void;
   signedAgreement: boolean;
-<<<<<<< HEAD
   setAuthorizedUsers: (usernames: string[]) => void;
-=======
   userData: string | undefined;
   updateUserData: (userData: string) => void;
->>>>>>> a1b72184
 }
 
 const errorMap = [
