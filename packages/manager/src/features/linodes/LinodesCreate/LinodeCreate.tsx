--- conflicted
+++ resolved
@@ -1,4 +1,5 @@
 import * as React from 'react';
+import { RouteComponentProps } from 'react-router-dom';
 import { pathOr } from 'ramda';
 import { connect, MapDispatchToProps } from 'react-redux';
 import CheckoutBar, { DisplaySectionList } from 'src/components/CheckoutBar';
@@ -6,7 +7,7 @@
 import AccessPanel from 'src/components/AccessPanel';
 import CircleProgress from 'src/components/CircleProgress';
 import Paper from 'src/components/core/Paper';
-// import DocsSidebar from 'src/components/DocsSidebar';
+import DocsSidebar from 'src/components/DocsSidebar';
 import ErrorState from 'src/components/ErrorState';
 import Grid from 'src/components/Grid';
 import LabelAndTagsPanel from 'src/components/LabelAndTagsPanel';
@@ -36,7 +37,6 @@
 import FromImageContent from './TabbedContent/FromImageContent';
 import FromLinodeContent from './TabbedContent/FromLinodeContent';
 import FromStackScriptContent from './TabbedContent/FromStackScriptContent';
-import { RouteComponentProps } from 'react-router-dom';
 import {
   AllFormStateAndHandlers,
   AppsData,
@@ -51,7 +51,7 @@
 import Tabs from 'src/components/core/ReachTabs';
 import Typography from 'src/components/core/Typography';
 import TabLinkList, { Tab } from 'src/components/TabLinkList';
-// import { AppsDocs } from 'src/documentation';
+import { AppsDocs } from 'src/documentation';
 import { renderBackupsDisplaySection } from './TabbedContent/utils';
 import { restoreBackup } from '@linode/api-v4/lib/linodes';
 
@@ -60,7 +60,7 @@
 const styles = (theme: Theme) =>
   createStyles({
     root: {
-      backgroundColor: '#F4F4F4',
+      backgroundColor: '#f4f4f4',
 
       '& > :first-child': {
         padding: 0
@@ -132,13 +132,13 @@
 
     // If there is no specified "type" in the query params, update the Redux state
     // so that the correct request is made when the form is submitted.
-    // if (!queryParams.type) {
-    //   this.props.setTab(this.tabs[0].type);
-    // }
+    if (!queryParams.type) {
+      this.props.setTab(this.tabs[0].type!);
+    }
 
     this.state = {
       selectedTab: preSelectedTab !== -1 ? preSelectedTab : 0,
-      createType: 'fromImage'
+      createType: this.tabs[preSelectedTab !== -1 ? preSelectedTab : 0].type!
     };
   }
 
@@ -149,35 +149,15 @@
     this.props.setTab(getInitialType());
   }
 
-<<<<<<< HEAD
   handleTabChange = (index: number) => {
+    this.props.resetCreationState();
     this.props.setTab(this.tabs[index].type!);
-    this.setState(
-      {
-        selectedTab: index,
-        createType: this.tabs[index].type!
-      },
-      () => {
-        console.log(this.state.createType);
-      }
-    );
-=======
-  handleTabChange = (
-    event: React.ChangeEvent<HTMLDivElement>,
-    value: number
-  ) => {
-    this.props.resetCreationState();
-
-    /** set the tab in redux state */
-    this.props.setTab(this.tabs[value].type);
-
-    this.props.history.push({
-      search: `?type=${event.target.textContent}`
+    this.props.history.push(`${this.tabs[index].routeName}`);
+
+    this.setState({
+      selectedTab: index,
+      createType: this.tabs[index].type!
     });
-    this.setState({
-      selectedTab: value
-    });
->>>>>>> c2fbecc1
   };
 
   tabs: Tab[] = [
@@ -209,7 +189,7 @@
     {
       title: 'Clone Linode',
       type: 'fromLinode',
-      routeName: `${this.props.match.url}?type=Clones`
+      routeName: `${this.props.match.url}?type=Clone%20Linode`
     }
   ];
 
@@ -217,12 +197,12 @@
     {
       title: 'Community StackScripts',
       type: 'fromStackScript',
-      routeName: `${this.props.match.url}?type=StackScripts/Community`
+      routeName: `${this.props.match.url}?type=StackScripts`
     },
     {
       title: 'Account StackScripts',
       type: 'fromStackScript',
-      routeName: `${this.props.match.url}?type=StackScripts/Account`
+      routeName: `${this.props.match.url}?type=StackScripts`
     }
   ];
 
@@ -474,17 +454,21 @@
               </SafeTabPanel>
             </TabPanels>
           </Tabs>
-
-          <SelectRegionPanel
-            error={hasErrorFor.region}
-            regions={regionsData!}
-            handleSelection={this.props.updateRegionID}
-            selectedID={this.props.selectedRegionID}
-            copy="Determine the best location for your Linode."
-            updateFor={[this.props.selectedRegionID, regionsData, errors]}
-            disabled={userCannotCreateLinode}
-          />
+          {createType !== 'fromBackup' && (
+            <SelectRegionPanel
+              data-qa-select-region-panel
+              error={hasErrorFor.region}
+              regions={regionsData!}
+              handleSelection={this.props.updateRegionID}
+              selectedID={this.props.selectedRegionID}
+              copy="Determine the best location for your Linode."
+              updateFor={[this.props.selectedRegionID, regionsData, errors]}
+              disabled={userCannotCreateLinode}
+              helperText={this.props.regionHelperText}
+            />
+          )}
           <SelectPlanPanel
+            data-qa-select-plan
             error={hasErrorFor.type}
             types={typesData!}
             onSelect={this.props.updateTypeID}
@@ -498,6 +482,7 @@
             disabledClasses={this.props.disabledClasses}
           />
           <LabelAndTagsPanel
+            data-qa-label-and-tags-panel
             labelFieldProps={{
               label: 'Linode Label',
               value: label || '',
@@ -511,6 +496,8 @@
             updateFor={[tags, label, errors]}
           />
           <AccessPanel
+            data-qa-access-panel
+            /* Disable the password field if we haven't selected an image */
             disabled={!this.props.selectedImageID}
             disabledReason={
               !this.props.selectedImageID
@@ -542,7 +529,8 @@
             updateFor={[
               this.props.privateIPEnabled,
               this.props.backupsEnabled,
-              this.props.selectedTypeID
+              this.props.selectedTypeID,
+              createType
             ]}
             disabled={userCannotCreateLinode}
             hidePrivateIP={createType === 'fromLinode'}
@@ -559,9 +547,9 @@
           >
             <DisplaySectionList displaySections={displaySections} />
           </CheckoutBar>
-          {/* { && <div>test</div>
-          // <DocsSidebar docs={this.props.documentation} />
-          } */}
+          {/* {createType === 'fromApp' && this.props.documentation.length > 0  && (
+            <DocsSidebar docs={this.props.documentation} />
+          )} */}
         </Grid>
       </form>
     );
