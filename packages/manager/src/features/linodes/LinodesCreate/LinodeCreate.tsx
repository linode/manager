--- conflicted
+++ resolved
@@ -69,10 +69,7 @@
     stackScriptWrapper: {
       padding: theme.spacing(3),
       '& [role="tablist"]': {
-<<<<<<< HEAD
         marginTop: theme.spacing(2),
-=======
->>>>>>> 8bd93460
         marginBottom: theme.spacing()
       }
     },
