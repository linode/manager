import { Image } from '@linode/api-v4/lib/images';
import {
  CreateLinodeRequest,
  Linode,
  LinodeTypeClass
} from '@linode/api-v4/lib/linodes';
import { StackScript, UserDefinedField } from '@linode/api-v4/lib/stackscripts';
import { APIError } from '@linode/api-v4/lib/types';
import { ExtendedRegion } from 'src/components/EnhancedSelect/variants/RegionSelect';
import { Tag } from 'src/components/TagsInput';
import { State as userSSHKeysProps } from 'src/features/linodes/userSSHKeyHoc';
import { ExtendedType } from 'src/store/linodeType/linodeType.reducer';

export interface ExtendedLinode extends Linode {
  heading: string;
  subHeadings: string[];
}

export type TypeInfo =
  | {
      title: string;
      details: string;
      monthly: number;
      backupsMonthly: number | null;
    }
  | undefined;

export type Info = { title: string; details?: string } | undefined;

/**
 * These props are meant purely for what is displayed in the
 * Checkout bar
 */
export interface WithDisplayData {
  typeDisplayInfo?: TypeInfo;
  regionDisplayInfo?: Info;
  imageDisplayInfo?: Info;
  backupsMonthlyPrice?: number | null;
}

export interface WithLinodesProps {
  linodesData?: Linode[];
  linodesLoading: boolean;
  linodesError?: APIError[];
}

export interface WithRegionsProps {
  regionsData?: ExtendedRegion[];
  regionsLoading: boolean;
  regionsError?: APIError[];
}

export interface WithTypesProps {
  typesData?: ExtendedType[];
  typesLoading: boolean;
  typesError?: APIError[];
}

/**
 * Pure Data without the loading and error
 * keys. Component with these props have already been
 * safe-guarded with null, loading, and error checking
 */
export interface WithTypesRegionsAndImages {
  regionsData: ExtendedRegion[];
  typesData?: ExtendedType[];
  imagesData: Record<string, Image>;
}

export interface WithLinodesTypesRegionsAndImages
  extends WithTypesRegionsAndImages {
  linodesData: Linode[];
}

export interface ReduxStateProps {
  accountBackupsEnabled: boolean;
  userCannotCreateLinode: boolean;
}

export type HandleSubmit = (
  payload: CreateLinodeRequest,
  linodeID?: number
) => void;

export interface BasicFromContentProps {
  errors?: APIError[];
  selectedImageID?: string;
  updateImageID: (id: string) => void;
  selectedRegionID?: string;
  disabledClasses?: LinodeTypeClass[];
  regionHelperText?: string;
  updateRegionID: (id: string) => void;
  selectedTypeID?: string;
  updateTypeID: (id: string) => void;
}

/**
 * minimum number of state and handlers needed for
 * the _create from image_ flow to function
 */
export interface BaseFormStateAndHandlers {
  errors?: APIError[];
  formIsSubmitting: boolean;
  handleSubmitForm: HandleSubmit;
  selectedImageID?: string;
  updateImageID: (id: string) => void;
  selectedRegionID?: string;
  disabledClasses?: LinodeTypeClass[];
  regionHelperText?: string;
  updateRegionID: (id: string) => void;
  selectedTypeID?: string;
  updateTypeID: (id: string) => void;
  label: string;
  updateLabel: (
    event: React.ChangeEvent<
      HTMLInputElement | HTMLSelectElement | HTMLTextAreaElement
    >
  ) => void;
  password: string;
  updatePassword: (password: string) => void;
  backupsEnabled: boolean;
  toggleBackupsEnabled: () => void;
  privateIPEnabled: boolean;
  togglePrivateIPEnabled: () => void;
  tags?: Tag[];
  updateTags: (tags: Tag[]) => void;
  resetCreationState: () => void;
  resetSSHKeys: () => void;
<<<<<<< HEAD
  selectedVlanID: number | null;
  setVlanID: (id: number | null) => void;
=======
  selectedVlanIDs: number[];
  setVlanID: (ids: number[]) => void;
>>>>>>> 705dd7af
}

/**
 * additional form fields needed when creating a Linode from a Linode
 * AKA cloning a Linode
 */
export interface CloneFormStateHandlers extends BasicFromContentProps {
  selectedDiskSize?: number;
  updateDiskSize: (id: number) => void;
  selectedLinodeID?: number;
  updateLinodeID: (id: number, diskSize?: number) => void;
}

/**
 * additional form fields needed when creating a Linode from a StackScript
 */
export interface StackScriptFormStateHandlers extends BasicFromContentProps {
  selectedStackScriptID?: number;
  selectedStackScriptUsername?: string;
  selectedStackScriptLabel?: string;
  availableUserDefinedFields?: UserDefinedField[];
  availableStackScriptImages?: Image[];
  updateStackScript: (
    id: number,
    label: string,
    username: string,
    userDefinedFields: UserDefinedField[],
    availableImages: Image[],
    defaultData?: any
  ) => void;
  selectedUDFs?: any;
  handleSelectUDFs: (stackScripts: any) => void;
}

/**
 * additional form fields needed when create a Linode from a backup
 * Note that it extends the _Clone_ props because creating from a backup
 * requires the Linodes data
 */
export interface BackupFormStateHandlers extends CloneFormStateHandlers {
  selectedBackupID?: number;
  setBackupID: (id: number) => void;
}

export interface AppsData {
  appInstances?: StackScript[];
  appInstancesLoading: boolean;
  appInstancesError?: string;
}

export type AllFormStateAndHandlers = BaseFormStateAndHandlers &
  CloneFormStateHandlers &
  StackScriptFormStateHandlers &
  BackupFormStateHandlers;

/**
 * Additional props that don't have a logic place to live under but still
 * need to be passed down to the children
 */
export type ReduxStatePropsAndSSHKeys = ReduxStateProps & userSSHKeysProps;<|MERGE_RESOLUTION|>--- conflicted
+++ resolved
@@ -126,13 +126,8 @@
   updateTags: (tags: Tag[]) => void;
   resetCreationState: () => void;
   resetSSHKeys: () => void;
-<<<<<<< HEAD
-  selectedVlanID: number | null;
-  setVlanID: (id: number | null) => void;
-=======
   selectedVlanIDs: number[];
   setVlanID: (ids: number[]) => void;
->>>>>>> 705dd7af
 }
 
 /**
