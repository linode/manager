--- conflicted
+++ resolved
@@ -38,15 +38,9 @@
     paddingTop: theme.spacing(),
   },
   actionPanelStyles: {
-<<<<<<< HEAD
-    marginTop: '0px !important',
-    paddingTop: '0px',
-    paddingBottom: 'Opx',
-=======
     marginTop: '0 !important',
     paddingBottom: 0,
     paddingTop: 0,
->>>>>>> f1c0d9a8
   },
   otherTools: {
     fontFamily: theme.font.bold,
@@ -172,39 +166,11 @@
               />
               .
             </Typography>
-<<<<<<< HEAD
             <CodeBlock
               command={curlCommand}
               language={'bash'}
               commandType={tabs[0].title}
             />
-=======
-            <CodeBlock command={curlCommand} language="bash" />
-          </SafeTabPanel>
-          <SafeTabPanel index={1}>
-            <Typography variant="body1" className={classes.tabDescription}>
-              Before running the command below, the Linode CLI needs to be
-              installed and configured on your system. See the{' '}
-              <ExternalLink
-                text="Install and Configure the Linode CLI"
-                link="https://www.linode.com/docs/products/tools/cli/guides/install/"
-                onClick={() =>
-                  fireGAEvent('Install and Configure the Linode CLI')
-                }
-                hideIcon
-              />{' '}
-              guide for instructions. To learn more and to use the Linode CLI
-              for tasks, review additional{' '}
-              <ExternalLink
-                text="Linode CLI Guides"
-                link="https://www.linode.com/docs/products/tools/cli/guides/"
-                onClick={() => fireGAEvent('Linode CLI Guides')}
-                hideIcon
-              />
-              .
-            </Typography>
-            <CodeBlock command={cliCommand} language="bash" />
->>>>>>> f1c0d9a8
           </SafeTabPanel>
           <SafeTabPanel index={1}>
             <Typography variant="body1">
@@ -236,11 +202,7 @@
           </SafeTabPanel>
         </TabPanels>
       </Tabs>
-<<<<<<< HEAD
-      <Notice marketing spacingBottom={0}>
-=======
       <Notice marketing spacingBottom={0} spacingTop={24}>
->>>>>>> f1c0d9a8
         <Typography className={classes.otherTools}>
           Deploy and manage your infrastructure with the{' '}
           <ExternalLink
