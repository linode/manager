import React from 'react';

import { CreateLinodeRequest } from '@linode/api-v4/lib/linodes';
import ActionsPanel from 'src/components/ActionsPanel';
import Button from 'src/components/Button';
import Dialog from 'src/components/Dialog';
import ExternalLink from 'src/components/ExternalLink';
import SafeTabPanel from 'src/components/SafeTabPanel';
import TabLinkList from 'src/components/TabLinkList';
import Typography from 'src/components/core/Typography';
import Notice from 'src/components/Notice';
import { makeStyles, Theme } from 'src/components/core/styles';
import Tabs from 'src/components/core/ReachTabs';
import TabPanels from 'src/components/core/ReachTabPanels';
import { sendEvent } from 'src/utilities/ga';

<<<<<<< HEAD
import CodeBlock from '../CodeBlock';

const useStyles = makeStyles(() => ({
=======
const useStyles = makeStyles((theme: Theme) => ({
>>>>>>> 9d87c12f
  cancelButtonStyles: {
    justifyContent: 'right',
    paddingRight: '4px',
  },
  modalIntroTypoClass: {
    paddingTop: '16px',
  },
  modalContent: {
    overflowX: 'hidden',
  },
  tabsStyles: {
    marginTop: '14px',
  },
  tabPanelStyles: {
    paddingBottom: '24px',
    paddingTop: '16px',
  },
  actionPanelStyles: {
    marginTop: '0px',
    paddingTop: '4px',
  },
  otherTools: {
    fontFamily: theme.font.bold,
    fontWeight: 400,
    fontSize: '14px !important',
  },
}));
export interface Props {
  isOpen: boolean;
  onClose: () => void;
  route: string;
  payLoad: CreateLinodeRequest;
}

const fireGAEvent = (action: string) => {
  sendEvent({
    action,
    category: 'API CLI Awareness Contextual Help',
  });
};
const ApiAwarenessModal = (props: Props) => {
  const { isOpen, onClose, route } = props;

  const classes = useStyles();

  const curlCommand = `curl -H "Content-Type: application/json" -H "Authorization: Bearer $TOKEN" -X POST -d '{
    "image": "linode/debian11",
    "region": "us-southeast",
    "type": "g6-nanode-1",
    "label": "debian-us-southeast-001",
    "tags": [],
    "root_pass": "asdfasdfasdfasdf",
    "authorized_users": [],
    "booted": true,
    "backups_enabled": false,
    "private_ip": false
  }' https://api.linode.com/v4/linode/instances`;

  const cliCommand = `linode-cli linodes create 
  --image linode/debian11 
  --region us-central 
  --type g6-nanode-1 
  --label debian-us-central 
  --tags 
  --root_pass asd 
  --authorized_users 
  --booted true 
  --backups_enabled false 
  --backup_id undefined 
  --private_ip false 
  --stackscript_id undefined 
  --stackscript_data undefined`;

  const tabs = [
    {
      title: 'cURL',
      type: 'API',
      routeName: route,
    },
    {
      title: 'Linode CLI',
      type: 'CLI',
      routeName: route,
    },
  ];

  const handleTabChange = (index: number) => {
    sendEvent({
      category: 'API CLI Awareness',
      action: `Click: ${tabs[index].type} Tab`,
    });
  };

  return (
<<<<<<< HEAD
    <Dialog
      className={classes.modalContent}
      title={`Create Linode ${label} using command line`}
      open={isOpen}
      onClose={onClose}
      maxWidth={'sm'}
    >
      <Typography variant="body1" className={classes.modalIntroTypoClass}>
        You&#39;ll first need to{' '}
        <ExternalLink
          onClick={() => fireGAEvent('Click: Creatre API Access Token Link')}
          link="/profile/tokens"
          text="create an API access token"
          hideIcon
        />{' '}
        then save your existing token to an environment variable or substitue it
        into the command. Read our guides to learn about creating{' '}
        <ExternalLink
          onClick={() => fireGAEvent('Click: API Access Token Link')}
          link="https://www.linode.com/docs/api/profile/#personal-access-token-create"
          text=" API access tokens"
          hideIcon
        />{' '}
        and Linodes using the{' '}
        <ExternalLink
          onClick={() => fireGAEvent('Click: Linode API Link')}
          link="https://www.linode.com/docs/api/"
          text="Linode API"
          hideIcon
        />
        .
=======
    <Dialog title="Create Linode" open={isOpen} onClose={onClose} maxWidth="sm">
      <Typography variant="body1" className={classes.modalIntroTypoClass}>
        Create a Linode in the command line using either cURL or the Linode CLI
        — both of which are powered by the Linode API. Select one of the methods
        below and paste the corresponding command into your local terminal. The
        values for each command have been populated with the selections made in
        the Cloud Manager create form.
>>>>>>> 9d87c12f
      </Typography>
      <Tabs defaultIndex={0} onChange={handleTabChange}>
        <TabLinkList tabs={tabs} />
<<<<<<< HEAD
        <TabPanels>
          <SafeTabPanel index={0}>
            <CodeBlock command={curlCommand} language={'curl'} />
          </SafeTabPanel>
          <SafeTabPanel index={1}>
            <CodeBlock command={cliCommand} language={'bash'} />
            <Typography className={classes.guides} variant="h2">
              Guides
            </Typography>
            <Typography>
=======
        <TabPanels className={classes.tabPanelStyles}>
          <SafeTabPanel index={0}>
            <Typography variant="body1">
              Most Linode API requests need to be authenticated with a valid{' '}
>>>>>>> 9d87c12f
              <ExternalLink
                text="personal access token"
                link="https://cloud.linode.com/profile/tokens"
                onClick={() => fireGAEvent('Click: personal access token')}
                hideIcon
              />
              . The command below assumes that your personal access token has
              been stored within the TOKEN shell variable. For more information,
              see{' '}
              <ExternalLink
                text="Get Started with the Linode API"
                link="https://www.linode.com/docs/products/tools/api/get-started/"
                onClick={() =>
                  fireGAEvent('Click: Get Started with the Linode API')
                }
                hideIcon
              />{' '}
              and{' '}
              <ExternalLink
                text="Linode API Guides"
                link="https://www.linode.com/docs/products/tools/api/guides/"
                onClick={() => fireGAEvent('Click: Linode API Guides')}
                hideIcon
              />
              .
            </Typography>
          </SafeTabPanel>
          <SafeTabPanel index={1}>
            <Typography variant="body1">
              Before running the command below, the Linode CLI needs to be
              installed and configured on your system. See the{' '}
              <ExternalLink
                text="Install and Configure the Linode CLI"
                link="https://www.linode.com/docs/products/tools/cli/guides/install/"
                onClick={() =>
                  fireGAEvent('Click: Install and Configure the Linode CLI')
                }
                hideIcon
              />{' '}
              guide for instructions. To learn more and to use the Linode CLI
              for tasks, review additional{' '}
              <ExternalLink
                text="Linode CLI Guides"
                link="https://www.linode.com/docs/products/tools/cli/guides/"
                onClick={() => fireGAEvent('Click: Linode CLI Guides')}
                hideIcon
              />
              .
            </Typography>
          </SafeTabPanel>
        </TabPanels>
      </Tabs>
<<<<<<< HEAD
      <Notice marketing spacingTop={16} spacingBottom={16}>
        <Typography>
          Check out our{' '}
=======
      <Notice marketing spacingBottom={16}>
        <Typography className={classes.otherTools}>
          Deploy and manage your infrastructure with the{' '}
          <ExternalLink
            text="Linode Terraform Provider"
            link="https://www.linode.com/products/linode-terraform-provider/"
            onClick={() => fireGAEvent('Click: Linode Terraform Provider')}
            hideIcon
          />{' '}
          and{' '}
          <ExternalLink
            text="Ansible Collection"
            link="https://www.linode.com/products/linode-ansible-collection/"
            onClick={() => fireGAEvent('Click: Ansible Collection')}
            hideIcon
          />
          .{' '}
>>>>>>> 9d87c12f
          <ExternalLink
            text="View all tools"
            link="https://www.linode.com/docs/products/tools/api/developers/"
            onClick={() => fireGAEvent('Click: View all tools')}
            hideIcon
          />{' '}
          with programmatic access to the Linode platform.
        </Typography>
      </Notice>

      <ActionsPanel className={classes.actionPanelStyles}>
        <Button
          buttonType="secondary"
          className={classes.cancelButtonStyles}
          onClick={onClose}
          data-testid="close-button"
        >
          Close
        </Button>
      </ActionsPanel>
    </Dialog>
  );
};

export default ApiAwarenessModal;<|MERGE_RESOLUTION|>--- conflicted
+++ resolved
@@ -14,16 +14,15 @@
 import TabPanels from 'src/components/core/ReachTabPanels';
 import { sendEvent } from 'src/utilities/ga';
 
-<<<<<<< HEAD
 import CodeBlock from '../CodeBlock';
 
-const useStyles = makeStyles(() => ({
-=======
 const useStyles = makeStyles((theme: Theme) => ({
->>>>>>> 9d87c12f
   cancelButtonStyles: {
     justifyContent: 'right',
     paddingRight: '4px',
+  },
+  guides: {
+    marginTop: 16,
   },
   modalIntroTypoClass: {
     paddingTop: '16px',
@@ -115,53 +114,52 @@
   };
 
   return (
-<<<<<<< HEAD
     <Dialog
       className={classes.modalContent}
-      title={`Create Linode ${label} using command line`}
+      title="Create Linode"
       open={isOpen}
       onClose={onClose}
-      maxWidth={'sm'}
+      maxWidth="sm"
     >
-      <Typography variant="body1" className={classes.modalIntroTypoClass}>
-        You&#39;ll first need to{' '}
-        <ExternalLink
-          onClick={() => fireGAEvent('Click: Creatre API Access Token Link')}
-          link="/profile/tokens"
-          text="create an API access token"
-          hideIcon
-        />{' '}
-        then save your existing token to an environment variable or substitue it
-        into the command. Read our guides to learn about creating{' '}
-        <ExternalLink
-          onClick={() => fireGAEvent('Click: API Access Token Link')}
-          link="https://www.linode.com/docs/api/profile/#personal-access-token-create"
-          text=" API access tokens"
-          hideIcon
-        />{' '}
-        and Linodes using the{' '}
-        <ExternalLink
-          onClick={() => fireGAEvent('Click: Linode API Link')}
-          link="https://www.linode.com/docs/api/"
-          text="Linode API"
-          hideIcon
-        />
-        .
-=======
-    <Dialog title="Create Linode" open={isOpen} onClose={onClose} maxWidth="sm">
       <Typography variant="body1" className={classes.modalIntroTypoClass}>
         Create a Linode in the command line using either cURL or the Linode CLI
         — both of which are powered by the Linode API. Select one of the methods
         below and paste the corresponding command into your local terminal. The
         values for each command have been populated with the selections made in
         the Cloud Manager create form.
->>>>>>> 9d87c12f
       </Typography>
       <Tabs defaultIndex={0} onChange={handleTabChange}>
         <TabLinkList tabs={tabs} />
-<<<<<<< HEAD
-        <TabPanels>
+        <TabPanels className={classes.tabPanelStyles}>
           <SafeTabPanel index={0}>
+            <Typography variant="body1">
+              Most Linode API requests need to be authenticated with a valid{' '}
+              <ExternalLink
+                text="personal access token"
+                link="https://cloud.linode.com/profile/tokens"
+                onClick={() => fireGAEvent('Click: personal access token')}
+                hideIcon
+              />
+              . The command below assumes that your personal access token has
+              been stored within the TOKEN shell variable. For more information,
+              see{' '}
+              <ExternalLink
+                text="Get Started with the Linode API"
+                link="https://www.linode.com/docs/products/tools/api/get-started/"
+                onClick={() =>
+                  fireGAEvent('Click: Get Started with the Linode API')
+                }
+                hideIcon
+              />{' '}
+              and{' '}
+              <ExternalLink
+                text="Linode API Guides"
+                link="https://www.linode.com/docs/products/tools/api/guides/"
+                onClick={() => fireGAEvent('Click: Linode API Guides')}
+                hideIcon
+              />
+              .
+            </Typography>
             <CodeBlock command={curlCommand} language={'curl'} />
           </SafeTabPanel>
           <SafeTabPanel index={1}>
@@ -170,21 +168,6 @@
               Guides
             </Typography>
             <Typography>
-=======
-        <TabPanels className={classes.tabPanelStyles}>
-          <SafeTabPanel index={0}>
-            <Typography variant="body1">
-              Most Linode API requests need to be authenticated with a valid{' '}
->>>>>>> 9d87c12f
-              <ExternalLink
-                text="personal access token"
-                link="https://cloud.linode.com/profile/tokens"
-                onClick={() => fireGAEvent('Click: personal access token')}
-                hideIcon
-              />
-              . The command below assumes that your personal access token has
-              been stored within the TOKEN shell variable. For more information,
-              see{' '}
               <ExternalLink
                 text="Get Started with the Linode API"
                 link="https://www.linode.com/docs/products/tools/api/get-started/"
@@ -228,11 +211,6 @@
           </SafeTabPanel>
         </TabPanels>
       </Tabs>
-<<<<<<< HEAD
-      <Notice marketing spacingTop={16} spacingBottom={16}>
-        <Typography>
-          Check out our{' '}
-=======
       <Notice marketing spacingBottom={16}>
         <Typography className={classes.otherTools}>
           Deploy and manage your infrastructure with the{' '}
@@ -250,7 +228,6 @@
             hideIcon
           />
           .{' '}
->>>>>>> 9d87c12f
           <ExternalLink
             text="View all tools"
             link="https://www.linode.com/docs/products/tools/api/developers/"
