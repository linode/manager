--- conflicted
+++ resolved
@@ -62,18 +62,12 @@
 
   return (
     <div className={classes.root}>
-<<<<<<< HEAD
       <Box display="flex" alignItems="center">
         <Typography variant="h2" className={classes.title}>
-          Attach a VLAN
+          Attach a VLAN {helperText ? <HelpIcon text={helperText} /> : null}
         </Typography>
         <Chip className={classes.chip} label="beta" component="span" />
       </Box>
-=======
-      <Typography variant="h2" className={classes.title}>
-        Attach a VLAN {helperText ? <HelpIcon text={helperText} /> : null}
-      </Typography>
->>>>>>> 5c8e0433
       <Grid container>
         <Grid item xs={12}>
           <Typography variant="body1">
