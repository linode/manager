import { vi } from 'vitest';
import { shallow } from 'enzyme';
import * as React from 'react';
import { LinodesWithBackups } from 'src/__data__/LinodesWithBackups';

import { CombinedProps, FromBackupsContent } from './FromBackupsContent';

const mockProps: CombinedProps = {
  classes: {
    main: '',
  },
<<<<<<< HEAD
  updateDiskSize: vi.fn(),
  updateImageID: vi.fn(),
  updateLinodeID: vi.fn(),
  updateRegionID: vi.fn(),
  updateTypeID: vi.fn(),
=======
  updateDiskSize: jest.fn(),
  updateImageID: jest.fn(),
  updateLinodeID: jest.fn(),
  updateRegionID: jest.fn(),
  updateTypeID: jest.fn(),
  setBackupID: jest.fn(),
>>>>>>> c93599e5
  accountBackupsEnabled: false,
  imagesData: {},
  regionsData: [],
  typesData: [],
  userCannotCreateLinode: false,
  linodesData: [],
<<<<<<< HEAD
  setBackupID: vi.fn(),
=======
>>>>>>> c93599e5
};

describe('FromBackupsContent', () => {
  const component = shallow(<FromBackupsContent {...mockProps} />);

  component.setState({ isGettingBackups: false }); // get rid of loading state

  it('should render Placeholder if no valid backups exist', () => {
    expect(component.find('Placeholder')).toHaveLength(1);
  });

  // @todo: Rewrite these tests with react-testing-library.
  describe.skip('FromBackupsContent When Valid Backups Exist', () => {
    beforeAll(async () => {
      component.setState({ linodesWithBackups: LinodesWithBackups });
      await component.update();
    });

    it('should render SelectLinode panel', () => {
      expect(
        component.find(
          'WithTheme(WithRenderGuard(WithStyles(SelectLinodePanel)))'
        )
      ).toHaveLength(1);
    });

    it('should render SelectBackup panel', () => {
      expect(
        component.find(
          'WithTheme(WithRenderGuard(WithStyles(SelectBackupPanel)))'
        )
      ).toHaveLength(1);
    });
  });
});<|MERGE_RESOLUTION|>--- conflicted
+++ resolved
@@ -9,30 +9,18 @@
   classes: {
     main: '',
   },
-<<<<<<< HEAD
   updateDiskSize: vi.fn(),
   updateImageID: vi.fn(),
   updateLinodeID: vi.fn(),
   updateRegionID: vi.fn(),
   updateTypeID: vi.fn(),
-=======
-  updateDiskSize: jest.fn(),
-  updateImageID: jest.fn(),
-  updateLinodeID: jest.fn(),
-  updateRegionID: jest.fn(),
-  updateTypeID: jest.fn(),
-  setBackupID: jest.fn(),
->>>>>>> c93599e5
+  setBackupID: vi.fn(),
   accountBackupsEnabled: false,
   imagesData: {},
   regionsData: [],
   typesData: [],
   userCannotCreateLinode: false,
   linodesData: [],
-<<<<<<< HEAD
-  setBackupID: vi.fn(),
-=======
->>>>>>> c93599e5
 };
 
 describe('FromBackupsContent', () => {
@@ -48,7 +36,7 @@
   describe.skip('FromBackupsContent When Valid Backups Exist', () => {
     beforeAll(async () => {
       component.setState({ linodesWithBackups: LinodesWithBackups });
-      await component.update();
+      component.update();
     });
 
     it('should render SelectLinode panel', () => {
