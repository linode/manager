<<<<<<< HEAD
=======
import { Image } from '@linode/api-v4/lib/images';
import { UserDefinedField } from '@linode/api-v4/lib/stackscripts';
import { assocPath, equals } from 'ramda';
>>>>>>> 0584e60a
import * as React from 'react';
import Paper from 'src/components/core/Paper';
import { makeStyles, Theme } from 'src/components/core/styles';
import { Image } from '@linode/api-v4/lib/images';
import { UserDefinedField } from '@linode/api-v4/lib/stackscripts';
import { assocPath, equals } from 'ramda';
import Typography from 'src/components/core/Typography';
import Grid from 'src/components/Grid';
import ImageSelect from 'src/components/ImageSelect';
import Notice from 'src/components/Notice';
import SelectStackScriptPanel from 'src/features/StackScripts/SelectStackScriptPanel/SelectStackScriptPanel';
import StackScriptDialog from 'src/features/StackScripts/StackScriptDialog';
import { StackScriptsRequest } from 'src/features/StackScripts/types';
import UserDefinedFieldsPanel from 'src/features/StackScripts/UserDefinedFieldsPanel';
import { filterImagesByType } from 'src/store/image/image.helpers';
import getAPIErrorsFor from 'src/utilities/getAPIErrorFor';
import { filterUDFErrors } from './formUtilities';
import {
  ReduxStateProps,
  StackScriptFormStateHandlers,
  WithTypesRegionsAndImages,
} from '../types';

const useStyles = makeStyles((theme: Theme) => ({
  main: {
    [theme.breakpoints.up('md')]: {
      maxWidth: '100%',
    },
  },
  emptyImagePanel: {
    padding: theme.spacing(3),
  },
  emptyImagePanelText: {
    marginTop: theme.spacing(1),
    padding: `${theme.spacing(1)}px 0`,
  },
}));

interface Props {
  request: StackScriptsRequest;
  header: string;
  category: 'community' | 'account';
}

const errorResources = {
  type: 'A plan selection',
  region: 'region',
  label: 'A label',
  root_pass: 'A root password',
  image: 'image',
  tags: 'Tags',
  stackscript_id: 'The selected StackScript',
};

export type CombinedProps = Props &
  ReduxStateProps &
  StackScriptFormStateHandlers &
  WithTypesRegionsAndImages;

export const FromStackScriptContent = (props: CombinedProps) => {
  const classes = useStyles();
  const {
    selectedImageID,
    errors,
    selectedStackScriptID,
    userCannotCreateLinode,
    selectedStackScriptUsername,
    selectedStackScriptLabel,
    request,
    header,
    updateImageID,
    availableUserDefinedFields: userDefinedFields,
    availableStackScriptImages: compatibleImages,
    selectedUDFs: udf_data,
    imagesData,
  } = props;

  const handleSelectStackScript = (
    id: number,
    label: string,
    username: string,
    stackScriptImages: string[],
    userDefinedFields: UserDefinedField[]
  ) => {
    const allowAllImages = stackScriptImages.includes('any/all');
<<<<<<< HEAD
=======
    const { imagesData } = this.props;
>>>>>>> 0584e60a

    /**
     * based on the list of images we get back from the API, compare those
     * to our list of public images supported by Linode and filter out the ones
     * that aren't compatible with our selected StackScript
     */
    const compatibleImages = allowAllImages
      ? Object.values(imagesData)
      : Object.keys(imagesData).reduce((acc, eachKey) => {
          if (
            stackScriptImages.some((eachSSImage) => eachSSImage === eachKey)
          ) {
            acc.push(imagesData[eachKey]);
          }

          return acc;
        }, [] as Image[]);
<<<<<<< HEAD

=======
>>>>>>> 0584e60a
    /**
     * if a UDF field comes back from the API with a "default"
     * value, it means we need to pre-populate the field and form state
     */
    const defaultUDFData = userDefinedFields.reduce((accum, eachField) => {
      if (eachField.default) {
        accum[eachField.name] = eachField.default;
      }
      return accum;
    }, {});

    props.updateStackScript(
      id,
      label,
      username,
      userDefinedFields,
      compatibleImages,
      defaultUDFData
    );
  };

  const handleChangeUDF = (key: string, value: string) => {
    // either overwrite or create new selection
    const newUDFData = assocPath([key], value, props.selectedUDFs);

    props.handleSelectUDFs({ ...props.selectedUDFs, ...newUDFData });
  };

<<<<<<< HEAD
  const hasErrorFor = getAPIErrorsFor(errorResources, errors);

  // If all of the StackScript's compatibleImages match the full array of images,
  // we can assume that the StackScript specified any/all
  const showAllImages = equals(compatibleImages, Object.values(imagesData));

  return (
    <React.Fragment>
      <Grid
        data-qa-panel={header}
        item
        className={`${classes.main} mlMain py0`}
      >
        <SelectStackScriptPanel
          data-qa-select-stackscript
          error={hasErrorFor('stackscript_id')}
          header={header}
          selectedId={selectedStackScriptID}
          selectedUsername={selectedStackScriptUsername}
          updateFor={[selectedStackScriptID, errors]}
          onSelect={handleSelectStackScript}
          publicImages={filterImagesByType(imagesData, 'public')}
          resetSelectedStackScript={() => null}
          disabled={userCannotCreateLinode}
          request={request}
          category={props.category}
          isOnCreate
        />
        {!userCannotCreateLinode &&
          userDefinedFields &&
          userDefinedFields.length > 0 && (
            <UserDefinedFieldsPanel
              data-qa-udf-panel
              errors={filterUDFErrors(errorResources, props.errors)}
              selectedLabel={selectedStackScriptLabel || ''}
              selectedUsername={selectedStackScriptUsername || ''}
              handleChange={handleChangeUDF}
              userDefinedFields={userDefinedFields}
              updateFor={[userDefinedFields, udf_data, errors]}
              udf_data={udf_data || {}}
=======
  render() {
    const {
      selectedImageID,
      errors,
      classes,
      selectedStackScriptID,
      userCannotCreateLinode,
      selectedStackScriptUsername,
      selectedStackScriptLabel,
      request,
      header,
      updateImageID,
      availableUserDefinedFields: userDefinedFields,
      availableStackScriptImages: compatibleImages,
      selectedUDFs: udf_data,
      imagesData,
    } = this.props;

    // If all of the StackScript's compatibleImages match the full array of images,
    // we can assume that the StackScript specified any/all
    const showAllImages = equals(compatibleImages, Object.values(imagesData));

    const hasErrorFor = getAPIErrorsFor(errorResources, errors);

    return (
      <React.Fragment>
        <Grid
          data-qa-panel={header}
          item
          className={`${classes.main} mlMain py0`}
        >
          <SelectStackScriptPanel
            data-qa-select-stackscript
            error={hasErrorFor('stackscript_id')}
            header={header}
            selectedId={selectedStackScriptID}
            selectedUsername={selectedStackScriptUsername}
            updateFor={[selectedStackScriptID, errors]}
            onSelect={this.handleSelectStackScript}
            publicImages={filterImagesByType(imagesData, 'public')}
            resetSelectedStackScript={() => null}
            disabled={userCannotCreateLinode}
            request={request}
            category={this.props.category}
            isOnCreate
          />
          {!userCannotCreateLinode &&
            userDefinedFields &&
            userDefinedFields.length > 0 && (
              <UserDefinedFieldsPanel
                data-qa-udf-panel
                errors={filterUDFErrors(errorResources, this.props.errors)}
                selectedLabel={selectedStackScriptLabel || ''}
                selectedUsername={selectedStackScriptUsername || ''}
                handleChange={this.handleChangeUDF}
                userDefinedFields={userDefinedFields}
                updateFor={[userDefinedFields, udf_data, errors]}
                udf_data={udf_data || {}}
              />
            )}
          {!userCannotCreateLinode &&
          compatibleImages &&
          compatibleImages.length > 0 ? (
            <ImageSelect
              data-qa-select-image-panel
              title="Select an Image"
              images={compatibleImages}
              handleSelectImage={updateImageID}
              selectedImageID={selectedImageID}
              error={hasErrorFor('image')}
              variant={showAllImages ? 'all' : 'public'}
>>>>>>> 0584e60a
            />
          )}
        {!userCannotCreateLinode &&
        compatibleImages &&
        compatibleImages.length > 0 ? (
          <ImageSelect
            data-qa-select-image-panel
            title="Select an Image"
            images={compatibleImages}
            handleSelectImage={updateImageID}
            selectedImageID={selectedImageID}
            error={hasErrorFor('image')}
            variant={showAllImages ? 'all' : 'public'}
          />
        ) : (
          <Paper className={classes.emptyImagePanel}>
            {/* empty state for images */}
            {hasErrorFor('image') && (
              <Notice error={true} text={hasErrorFor('image')} />
            )}
            <Typography variant="h2" data-qa-tp="Select Image">
              Select Image
            </Typography>
            <Typography
              variant="body1"
              className={classes.emptyImagePanelText}
              data-qa-no-compatible-images
            >
              No Compatible Images Available
            </Typography>
          </Paper>
        )}
      </Grid>

      <StackScriptDialog />
    </React.Fragment>
  );
};

export default FromStackScriptContent;<|MERGE_RESOLUTION|>--- conflicted
+++ resolved
@@ -1,15 +1,15 @@
-<<<<<<< HEAD
-=======
 import { Image } from '@linode/api-v4/lib/images';
 import { UserDefinedField } from '@linode/api-v4/lib/stackscripts';
 import { assocPath, equals } from 'ramda';
->>>>>>> 0584e60a
 import * as React from 'react';
+import { compose } from 'recompose';
 import Paper from 'src/components/core/Paper';
-import { makeStyles, Theme } from 'src/components/core/styles';
-import { Image } from '@linode/api-v4/lib/images';
-import { UserDefinedField } from '@linode/api-v4/lib/stackscripts';
-import { assocPath, equals } from 'ramda';
+import {
+  createStyles,
+  Theme,
+  withStyles,
+  WithStyles,
+} from 'src/components/core/styles';
 import Typography from 'src/components/core/Typography';
 import Grid from 'src/components/Grid';
 import ImageSelect from 'src/components/ImageSelect';
@@ -20,27 +20,30 @@
 import UserDefinedFieldsPanel from 'src/features/StackScripts/UserDefinedFieldsPanel';
 import { filterImagesByType } from 'src/store/image/image.helpers';
 import getAPIErrorsFor from 'src/utilities/getAPIErrorFor';
-import { filterUDFErrors } from './formUtilities';
 import {
   ReduxStateProps,
   StackScriptFormStateHandlers,
   WithTypesRegionsAndImages,
 } from '../types';
-
-const useStyles = makeStyles((theme: Theme) => ({
-  main: {
-    [theme.breakpoints.up('md')]: {
-      maxWidth: '100%',
+import { filterUDFErrors } from './formUtilities';
+
+type ClassNames = 'main' | 'emptyImagePanel' | 'emptyImagePanelText';
+
+const styles = (theme: Theme) =>
+  createStyles({
+    main: {
+      [theme.breakpoints.up('md')]: {
+        maxWidth: '100%',
+      },
     },
-  },
-  emptyImagePanel: {
-    padding: theme.spacing(3),
-  },
-  emptyImagePanelText: {
-    marginTop: theme.spacing(1),
-    padding: `${theme.spacing(1)}px 0`,
-  },
-}));
+    emptyImagePanel: {
+      padding: theme.spacing(3),
+    },
+    emptyImagePanelText: {
+      marginTop: theme.spacing(1),
+      padding: `${theme.spacing(1)}px 0`,
+    },
+  });
 
 interface Props {
   request: StackScriptsRequest;
@@ -58,30 +61,15 @@
   stackscript_id: 'The selected StackScript',
 };
 
-export type CombinedProps = Props &
+type InnerProps = Props &
   ReduxStateProps &
   StackScriptFormStateHandlers &
   WithTypesRegionsAndImages;
 
-export const FromStackScriptContent = (props: CombinedProps) => {
-  const classes = useStyles();
-  const {
-    selectedImageID,
-    errors,
-    selectedStackScriptID,
-    userCannotCreateLinode,
-    selectedStackScriptUsername,
-    selectedStackScriptLabel,
-    request,
-    header,
-    updateImageID,
-    availableUserDefinedFields: userDefinedFields,
-    availableStackScriptImages: compatibleImages,
-    selectedUDFs: udf_data,
-    imagesData,
-  } = props;
-
-  const handleSelectStackScript = (
+export type CombinedProps = InnerProps & WithStyles<ClassNames>;
+
+export class FromStackScriptContent extends React.PureComponent<CombinedProps> {
+  handleSelectStackScript = (
     id: number,
     label: string,
     username: string,
@@ -89,10 +77,7 @@
     userDefinedFields: UserDefinedField[]
   ) => {
     const allowAllImages = stackScriptImages.includes('any/all');
-<<<<<<< HEAD
-=======
     const { imagesData } = this.props;
->>>>>>> 0584e60a
 
     /**
      * based on the list of images we get back from the API, compare those
@@ -110,10 +95,6 @@
 
           return acc;
         }, [] as Image[]);
-<<<<<<< HEAD
-
-=======
->>>>>>> 0584e60a
     /**
      * if a UDF field comes back from the API with a "default"
      * value, it means we need to pre-populate the field and form state
@@ -125,7 +106,7 @@
       return accum;
     }, {});
 
-    props.updateStackScript(
+    this.props.updateStackScript(
       id,
       label,
       username,
@@ -135,55 +116,13 @@
     );
   };
 
-  const handleChangeUDF = (key: string, value: string) => {
+  handleChangeUDF = (key: string, value: string) => {
     // either overwrite or create new selection
-    const newUDFData = assocPath([key], value, props.selectedUDFs);
-
-    props.handleSelectUDFs({ ...props.selectedUDFs, ...newUDFData });
+    const newUDFData = assocPath([key], value, this.props.selectedUDFs);
+
+    this.props.handleSelectUDFs({ ...this.props.selectedUDFs, ...newUDFData });
   };
 
-<<<<<<< HEAD
-  const hasErrorFor = getAPIErrorsFor(errorResources, errors);
-
-  // If all of the StackScript's compatibleImages match the full array of images,
-  // we can assume that the StackScript specified any/all
-  const showAllImages = equals(compatibleImages, Object.values(imagesData));
-
-  return (
-    <React.Fragment>
-      <Grid
-        data-qa-panel={header}
-        item
-        className={`${classes.main} mlMain py0`}
-      >
-        <SelectStackScriptPanel
-          data-qa-select-stackscript
-          error={hasErrorFor('stackscript_id')}
-          header={header}
-          selectedId={selectedStackScriptID}
-          selectedUsername={selectedStackScriptUsername}
-          updateFor={[selectedStackScriptID, errors]}
-          onSelect={handleSelectStackScript}
-          publicImages={filterImagesByType(imagesData, 'public')}
-          resetSelectedStackScript={() => null}
-          disabled={userCannotCreateLinode}
-          request={request}
-          category={props.category}
-          isOnCreate
-        />
-        {!userCannotCreateLinode &&
-          userDefinedFields &&
-          userDefinedFields.length > 0 && (
-            <UserDefinedFieldsPanel
-              data-qa-udf-panel
-              errors={filterUDFErrors(errorResources, props.errors)}
-              selectedLabel={selectedStackScriptLabel || ''}
-              selectedUsername={selectedStackScriptUsername || ''}
-              handleChange={handleChangeUDF}
-              userDefinedFields={userDefinedFields}
-              updateFor={[userDefinedFields, udf_data, errors]}
-              udf_data={udf_data || {}}
-=======
   render() {
     const {
       selectedImageID,
@@ -255,44 +194,35 @@
               selectedImageID={selectedImageID}
               error={hasErrorFor('image')}
               variant={showAllImages ? 'all' : 'public'}
->>>>>>> 0584e60a
             />
+          ) : (
+            <Paper className={classes.emptyImagePanel}>
+              {/* empty state for images */}
+              {hasErrorFor('image') && (
+                <Notice error={true} text={hasErrorFor('image')} />
+              )}
+              <Typography variant="h2" data-qa-tp="Select Image">
+                Select Image
+              </Typography>
+              <Typography
+                variant="body1"
+                className={classes.emptyImagePanelText}
+                data-qa-no-compatible-images
+              >
+                No Compatible Images Available
+              </Typography>
+            </Paper>
           )}
-        {!userCannotCreateLinode &&
-        compatibleImages &&
-        compatibleImages.length > 0 ? (
-          <ImageSelect
-            data-qa-select-image-panel
-            title="Select an Image"
-            images={compatibleImages}
-            handleSelectImage={updateImageID}
-            selectedImageID={selectedImageID}
-            error={hasErrorFor('image')}
-            variant={showAllImages ? 'all' : 'public'}
-          />
-        ) : (
-          <Paper className={classes.emptyImagePanel}>
-            {/* empty state for images */}
-            {hasErrorFor('image') && (
-              <Notice error={true} text={hasErrorFor('image')} />
-            )}
-            <Typography variant="h2" data-qa-tp="Select Image">
-              Select Image
-            </Typography>
-            <Typography
-              variant="body1"
-              className={classes.emptyImagePanelText}
-              data-qa-no-compatible-images
-            >
-              No Compatible Images Available
-            </Typography>
-          </Paper>
-        )}
-      </Grid>
-
-      <StackScriptDialog />
-    </React.Fragment>
-  );
-};
-
-export default FromStackScriptContent;+        </Grid>
+
+        <StackScriptDialog />
+      </React.Fragment>
+    );
+  }
+}
+
+const styled = withStyles(styles);
+
+export default compose<CombinedProps, InnerProps>(styled)(
+  FromStackScriptContent
+);