--- conflicted
+++ resolved
@@ -4,6 +4,7 @@
 import { ResourcePage } from '@linode/api-v4/lib/types';
 import { assocPath } from 'ramda';
 import * as React from 'react';
+import { compose } from 'recompose';
 import Paper from 'src/components/core/Paper';
 import {
   createStyles,
@@ -16,20 +17,16 @@
 import Grid from 'src/components/Grid';
 import ImageSelect from 'src/components/ImageSelect';
 import Notice from 'src/components/Notice';
+import withFeatureFlags, {
+  FeatureFlagConsumerProps
+} from 'src/containers/withFeatureFlagConsumer.container.ts';
 import SelectStackScriptPanel from 'src/features/StackScripts/SelectStackScriptPanel/SelectStackScriptPanel';
 import SelectStackScriptPanel_CMR from 'src/features/StackScripts/SelectStackScriptPanel/SelectStackScriptPanel_CMR';
 import StackScriptDrawer from 'src/features/StackScripts/StackScriptDrawer';
 import UserDefinedFieldsPanel from 'src/features/StackScripts/UserDefinedFieldsPanel';
-<<<<<<< HEAD
-import useFlags from 'src/hooks/useFlags';
 import { filterImagesByType } from 'src/store/image/image.helpers';
-=======
->>>>>>> 5b6e6222
 import getAPIErrorsFor from 'src/utilities/getAPIErrorFor';
-
 import { filterUDFErrors } from './formUtilities';
-
-import { filterImagesByType } from 'src/store/image/image.helpers';
 
 import {
   ReduxStateProps,
@@ -78,40 +75,14 @@
 };
 
 export type CombinedProps = Props &
+  FeatureFlagConsumerProps &
   StackScriptFormStateHandlers &
-<<<<<<< HEAD
-  WithTypesRegionsAndImages;
-
-export const FromStackScriptContent: React.FC<CombinedProps> = props => {
-  const classes = useStyles();
-  const flags = useFlags();
-
-  const {
-    errors,
-    header,
-    imagesData,
-    request,
-    selectedImageID,
-    selectedStackScriptID,
-    selectedStackScriptUsername,
-    selectedStackScriptLabel,
-    updateImageID,
-    userCannotCreateLinode,
-
-    availableUserDefinedFields: userDefinedFields,
-    availableStackScriptImages: compatibleImages,
-    selectedUDFs: udf_data
-  } = props;
-
-  const handleSelectStackScript = (
-=======
   ReduxStateProps &
   WithTypesRegionsAndImages &
   WithStyles<ClassNames>;
 
 export class FromStackScriptContent extends React.PureComponent<CombinedProps> {
   handleSelectStackScript = (
->>>>>>> 5b6e6222
     id: number,
     label: string,
     username: string,
@@ -178,16 +149,17 @@
       selectedUDFs: udf_data
     } = this.props;
 
-<<<<<<< HEAD
-  return (
-    <React.Fragment>
-      <Grid
-        data-qa-panel={header}
-        item
-        className={`${classes.main} mlMain py0`}
-      >
-        <div className={classes.inner}>
-          {flags.cmr ? (
+    const hasErrorFor = getAPIErrorsFor(errorResources, errors);
+
+    return (
+      <React.Fragment>
+        <Grid
+          data-qa-panel={header}
+          item
+          className={`${classes.main} mlMain py0`}
+        >
+          <CreateLinodeDisabled isDisabled={disabled} />
+          {this.props.flags.cmr ? (
             <SelectStackScriptPanel_CMR
               data-qa-select-stackscript
               error={hasErrorFor('stackscript_id')}
@@ -195,12 +167,12 @@
               selectedId={selectedStackScriptID}
               selectedUsername={selectedStackScriptUsername}
               updateFor={[selectedStackScriptID, errors]}
-              onSelect={handleSelectStackScript}
+              onSelect={this.handleSelectStackScript}
               publicImages={filterImagesByType(imagesData, 'public')}
               resetSelectedStackScript={() => null}
-              disabled={userCannotCreateLinode}
+              disabled={disabled}
               request={request}
-              category={props.category}
+              category={this.props.category}
             />
           ) : (
             <SelectStackScriptPanel
@@ -210,45 +182,15 @@
               selectedId={selectedStackScriptID}
               selectedUsername={selectedStackScriptUsername}
               updateFor={[selectedStackScriptID, errors]}
-              onSelect={handleSelectStackScript}
+              onSelect={this.handleSelectStackScript}
               publicImages={filterImagesByType(imagesData, 'public')}
               resetSelectedStackScript={() => null}
-              disabled={userCannotCreateLinode}
+              disabled={disabled}
               request={request}
-              category={props.category}
+              category={this.props.category}
             />
           )}
-        </div>
-        {!userCannotCreateLinode &&
-          userDefinedFields &&
-          userDefinedFields.length > 0 && (
-=======
-    const hasErrorFor = getAPIErrorsFor(errorResources, errors);
-
-    return (
-      <React.Fragment>
-        <Grid
-          data-qa-panel={header}
-          item
-          className={`${classes.main} mlMain py0`}
-        >
-          <CreateLinodeDisabled isDisabled={disabled} />
-          <SelectStackScriptPanel
-            data-qa-select-stackscript
-            error={hasErrorFor('stackscript_id')}
-            header={header}
-            selectedId={selectedStackScriptID}
-            selectedUsername={selectedStackScriptUsername}
-            updateFor={[selectedStackScriptID, errors]}
-            onSelect={this.handleSelectStackScript}
-            publicImages={filterImagesByType(imagesData, 'public')}
-            resetSelectedStackScript={() => null}
-            disabled={disabled}
-            request={request}
-            category={this.props.category}
-          />
           {!disabled && userDefinedFields && userDefinedFields.length > 0 && (
->>>>>>> 5b6e6222
             <UserDefinedFieldsPanel
               data-qa-udf-panel
               errors={filterUDFErrors(errorResources, this.props.errors)}
@@ -298,4 +240,7 @@
 
 const styled = withStyles(styles);
 
-export default styled(FromStackScriptContent);+export default compose<CombinedProps, Props>(
+  styled,
+  withFeatureFlags
+)(FromStackScriptContent);