import { pathOr } from 'ramda';
import * as React from 'react';
import VolumeIcon from 'src/assets/addnewmenu/volume.svg';
import CheckoutBar, { DisplaySectionList } from 'src/components/CheckoutBar';
import Paper from 'src/components/core/Paper';
import {
  createStyles,
  Theme,
  withStyles,
  WithStyles
} from 'src/components/core/styles';
import CreateLinodeDisabled from 'src/components/CreateLinodeDisabled';
import Grid from 'src/components/Grid';
import LabelAndTagsPanel from 'src/components/LabelAndTagsPanel';
import Placeholder from 'src/components/Placeholder';
import SelectRegionPanel from 'src/components/SelectRegionPanel';

import getAPIErrorsFor from 'src/utilities/getAPIErrorFor';
import SelectLinodePanel from '../SelectLinodePanel';
import SelectPlanPanel from '../SelectPlanPanel';
import { renderBackupsDisplaySection } from './utils';

import { extendLinodes } from '../utilities';

import {
  CloneFormStateHandlers,
  ReduxStatePropsAndSSHKeys,
  WithDisplayData,
  WithLinodesTypesRegionsAndImages
} from '../types';

type ClassNames = 'root' | 'main' | 'sidebar';

const styles = (theme: Theme) =>
  createStyles({
    root: {},
    main: {},
    sidebar: {
      [theme.breakpoints.up('md')]: {
        marginTop: '-130px !important'
      }
    }
  });

const errorResources = {
  type: 'A plan selection',
  region: 'region',
  label: 'A label',
  root_pass: 'A root password'
};

export type CombinedProps = WithStyles<ClassNames> &
  WithDisplayData &
  CloneFormStateHandlers &
  WithLinodesTypesRegionsAndImages &
  ReduxStatePropsAndSSHKeys;

export class FromLinodeContent extends React.PureComponent<CombinedProps> {
  /** set the Linode ID and the disk size and reset the plan selection */
  handleSelectLinode = (linodeID: number) => {
    const linode = this.props.linodesData.find(
      eachLinode => eachLinode.id === linodeID
    );
    if (linode) {
      this.props.updateLinodeID(linode.id, linode.specs.disk);
    }
  };

  cloneLinode = () => {
    return this.props.handleSubmitForm(
      {
        region: this.props.selectedRegionID,
        type: this.props.selectedTypeID,
        label: this.props.label,
        private_ip: this.props.privateIPEnabled,
        backups_enabled: this.props.backupsEnabled,
        tags: this.props.tags ? this.props.tags.map(item => item.value) : []
      },
      this.props.selectedLinodeID
    );
  };

  render() {
    const {
      classes,
      errors,
      accountBackupsEnabled,
      backupsEnabled,
      backupsMonthlyPrice,
      userCannotCreateLinode,
      linodesData: linodes,
      imagesData: images,
      typesData: types,
      regionsData: regions,
      regionDisplayInfo: regionInfo,
      typeDisplayInfo: typeInfo,
      selectedTypeID,
      privateIPEnabled,
      selectedRegionID,
      selectedLinodeID,
      selectedDiskSize,
      label
    } = this.props;

    const hasErrorFor = getAPIErrorsFor(errorResources, errors);

    const hasBackups = backupsEnabled || accountBackupsEnabled;

    const displaySections = [];
    if (regionInfo) {
      displaySections.push({
        title: regionInfo.title,
        details: regionInfo.details
      });
    }

    if (typeInfo) {
      displaySections.push(typeInfo);
    }

    if (label) {
      displaySections.push({
        title: 'Linode Label',
        details: label
      });
    }

    if (hasBackups && typeInfo && typeInfo.backupsMonthly) {
      displaySections.push(
        renderBackupsDisplaySection(
          accountBackupsEnabled,
          typeInfo.backupsMonthly
        )
      );
    }

    let calculatedPrice = pathOr(0, ['monthly'], typeInfo);
    if (hasBackups && typeInfo && typeInfo.backupsMonthly) {
      calculatedPrice += typeInfo.backupsMonthly;
    }

    return (
      // eslint-disable-next-line
      <React.Fragment>
        {linodes && linodes.length === 0 ? (
          <Grid
            item
            className={`${classes.main} mlMain py0`}
            id="tabpanel-clone-create"
            role="tabpanel"
            aria-labelledby="tab-clone-create"
          >
            <Paper>
              <Placeholder
                data-qa-placeholder
                icon={VolumeIcon}
                renderAsSecondary
                copy="You do not have any existing Linodes to clone from.
                    Please first create a Linode from either an Image or StackScript."
                title="Clone from Existing Linode"
              />
            </Paper>
          </Grid>
        ) : (
          <React.Fragment>
            <Grid
              item
              className={`${classes.main} mlMain py0`}
              id="tabpanel-clone-create"
              role="tabpanel"
              aria-labelledby="tab-clone-create"
            >
              <CreateLinodeDisabled isDisabled={userCannotCreateLinode} />
              <SelectLinodePanel
                data-qa-linode-panel
                error={hasErrorFor('linode_id')}
                linodes={extendLinodes(linodes, images, types)}
                selectedLinodeID={selectedLinodeID}
                header={'Select Linode to Clone From'}
                handleSelection={this.handleSelectLinode}
                updateFor={[selectedLinodeID, errors]}
                disabled={userCannotCreateLinode}
                notice={{
                  level: 'warning',
                  text: `This newly created Linode will be created with
                          the same password and SSH Keys (if any) as the original Linode.`
                }}
              />
              <SelectRegionPanel
                data-qa-region-panel
                error={hasErrorFor('region')}
                regions={regions}
                handleSelection={this.props.updateRegionID}
                selectedID={selectedRegionID}
                copy="Determine the best location for your Linode."
                updateFor={[selectedRegionID, errors, regions]}
                helperText={this.props.regionHelperText}
                disabled={userCannotCreateLinode}
              />
              <SelectPlanPanel
                data-qa-select-plan-panel
                error={hasErrorFor('type')}
                types={types}
                onSelect={this.props.updateTypeID}
                selectedID={selectedTypeID}
                selectedDiskSize={selectedDiskSize}
                updateFor={[
                  selectedDiskSize,
                  selectedTypeID,
                  errors,
                  this.props.disabledClasses
                ]}
                disabled={userCannotCreateLinode}
                disabledClasses={this.props.disabledClasses}
              />
              <LabelAndTagsPanel
                data-qa-label-panel
                labelFieldProps={{
                  label: 'Linode Label',
                  value: label || '',
                  onChange: this.props.updateLabel,
                  errorText: hasErrorFor('label'),
                  disabled: userCannotCreateLinode
                }}
                updateFor={[label, errors]}
              />
<<<<<<< HEAD
=======
              <AddonsPanel
                data-qa-addons-panel
                backups={backupsEnabled}
                accountBackups={accountBackupsEnabled}
                backupsMonthly={backupsMonthlyPrice}
                privateIP={privateIPEnabled}
                changeBackups={this.props.toggleBackupsEnabled}
                changePrivateIP={this.props.togglePrivateIPEnabled}
                updateFor={[privateIPEnabled, backupsEnabled, selectedTypeID]}
                disabled={userCannotCreateLinode}
                hidePrivateIP
              />
>>>>>>> ec40077d
            </Grid>
            <Grid item className={`${classes.sidebar} mlSidebar`}>
              <CheckoutBar
                heading="Linode Summary"
                calculatedPrice={calculatedPrice}
                isMakingRequest={this.props.formIsSubmitting}
                disabled={this.props.formIsSubmitting || userCannotCreateLinode}
                onDeploy={this.cloneLinode}
              >
                <DisplaySectionList displaySections={displaySections} />
              </CheckoutBar>
            </Grid>
          </React.Fragment>
        )}
      </React.Fragment>
    );
  }
}

const styled = withStyles(styles);

export default styled(FromLinodeContent);<|MERGE_RESOLUTION|>--- conflicted
+++ resolved
@@ -224,21 +224,6 @@
                 }}
                 updateFor={[label, errors]}
               />
-<<<<<<< HEAD
-=======
-              <AddonsPanel
-                data-qa-addons-panel
-                backups={backupsEnabled}
-                accountBackups={accountBackupsEnabled}
-                backupsMonthly={backupsMonthlyPrice}
-                privateIP={privateIPEnabled}
-                changeBackups={this.props.toggleBackupsEnabled}
-                changePrivateIP={this.props.togglePrivateIPEnabled}
-                updateFor={[privateIPEnabled, backupsEnabled, selectedTypeID]}
-                disabled={userCannotCreateLinode}
-                hidePrivateIP
-              />
->>>>>>> ec40077d
             </Grid>
             <Grid item className={`${classes.sidebar} mlSidebar`}>
               <CheckoutBar
