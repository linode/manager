import * as React from 'react';
import { Link } from 'react-router-dom';
import CheckBox from 'src/components/CheckBox';
import Divider from 'src/components/core/Divider';
import FormControlLabel from 'src/components/core/FormControlLabel';
import Paper from 'src/components/core/Paper';
import { makeStyles, Theme } from 'src/components/core/styles';
import Typography from 'src/components/core/Typography';
import Currency from 'src/components/Currency';
import Grid from 'src/components/Grid';
<<<<<<< HEAD
import useFlags from 'src/hooks/useFlags';
import SelectVLAN from './SelectVLAN';
=======
import useAccount from 'src/hooks/useAccount';
import useFlags from 'src/hooks/useFlags';
import SelectVLAN from './SelectVLAN';
import { isFeatureEnabled } from 'src/utilities/accountCapabilities';
>>>>>>> 705dd7af

const useStyles = makeStyles((theme: Theme) => ({
  root: {
    flexGrow: 1,
    width: '100%',
    marginTop: theme.spacing(3),
    backgroundColor: theme.color.white
  },
  flex: {
    flex: 1
  },
  title: {
    marginBottom: theme.spacing(2)
  },
  divider: {
    marginTop: theme.spacing(1)
  },
  lastItem: {
    paddingBottom: '0 !important'
  },
  inner: {
    padding: theme.spacing(3)
  },
  panelBody: {
    padding: `${theme.spacing(3)}px 0 ${theme.spacing(1)}px`
  },
  label: {
    '& > span:last-child': {
      color: theme.color.headline,
      fontFamily: theme.font.bold,
      fontSize: '1rem',
      lineHeight: '1.2em',
      [theme.breakpoints.up('md')]: {
        marginLeft: theme.spacing(2)
      }
    }
  },
  subLabel: {
    display: 'inline-block',
    position: 'relative',
    top: 3
  },
  caption: {
    marginTop: -8,
    paddingLeft: theme.spacing(2) + 18, // 34,
    [theme.breakpoints.up('md')]: {
      paddingLeft: theme.spacing(4) + 18 // 50
    }
  },
  vlanSelect: {
    paddingLeft: theme.spacing(2) + 24,
    paddingTop: theme.spacing(),
    paddingBottom: theme.spacing(),
    [theme.breakpoints.up('md')]: {
      paddingLeft: theme.spacing(4) + 24
    }
  }
}));

interface Props {
  backups: boolean;
  accountBackups: boolean;
  backupsMonthly?: number | null;
  privateIP: boolean;
  changeBackups: () => void;
  changePrivateIP: () => void;
<<<<<<< HEAD
  changeSelectedVLAN: (vlanID: number | null) => void;
  disabled?: boolean;
  hidePrivateIP?: boolean;
  selectedVlanID: number | null;
=======
  changeSelectedVLAN: (vlanID: number[]) => void;
  disabled?: boolean;
  hidePrivateIP?: boolean;
  selectedVlanIDs: number[];
>>>>>>> 705dd7af
  vlanError?: string;
  selectedRegionID?: string; // Used for filtering VLANs
}

type CombinedProps = Props;
const AddonsPanel: React.FC<CombinedProps> = props => {
  const {
    accountBackups,
    changeBackups,
    changePrivateIP,
    changeSelectedVLAN,
    vlanError,
    disabled
  } = props;

  const flags = useFlags();
<<<<<<< HEAD

  const handleVlanChange = React.useCallback(
    (vlan: number | null) => {
      changeSelectedVLAN(vlan);
=======
  const { account } = useAccount();

  const handleVlanChange = React.useCallback(
    (vlans: number[]) => {
      changeSelectedVLAN(vlans);
>>>>>>> 705dd7af
    },
    [changeSelectedVLAN]
  );

  const classes = useStyles();

<<<<<<< HEAD
=======
  const showVlans = isFeatureEnabled(
    'Vlans',
    Boolean(flags.vlans),
    account?.data?.capabilities ?? []
  );

>>>>>>> 705dd7af
  const renderBackupsPrice = () => {
    const { backupsMonthly } = props;
    return (
      backupsMonthly && (
        <Grid item className={classes.subLabel}>
          <Typography variant="body1">
            <Currency quantity={backupsMonthly} /> per month
          </Typography>
        </Grid>
      )
    );
  };

  return (
    <Paper className={classes.root} data-qa-add-ons>
      <div className={classes.inner}>
        <Typography variant="h2" className={classes.title}>
          Optional Add-ons
        </Typography>
        <Grid container>
          <Grid item xs={12}>
            <FormControlLabel
              className={classes.label}
              control={
                <CheckBox
                  checked={accountBackups || props.backups}
                  onChange={changeBackups}
                  disabled={accountBackups || disabled}
                  data-qa-check-backups={
                    accountBackups
                      ? 'auto backup enabled'
                      : 'auto backup disabled'
                  }
                />
              }
              label="Backups"
            />
            {renderBackupsPrice()}
            <Typography variant="body1" className={classes.caption}>
              {accountBackups ? (
                <React.Fragment>
                  You have enabled automatic backups for your account. This
                  Linode will automatically have backups enabled. To change this
                  setting, <Link to={'/account/settings'}>click here.</Link>
                </React.Fragment>
              ) : (
                <React.Fragment>
                  Three backup slots are executed and rotated automatically: a
                  daily backup, a 2-7 day old backup, and an 8-14 day old
                  backup. Plans are priced according to the Linode plan selected
                  above.
                </React.Fragment>
              )}
            </Typography>
          </Grid>
        </Grid>
        {/** /v4/linodes/instances/clone does *not* support the private IP flag */
        props.hidePrivateIP ? null : (
          <React.Fragment>
            <Grid container className={classes.divider}>
              <Grid item xs={12}>
                <Divider />
              </Grid>
            </Grid>
            <Grid container>
              <Grid item xs={12}>
                <FormControlLabel
                  className={classes.label}
                  control={
                    <CheckBox
                      checked={props.privateIP}
                      onChange={() => changePrivateIP()}
                      data-qa-check-private-ip
                      disabled={disabled}
                    />
                  }
                  label="Private IP"
                />
              </Grid>
            </Grid>
          </React.Fragment>
        )}
<<<<<<< HEAD
        {flags.cmr && flags.vlans ? (
=======
        {flags.cmr && showVlans ? (
>>>>>>> 705dd7af
          <Grid container className={classes.lastItem}>
            <Grid item xs={12}>
              <Divider className={classes.divider} />
            </Grid>
            <div className={classes.vlanSelect}>
              <SelectVLAN
                selectedRegionID={props.selectedRegionID}
<<<<<<< HEAD
                selectedVlanID={props.selectedVlanID}
=======
                selectedVlanIDs={props.selectedVlanIDs}
>>>>>>> 705dd7af
                handleSelectVLAN={handleVlanChange}
                error={vlanError}
              />
            </div>
          </Grid>
        ) : null}
      </div>
    </Paper>
  );
};

export default React.memo(AddonsPanel);<|MERGE_RESOLUTION|>--- conflicted
+++ resolved
@@ -8,15 +8,10 @@
 import Typography from 'src/components/core/Typography';
 import Currency from 'src/components/Currency';
 import Grid from 'src/components/Grid';
-<<<<<<< HEAD
-import useFlags from 'src/hooks/useFlags';
-import SelectVLAN from './SelectVLAN';
-=======
 import useAccount from 'src/hooks/useAccount';
 import useFlags from 'src/hooks/useFlags';
 import SelectVLAN from './SelectVLAN';
 import { isFeatureEnabled } from 'src/utilities/accountCapabilities';
->>>>>>> 705dd7af
 
 const useStyles = makeStyles((theme: Theme) => ({
   root: {
@@ -83,17 +78,10 @@
   privateIP: boolean;
   changeBackups: () => void;
   changePrivateIP: () => void;
-<<<<<<< HEAD
-  changeSelectedVLAN: (vlanID: number | null) => void;
-  disabled?: boolean;
-  hidePrivateIP?: boolean;
-  selectedVlanID: number | null;
-=======
   changeSelectedVLAN: (vlanID: number[]) => void;
   disabled?: boolean;
   hidePrivateIP?: boolean;
   selectedVlanIDs: number[];
->>>>>>> 705dd7af
   vlanError?: string;
   selectedRegionID?: string; // Used for filtering VLANs
 }
@@ -110,33 +98,23 @@
   } = props;
 
   const flags = useFlags();
-<<<<<<< HEAD
-
-  const handleVlanChange = React.useCallback(
-    (vlan: number | null) => {
-      changeSelectedVLAN(vlan);
-=======
   const { account } = useAccount();
 
   const handleVlanChange = React.useCallback(
     (vlans: number[]) => {
       changeSelectedVLAN(vlans);
->>>>>>> 705dd7af
     },
     [changeSelectedVLAN]
   );
 
   const classes = useStyles();
 
-<<<<<<< HEAD
-=======
   const showVlans = isFeatureEnabled(
     'Vlans',
     Boolean(flags.vlans),
     account?.data?.capabilities ?? []
   );
 
->>>>>>> 705dd7af
   const renderBackupsPrice = () => {
     const { backupsMonthly } = props;
     return (
@@ -219,11 +197,7 @@
             </Grid>
           </React.Fragment>
         )}
-<<<<<<< HEAD
-        {flags.cmr && flags.vlans ? (
-=======
         {flags.cmr && showVlans ? (
->>>>>>> 705dd7af
           <Grid container className={classes.lastItem}>
             <Grid item xs={12}>
               <Divider className={classes.divider} />
@@ -231,11 +205,7 @@
             <div className={classes.vlanSelect}>
               <SelectVLAN
                 selectedRegionID={props.selectedRegionID}
-<<<<<<< HEAD
-                selectedVlanID={props.selectedVlanID}
-=======
                 selectedVlanIDs={props.selectedVlanIDs}
->>>>>>> 705dd7af
                 handleSelectVLAN={handleVlanChange}
                 error={vlanError}
               />
