--- conflicted
+++ resolved
@@ -67,13 +67,9 @@
   linodesData?: Linode[];
 }
 
-<<<<<<< HEAD
 export type AddonsPanelProps = Props;
 
 export const AddonsPanel = React.memo((props: AddonsPanelProps) => {
-=======
-const AddonsPanel = (props: Props) => {
->>>>>>> ca099755
   const {
     accountBackups,
     changeBackups,
