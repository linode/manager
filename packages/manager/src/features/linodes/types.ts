--- conflicted
+++ resolved
@@ -1,13 +1,10 @@
-<<<<<<< HEAD
-export type DialogType = 'delete' | 'migrate' | 'resize' | 'rescue' | 'rebuild';
-=======
 export type DialogType =
   | 'delete'
   | 'enable_backups'
   | 'migrate'
   | 'resize'
-  | 'rescue';
->>>>>>> 36fd4383
+  | 'rescue'
+  | 'rebuild';
 export type OpenDialog = (
   type: DialogType,
   linodeID: number,
