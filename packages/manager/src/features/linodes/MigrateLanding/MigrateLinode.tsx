import { Event, Notification } from '@linode/api-v4/lib/account';
import { scheduleOrQueueMigration } from '@linode/api-v4/lib/linodes';
import { APIError as APIErrorType } from '@linode/api-v4/lib/types';
import { useSnackbar } from 'notistack';
import * as React from 'react';
import { connect, MapStateToProps } from 'react-redux';
import { compose } from 'recompose';
import Button from 'src/components/Button';
import Box from 'src/components/core/Box';
import { makeStyles, Theme } from 'src/components/core/styles';
import Typography from 'src/components/core/Typography';
import Dialog from 'src/components/Dialog';
import HelpIcon from 'src/components/HelpIcon';
import Notice from 'src/components/Notice';
import { MBpsInterDC } from 'src/constants';
import { resetEventsPolling } from 'src/eventsPolling';
import EUAgreementCheckbox from 'src/features/Account/Agreements/EUAgreementCheckbox';
import { addUsedDiskSpace } from 'src/features/linodes/LinodesDetail/LinodeAdvanced/LinodeDiskSpace';
import { displayType } from 'src/features/linodes/presentation';
import useExtendedLinode from 'src/hooks/useExtendedLinode';
<<<<<<< HEAD
import { useImages } from 'src/hooks/useImages';
import { useTypes } from 'src/queries/types';
=======
import { useTypes } from 'src/hooks/useTypes';
>>>>>>> 1470b7f7
import {
  reportAgreementSigningError,
  useAccountAgreements,
  useMutateAccountAgreements,
} from 'src/queries/accountAgreements';
import { listToItemsByID } from 'src/queries/base';
import { useAllImagesQuery } from 'src/queries/images';
import { useProfile } from 'src/queries/profile';
import { useRegionsQuery } from 'src/queries/regions';
import { ApplicationState } from 'src/store';
import { formatDate } from 'src/utilities/formatDate';
import { isEURegion } from 'src/utilities/formatRegion';
import { sendMigrationInitiatedEvent } from 'src/utilities/ga';
import { getLinodeDescription } from 'src/utilities/getLinodeDescription';
import scrollErrorIntoView from 'src/utilities/scrollErrorIntoView';
import CautionNotice from './CautionNotice';
import ConfigureForm from './ConfigureForm';

const useStyles = makeStyles((theme: Theme) => ({
  details: {
    marginTop: theme.spacing(2),
  },
  actionWrapper: {
    display: 'flex',
    justifyContent: 'flex-end',
    marginTop: theme.spacing(2),
    marginBottom: theme.spacing(2),
  },
  vlanHelperText: {
    marginTop: theme.spacing(0.5),
  },
  buttonGroup: {
    marginTop: theme.spacing(3),
    [theme.breakpoints.down('md')]: {
      justifyContent: 'flex-end',
      flexWrap: 'wrap',
    },
  },
  agreement: {
    maxWidth: '70%',
    [theme.breakpoints.down('md')]: {
      maxWidth: 'unset',
    },
  },
  button: {
    [theme.breakpoints.down('md')]: {
      marginTop: theme.spacing(2),
    },
  },
}));

interface Props {
  linodeID: number;
  open: boolean;
  onClose: () => void;
}

type CombinedProps = Props & WithTypesAndImages;

const MigrateLanding: React.FC<CombinedProps> = (props) => {
  const { linodeID, notifications, onClose, open } = props;
  const classes = useStyles();
  const { enqueueSnackbar } = useSnackbar();

  const regions = useRegionsQuery().data ?? [];
  const linode = useExtendedLinode(linodeID);
<<<<<<< HEAD
  const { data: types } = useTypes([linode?.type ?? null]);
  const { images } = useImages();
=======

  const { data: imagesData } = useAllImagesQuery({}, {}, open);
  const images = listToItemsByID(imagesData ?? []);

>>>>>>> 1470b7f7
  const { data: profile } = useProfile();
  const { data: agreements } = useAccountAgreements(open);
  const { mutateAsync: updateAccountAgreements } = useMutateAccountAgreements();

  const [selectedRegion, handleSelectRegion] = React.useState<string | null>(
    null
  );
  const [regionError, setRegionError] = React.useState<string>('');
  const [acceptError, setAcceptError] = React.useState<string>('');
  const [APIError, setAPIError] = React.useState<string>('');
  const [hasConfirmed, setConfirmed] = React.useState<boolean>(false);
  const [isLoading, setLoading] = React.useState<boolean>(false);
  const [hasSignedAgreement, setHasSignedAgreement] = React.useState<boolean>(
    false
  );

  const showAgreement = Boolean(
    !profile?.restricted &&
      agreements?.eu_model === false &&
      isEURegion(selectedRegion)
  );

  React.useEffect(() => {
    scrollErrorIntoView();
  }, [regionError, APIError, acceptError]);

  React.useEffect(() => {
    if (open) {
      setAPIError('');
      setRegionError('');
      setConfirmed(false);
      handleSelectRegion(null);
    }
  }, [open]);

  if (!linode) {
    return null;
  }

  const region = linode.region;

  const handleMigrate = () => {
    setRegionError('');
    setAcceptError('');
    setAPIError('');

    /** region is an optional param so enforce it client-side */
    if (!selectedRegion) {
      setRegionError('Please select a region.');
    }

    if (!hasConfirmed) {
      setAcceptError('Please accept the conditions of this migration.');
    }

    if (!selectedRegion || !hasConfirmed) {
      return;
    }

    setLoading(true);

    return scheduleOrQueueMigration(linodeID, {
      region: selectedRegion,
    })
      .then(() => {
        resetEventsPolling();
        setLoading(false);
        sendMigrationInitiatedEvent(
          region,
          selectedRegion,
          +formatDate(new Date().toISOString(), {
            format: 'H',
          })
        );
        enqueueSnackbar(
          'Your Linode has entered the migration queue and will begin migration shortly.',
          { variant: 'success' }
        );
        if (hasSignedAgreement) {
          updateAccountAgreements({
            eu_model: true,
            privacy_policy: true,
          }).catch(reportAgreementSigningError);
        }
        onClose();
      })
      .catch((e: APIErrorType[]) => {
        setLoading(false);
        setAPIError(e[0].reason);
      });
  };

  const newLabel = getLinodeDescription(
    displayType(linode.type, types ?? []),
    linode.specs.memory,
    linode.specs.disk,
    linode.specs.vcpus,
    linode.image ?? null,
    images
  );

  if (regions.length === 0) {
    return null;
  }

  const disabledText = getDisabledReason(
    linode._events,
    linode.status,
    linodeID,
    notifications
  );

  /** how long will this take to migrate when the migration starts */
  const migrationTimeInMinutes = Math.ceil(
    addUsedDiskSpace(linode._disks) / MBpsInterDC / 60
  );

  return (
    <Dialog
      title={`Migrate Linode ${linode.label ?? ''}`}
      open={open}
      onClose={onClose}
      fullWidth
      fullHeight
      maxWidth="md"
    >
      {APIError && <Notice error text={APIError} />}

      <Typography className={classes.details} variant="h2">
        {newLabel}
      </Typography>
      {/*
         commenting out for now because we need further clarification from
         stakeholders about whether or not we want to prevent multiple cross-datacenter migrations.
         */}
      {/* <MigrationImminentNotice
        linodeID={props.linodeID}
        notifications={notifications}
      /> */}
      <CautionNotice
        linodeId={linodeID}
        setConfirmed={setConfirmed}
        hasConfirmed={hasConfirmed}
        error={acceptError}
        migrationTimeInMins={migrationTimeInMinutes}
      />
      <ConfigureForm
        currentRegion={region}
        allRegions={regions}
        handleSelectRegion={handleSelectRegion}
        selectedRegion={selectedRegion}
      />
      <Box
        display="flex"
        justifyContent={showAgreement ? 'space-between' : 'flex-end'}
        alignItems="center"
        className={classes.buttonGroup}
      >
        {showAgreement ? (
          <EUAgreementCheckbox
            checked={hasSignedAgreement}
            onChange={(e) => setHasSignedAgreement(e.target.checked)}
            className={classes.agreement}
            centerCheckbox
          />
        ) : null}
        <Button
          buttonType="primary"
          disabled={
            !!disabledText ||
            !hasConfirmed ||
            !selectedRegion ||
            (showAgreement && !hasSignedAgreement)
          }
          loading={isLoading}
          onClick={handleMigrate}
          className={classes.button}
        >
          Enter Migration Queue
        </Button>
        {!!disabledText && <HelpIcon text={disabledText} />}
      </Box>
    </Dialog>
  );
};

interface WithTypesAndImages {
  notifications: Notification[];
}

const mapStateToProps: MapStateToProps<
  WithTypesAndImages,
  {},
  ApplicationState
> = (state) => ({
  notifications: state.__resources.notifications.data || [],
});

const withReduxState = connect(mapStateToProps);

export default compose<CombinedProps, Props>(
  withReduxState,
  React.memo
)(MigrateLanding);

const getDisabledReason = (
  events: Event[],
  linodeStatus: string,
  linodeID: number,
  notifications: Notification[]
) => {
  if (
    events[0]?.action === 'linode_migrate_datacenter' &&
    events[0]?.percent_complete !== 100
  ) {
    return `Your Linode is currently being migrated.`;
  }

  /**
   * commenting this out for now because we need further clarification
   * from stakeholders about if we want people to overwrite existing migrations.
   */

  // if (
  //   !!notifications.find(eachNotification => {
  //     return (
  //       eachNotification.label.match(/migrat/i) &&
  //       eachNotification.entity &&
  //       eachNotification.entity.id === linodeID
  //     );
  //   })
  // ) {
  //   return 'Your Linode is already scheduled for a migration';
  // }

  return '';
};<|MERGE_RESOLUTION|>--- conflicted
+++ resolved
@@ -18,12 +18,7 @@
 import { addUsedDiskSpace } from 'src/features/linodes/LinodesDetail/LinodeAdvanced/LinodeDiskSpace';
 import { displayType } from 'src/features/linodes/presentation';
 import useExtendedLinode from 'src/hooks/useExtendedLinode';
-<<<<<<< HEAD
-import { useImages } from 'src/hooks/useImages';
 import { useTypes } from 'src/queries/types';
-=======
-import { useTypes } from 'src/hooks/useTypes';
->>>>>>> 1470b7f7
 import {
   reportAgreementSigningError,
   useAccountAgreements,
@@ -90,15 +85,11 @@
 
   const regions = useRegionsQuery().data ?? [];
   const linode = useExtendedLinode(linodeID);
-<<<<<<< HEAD
   const { data: types } = useTypes([linode?.type ?? null]);
-  const { images } = useImages();
-=======
 
   const { data: imagesData } = useAllImagesQuery({}, {}, open);
   const images = listToItemsByID(imagesData ?? []);
 
->>>>>>> 1470b7f7
   const { data: profile } = useProfile();
   const { data: agreements } = useAccountAgreements(open);
   const { mutateAsync: updateAccountAgreements } = useMutateAccountAgreements();
