import { LinodeBackup } from '@linode/api-v4/lib/linodes';
import { Duration } from 'luxon';
import * as React from 'react';
<<<<<<< HEAD
import { DateTimeDisplay } from 'src/components/DateTimeDisplay';
import StatusIcon, { Status } from 'src/components/StatusIcon/StatusIcon';
=======
import DateTimeDisplay from 'src/components/DateTimeDisplay';
import { StatusIcon, Status } from 'src/components/StatusIcon/StatusIcon';
>>>>>>> 18fd5a72
import TableCell from 'src/components/TableCell';
import TableRow from 'src/components/TableRow';
import { parseAPIDate } from 'src/utilities/date';
import { formatDuration } from 'src/utilities/formatDuration';
import LinodeBackupActionMenu from './LinodeBackupActionMenu';

interface Props {
  backup: LinodeBackup;
  disabled: boolean;
  handleRestore: (backup: LinodeBackup) => void;
  handleDeploy: (backup: LinodeBackup) => void;
}

const typeMap = {
  auto: 'Automatic',
  snapshot: 'Manual',
};

const statusTextMap: Record<LinodeBackup['status'], string> = {
  pending: 'Pending',
  running: 'Running',
  needsPostProcessing: 'Processing',
  successful: 'Success',
  paused: 'Paused',
  failed: 'Failed',
  userAborted: 'Aborted',
};

const statusIconMap: Record<LinodeBackup['status'], Status> = {
  pending: 'other',
  running: 'other',
  needsPostProcessing: 'other',
  successful: 'active',
  paused: 'inactive',
  failed: 'error',
  userAborted: 'error',
};

const BackupTableRow: React.FC<Props> = (props) => {
  const { backup, disabled, handleRestore } = props;

  const onDeploy = () => {
    props.handleDeploy(props.backup);
  };

  return (
    <TableRow key={backup.id} data-qa-backup>
      <TableCell
        parentColumn="Label"
        data-qa-backup-name={backup.label || typeMap[backup.type]}
      >
        {backup.label || typeMap[backup.type]}
      </TableCell>
      <TableCell
        statusCell
        parentColumn="Status"
        data-qa-backup-name={backup.status}
      >
        <StatusIcon status={statusIconMap[backup.status] ?? 'other'} />
        {statusTextMap[backup.status]}
      </TableCell>
      <TableCell parentColumn="Date Created">
        {/** important to note that we're intentionally not humanizing the time here */}
        <DateTimeDisplay value={backup.created} />
      </TableCell>
      <TableCell parentColumn="Duration">
        {formatDuration(
          Duration.fromMillis(
            parseAPIDate(backup.finished).toMillis() -
              parseAPIDate(backup.created).toMillis()
          )
        )}
      </TableCell>
      <TableCell parentColumn="Disks" data-qa-backup-disks>
        {backup.disks.map((disk, idx) => (
          <div key={idx}>
            {disk.label} ({disk.filesystem}) - {disk.size} MB
          </div>
        ))}
      </TableCell>
      <TableCell parentColumn="Space Required" data-qa-space-required>
        {backup.disks.reduce((acc, disk) => acc + disk.size, 0)} MB
      </TableCell>
      <TableCell actionCell>
        <LinodeBackupActionMenu
          backup={backup}
          disabled={disabled}
          onRestore={handleRestore}
          onDeploy={onDeploy}
        />
      </TableCell>
    </TableRow>
  );
};

export default BackupTableRow;<|MERGE_RESOLUTION|>--- conflicted
+++ resolved
@@ -1,13 +1,8 @@
 import { LinodeBackup } from '@linode/api-v4/lib/linodes';
 import { Duration } from 'luxon';
 import * as React from 'react';
-<<<<<<< HEAD
 import { DateTimeDisplay } from 'src/components/DateTimeDisplay';
-import StatusIcon, { Status } from 'src/components/StatusIcon/StatusIcon';
-=======
-import DateTimeDisplay from 'src/components/DateTimeDisplay';
 import { StatusIcon, Status } from 'src/components/StatusIcon/StatusIcon';
->>>>>>> 18fd5a72
 import TableCell from 'src/components/TableCell';
 import TableRow from 'src/components/TableRow';
 import { parseAPIDate } from 'src/utilities/date';
