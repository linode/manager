--- conflicted
+++ resolved
@@ -385,34 +385,10 @@
                 </React.Fragment>
               )}
             </Grid>
-<<<<<<< HEAD
-            <Grid container justifyContent="flex-end" className="m0">
-              <StyledActionPanel>
-                <Button
-                  buttonType="secondary"
-                  disabled={submitting || noChoices}
-                  onClick={onReset}
-                  data-qa-reset
-                >
-                  Reset Form
-                </Button>
-                <Button
-                  buttonType="primary"
-                  disabled={readOnly || noChoices}
-                  loading={submitting}
-                  onClick={onSubmit}
-                  data-qa-submit
-                >
-                  Save
-                </Button>
-              </StyledActionPanel>
-            </Grid>
-=======
->>>>>>> 7afdb493
           </Grid>
         </>
       </DialogContent>
-      <ActionsPanel>
+      <StyledActionPanel>
         <Button
           buttonType="secondary"
           disabled={submitting || noChoices}
@@ -430,7 +406,7 @@
         >
           Save
         </Button>
-      </ActionsPanel>
+      </StyledActionPanel>
     </Dialog>
   );
 };
