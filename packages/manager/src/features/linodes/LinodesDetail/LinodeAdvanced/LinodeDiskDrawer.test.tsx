--- conflicted
+++ resolved
@@ -17,15 +17,10 @@
   mode: 'create' as any,
   maximumSize: 100,
   open: true,
-<<<<<<< HEAD
   onClose: vi.fn(),
   onSubmit: vi.fn().mockResolvedValue({}),
-=======
-  onClose: jest.fn(),
-  onSubmit: jest.fn().mockResolvedValue({}),
   authorizedUsers: [],
-  setAuthorizedUsers: jest.fn(),
->>>>>>> 6745dda2
+  setAuthorizedUsers: vi.fn(),
 };
 
 const EMPTY_DISK_RADIO_LABEL = new RegExp('create empty disk', 'i');
