--- conflicted
+++ resolved
@@ -1,42 +1,24 @@
 import { Config, Disk, LinodeInterface } from '@linode/api-v4/lib/linodes';
 import { VLAN } from '@linode/api-v4/lib/vlans';
-<<<<<<< HEAD
-=======
 import { Volume } from '@linode/api-v4/lib/volumes';
 import { isEmpty } from 'ramda';
->>>>>>> 705dd7af
 import * as React from 'react';
 import { makeStyles } from 'src/components/core/styles';
 import { Link } from 'src/components/Link';
 import TableCell from 'src/components/TableCell/TableCell_CMR';
 import TableRow from 'src/components/TableRow/TableRow_CMR';
-<<<<<<< HEAD
-=======
 import { privateIPRegex } from 'src/utilities/ipUtils';
->>>>>>> 705dd7af
 import LinodeConfigActionMenu from '../LinodeSettings/LinodeConfigActionMenu_CMR';
 
 const useStyles = makeStyles(() => ({
   actionInner: {
-<<<<<<< HEAD
-    padding: 0,
-=======
     padding: '0 !important',
->>>>>>> 705dd7af
     '&.MuiTableCell-root': {
       paddingRight: 0
     }
   },
   interfaceList: {
     listStyleType: 'none',
-<<<<<<< HEAD
-    padding: `4px 0 4px 0`,
-    margin: 0
-  },
-  interfaceListItem: {
-    paddingTop: 2,
-    paddingBottom: 2
-=======
     margin: 0,
     paddingLeft: 0
   },
@@ -50,7 +32,6 @@
     '& td': {
       padding: 8
     }
->>>>>>> 705dd7af
   }
 }));
 
@@ -63,10 +44,7 @@
   linodeVolumes: Volume[];
   linodeKernel: string;
   linodeInterfaces: LinodeInterface[];
-<<<<<<< HEAD
-=======
   linodeIPs: string[];
->>>>>>> 705dd7af
   vlans: Record<string, VLAN>;
   vlansEnabled: boolean;
 }
@@ -169,23 +147,6 @@
   // This should determine alignment based on device count associated w/ a config
   const hasManyConfigs = validDevices.length > 3;
 
-  const InterfaceList = Object.keys(config.interfaces).map(interfaceName => {
-    const linodeInterface = linodeInterfaces.find(
-      thisInterface => thisInterface.id === config.interfaces[interfaceName].id
-    );
-
-    // Just a failsafe.
-    if (!linodeInterface) {
-      return null;
-    }
-
-    return (
-      <li key={config.id + interfaceName} className={classes.interfaceListItem}>
-        {interfaceName} – {getInterfaceLabel(linodeInterface, vlans)}
-      </li>
-    );
-  });
-
   return (
     <TableRow
       className={
@@ -203,19 +164,10 @@
           : 'Paravirtualization'}
       </TableCell>
       <TableCell>{linodeKernel}</TableCell>
-<<<<<<< HEAD
-      <TableCell>{rootDeviceLabel}</TableCell>
-      {vlansEnabled ? (
-        <TableCell>
-          {InterfaceList.length > 0 ? (
-            <ul className={classes.interfaceList}>{InterfaceList}</ul>
-          ) : null}
-=======
       <TableCell>{deviceLabels}</TableCell>
       {vlansEnabled ? (
         <TableCell>
           {!isEmpty(config.interfaces) ? InterfaceList : defaultInterfaceLabel}
->>>>>>> 705dd7af
         </TableCell>
       ) : null}
       <TableCell className={classes.actionInner}>
@@ -237,19 +189,12 @@
 
 export const getInterfaceLabel = (
   linodeInterface: LinodeInterface,
-<<<<<<< HEAD
-  vlans: Record<string, VLAN>
-) => {
-  if (linodeInterface.type === 'default') {
-    return 'Public';
-=======
   vlans: Record<string, VLAN>,
   hasPrivateIP: boolean
 ) => {
   if (linodeInterface.type === 'default') {
     // @todo: Use the linodeInterface.description if and when it accounts for Private IPs
     return hasPrivateIP ? 'Public, Private' : 'Public';
->>>>>>> 705dd7af
   }
 
   const vlan = vlans[linodeInterface.vlan_id];
