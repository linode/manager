--- conflicted
+++ resolved
@@ -18,11 +18,7 @@
   open: true,
 };
 
-<<<<<<< HEAD
-const render = (propOverride?: Record<string, any>) =>
-=======
 const render = (propOverride?: Partial<Props>) =>
->>>>>>> 939702a6
   renderWithTheme(<RescueContainer {...props} {...propOverride} />, {
     customStore: {
       __resources: {
