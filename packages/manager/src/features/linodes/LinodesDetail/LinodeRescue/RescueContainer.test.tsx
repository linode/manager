<<<<<<< HEAD
import { vi } from 'vitest';
import { screen } from '@testing-library/react';
=======
import { screen, waitFor } from '@testing-library/react';
>>>>>>> 6745dda2
import * as React from 'react';
import { linodeFactory } from 'src/factories/linodes';
import { rest, server } from 'src/mocks/testServer';
import { typeFactory } from 'src/factories/types';
import { renderWithTheme } from 'src/utilities/testHelpers';
import RescueContainer, { Props } from './RescueContainer';

const standard = typeFactory.build({ id: 'g6-standard-1' });
const metal = typeFactory.build({ id: 'g6-metal-alpha-2', class: 'metal' });

const normalLinode = linodeFactory.build({ type: 'g6-standard-1' });
const metalLinode = linodeFactory.build({ type: 'g6-metal-alpha-2' });

const props: Props = {
  linodeId: normalLinode.id,
  onClose: vi.fn(),
  open: true,
};

const render = (propOverride?: Partial<Props>) =>
  renderWithTheme(<RescueContainer {...props} {...propOverride} />, {
    customStore: {
      __resources: {
        linodes: {
          itemsById: {
            [normalLinode.id]: normalLinode,
            [metalLinode.id]: metalLinode,
          },
        },
      },
    },
  });

describe('RescueContainer', () => {
  beforeEach(async () => {
    server.use(
      rest.get(`*/linode/types/${standard.id}`, (_, res, ctx) => {
        return res(ctx.json(standard));
      })
    );

    server.use(
      rest.get(`*/linode/types/${metal.id}`, (_, res, ctx) => {
        return res(ctx.json(metal));
      })
    );
  });

  it('should render the rescue modal for a normal instance', async () => {
    render();
    expect(screen.getByText(/Rescue Linode/)).toBeInTheDocument();
    await waitFor(() =>
      expect(screen.queryByTestId('device-select')).toBeInTheDocument()
    );
  });

  it('should render a confirmation modal for a bare metal instance', async () => {
    render({ linodeId: metalLinode.id });
    expect(screen.getByText(/Rescue Linode/)).toBeInTheDocument();
    await waitFor(() =>
      expect(screen.queryByTestId('device-select')).toBeNull()
    );
  });
});<|MERGE_RESOLUTION|>--- conflicted
+++ resolved
@@ -1,9 +1,5 @@
-<<<<<<< HEAD
 import { vi } from 'vitest';
-import { screen } from '@testing-library/react';
-=======
 import { screen, waitFor } from '@testing-library/react';
->>>>>>> 6745dda2
 import * as React from 'react';
 import { linodeFactory } from 'src/factories/linodes';
 import { rest, server } from 'src/mocks/testServer';
