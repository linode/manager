import * as moment from 'moment';
import { map, pathOr } from 'ramda';
import * as React from 'react';
import { connect } from 'react-redux';
import { Link } from 'react-router-dom';
import { compose } from 'recompose';
import {
  createStyles,
  Theme,
  withStyles,
  WithStyles
} from 'src/components/core/styles';
import Typography from 'src/components/core/Typography';
import { DocumentTitleSegment } from 'src/components/DocumentTitle';
import Select, { Item } from 'src/components/EnhancedSelect/Select';
import Grid from 'src/components/Grid';
import LineGraph from 'src/components/LineGraph';
import withImages from 'src/containers/withImages.container';
import { withLinodeDetailContext } from 'src/features/linodes/LinodesDetail/linodeDetailContext';
import { displayType } from 'src/features/linodes/presentation';
import { getLinodeStats, getLinodeStatsByDate } from 'src/services/linodes';
import { ApplicationState } from 'src/store';
import { ExtendedEvent } from 'src/store/events/event.helpers';
import { formatRegion } from 'src/utilities';
import { setUpCharts } from 'src/utilities/charts';
import { getErrorStringOrDefault } from 'src/utilities/errorUtils';
import getLinodeDescription from 'src/utilities/getLinodeDescription';
import { initAll } from 'src/utilities/initAll';
import { isRecent } from 'src/utilities/isRecent';
import {
  formatBitsPerSecond,
  formatBytes,
  formatNumber,
  formatPercentage,
  getMetrics,
  getTotalTraffic
} from 'src/utilities/statMetrics';
import ActivitySummary from './ActivitySummary';
import MetricsDisplay from './MetricsDisplay';
import StatsPanel from './StatsPanel';
import SummaryPanel from './SummaryPanel';
import TotalTraffic, { TotalTrafficProps } from './TotalTraffic';

setUpCharts();

type ClassNames =
  | 'main'
  | 'sidebar'
  | 'headerWrapper'
  | 'chart'
  | 'chartSelect'
  | 'leftLegend'
  | 'bottomLegend'
  | 'graphTitle'
  | 'graphSelectTitle'
  | 'graphControls'
  | 'totalTraffic'
  | 'subHeaderOuter'
  | 'textWrap'
  | 'headerOuter';

const styles = (theme: Theme) =>
  createStyles({
    main: {
      [theme.breakpoints.up('md')]: {
        order: 1
      }
    },
    sidebar: {
      [theme.breakpoints.up('md')]: {
        order: 2
      }
    },
    headerWrapper: {
      marginTop: theme.spacing(1),
      marginBottom: theme.spacing(2)
    },
    chart: {
      position: 'relative',
<<<<<<< HEAD
      width: 'calc(100vw - 80px)',
      marginLeft: theme.spacing(1),
      paddingLeft: theme.spacing(3),
      [theme.breakpoints.up('md')]: {
        width: 'calc(75vw - 310px)'
      },
      [theme.breakpoints.up('lg')]: {
        width: 'calc(80vw - 310px)'
      },
      [theme.breakpoints.up('xl')]: {
        width: 'calc(80vw - 370px)'
      }
=======
      paddingLeft: theme.spacing(4)
>>>>>>> d05e9269
    },
    leftLegend: {
      position: 'absolute',
      left: -8,
      bottom: 48,
      transform: 'rotate(-90deg)',
      color: '#777',
      fontSize: 14
    },
    bottomLegend: {
      margin: `${theme.spacing(2)}px ${theme.spacing(1)}px ${theme.spacing(
        1
      )}px`,
      padding: 10,
      color: '#777',
      backgroundColor: theme.bg.offWhiteDT,
      border: `1px solid ${theme.color.border3}`,
      fontSize: 14,
      [theme.breakpoints.down('md')]: {
        '& > div': {
          marginBottom: theme.spacing(2)
        }
      }
    },
    graphTitle: {},
    graphSelectTitle: {
      marginRight: theme.spacing(1),
      position: 'relative',
      color: theme.color.headline,
      top: -1
    },
    graphControls: {
      display: 'flex',
      alignItems: 'center',
      marginTop: theme.spacing(2),
      marginBottom: theme.spacing(2)
    },
    totalTraffic: {
      margin: '12px'
    },
    chartSelect: {
      maxWidth: 150
    },
    subHeaderOuter: {
      width: '100%',
      display: 'inline-block',
      [theme.breakpoints.up('md')]: {
        width: 'auto',
        textAlign: 'right'
      }
    },
    textWrap: {
      display: 'inline-block',
      whiteSpace: 'nowrap'
    },
    headerOuter: {
      [theme.breakpoints.up('md')]: {
        display: 'flex',
        justifyContent: 'space-between'
      }
    }
  });

interface LinodeContextProps {
  linodeCreated: string;
  linodeId: number;
  linodeData: Linode.Linode;
  linodeVolumes: Linode.Volume[];
  linodeVolumesError?: Linode.ApiFieldError[];
}

interface WithImagesProps {
  imagesData: Linode.Image[];
}

interface State {
  stats?: Linode.Stats;
  rangeSelection: string;
  statsLoadError?: string;
  dataIsLoading: boolean;
  isTooEarlyForGraphData?: boolean;
  statsError?: string;
}

type CombinedProps = LinodeContextProps &
  WithTypesProps &
  WithImagesProps &
  WithStyles<ClassNames>;

const chartHeight = 300;

const statsFetchInterval = 30000;

export class LinodeSummary extends React.Component<CombinedProps, State> {
  statsInterval?: number = undefined;
  mounted: boolean = false;

  state: State = {
    stats: undefined,
    rangeSelection: '24',
    dataIsLoading: false
  };

  rangeSelectOptions: Item[] = [];

  constructor(props: CombinedProps) {
    super(props);
    const { linodeCreated } = props;
    if (!linodeCreated) {
      return;
    }

    const options: [string, string][] = [['24', 'Last 24 Hours']];
    const [createMonth, createYear] = [
      // prepend "0" to the month if it's only 1 digit
      // otherwise, console complains the date isn't in
      // ISO or RFC2822 format
      (moment.utc(linodeCreated).month() + 1).toString().length === 1
        ? `0${moment.utc(linodeCreated).month() + 1}`
        : moment.utc(linodeCreated).month() + 1,
      moment.utc(linodeCreated).year()
    ];

    const currentMonth = moment.utc().month() + 1; // Add 1 here because JS months are 0-indexed
    const currentYear = moment.utc().year();

    const creationFirstOfMonth = moment(`${createYear}-${createMonth}-01`);
    let [testMonth, testYear] = [currentMonth, currentYear];
    let formattedTestDate;
    do {
      // When we request Linode stats for the CURRENT month/year, the data we get back is
      // from the last 30 days. We want the options to reflect this.
      //
      // Example: If it's Jan. 15, the options would be "Last 24 Hours", "Last 30 Days", "Dec 2018" ... etc.
      const optionDisplay =
        testYear === currentYear && testMonth === currentMonth
          ? 'Last 30 Days'
          : `${moment()
              .month(testMonth - 1)
              .format('MMM')} ${testYear}`;

      options.push([
        `${testYear} ${testMonth.toString().padStart(2, '0')}`,
        optionDisplay
      ]);

      if (testMonth === 1) {
        testMonth = 12;
        testYear -= 1;
      } else {
        testMonth -= 1;
      }
      // same comment as above. Month needs to be prepended with a "0"
      // if it's only one digit to appease moment.js
      formattedTestDate =
        testMonth.toString().length === 1
          ? `${testYear}-0${testMonth}-01`
          : `${testYear}-${testMonth}-01`;
    } while (moment(formattedTestDate).diff(creationFirstOfMonth) >= 0);
    (this.rangeSelectOptions as Linode.TodoAny) = options.map(option => {
      return { label: option[1], value: option[0] };
    });
  }

  componentDidMount() {
    this.mounted = true;
    // Only use loading state on initial data load. This will be set to false
    // in the getStats then and catch handlers.
    this.setState({ dataIsLoading: true }, this.getStats);
    this.statsInterval = window.setInterval(this.getStats, statsFetchInterval);
  }

  componentWillUnmount() {
    this.mounted = false;
    window.clearInterval(this.statsInterval as number);
  }

  getStats = () => {
    const { linodeId, linodeCreated } = this.props;

    // Stats will not be available for a Linode for at least 5 minutes after
    // it's been created, so no need to do an expensive `/stats` request until
    // 5 minutes have passed.
    const fiveMinutesAgo = moment().subtract(5, 'minutes');
    if (moment.utc(linodeCreated).isAfter(fiveMinutesAgo)) {
      return this.setState({
        dataIsLoading: false,
        isTooEarlyForGraphData: true
      });
    }

    const { rangeSelection } = this.state;
    if (!linodeId) {
      return;
    }
    this.setState({ statsError: undefined });
    let req;
    if (rangeSelection === '24') {
      req = getLinodeStats(linodeId);
    } else {
      const [year, month] = rangeSelection.split(' ');
      req = getLinodeStatsByDate(linodeId, year, month);
    }
    req
      .then(response => {
        if (!this.mounted) {
          return;
        }

        this.setState({ statsLoadError: undefined });
        this.setState({
          // Occasionally the last reading of each stats reading is incorrect, so we drop
          // the last element of each array in the stats response.
          stats: initAll(response),
          dataIsLoading: false
        });
      })
      .catch(errorResponse => {
        if (!this.mounted) {
          return;
        }

        // If a Linode has just been created, we'll get an error from the API when
        // requesting stats (since there's no data available yet.) In this case,
        // it'd be jarring to display the error state – we'd rather show a friendlier message.
        if (isRecent(linodeCreated, moment.utc().format())) {
          return this.setState({
            dataIsLoading: false,
            isTooEarlyForGraphData: true
          });
        }

        const errorText = pathOr(
          'There was an error retrieving information for this Linode.',
          ['reason'],
          errorResponse[0]
        );

        /** only show an error if stats aren't already loaded */
        return !this.state.stats
          ? this.setState({ dataIsLoading: false, statsError: errorText })
          : this.setState({ dataIsLoading: false });
      });
  };

  handleChartRangeChange = (e: Item<string>) => {
    const value = e.value;
    this.setState({ rangeSelection: value }, () => {
      this.getStats();
    });
  };

  renderCPUChart = () => {
    const { rangeSelection, stats } = this.state;
    const { classes, timezone } = this.props;
    const data = pathOr([], ['data', 'cpu'], stats);

    const metrics = getMetrics(data);
    const format = formatPercentage;

    return (
      <React.Fragment>
        <div className={classes.chart}>
          <div className={classes.leftLegend}>CPU %</div>
          <LineGraph
            timezone={timezone}
            chartHeight={chartHeight}
            showToday={rangeSelection === '24'}
            data={[
              {
                borderColor: '#428ade',
                data,
                label: 'CPU %'
              }
            ]}
          />
        </div>
        <div className={classes.bottomLegend}>
          <Grid container>
            <Grid item xs={12} lg={6}>
              <MetricsDisplay
                rows={[
                  {
                    legendTitle: 'CPU %',
                    legendColor: 'blue',
                    data: metrics,
                    format
                  }
                ]}
              />
            </Grid>
          </Grid>
        </div>
      </React.Fragment>
    );
  };

  renderIPv4TrafficChart = () => {
    const { classes, timezone } = this.props;
    const { rangeSelection, stats } = this.state;

    const v4Data = {
      publicIn: pathOr([], ['data', 'netv4', 'in'], stats),
      publicOut: pathOr([], ['data', 'netv4', 'out'], stats),
      privateIn: pathOr([], ['data', 'netv4', 'private_in'], stats),
      privateOut: pathOr([], ['data', 'netv4', 'private_out'], stats)
    };

    // Need these to calculate Total Traffic
    const v6Data = {
      publicIn: pathOr([], ['data', 'netv6', 'in'], stats),
      publicOut: pathOr([], ['data', 'netv6', 'out'], stats),
      privateIn: pathOr([], ['data', 'netv6', 'private_in'], stats)
    };

    const format = formatBitsPerSecond;

    // @todo refactor this component so that these calcs don't need to be done
    // again when we render the v6 chart
    const netv6InMetrics = getMetrics(v6Data.publicIn);
    const netv6OutMetrics = getMetrics(v6Data.publicOut);

    const netv4InMetrics = getMetrics(v4Data.publicIn);
    const netv4OutMetrics = getMetrics(v4Data.publicOut);

    const totalTraffic: TotalTrafficProps = map(
      formatBytes,
      getTotalTraffic(
        netv4InMetrics.total,
        netv4OutMetrics.total,
        v4Data.publicIn.length,
        netv6InMetrics.total,
        netv6OutMetrics.total
      )
    );

    return (
      <React.Fragment>
        <div className={classes.chart}>
          <div className={classes.leftLegend}>bits/sec</div>
          <LineGraph
            timezone={timezone}
            chartHeight={chartHeight}
            showToday={rangeSelection === '24'}
            data={[
              {
                borderColor: '#3683dc',
                data: v4Data.publicIn,
                label: 'Public Traffic In'
              },
              {
                borderColor: '#01b159',
                data: v4Data.publicOut,
                label: 'Public Traffic Out'
              },
              {
                borderColor: '#d01e1e',
                data: v4Data.privateIn,
                label: 'Private Traffic In'
              },
              {
                borderColor: '#ffd100',
                data: v4Data.privateOut,
                label: 'Private Traffic Out'
              }
            ]}
          />
        </div>
        <div className={classes.bottomLegend}>
          <Grid container>
            <Grid item xs={12} lg={6}>
              <MetricsDisplay
                rows={[
                  {
                    legendTitle: 'Private Outbound',
                    legendColor: 'yellow',
                    data: getMetrics(v4Data.privateOut),
                    format
                  },
                  {
                    legendTitle: 'Private Inbound',
                    legendColor: 'red',
                    data: getMetrics(v4Data.privateIn),
                    format
                  }
                ]}
              />
            </Grid>
            <Grid item xs={12} lg={6}>
              <MetricsDisplay
                rows={[
                  {
                    legendTitle: 'Public Outbound',
                    legendColor: 'green',
                    data: netv4OutMetrics,
                    format
                  },
                  {
                    legendTitle: 'Public Inbound',
                    legendColor: 'blue',
                    data: netv4InMetrics,
                    format
                  }
                ]}
              />
            </Grid>
          </Grid>
        </div>
        {rangeSelection === '24' && (
          <Grid item xs={12} lg={6} className={classes.totalTraffic}>
            <TotalTraffic
              inTraffic={totalTraffic.inTraffic}
              outTraffic={totalTraffic.outTraffic}
              combinedTraffic={totalTraffic.combinedTraffic}
            />
          </Grid>
        )}
      </React.Fragment>
    );
  };

  renderIPv6TrafficChart = () => {
    const { classes, timezone } = this.props;
    const { rangeSelection, stats } = this.state;

    const data = {
      publicIn: pathOr([], ['data', 'netv6', 'in'], stats),
      publicOut: pathOr([], ['data', 'netv6', 'out'], stats),
      privateIn: pathOr([], ['data', 'netv6', 'private_in'], stats),
      privateOut: pathOr([], ['data', 'netv6', 'private_out'], stats)
    };

    const format = formatBitsPerSecond;

    const publicInMetrics = getMetrics(data.publicIn);
    const publicOutMetrics = getMetrics(data.publicOut);

    const totalTraffic: TotalTrafficProps = map(
      formatBytes,
      getTotalTraffic(
        publicInMetrics.total,
        publicOutMetrics.total,
        publicInMetrics.length
      )
    );

    return (
      <React.Fragment>
        <div className={classes.chart}>
          <div className={classes.leftLegend}>bits/sec</div>
          <LineGraph
            timezone={timezone}
            chartHeight={chartHeight}
            showToday={rangeSelection === '24'}
            data={[
              {
                borderColor: '#3683dc',
                data: data.publicIn,
                label: 'Public Traffic In'
              },
              {
                borderColor: '#01b159',
                data: data.publicOut,
                label: 'Public Traffic Out'
              },
              {
                borderColor: '#d01e1e',
                data: data.privateIn,
                label: 'Private Traffic In'
              },
              {
                borderColor: '#ffd100',
                data: data.privateOut,
                label: 'Private Traffic Out'
              }
            ]}
          />
        </div>
        <div className={classes.bottomLegend}>
          <Grid container>
            <Grid item xs={12} lg={6}>
              <MetricsDisplay
                rows={[
                  {
                    legendTitle: 'Private Outbound',
                    legendColor: 'yellow',
                    data: getMetrics(data.privateOut),
                    format
                  },
                  {
                    legendTitle: 'Private Inbound',
                    legendColor: 'red',
                    data: getMetrics(data.privateIn),
                    format
                  }
                ]}
              />
            </Grid>
            <Grid item xs={12} lg={6}>
              <MetricsDisplay
                rows={[
                  {
                    legendTitle: 'Public Outbound',
                    legendColor: 'green',
                    data: publicOutMetrics,
                    format
                  },
                  {
                    legendTitle: 'Public Inbound',
                    legendColor: 'blue',
                    data: publicInMetrics,
                    format
                  }
                ]}
              />
            </Grid>
          </Grid>
        </div>
        {rangeSelection === '24' && (
          <Grid item xs={12} lg={6} className={classes.totalTraffic}>
            <TotalTraffic
              inTraffic={totalTraffic.inTraffic}
              outTraffic={totalTraffic.outTraffic}
              combinedTraffic={totalTraffic.combinedTraffic}
            />
          </Grid>
        )}
      </React.Fragment>
    );
  };

  renderDiskIOChart = () => {
    const { classes, timezone } = this.props;
    const { rangeSelection, stats } = this.state;

    const data = {
      io: pathOr([], ['data', 'io', 'io'], stats),
      swap: pathOr([], ['data', 'io', 'swap'], stats)
    };

    const format = formatNumber;

    return (
      <React.Fragment>
        <div className={classes.chart}>
          <div className={classes.leftLegend} style={{ left: -24 }}>
            blocks/sec
          </div>
          <LineGraph
            timezone={timezone}
            chartHeight={chartHeight}
            showToday={rangeSelection === '24'}
            data={[
              {
                borderColor: '#ffd100',
                data: data.io,
                label: 'Disk I/O'
              },
              {
                borderColor: '#d01e1e',
                data: data.swap,
                label: 'Swap I/O'
              }
            ]}
          />
        </div>
        <div className={classes.bottomLegend}>
          <Grid container>
            <Grid item xs={12} lg={6}>
              <MetricsDisplay
                rows={[
                  {
                    legendTitle: 'I/O Rate',
                    legendColor: 'yellow',
                    data: getMetrics(data.io),
                    format
                  }
                ]}
              />
            </Grid>
            <Grid item xs={12} lg={6}>
              <MetricsDisplay
                rows={[
                  {
                    legendTitle: 'Swap Rate',
                    legendColor: 'red',
                    data: getMetrics(data.swap),
                    format
                  }
                ]}
              />
            </Grid>
          </Grid>
        </div>
      </React.Fragment>
    );
  };

  render() {
    const {
      linodeData: linode,
      classes,
      typesData,
      imagesData,
      linodeVolumesError,
      linodeVolumes
    } = this.props;

    const { dataIsLoading, statsError, isTooEarlyForGraphData } = this.state;

    // Shared props for all stats charts
    const chartProps = {
      loading: dataIsLoading,
      error: statsError,
      height: chartHeight,
      isTooEarlyForGraphData
    };

    if (!linode) {
      return null;
    }

    const newLabel = getLinodeDescription(
      displayType(linode.type, typesData || []),
      linode.specs.memory,
      linode.specs.disk,
      linode.specs.vcpus,
      linode.image,
      imagesData
    );

    return (
      <React.Fragment>
        <DocumentTitleSegment segment={`${linode.label} - Summary`} />

        <Grid container>
          <Grid item xs={12} md={4} lg={3} className={classes.sidebar}>
            <SummaryPanel />
          </Grid>
          <Grid item xs={12} md={8} lg={9} className={classes.main}>
            <Grid
              container
              justify="space-between"
              alignItems="flex-start"
              className={classes.headerWrapper}
              direction="row"
            >
              <Grid item className="py0" xs={12}>
                <Typography variant="h2" className={classes.graphTitle}>
                  <span className={classes.headerOuter}>
                    <span>{newLabel}</span>
                    <span className={`py0 ${classes.subHeaderOuter}`}>
                      <span className={classes.textWrap}>
                        Volumes:&#160;
                        {linodeVolumesError ? (
                          getErrorStringOrDefault(linodeVolumesError)
                        ) : (
                          <Link to={`/linodes/${linode.id}/volumes`}>
                            {linodeVolumes.length}
                          </Link>
                        )}
                        ,&#160;
                      </span>
                      <span className={classes.textWrap}>
                        Region: {formatRegion(linode.region)}
                      </span>
                    </span>
                  </span>
                </Typography>
              </Grid>
            </Grid>

            <Grid item>
              <ActivitySummary
                eventsFromRedux={this.props.events}
                linodeId={linode.id}
                inProgressEvents={this.props.inProgressEvents}
                mostRecentEventTime={this.props.mostRecentEventTime}
              />
            </Grid>

            <Grid item className="py0">
              <div className={classes.graphControls}>
                <Select
                  options={this.rangeSelectOptions}
                  defaultValue={this.rangeSelectOptions[0]}
                  onChange={this.handleChartRangeChange}
                  name="chartRange"
                  id="chartRange"
                  small
                  label="Select Time Range"
                  hideLabel
                  className={classes.chartSelect}
                  isClearable={false}
                  data-qa-item="chartRange"
                />
              </div>
            </Grid>

            <StatsPanel
              title="CPU Usage"
              renderBody={this.renderCPUChart}
              {...chartProps}
            />

            <StatsPanel
              title="IPv4 Traffic"
              renderBody={this.renderIPv4TrafficChart}
              {...chartProps}
            />

            <StatsPanel
              title="IPv6 Traffic"
              renderBody={this.renderIPv6TrafficChart}
              {...chartProps}
            />

            <StatsPanel
              title="Disk IO"
              renderBody={this.renderDiskIOChart}
              {...chartProps}
            />
          </Grid>
        </Grid>
      </React.Fragment>
    );
  }
}

const styled = withStyles(styles);

const linodeContext = withLinodeDetailContext(({ linode }) => ({
  linodeCreated: linode.created,
  linodeId: linode.id,
  linodeData: linode,
  linodeVolumes: linode._volumes,
  linodeVolumesError: linode._volumesError
}));

interface WithTypesProps {
  typesData: Linode.LinodeType[];
  timezone: string;
  inProgressEvents: Record<number, number>;
  events: ExtendedEvent[];
  mostRecentEventTime: string;
}

const withTypes = connect((state: ApplicationState, ownProps) => ({
  typesData: state.__resources.types.entities,
  timezone: pathOr(
    'UTC',
    ['__resources', 'profile', 'data', 'timezone'],
    state
  ),
  inProgressEvents: state.events.inProgressEvents,
  events: state.events.events,
  mostRecentEventTime: state.events.mostRecentEventTime
}));

const enhanced = compose<CombinedProps, {}>(
  styled,
  withTypes,
  linodeContext,
  withImages((ownProps, imagesData) => ({
    ...ownProps,
    imagesData
  }))
);

export default enhanced(LinodeSummary);<|MERGE_RESOLUTION|>--- conflicted
+++ resolved
@@ -77,22 +77,7 @@
     },
     chart: {
       position: 'relative',
-<<<<<<< HEAD
-      width: 'calc(100vw - 80px)',
-      marginLeft: theme.spacing(1),
-      paddingLeft: theme.spacing(3),
-      [theme.breakpoints.up('md')]: {
-        width: 'calc(75vw - 310px)'
-      },
-      [theme.breakpoints.up('lg')]: {
-        width: 'calc(80vw - 310px)'
-      },
-      [theme.breakpoints.up('xl')]: {
-        width: 'calc(80vw - 370px)'
-      }
-=======
       paddingLeft: theme.spacing(4)
->>>>>>> d05e9269
     },
     leftLegend: {
       position: 'absolute',
