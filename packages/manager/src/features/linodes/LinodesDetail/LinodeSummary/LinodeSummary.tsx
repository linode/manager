import {
  getLinodeStats,
  getLinodeStatsByDate,
  Linode,
  LinodeType,
  Stats
} from 'linode-js-sdk/lib/linodes';
import { APIError } from 'linode-js-sdk/lib/types';
import { Volume } from 'linode-js-sdk/lib/volumes';
import * as moment from 'moment';
import { map, pathOr } from 'ramda';
import * as React from 'react';
import { connect } from 'react-redux';
import { Link } from 'react-router-dom';
import { compose } from 'recompose';
import {
  createStyles,
  Theme,
  withStyles,
  WithStyles,
  WithTheme,
  withTheme
} from 'src/components/core/styles';
import Typography from 'src/components/core/Typography';
import { DocumentTitleSegment } from 'src/components/DocumentTitle';
import Select, { Item } from 'src/components/EnhancedSelect/Select';
import Grid from 'src/components/Grid';
import LineGraph from 'src/components/LineGraph';
import MetricsDisplay from 'src/components/LineGraph/MetricsDisplay';
import withImages, { WithImages } from 'src/containers/withImages.container';
import { withLinodeDetailContext } from 'src/features/linodes/LinodesDetail/linodeDetailContext';
import { displayType } from 'src/features/linodes/presentation';
import { ApplicationState } from 'src/store';
import { ExtendedEvent } from 'src/store/events/event.types';
import { formatRegion } from 'src/utilities';
import { setUpCharts } from 'src/utilities/charts';
import { getErrorStringOrDefault } from 'src/utilities/errorUtils';
import getLinodeDescription from 'src/utilities/getLinodeDescription';
import { initAll } from 'src/utilities/initAll';
import { isRecent } from 'src/utilities/isRecent';
import {
  formatBitsPerSecond,
  formatBytes,
  formatNumber,
  formatPercentage,
  getMetrics,
  getTotalTraffic
} from 'src/utilities/statMetrics';
import ActivitySummary from './ActivitySummary';
import StatsPanel from './StatsPanel';
import SummaryPanel from './SummaryPanel';
import TotalTraffic, { TotalTrafficProps } from './TotalTraffic';

setUpCharts();

type ClassNames =
  | 'main'
  | 'sidebar'
  | 'headerWrapper'
  | 'chart'
  | 'chartSelect'
  | 'bottomLegend'
  | 'graphTitle'
  | 'graphSelectTitle'
  | 'graphControls'
  | 'totalTraffic'
  | 'subHeaderOuter'
  | 'textWrap'
  | 'headerOuter';

const styles = (theme: Theme) =>
  createStyles({
    main: {
      [theme.breakpoints.up('md')]: {
        order: 1
      }
    },
    sidebar: {
      [theme.breakpoints.up('md')]: {
        order: 2
      }
    },
    headerWrapper: {
      marginTop: theme.spacing(1),
      marginBottom: theme.spacing(2)
    },
    chart: {
      position: 'relative',
      paddingLeft: theme.spacing(1)
    },
    bottomLegend: {
      margin: `${theme.spacing(2)}px ${theme.spacing(1)}px ${theme.spacing(
        1
      )}px`,
      padding: 10,
      color: '#777',
      backgroundColor: theme.bg.offWhiteDT,
      border: `1px solid ${theme.color.border3}`,
      fontSize: 14
    },
    graphTitle: {},
    graphSelectTitle: {
      marginRight: theme.spacing(1),
      position: 'relative',
      color: theme.color.headline,
      top: -1
    },
    graphControls: {
      display: 'flex',
      alignItems: 'center',
      marginTop: theme.spacing(2),
      marginBottom: theme.spacing(2)
    },
    totalTraffic: {
      margin: '12px'
    },
    chartSelect: {
      maxWidth: 150
    },
    subHeaderOuter: {
      width: '100%',
      display: 'inline-block',
      [theme.breakpoints.up('md')]: {
        width: 'auto',
        textAlign: 'right'
      }
    },
    textWrap: {
      display: 'inline-block',
      whiteSpace: 'nowrap'
    },
    headerOuter: {
      [theme.breakpoints.up('md')]: {
        display: 'flex',
        justifyContent: 'space-between'
      }
    }
  });

interface LinodeContextProps {
  linodeCreated: string;
  linodeId: number;
  linodeData: Linode;
  linodeVolumes: Volume[];
  linodeVolumesError?: APIError[];
}

interface State {
  stats?: Stats;
  rangeSelection: string;
  statsLoadError?: string;
  dataIsLoading: boolean;
  isTooEarlyForGraphData?: boolean;
  statsError?: string;
}

type CombinedProps = LinodeContextProps &
  WithTheme &
  WithTypesProps &
  WithImages &
  WithStyles<ClassNames>;

const chartHeight = 300;

const statsFetchInterval = 30000;

export class LinodeSummary extends React.Component<CombinedProps, State> {
  statsInterval?: number = undefined;
  mounted: boolean = false;

  state: State = {
    stats: undefined,
    rangeSelection: '24',
    dataIsLoading: false
  };

  rangeSelectOptions: Item[] = [];

  constructor(props: CombinedProps) {
    super(props);
    const { linodeCreated } = props;
    if (!linodeCreated) {
      return;
    }

    const options: [string, string][] = [['24', 'Last 24 Hours']];
    const [createMonth, createYear] = [
      // prepend "0" to the month if it's only 1 digit
      // otherwise, console complains the date isn't in
      // ISO or RFC2822 format
      (moment.utc(linodeCreated).month() + 1).toString().length === 1
        ? `0${moment.utc(linodeCreated).month() + 1}`
        : moment.utc(linodeCreated).month() + 1,
      moment.utc(linodeCreated).year()
    ];

    const currentMonth = moment.utc().month() + 1; // Add 1 here because JS months are 0-indexed
    const currentYear = moment.utc().year();

    const creationFirstOfMonth = moment(`${createYear}-${createMonth}-01`);
    let [testMonth, testYear] = [currentMonth, currentYear];
    let formattedTestDate;
    do {
      // When we request Linode stats for the CURRENT month/year, the data we get back is
      // from the last 30 days. We want the options to reflect this.
      //
      // Example: If it's Jan. 15, the options would be "Last 24 Hours", "Last 30 Days", "Dec 2018" ... etc.
      const optionDisplay =
        testYear === currentYear && testMonth === currentMonth
          ? 'Last 30 Days'
          : `${moment()
              .month(testMonth - 1)
              .format('MMM')} ${testYear}`;

      options.push([
        `${testYear} ${testMonth.toString().padStart(2, '0')}`,
        optionDisplay
      ]);

      if (testMonth === 1) {
        testMonth = 12;
        testYear -= 1;
      } else {
        testMonth -= 1;
      }
      // same comment as above. Month needs to be prepended with a "0"
      // if it's only one digit to appease moment.js
      formattedTestDate =
        testMonth.toString().length === 1
          ? `${testYear}-0${testMonth}-01`
          : `${testYear}-${testMonth}-01`;
    } while (moment(formattedTestDate).diff(creationFirstOfMonth) >= 0);
    this.rangeSelectOptions = options.map(option => {
      return { label: option[1], value: option[0] };
    });
  }

  componentDidMount() {
    this.mounted = true;
    // Only use loading state on initial data load. This will be set to false
    // in the getStats then and catch handlers.
    this.setState({ dataIsLoading: true }, this.getStats);
    this.statsInterval = window.setInterval(this.getStats, statsFetchInterval);
  }

  componentWillUnmount() {
    this.mounted = false;
    window.clearInterval(this.statsInterval as number);
  }

  getStats = () => {
    const { linodeId, linodeCreated } = this.props;

    // Stats will not be available for a Linode for at least 5 minutes after
    // it's been created, so no need to do an expensive `/stats` request until
    // 5 minutes have passed.
    const fiveMinutesAgo = moment().subtract(5, 'minutes');
    if (moment.utc(linodeCreated).isAfter(fiveMinutesAgo)) {
      return this.setState({
        dataIsLoading: false,
        isTooEarlyForGraphData: true
      });
    }

    const { rangeSelection } = this.state;
    if (!linodeId) {
      return;
    }
    this.setState({ statsError: undefined });
    let req;
    if (rangeSelection === '24') {
      req = getLinodeStats(linodeId);
    } else {
      const [year, month] = rangeSelection.split(' ');
      req = getLinodeStatsByDate(linodeId, year, month);
    }
    req
      .then(response => {
        if (!this.mounted) {
          return;
        }

        this.setState({ statsLoadError: undefined });
        this.setState({
          // Occasionally the last reading of each stats reading is incorrect, so we drop
          // the last element of each array in the stats response.
          stats: initAll(response),
          dataIsLoading: false
        });
      })
      .catch(errorResponse => {
        if (!this.mounted) {
          return;
        }

        // If a Linode has just been created, we'll get an error from the API when
        // requesting stats (since there's no data available yet.) In this case,
        // it'd be jarring to display the error state – we'd rather show a friendlier message.
        if (isRecent(linodeCreated, moment.utc().format())) {
          return this.setState({
            dataIsLoading: false,
            isTooEarlyForGraphData: true
          });
        }

        const errorText = pathOr(
          'There was an error retrieving information for this Linode.',
          ['reason'],
          errorResponse[0]
        );

        /** only show an error if stats aren't already loaded */
        return !this.state.stats
          ? this.setState({ dataIsLoading: false, statsError: errorText })
          : this.setState({ dataIsLoading: false });
      });
  };

  handleChartRangeChange = (e: Item<string>) => {
    const value = e.value;
    this.setState({ rangeSelection: value }, () => {
      this.getStats();
    });
  };

  renderCPUChart = () => {
    const { rangeSelection, stats } = this.state;
    const { classes, timezone, theme } = this.props;
    const data = pathOr([], ['data', 'cpu'], stats);

    const metrics = getMetrics(data);
    const format = formatPercentage;

    return (
      <React.Fragment>
        <div className={classes.chart}>
          <LineGraph
            timezone={timezone}
            chartHeight={chartHeight}
            showToday={rangeSelection === '24'}
            data={[
              {
                borderColor: theme.graphs.blueBorder,
                backgroundColor: theme.graphs.blue,
                data,
                label: 'CPU %'
              }
            ]}
          />
        </div>
        <div className={classes.bottomLegend}>
          <Grid container>
            <Grid item xs={12}>
              <MetricsDisplay
                rows={[
                  {
                    legendTitle: 'CPU %',
                    legendColor: 'blue',
                    data: metrics,
                    format
                  }
                ]}
              />
            </Grid>
          </Grid>
        </div>
      </React.Fragment>
    );
  };

  renderIPv4TrafficChart = () => {
    const { classes, timezone, theme } = this.props;
    const { rangeSelection, stats } = this.state;

    const v4Data = {
      publicIn: pathOr([], ['data', 'netv4', 'in'], stats),
      publicOut: pathOr([], ['data', 'netv4', 'out'], stats),
      privateIn: pathOr([], ['data', 'netv4', 'private_in'], stats),
      privateOut: pathOr([], ['data', 'netv4', 'private_out'], stats)
    };

    // Need these to calculate Total Traffic
    const v6Data = {
      publicIn: pathOr([], ['data', 'netv6', 'in'], stats),
      publicOut: pathOr([], ['data', 'netv6', 'out'], stats),
      privateIn: pathOr([], ['data', 'netv6', 'private_in'], stats)
    };

    const format = formatBitsPerSecond;

    // @todo refactor this component so that these calcs don't need to be done
    // again when we render the v6 chart
    const netv6InMetrics = getMetrics(v6Data.publicIn);
    const netv6OutMetrics = getMetrics(v6Data.publicOut);

    const netv4InMetrics = getMetrics(v4Data.publicIn);
    const netv4OutMetrics = getMetrics(v4Data.publicOut);

    const totalTraffic: TotalTrafficProps = map(
      formatBytes,
      getTotalTraffic(
        netv4InMetrics.total,
        netv4OutMetrics.total,
        v4Data.publicIn.length,
        netv6InMetrics.total,
        netv6OutMetrics.total
      )
    );

    return (
      <React.Fragment>
        <div className={classes.chart}>
          <LineGraph
            timezone={timezone}
            chartHeight={chartHeight}
            showToday={rangeSelection === '24'}
            data={[
              {
                borderColor: theme.graphs.blueBorder,
                backgroundColor: theme.graphs.blue,
                data: v4Data.publicIn,
                label: 'Public Traffic In'
              },
              {
                borderColor: theme.graphs.greenBorder,
                backgroundColor: theme.graphs.green,
                data: v4Data.publicOut,
                label: 'Public Traffic Out'
              },
              {
                borderColor: theme.graphs.purpleBorder,
                backgroundColor: theme.graphs.purple,
                data: v4Data.privateIn,
                label: 'Private Traffic In'
              },
              {
                borderColor: theme.graphs.yellowBorder,
                backgroundColor: theme.graphs.yellow,
                data: v4Data.privateOut,
                label: 'Private Traffic Out'
              }
            ]}
          />
        </div>
        <div className={classes.bottomLegend}>
          <Grid container>
            <Grid item xs={12}>
              <MetricsDisplay
                rows={[
                  {
                    legendTitle: 'Private Outbound',
                    legendColor: 'yellow',
                    data: getMetrics(v4Data.privateOut),
                    format
                  },
                  {
                    legendTitle: 'Private Inbound',
                    legendColor: 'purple',
                    data: getMetrics(v4Data.privateIn),
                    format
                  },
                  {
                    legendTitle: 'Public Outbound',
                    legendColor: 'green',
                    data: netv4OutMetrics,
                    format
                  },
                  {
                    legendTitle: 'Public Inbound',
                    legendColor: 'blue',
                    data: netv4InMetrics,
                    format
                  }
                ]}
              />
            </Grid>
          </Grid>
        </div>
        {rangeSelection === '24' && (
          <Grid item xs={12} lg={6} className={classes.totalTraffic}>
            <TotalTraffic
              inTraffic={totalTraffic.inTraffic}
              outTraffic={totalTraffic.outTraffic}
              combinedTraffic={totalTraffic.combinedTraffic}
            />
          </Grid>
        )}
      </React.Fragment>
    );
  };

  renderIPv6TrafficChart = () => {
    const { classes, timezone, theme } = this.props;
    const { rangeSelection, stats } = this.state;

    const data = {
      publicIn: pathOr([], ['data', 'netv6', 'in'], stats),
      publicOut: pathOr([], ['data', 'netv6', 'out'], stats),
      privateIn: pathOr([], ['data', 'netv6', 'private_in'], stats),
      privateOut: pathOr([], ['data', 'netv6', 'private_out'], stats)
    };

    const format = formatBitsPerSecond;

    const publicInMetrics = getMetrics(data.publicIn);
    const publicOutMetrics = getMetrics(data.publicOut);

    const totalTraffic: TotalTrafficProps = map(
      formatBytes,
      getTotalTraffic(
        publicInMetrics.total,
        publicOutMetrics.total,
        publicInMetrics.length
      )
    );

    return (
      <React.Fragment>
        <div className={classes.chart}>
          <LineGraph
            timezone={timezone}
            chartHeight={chartHeight}
            showToday={rangeSelection === '24'}
            data={[
              {
                borderColor: theme.graphs.blueBorder,
                backgroundColor: theme.graphs.blue,
                data: data.publicIn,
                label: 'Public Traffic In',
                fill: 'origin'
              },
              {
                borderColor: theme.graphs.greenBorder,
                backgroundColor: theme.graphs.green,
                data: data.publicOut,
                label: 'Public Traffic Out',
                fill: '-1'
              },
              {
                borderColor: theme.graphs.purpleBorder,
                backgroundColor: theme.graphs.purple,
                data: data.privateIn,
                label: 'Private Traffic In',
                fill: '-2'
              },
              {
                borderColor: theme.graphs.yellowBorder,
                backgroundColor: theme.graphs.yellow,
                data: data.privateOut,
                label: 'Private Traffic Out'
              }
            ]}
          />
        </div>
        <div className={classes.bottomLegend}>
          <Grid container>
            <Grid item xs={12}>
              <MetricsDisplay
                rows={[
                  {
                    legendTitle: 'Private Outbound',
                    legendColor: 'yellow',
                    data: getMetrics(data.privateOut),
                    format
                  },
                  {
                    legendTitle: 'Private Inbound',
                    legendColor: 'purple',
                    data: getMetrics(data.privateIn),
                    format
                  },
                  {
                    legendTitle: 'Public Outbound',
                    legendColor: 'green',
                    data: publicOutMetrics,
                    format
                  },
                  {
                    legendTitle: 'Public Inbound',
                    legendColor: 'blue',
                    data: publicInMetrics,
                    format
                  }
                ]}
              />
            </Grid>
          </Grid>
        </div>
        {rangeSelection === '24' && (
          <Grid item xs={12} lg={6} className={classes.totalTraffic}>
            <TotalTraffic
              inTraffic={totalTraffic.inTraffic}
              outTraffic={totalTraffic.outTraffic}
              combinedTraffic={totalTraffic.combinedTraffic}
            />
          </Grid>
        )}
      </React.Fragment>
    );
  };

  renderDiskIOChart = () => {
    const { classes, timezone, theme } = this.props;
    const { rangeSelection, stats } = this.state;

    const data = {
      io: pathOr([], ['data', 'io', 'io'], stats),
      swap: pathOr([], ['data', 'io', 'swap'], stats)
    };

    const format = formatNumber;

    return (
      <React.Fragment>
        <div className={`${classes.chart}`}>
          <LineGraph
            timezone={timezone}
            chartHeight={chartHeight}
            showToday={rangeSelection === '24'}
            data={[
              {
                borderColor: theme.graphs.yellowBorder,
                backgroundColor: theme.graphs.yellow,
                data: data.io,
                label: 'Disk I/O'
              },
              {
                borderColor: theme.graphs.redBorder,
                backgroundColor: theme.graphs.red,
                data: data.swap,
                label: 'Swap I/O'
              }
            ]}
          />
        </div>
        <div className={classes.bottomLegend}>
          <Grid container>
            <Grid item xs={12}>
              <MetricsDisplay
                rows={[
                  {
                    legendTitle: 'I/O Rate',
                    legendColor: 'yellow',
                    data: getMetrics(data.io),
                    format
                  },
                  {
                    legendTitle: 'Swap Rate',
                    legendColor: 'red',
                    data: getMetrics(data.swap),
                    format
                  }
                ]}
              />
            </Grid>
          </Grid>
        </div>
      </React.Fragment>
    );
  };

  render() {
    const {
      linodeData: linode,
      classes,
      typesData,
      imagesData,
      linodeVolumesError,
      linodeVolumes
    } = this.props;

    const { dataIsLoading, statsError, isTooEarlyForGraphData } = this.state;

    // Shared props for all stats charts
    const chartProps = {
      loading: dataIsLoading,
      error: statsError,
      height: chartHeight,
      isTooEarlyForGraphData
    };

    if (!linode) {
      return null;
    }

    const newLabel = getLinodeDescription(
      displayType(linode.type, typesData || []),
      linode.specs.memory,
      linode.specs.disk,
      linode.specs.vcpus,
      linode.image,
      imagesData
    );

    return (
      <React.Fragment>
        <DocumentTitleSegment segment={`${linode.label} - Summary`} />

<<<<<<< HEAD
        <Grid
          container
          id="tabpanel-linode-detail-summary"
          role="tabpanel"
          aria-labelledby="tab-linode-detail-summary"
        >
          <Grid item xs={12} md={4} lg={3} className={classes.sidebar}>
            <SummaryPanel />
          </Grid>
=======
        <Grid container>
>>>>>>> b8d24c39
          <Grid item xs={12} md={8} lg={9} className={classes.main}>
            <Grid
              container
              justify="space-between"
              alignItems="flex-start"
              className={classes.headerWrapper}
              direction="row"
            >
              <Grid item className="py0" xs={12}>
                <Typography variant="h2" className={classes.graphTitle}>
                  <span className={classes.headerOuter}>
                    <span>{newLabel}</span>
                    <span className={`py0 ${classes.subHeaderOuter}`}>
                      <span className={classes.textWrap}>
                        Volumes:&#160;
                        {linodeVolumesError ? (
                          getErrorStringOrDefault(linodeVolumesError)
                        ) : (
                          <Link to={`/linodes/${linode.id}/volumes`}>
                            {linodeVolumes.length}
                          </Link>
                        )}
                        ,&#160;
                      </span>
                      <span className={classes.textWrap}>
                        Region: {formatRegion(linode.region)}
                      </span>
                    </span>
                  </span>
                </Typography>
              </Grid>
            </Grid>

            <Grid item>
              <ActivitySummary
                eventsFromRedux={this.props.events}
                linodeId={linode.id}
                inProgressEvents={this.props.inProgressEvents}
                mostRecentEventTime={this.props.mostRecentEventTime}
              />
            </Grid>

            <Grid item className="py0">
              <div className={classes.graphControls}>
                <Select
                  options={this.rangeSelectOptions}
                  defaultValue={this.rangeSelectOptions[0]}
                  onChange={this.handleChartRangeChange}
                  name="chartRange"
                  id="chartRange"
                  small
                  label="Select Time Range"
                  hideLabel
                  className={classes.chartSelect}
                  isClearable={false}
                  data-qa-item="chartRange"
                />
              </div>
            </Grid>

            <StatsPanel
              title="CPU Usage (%)"
              renderBody={this.renderCPUChart}
              {...chartProps}
            />

            <StatsPanel
              title="IPv4 Traffic (bits/s)"
              renderBody={this.renderIPv4TrafficChart}
              {...chartProps}
            />

            <StatsPanel
              title="IPv6 Traffic (bits/s)"
              renderBody={this.renderIPv6TrafficChart}
              {...chartProps}
            />

            <StatsPanel
              title="Disk IO (blocks/s)"
              renderBody={this.renderDiskIOChart}
              {...chartProps}
            />
          </Grid>
          <Grid item xs={12} md={4} lg={3} className={classes.sidebar}>
            <SummaryPanel />
          </Grid>
        </Grid>
      </React.Fragment>
    );
  }
}

const styled = withStyles(styles);

const linodeContext = withLinodeDetailContext(({ linode }) => ({
  linodeCreated: linode.created,
  linodeId: linode.id,
  linodeData: linode,
  linodeVolumes: linode._volumes,
  linodeVolumesError: linode._volumesError
}));

interface WithTypesProps {
  typesData: LinodeType[];
  timezone: string;
  inProgressEvents: Record<number, number>;
  events: ExtendedEvent[];
  mostRecentEventTime: string;
}

const withTypes = connect((state: ApplicationState, ownProps) => ({
  typesData: state.__resources.types.entities,
  timezone: pathOr(
    'UTC',
    ['__resources', 'profile', 'data', 'timezone'],
    state
  ),
  inProgressEvents: state.events.inProgressEvents,
  events: state.events.events,
  mostRecentEventTime: state.events.mostRecentEventTime
}));

const enhanced = compose<CombinedProps, {}>(
  withTypes,
  linodeContext,
  withImages(),
  withTheme,
  styled
);

export default enhanced(LinodeSummary);<|MERGE_RESOLUTION|>--- conflicted
+++ resolved
@@ -696,19 +696,12 @@
       <React.Fragment>
         <DocumentTitleSegment segment={`${linode.label} - Summary`} />
 
-<<<<<<< HEAD
         <Grid
           container
           id="tabpanel-linode-detail-summary"
           role="tabpanel"
           aria-labelledby="tab-linode-detail-summary"
         >
-          <Grid item xs={12} md={4} lg={3} className={classes.sidebar}>
-            <SummaryPanel />
-          </Grid>
-=======
-        <Grid container>
->>>>>>> b8d24c39
           <Grid item xs={12} md={8} lg={9} className={classes.main}>
             <Grid
               container
