import * as React from 'react';
import LinodeSummary from './LinodeSummary';
import { renderWithTheme } from 'src/utilities/testHelpers';
import { MemoryRouter, Route } from 'react-router-dom';

<<<<<<< HEAD
describe.skip('LinodeSummary', () => {
  const wrapper = shallow(
    <LinodeSummary
      isBareMetalInstance={false}
      mostRecentEventTime=""
      events={[]}
      inProgressEvents={[]}
      linodeCreated="2018-11-01T00:00:00"
      linodeId={1234}
      linodeData={linodes[0]}
      timezone={'America/Los_Angeles'}
      classes={{
        root: '',
        graphControls: '',
        graphGrids: '',
        grid: '',
        chartSelect: '',
        labelRangeSelect: '',
      }}
      theme={light()}
      linodeVolumes={[]}
      typesData={[]}
      imagesData={{}}
      imagesError={{}}
      imagesLoading={false}
      imagesLastUpdated={0}
    />
=======
describe('LinodeSummary', () => {
  const { getByText } = renderWithTheme(
    <MemoryRouter initialEntries={['linode/1']}>
      <Route path="linode/:linodeId">
        <LinodeSummary
          isBareMetalInstance={false}
          linodeCreated="2018-11-01T00:00:00"
        />
      </Route>
    </MemoryRouter>
>>>>>>> cefdd66b
  );

  it('should have a select menu for the graphs', () => {
    expect(getByText('Last 24 Hours')).toBeInTheDocument();
  });
});<|MERGE_RESOLUTION|>--- conflicted
+++ resolved
@@ -3,35 +3,6 @@
 import { renderWithTheme } from 'src/utilities/testHelpers';
 import { MemoryRouter, Route } from 'react-router-dom';
 
-<<<<<<< HEAD
-describe.skip('LinodeSummary', () => {
-  const wrapper = shallow(
-    <LinodeSummary
-      isBareMetalInstance={false}
-      mostRecentEventTime=""
-      events={[]}
-      inProgressEvents={[]}
-      linodeCreated="2018-11-01T00:00:00"
-      linodeId={1234}
-      linodeData={linodes[0]}
-      timezone={'America/Los_Angeles'}
-      classes={{
-        root: '',
-        graphControls: '',
-        graphGrids: '',
-        grid: '',
-        chartSelect: '',
-        labelRangeSelect: '',
-      }}
-      theme={light()}
-      linodeVolumes={[]}
-      typesData={[]}
-      imagesData={{}}
-      imagesError={{}}
-      imagesLoading={false}
-      imagesLastUpdated={0}
-    />
-=======
 describe('LinodeSummary', () => {
   const { getByText } = renderWithTheme(
     <MemoryRouter initialEntries={['linode/1']}>
@@ -42,7 +13,6 @@
         />
       </Route>
     </MemoryRouter>
->>>>>>> cefdd66b
   );
 
   it('should have a select menu for the graphs', () => {
