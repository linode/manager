import { Formik, FormikProps } from 'formik';
import { GrantLevel } from '@linode/api-v4/lib/account';
import {
  rebuildLinode,
  RebuildLinodeSchema,
  RebuildRequest
} from '@linode/api-v4/lib/linodes';
import { withSnackbar, WithSnackbarProps } from 'notistack';
import { isEmpty } from 'ramda';
import * as React from 'react';
import { RouteComponentProps, withRouter } from 'react-router-dom';
import { compose } from 'recompose';
import AccessPanel from 'src/components/AccessPanel';
import ActionsPanel from 'src/components/ActionsPanel';
import Button from 'src/components/Button';
import {
  createStyles,
  Theme,
  withStyles,
  WithStyles
} from 'src/components/core/styles';
import Grid from 'src/components/Grid';
import ImageSelect from 'src/components/ImageSelect';
import Notice from 'src/components/Notice';
import withImages, { WithImages } from 'src/containers/withImages.container';
import { resetEventsPolling } from 'src/eventsPolling';
import userSSHKeyHoc, {
  UserSSHKeyProps
} from 'src/features/linodes/userSSHKeyHoc';
import {
  handleFieldErrors,
  handleGeneralErrors
} from 'src/utilities/formikErrorUtils';
import scrollErrorIntoView from 'src/utilities/scrollErrorIntoView';
import { withLinodeDetailContext } from '../linodeDetailContext';
import { RebuildDialog } from './RebuildDialog';

type ClassNames = 'root' | 'error';

const styles = (theme: Theme) =>
  createStyles({
    root: {
      paddingTop: theme.spacing(3)
    },
    error: {
      marginTop: theme.spacing(2)
    }
  });

interface Props {
  disabled: boolean;
}

interface ContextProps {
  linodeId: number;
  permissions: GrantLevel;
}

<<<<<<< HEAD
=======
interface Props {
  passwordHelperText: string;
}

>>>>>>> 471f7b8c
export type CombinedProps = Props &
  WithImages &
  WithStyles<ClassNames> &
  ContextProps &
  UserSSHKeyProps &
  RouteComponentProps &
  WithSnackbarProps;

interface RebuildFromImageForm {
  image: string;
  root_pass: string;
}

const initialValues: RebuildFromImageForm = {
  image: '',
  root_pass: ''
};

export const RebuildFromImage: React.FC<CombinedProps> = props => {
  const {
    classes,
    disabled,
    imagesData,
    imagesError,
    userSSHKeys,
    sshError,
    requestKeys,
    linodeId,
    enqueueSnackbar,
<<<<<<< HEAD
    history
=======
    history,
    permissions,
    passwordHelperText
>>>>>>> 471f7b8c
  } = props;

  const [isDialogOpen, setIsDialogOpen] = React.useState<boolean>(false);

  const handleFormSubmit = (
    { image, root_pass }: RebuildFromImageForm,
    { setSubmitting, setStatus, setErrors }: FormikProps<RebuildFromImageForm>
  ) => {
    setSubmitting(true);

    // `status` holds general error messages
    setStatus(undefined);

    const params: RebuildRequest = {
      image,
      root_pass,
      authorized_users: userSSHKeys.filter(u => u.selected).map(u => u.username)
    };

    // @todo: eventually this should be a dispatched action instead of a services library call
    rebuildLinode(linodeId, params)
      .then(_ => {
        // Reset events polling since an in-progress event (rebuild) is happening.
        resetEventsPolling();

        setSubmitting(false);
        setIsDialogOpen(false);

        enqueueSnackbar('Linode rebuild started', {
          variant: 'info'
        });
        history.push(`/linodes/${linodeId}/summary`);
      })
      .catch(errorResponse => {
        const defaultMessage = `There was an issue rebuilding your Linode.`;
        const mapErrorToStatus = (generalError: string) =>
          setStatus({ generalError });

        setSubmitting(false);
        handleFieldErrors(setErrors, errorResponse);
        handleGeneralErrors(mapErrorToStatus, errorResponse, defaultMessage);
        setIsDialogOpen(false);
        scrollErrorIntoView();
      });
  };

  return (
    <Formik
      initialValues={initialValues}
      validationSchema={RebuildLinodeSchema}
      validateOnChange={false}
      onSubmit={handleFormSubmit}
      render={formikProps => {
        const {
          errors,
          handleSubmit,
          isSubmitting,
          setFieldValue,
          status,
          values,
          validateForm
        } = formikProps;

        // The "Rebuild" button opens a confirmation modal.
        // We'd like to validate the form before this happens.
        const handleRebuildButtonClick = () => {
          validateForm().then(maybeErrors => {
            // If there aren't any errors, we can open the modal.
            if (isEmpty(maybeErrors)) {
              setIsDialogOpen(true);
              // The form receives the errors automatically, and we scroll them into view.
            } else {
              scrollErrorIntoView();
            }
          });
        };

        return (
          <Grid item className={classes.root}>
            {/* `status` holds generalError messages */}
            {status && <Notice error>{status.generalError}</Notice>}
            <ImageSelect
              title="Select Image"
              images={Object.values(imagesData)}
              error={
                (imagesError.read && imagesError.read[0].reason) || errors.image
              }
              selectedImageID={values.image}
              handleSelectImage={selected => setFieldValue('image', selected)}
              disabled={disabled}
              variant="all"
              data-qa-select-image
            />
            <AccessPanel
              password={values.root_pass}
              handleChange={input => setFieldValue('root_pass', input)}
              updateFor={[
                classes,
                disabled,
                values.root_pass,
                errors,
                sshError,
                userSSHKeys,
                values.image
              ]}
              error={errors.root_pass}
              sshKeyError={sshError}
              users={userSSHKeys}
              requestKeys={requestKeys}
              data-qa-access-panel
              disabled={disabled}
<<<<<<< HEAD
=======
              disabledReason={
                disabled
                  ? "You don't have permissions to modify this Linode"
                  : undefined
              }
              passwordHelperText={passwordHelperText}
>>>>>>> 471f7b8c
            />
            <ActionsPanel>
              <Button
                buttonType="secondary"
                className="destructive"
                onClick={handleRebuildButtonClick}
                data-testid="rebuild-button"
                disabled={disabled}
              >
                Rebuild
              </Button>
            </ActionsPanel>
            <RebuildDialog
              isOpen={isDialogOpen}
              isLoading={isSubmitting}
              handleClose={() => setIsDialogOpen(false)}
              handleSubmit={handleSubmit}
            />
          </Grid>
        );
      }}
    />
  );
};

const styled = withStyles(styles);

const linodeContext = withLinodeDetailContext(({ linode }) => ({
  linodeId: linode.id,
  permissions: linode._permissions
}));

const enhanced = compose<CombinedProps, Props>(
  linodeContext,
  withImages(),
  userSSHKeyHoc,
  styled,
  withSnackbar,
  withRouter
);

export default enhanced(RebuildFromImage);<|MERGE_RESOLUTION|>--- conflicted
+++ resolved
@@ -49,6 +49,7 @@
 
 interface Props {
   disabled: boolean;
+  passwordHelperText: string;
 }
 
 interface ContextProps {
@@ -56,13 +57,6 @@
   permissions: GrantLevel;
 }
 
-<<<<<<< HEAD
-=======
-interface Props {
-  passwordHelperText: string;
-}
-
->>>>>>> 471f7b8c
 export type CombinedProps = Props &
   WithImages &
   WithStyles<ClassNames> &
@@ -92,13 +86,8 @@
     requestKeys,
     linodeId,
     enqueueSnackbar,
-<<<<<<< HEAD
-    history
-=======
     history,
-    permissions,
     passwordHelperText
->>>>>>> 471f7b8c
   } = props;
 
   const [isDialogOpen, setIsDialogOpen] = React.useState<boolean>(false);
@@ -210,15 +199,7 @@
               requestKeys={requestKeys}
               data-qa-access-panel
               disabled={disabled}
-<<<<<<< HEAD
-=======
-              disabledReason={
-                disabled
-                  ? "You don't have permissions to modify this Linode"
-                  : undefined
-              }
               passwordHelperText={passwordHelperText}
->>>>>>> 471f7b8c
             />
             <ActionsPanel>
               <Button
