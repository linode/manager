--- conflicted
+++ resolved
@@ -33,11 +33,7 @@
 } from 'src/utilities/formikErrorUtils';
 import scrollErrorIntoView from 'src/utilities/scrollErrorIntoView';
 import { extendValidationSchema } from 'src/utilities/validatePassword';
-<<<<<<< HEAD
-import Divider from 'src/components/core/Divider';
-=======
 import { StyledNotice } from './RebuildFromImage.styles';
->>>>>>> 12a783a9
 
 const useStyles = makeStyles((theme: Theme) => ({
   root: {
@@ -103,29 +99,14 @@
   const [confirmationText, setConfirmationText] = React.useState<string>('');
 
   const [userData, setUserData] = React.useState<string | undefined>('');
-<<<<<<< HEAD
-  const [reuseUserData, setReuseUserData] = React.useState<boolean>(false);
-=======
   const [shouldReuseUserData, setShouldReuseUserData] = React.useState<boolean>(
     false
   );
->>>>>>> 12a783a9
 
   const handleUserDataChange = (userData: string) => {
     setUserData(userData);
   };
 
-<<<<<<< HEAD
-  const handleReuseUserDataChange = () => {
-    setReuseUserData((reuseUserData) => !reuseUserData);
-  };
-
-  React.useEffect(() => {
-    if (reuseUserData) {
-      setUserData('');
-    }
-  }, [reuseUserData]);
-=======
   const handleShouldReuseUserDataChange = () => {
     setShouldReuseUserData((shouldReuseUserData) => !shouldReuseUserData);
   };
@@ -135,7 +116,6 @@
       setUserData('');
     }
   }, [shouldReuseUserData]);
->>>>>>> 12a783a9
 
   const submitButtonDisabled =
     preferences?.type_to_confirm !== false && confirmationText !== linodeLabel;
@@ -153,25 +133,17 @@
       image,
       root_pass,
       metadata: {
-<<<<<<< HEAD
-        user_data: userData && !reuseUserData ? window.btoa(userData) : null,
-=======
         user_data: userData
           ? window.btoa(userData)
           : !userData && !shouldReuseUserData
           ? null
           : '',
->>>>>>> 12a783a9
       },
       authorized_users: userSSHKeys
         .filter((u) => u.selected)
         .map((u) => u.username),
     };
 
-<<<<<<< HEAD
-    // If no user data has been added, do not include the metadata property in the payload.
-    if (!userData && !reuseUserData) {
-=======
     /*
       User Data logic:
       1) if user data has been provided, encode it and include it in the payload
@@ -180,7 +152,6 @@
       3) if the Reuse User Data checkbox is checked, remove the Metadata property from the payload.
     */
     if (shouldReuseUserData) {
->>>>>>> 12a783a9
       delete params['metadata'];
     }
 
@@ -294,13 +265,6 @@
                   <UserDataAccordion
                     userData={userData}
                     onChange={handleUserDataChange}
-<<<<<<< HEAD
-                    reuseUserData={reuseUserData}
-                    onReuseUserDataChange={handleReuseUserDataChange}
-                    disabled={reuseUserData}
-                    renderNotice
-                    renderCheckbox
-=======
                     disabled={shouldReuseUserData}
                     renderNotice={
                       <StyledNotice
@@ -318,7 +282,6 @@
                         />
                       </Box>
                     }
->>>>>>> 12a783a9
                   />
                 </>
               ) : null}
