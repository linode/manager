import { Formik, FormikProps } from 'formik';
import { Image } from 'linode-js-sdk/lib/images';
import {
  rebuildLinode,
  RebuildLinodeFromStackScriptSchema
} from 'linode-js-sdk/lib/linodes';
<<<<<<< HEAD
=======
import { UserDefinedField } from 'linode-js-sdk/lib/stackscripts';
>>>>>>> 68602075
import { withSnackbar, WithSnackbarProps } from 'notistack';
import { isEmpty } from 'ramda';
import * as React from 'react';
import { RouteComponentProps, withRouter } from 'react-router';
import { compose } from 'recompose';
import AccessPanel from 'src/components/AccessPanel';
import ActionsPanel from 'src/components/ActionsPanel';
import Button from 'src/components/Button';
import Paper from 'src/components/core/Paper';
import {
  createStyles,
  Theme,
  withStyles,
  WithStyles
} from 'src/components/core/styles';
import Typography from 'src/components/core/Typography';
import Grid from 'src/components/Grid';
import ImageSelect from 'src/components/ImageSelect';
import Notice from 'src/components/Notice';
import withImages from 'src/containers/withImages.container';
import { resetEventsPolling } from 'src/events';
import userSSHKeyHoc, {
  UserSSHKeyProps
} from 'src/features/linodes/userSSHKeyHoc';
import SelectStackScriptPanel from 'src/features/StackScripts/SelectStackScriptPanel';
import StackScriptDrawer from 'src/features/StackScripts/StackScriptDrawer';
import {
  getCommunityStackscripts,
  getMineAndAccountStackScripts
} from 'src/features/StackScripts/stackScriptUtils';
import UserDefinedFieldsPanel from 'src/features/StackScripts/UserDefinedFieldsPanel';
import { useStackScript } from 'src/hooks/useStackScript';
import { getAPIErrorOrDefault } from 'src/utilities/errorUtils';
import {
  handleFieldErrors,
  handleGeneralErrors
} from 'src/utilities/formikErrorUtils';
import scrollErrorIntoView from 'src/utilities/scrollErrorIntoView';
import { withLinodeDetailContext } from '../linodeDetailContext';
import { RebuildDialog } from './RebuildDialog';

import { filterImagesByType } from 'src/store/image/image.helpers';

type ClassNames = 'root' | 'error' | 'emptyImagePanel' | 'emptyImagePanelText';

const styles = (theme: Theme) =>
  createStyles({
    root: {
      paddingTop: theme.spacing(3)
    },
    error: {
      marginTop: theme.spacing(2)
    },
    emptyImagePanel: {
      padding: theme.spacing(3)
    },
    emptyImagePanelText: {
      marginTop: theme.spacing(1),
      padding: `${theme.spacing(1)}px 0`
    }
  });

interface Props {
  type: 'community' | 'account';
}

interface ContextProps {
  linodeId: number;
}
interface WithImagesProps {
  imagesData: Record<string, Image>;
  imagesLoading: boolean;
  imagesError?: string;
}

export type CombinedProps = Props &
  WithStyles<ClassNames> &
  WithImagesProps &
  ContextProps &
  UserSSHKeyProps &
  RouteComponentProps &
  WithSnackbarProps;

interface RebuildFromStackScriptForm {
  image: string;
  root_pass: string;
  stackscript_id: string;
}

const initialValues: RebuildFromStackScriptForm = {
  image: '',
  root_pass: '',
  stackscript_id: ''
};

export const RebuildFromStackScript: React.StatelessComponent<
  CombinedProps
> = props => {
  const {
    classes,
    imagesData,
    userSSHKeys,
    sshError,
    requestKeys,
    linodeId,
    enqueueSnackbar,
    history
  } = props;

  const [
    ss,
    handleSelectStackScript,
    handleChangeUDF,
    resetStackScript
  ] = useStackScript(
    Object.keys(imagesData).map(eachKey => imagesData[eachKey])
  );

  // In this component, most errors are handled by Formik. This is not
  // possible with UDFs, since they are dynamic. Their errors need to
  // be handled separately.
  const [udfErrors, setUdfErrors] = React.useState<
    Linode.ApiFieldError[] | undefined
  >(undefined);

  const [isDialogOpen, setIsDialogOpen] = React.useState<boolean>(false);

  const handleFormSubmit = (
    { image, root_pass }: RebuildFromStackScriptForm,
    {
      setSubmitting,
      setStatus,
      setErrors
    }: FormikProps<RebuildFromStackScriptForm>
  ) => {
    setSubmitting(true);

    rebuildLinode(linodeId, {
      stackscript_id: ss.id,
      stackscript_data: ss.udf_data,
      root_pass,
      image,
      authorized_users: userSSHKeys.filter(u => u.selected).map(u => u.username)
    })
      .then(_ => {
        // Reset events polling since an in-progress event (rebuild) is happening.
        resetEventsPolling();

        setSubmitting(false);
        setIsDialogOpen(false);

        enqueueSnackbar('Linode rebuild started', {
          variant: 'info'
        });
        history.push(`/linodes/${linodeId}/summary`);
      })
      .catch(errorResponse => {
        const APIError = getAPIErrorOrDefault(errorResponse);
        setUdfErrors(getUDFErrors(APIError));

        const defaultMessage = `There was an issue rebuilding your Linode.`;
        const mapErrorToStatus = (generalError: string) =>
          setStatus({ generalError });

        setSubmitting(false);

        handleFieldErrors(setErrors, errorResponse);
        handleGeneralErrors(mapErrorToStatus, errorResponse, defaultMessage);

        setIsDialogOpen(false);
        scrollErrorIntoView();
      });
  };

  // Since UDFs are dynamic, they are not handled by Formik. They need
  // to be validated separately. This functions checks if we've got values
  // for all REQUIRED UDFs, and sets errors appropriately.
  const validateUdfs = () => {
    const maybeErrors: Linode.ApiFieldError[] = [];

    // Walk through the defined UDFs
    ss.user_defined_fields.forEach(eachUdf => {
      // Is it required? Do we have a value?
      if (isUDFRequired(eachUdf) && !ss.udf_data[eachUdf.name]) {
        // If not, we've got an error.
        maybeErrors.push({
          field: eachUdf.name,
          reason: `A value for the ${eachUdf.name} is required.`
        });
      }
    });

    return maybeErrors;
  };

  return (
    <Formik
      initialValues={initialValues}
      validationSchema={RebuildLinodeFromStackScriptSchema}
      validateOnChange={false}
      onSubmit={handleFormSubmit}
      render={formikProps => {
        const {
          errors,
          handleSubmit,
          isSubmitting,
          setFieldValue,
          status,
          values,
          validateForm
        } = formikProps;

        // The "Rebuild" button opens a confirmation modal.
        // We'd like to validate the form before this happens.
        const handleRebuildButtonClick = () => {
          // Validate stackscript_id, image, & root_pass
          validateForm().then(maybeErrors => {
            // UDFs are not part of Formik - validate separately.
            const maybeUDFErrors = validateUdfs();
            setUdfErrors(maybeUDFErrors);

            // If there aren't any errors, we can open the modal.
            if (isEmpty(maybeErrors) && maybeUDFErrors.length === 0) {
              setIsDialogOpen(true);
              // The form receives the errors automatically, and we scroll them into view.
            } else {
              scrollErrorIntoView();
            }
          });
        };

        const handleSelect = (
          id: number,
          label: string,
          username: string,
          stackScriptImages: string[],
          user_defined_fields: UserDefinedField[]
        ) => {
          handleSelectStackScript(
            id,
            label,
            username,
            stackScriptImages,
            user_defined_fields
          );
          // Reset Image ID so that that an incompatible image can't be submitted accidentally
          setFieldValue('stackscript_id', id);
          setFieldValue('image', '');
        };

        return (
          <Grid item className={classes.root}>
            {status && (
              <Notice
                error
                className={classes.error}
                text={status.generalError}
                data-qa-notice
              />
            )}
            <SelectStackScriptPanel
              error={errors.stackscript_id}
              selectedId={ss.id}
              selectedUsername={ss.username}
              updateFor={[classes, ss.id, errors]}
              onSelect={handleSelect}
              publicImages={filterImagesByType(imagesData, 'public')}
              resetSelectedStackScript={resetStackScript}
              data-qa-select-stackscript
              category={props.type}
              header="Select StackScript"
              request={
                props.type === 'account'
                  ? getMineAndAccountStackScripts
                  : getCommunityStackscripts
              }
            />
            {ss.user_defined_fields && ss.user_defined_fields.length > 0 && (
              <UserDefinedFieldsPanel
                errors={udfErrors}
                selectedLabel={ss.label}
                selectedUsername={ss.username}
                handleChange={handleChangeUDF}
                userDefinedFields={ss.user_defined_fields}
                updateFor={[
                  classes,
                  ss.user_defined_fields,
                  ss.udf_data,
                  udfErrors
                ]}
                udf_data={ss.udf_data}
              />
            )}
            {ss.images && ss.images.length > 0 ? (
              <ImageSelect
                variant="public"
                title="Choose Image"
                images={ss.images}
                handleSelectImage={selected => setFieldValue('image', selected)}
                selectedImageID={values.image}
                error={errors.image}
              />
            ) : (
              <Paper className={classes.emptyImagePanel}>
                {/* empty state for images */}
                {errors.image && <Notice error={true} text={errors.image} />}
                <Typography variant="h2" data-qa-tp="Select Image">
                  Select Image
                </Typography>
                <Typography
                  variant="body1"
                  className={classes.emptyImagePanelText}
                  data-qa-no-compatible-images
                >
                  No Compatible Images Available
                </Typography>
              </Paper>
            )}
            <AccessPanel
              password={values.root_pass}
              handleChange={value => setFieldValue('root_pass', value)}
              updateFor={[values.root_pass, errors, userSSHKeys, ss.id]}
              error={errors.root_pass}
              users={userSSHKeys}
              sshKeyError={sshError}
              requestKeys={requestKeys}
              data-qa-access-panel
            />
            <ActionsPanel>
              <Button
                buttonType="secondary"
                className="destructive"
                onClick={handleRebuildButtonClick}
                data-qa-rebuild
                data-testid="rebuild-button"
              >
                Rebuild
              </Button>
            </ActionsPanel>
            <RebuildDialog
              isOpen={isDialogOpen}
              isLoading={isSubmitting}
              handleClose={() => setIsDialogOpen(false)}
              handleSubmit={handleSubmit}
            />
            <StackScriptDrawer />
          </Grid>
        );
      }}
    />
  );
};

const styled = withStyles(styles);

const linodeContext = withLinodeDetailContext(({ linode }) => ({
  linodeId: linode.id
}));

const enhanced = compose<CombinedProps, Props>(
  linodeContext,
  userSSHKeyHoc,
  styled,
  withSnackbar,
  withImages((ownProps, imagesData, imagesLoading, imagesError) => ({
    ...ownProps,
    imagesData,
    imagesLoading,
    imagesError
  })),
  withRouter
);

export default enhanced(RebuildFromStackScript);

// =============================================================================
// Helpers
// =============================================================================

const getUDFErrors = (errors: Linode.ApiFieldError[] | undefined) => {
  const fixedErrorFields = ['stackscript_id', 'root_pass', 'image', 'none'];

  return errors
    ? errors.filter(error => {
        // ensure the error isn't a root_pass, image, or none
        const isNotUDFError = fixedErrorFields.some(errorKey => {
          return errorKey === error.field;
        });
        // if the 'field' prop exists and isn't any other error
        return !!error.field && !isNotUDFError;
      })
    : undefined;
};

const isUDFRequired = (udf: UserDefinedField) => !udf.hasOwnProperty('default');<|MERGE_RESOLUTION|>--- conflicted
+++ resolved
@@ -4,10 +4,7 @@
   rebuildLinode,
   RebuildLinodeFromStackScriptSchema
 } from 'linode-js-sdk/lib/linodes';
-<<<<<<< HEAD
-=======
 import { UserDefinedField } from 'linode-js-sdk/lib/stackscripts';
->>>>>>> 68602075
 import { withSnackbar, WithSnackbarProps } from 'notistack';
 import { isEmpty } from 'ramda';
 import * as React from 'react';
