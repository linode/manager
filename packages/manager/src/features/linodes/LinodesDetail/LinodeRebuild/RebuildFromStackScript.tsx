--- conflicted
+++ resolved
@@ -366,13 +366,8 @@
             </form>
             <ActionsPanel>
               <Button
-<<<<<<< HEAD
                 buttonType="primary"
                 className="destructive"
-=======
-                buttonType="secondary"
-                className={`destructive ${classes.actions}`}
->>>>>>> a634081c
                 onClick={handleRebuildButtonClick}
                 data-qa-rebuild
                 data-testid="rebuild-button"
