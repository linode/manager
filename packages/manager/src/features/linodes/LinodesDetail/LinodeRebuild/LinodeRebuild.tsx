import { GrantLevel } from '@linode/api-v4/lib/account';
import { LinodeStatus } from '@linode/api-v4/lib/linodes';
import * as React from 'react';
import { compose } from 'recompose';
import Paper from 'src/components/core/Paper';
import {
  createStyles,
  Theme,
  withStyles,
  WithStyles
} from 'src/components/core/styles';
import Typography from 'src/components/core/Typography';
import { DocumentTitleSegment } from 'src/components/DocumentTitle';
import EnhancedSelect, { Item } from 'src/components/EnhancedSelect/Select';
import { withLinodeDetailContext } from '../linodeDetailContext';
import HostMaintenanceError from '../HostMaintenanceError';
import LinodePermissionsError from '../LinodePermissionsError';
import RebuildFromImage from './RebuildFromImage';
import RebuildFromStackScript from './RebuildFromStackScript';

type ClassNames = 'root' | 'title';

const styles = (theme: Theme) =>
  createStyles({
    root: {
      padding: theme.spacing(3)
    },
    title: {
      marginBottom: theme.spacing(2)
    }
  });

interface ContextProps {
  linodeLabel: string;
  linodeStatus: LinodeStatus;
  permissions: GrantLevel;
}
type CombinedProps = WithStyles<ClassNames> & ContextProps;

type MODES =
  | 'fromImage'
  | 'fromCommunityStackScript'
  | 'fromAccountStackScript';
const options = [
  { value: 'fromImage', label: 'From Image' },
  { value: 'fromCommunityStackScript', label: 'From Community StackScript' },
  { value: 'fromAccountStackScript', label: 'From Account StackScript' }
];

const passwordHelperText = 'Set a password for your rebuilt Linode.';

const LinodeRebuild: React.FC<CombinedProps> = props => {
  const { classes, linodeLabel, linodeStatus, permissions } = props;
  const hostMaintenance = linodeStatus === 'stopped';
  const unauthorized = permissions === 'read_only';
  const disabled = hostMaintenance || unauthorized;

  const [mode, setMode] = React.useState<MODES>('fromImage');

  return (
    <div id="tabpanel-rebuild" role="tabpanel" aria-labelledby="tab-rebuild">
      <DocumentTitleSegment segment={`${linodeLabel} - Rebuild`} />
      <Paper className={classes.root}>
        {unauthorized && <LinodePermissionsError />}
        {hostMaintenance && <HostMaintenanceError />}
        <Typography
          role="heading"
          aria-level={2}
          variant="h2"
          className={classes.title}
          data-qa-title
        >
          Rebuild
        </Typography>
        <Typography data-qa-rebuild-desc>
          If you can&#39;t rescue an existing disk, it&#39;s time to rebuild
<<<<<<< HEAD
          your Linode. There are a couple of different ways you can do this:
          either restore from a backup or start over with a fresh Linux
          distribution. Rebuilding will destroy all data on all existing disks
          on this Linode.
=======
          your Linode. There are a couple of different ways you can do restore
          from a backup or start over with a fresh Linux distribution.&nbsp;
          <strong>
            Rebuilding will destroy all data on all existing disks on this
            Linode.
          </strong>
>>>>>>> 471f7b8c
        </Typography>
        <EnhancedSelect
          options={options}
          defaultValue={options[0]}
          onChange={(selected: Item<MODES>) => setMode(selected.value)}
          isClearable={false}
          disabled={disabled}
          label="From Image"
          hideLabel
        />
      </Paper>
<<<<<<< HEAD
      {mode === 'fromImage' && <RebuildFromImage disabled={disabled} />}
      {mode === 'fromCommunityStackScript' && (
        <RebuildFromStackScript type="community" disabled={disabled} />
      )}
      {mode === 'fromAccountStackScript' && (
        <RebuildFromStackScript type="account" disabled={disabled} />
=======
      {mode === 'fromImage' && (
        <RebuildFromImage passwordHelperText={passwordHelperText} />
      )}
      {mode === 'fromCommunityStackScript' && (
        <RebuildFromStackScript
          type="community"
          passwordHelperText={passwordHelperText}
        />
      )}
      {mode === 'fromAccountStackScript' && (
        <RebuildFromStackScript
          type="account"
          passwordHelperText={passwordHelperText}
        />
>>>>>>> 471f7b8c
      )}
    </div>
  );
};

const linodeContext = withLinodeDetailContext(({ linode }) => ({
  linodeLabel: linode.label,
  linodeStatus: linode.status,
  permissions: linode._permissions
}));

const styled = withStyles(styles);

export default compose<CombinedProps, {}>(linodeContext, styled)(LinodeRebuild);<|MERGE_RESOLUTION|>--- conflicted
+++ resolved
@@ -74,19 +74,12 @@
         </Typography>
         <Typography data-qa-rebuild-desc>
           If you can&#39;t rescue an existing disk, it&#39;s time to rebuild
-<<<<<<< HEAD
-          your Linode. There are a couple of different ways you can do this:
-          either restore from a backup or start over with a fresh Linux
-          distribution. Rebuilding will destroy all data on all existing disks
-          on this Linode.
-=======
           your Linode. There are a couple of different ways you can do restore
           from a backup or start over with a fresh Linux distribution.&nbsp;
           <strong>
             Rebuilding will destroy all data on all existing disks on this
             Linode.
           </strong>
->>>>>>> 471f7b8c
         </Typography>
         <EnhancedSelect
           options={options}
@@ -98,29 +91,25 @@
           hideLabel
         />
       </Paper>
-<<<<<<< HEAD
-      {mode === 'fromImage' && <RebuildFromImage disabled={disabled} />}
-      {mode === 'fromCommunityStackScript' && (
-        <RebuildFromStackScript type="community" disabled={disabled} />
-      )}
-      {mode === 'fromAccountStackScript' && (
-        <RebuildFromStackScript type="account" disabled={disabled} />
-=======
       {mode === 'fromImage' && (
-        <RebuildFromImage passwordHelperText={passwordHelperText} />
+        <RebuildFromImage
+          passwordHelperText={passwordHelperText}
+          disabled={disabled}
+        />
       )}
       {mode === 'fromCommunityStackScript' && (
         <RebuildFromStackScript
           type="community"
           passwordHelperText={passwordHelperText}
+          disabled={disabled}
         />
       )}
       {mode === 'fromAccountStackScript' && (
         <RebuildFromStackScript
           type="account"
           passwordHelperText={passwordHelperText}
+          disabled={disabled}
         />
->>>>>>> 471f7b8c
       )}
     </div>
   );
