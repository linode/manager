--- conflicted
+++ resolved
@@ -2,11 +2,7 @@
 import * as React from 'react';
 import { matchPath, RouteComponentProps, withRouter } from 'react-router-dom';
 import { compose } from 'recompose';
-<<<<<<< HEAD
-import TabPanel from 'src/components/core/ReachTabPanel';
-=======
 import SafeTabPanel from 'src/components/SafeTabPanel';
->>>>>>> 0f3c493f
 import TabPanels from 'src/components/core/ReachTabPanels';
 import Tabs from 'src/components/core/ReachTabs';
 import TabLinkList from 'src/components/TabLinkList';
@@ -85,31 +81,20 @@
   ];
 
   return (
-<<<<<<< HEAD
-    <Tabs defaultIndex={tabs.findIndex(tab => matches(tab.routeName))}>
-=======
     <Tabs
       defaultIndex={Math.max(
         tabs.findIndex(tab => matches(tab.routeName)),
         0
       )}
     >
->>>>>>> 0f3c493f
       <TabLinkList tabs={tabs} />
 
       <React.Suspense fallback={<SuspenseLoader />}>
         <TabPanels>
-<<<<<<< HEAD
-          <TabPanel>
-            <LinodeSummary />
-          </TabPanel>
-          <TabPanel>
-=======
           <SafeTabPanel index={0}>
             <LinodeSummary />
           </SafeTabPanel>
           <SafeTabPanel index={1}>
->>>>>>> 0f3c493f
             <VolumesLanding
               linodeId={linodeId}
               linodeLabel={linodeLabel}
@@ -119,41 +104,6 @@
               fromLinodes
               removeBreadCrumb
             />
-<<<<<<< HEAD
-          </TabPanel>
-
-          <TabPanel>
-            <LinodeNetworking />
-          </TabPanel>
-
-          <TabPanel>
-            <LinodeResize />
-          </TabPanel>
-
-          <TabPanel>
-            <LinodeRescue />
-          </TabPanel>
-
-          <TabPanel>
-            <LinodeRebuild />
-          </TabPanel>
-
-          <TabPanel>
-            <LinodeBackup />
-          </TabPanel>
-
-          <TabPanel>
-            <LinodeActivity />
-          </TabPanel>
-
-          <TabPanel>
-            <LinodeSettings />
-          </TabPanel>
-
-          <TabPanel>
-            <LinodeAdvanced />
-          </TabPanel>
-=======
           </SafeTabPanel>
 
           <SafeTabPanel index={2}>
@@ -187,7 +137,6 @@
           <SafeTabPanel index={9}>
             <LinodeAdvanced />
           </SafeTabPanel>
->>>>>>> 0f3c493f
         </TabPanels>
       </React.Suspense>
     </Tabs>
