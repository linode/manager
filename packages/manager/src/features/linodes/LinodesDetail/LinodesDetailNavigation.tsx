import { Config } from 'linode-js-sdk/lib/linodes';
import * as React from 'react';
import { matchPath, RouteComponentProps, withRouter } from 'react-router-dom';
import { compose } from 'recompose';
<<<<<<< HEAD
import TabPanel from 'src/components/core/ReachTabPanel';
import TabPanels from 'src/components/core/ReachTabPanels';
import Tabs from 'src/components/core/ReachTabs';
import TabLinkList from 'src/components/TabLinkList';
=======
import AppBar from 'src/components/core/AppBar';
import Tab from 'src/components/core/Tab';
import Tabs from 'src/components/core/Tabs';
import SuspenseLoader from 'src/components/SuspenseLoader';
import TabLink from 'src/components/TabLink';
>>>>>>> aa29bc50
import VolumesLanding from 'src/features/Volumes/VolumesLanding';
import LinodeActivity from './LinodeActivity';
import LinodeAdvanced from './LinodeAdvanced';
import LinodeBackup from './LinodeBackup';
import { withLinodeDetailContext } from './linodeDetailContext';
<<<<<<< HEAD
import LinodeNetworking from './LinodeNetworking';
import LinodeRebuild from './LinodeRebuild';
import LinodeRescue from './LinodeRescue';
import LinodeResize from './LinodeResize';
import LinodeSettings from './LinodeSettings';
import LinodeSummary from './LinodeSummary';
=======

const LinodeSummary = React.lazy(() => import('./LinodeSummary'));
const LinodeSettings = React.lazy(() => import('./LinodeSettings'));
const LinodeResize = React.lazy(() => import('./LinodeResize'));
const LinodeRescue = React.lazy(() => import('./LinodeRescue'));
const LinodeRebuild = React.lazy(() => import('./LinodeRebuild'));
const LinodeNetworking = React.lazy(() => import('./LinodeNetworking'));
const LinodeActivity = React.lazy(() => import('./LinodeActivity'));
const LinodeAdvanced = React.lazy(() => import('./LinodeAdvanced'));
const LinodeBackup = React.lazy(() => import('./LinodeBackup'));
>>>>>>> aa29bc50

type CombinedProps = ContextProps &
  RouteComponentProps<{
    linodeId: string;
  }>;

const LinodesDetailNavigation: React.StatelessComponent<CombinedProps> = props => {
  const {
    match: { url },
    linodeLabel,
    linodeConfigs,
    linodeId,
    linodeRegion,
    readOnly
  } = props;

  const tabs = [
    /* NB: These must correspond to the routes inside the Switch */
    {
      routeName: `${url}/summary`,
      title: 'Summary'
    },
    {
      routeName: `${url}/volumes`,
      title: 'Volumes'
    },
    {
      routeName: `${url}/networking`,
      title: 'Networking'
    },
    {
      routeName: `${url}/resize`,
      title: 'Resize'
    },
    {
      routeName: `${url}/rescue`,
      title: 'Rescue'
    },
    {
      routeName: `${url}/rebuild`,
      title: 'Rebuild'
    },
    {
      routeName: `${url}/backup`,
      title: 'Backups'
    },
    {
      routeName: `${url}/activity`,
      title: 'Activity'
    },
    {
      routeName: `${url}/settings`,
      title: 'Settings'
    },
    {
      routeName: `${url}/advanced`,
      title: 'Disks/Configs'
    }
  ];

  return (
    <>
      <Tabs defaultIndex={tabs.findIndex(tab => matches(tab.routeName))}>
        <TabLinkList tabs={tabs} />
        <TabPanels>
          <TabPanel>
            <LinodeSummary />
          </TabPanel>

          <TabPanel>
            <VolumesLanding
              linodeId={linodeId}
              linodeLabel={linodeLabel}
              linodeRegion={linodeRegion}
              linodeConfigs={linodeConfigs}
              readOnly={readOnly}
              fromLinodes
              removeBreadCrumb
            />
<<<<<<< HEAD
          </TabPanel>

          <TabPanel>
            <LinodeNetworking />
          </TabPanel>

          <TabPanel>
            <LinodeResize />
          </TabPanel>

          <TabPanel>
            <LinodeRescue />
          </TabPanel>

          <TabPanel>
            <LinodeRebuild />
          </TabPanel>

          <TabPanel>
            <LinodeBackup />
          </TabPanel>

          <TabPanel>
            <LinodeActivity />
          </TabPanel>

          <TabPanel>
            <LinodeSettings />
          </TabPanel>

          <TabPanel>
            <LinodeAdvanced />
          </TabPanel>
        </TabPanels>
      </Tabs>
=======
          ))}
        </Tabs>
      </AppBar>
      <React.Suspense fallback={<SuspenseLoader />}>
        <Switch>
          <Route
            exact
            path={`/linodes/:linodeId/summary`}
            component={LinodeSummary}
          />
          <Route
            exact
            path={`/linodes/:linodeId/volumes`}
            render={routeProps => (
              <div
                id="tabpanel-volumes"
                role="tabpanel"
                aria-labelledby="tab-volumes"
              >
                <VolumesLanding
                  linodeId={linodeId}
                  linodeLabel={linodeLabel}
                  linodeRegion={linodeRegion}
                  linodeConfigs={linodeConfigs}
                  readOnly={readOnly}
                  fromLinodes
                  removeBreadCrumb
                  {...routeProps}
                />
              </div>
            )}
          />
          <Route
            exact
            path={`/linodes/:linodeId/networking`}
            component={LinodeNetworking}
          />
          <Route
            exact
            path={`/linodes/:linodeId/resize`}
            component={LinodeResize}
          />
          <Route
            exact
            path={`/linodes/:linodeId/rescue`}
            component={LinodeRescue}
          />
          <Route
            exact
            path={`/linodes/:linodeId/rebuild`}
            component={LinodeRebuild}
          />
          <Route
            exact
            path={`/linodes/:linodeId/backup`}
            component={LinodeBackup}
          />
          <Route
            exact
            path={`/linodes/:linodeId/activity`}
            component={LinodeActivity}
          />
          <Route
            exact
            path={`/linodes/:linodeId/settings`}
            component={LinodeSettings}
          />
          <Route
            exact
            path={`/linodes/:linodeId/advanced`}
            component={LinodeAdvanced}
          />
          {/* 404 */}
          <Redirect to={`${url}/summary`} />
        </Switch>
      </React.Suspense>
>>>>>>> aa29bc50
    </>
  );
};

const matches = (p: string) => {
  return Boolean(matchPath(p, { path: location.pathname }));
};

interface ContextProps {
  linodeId: number;
  linodeConfigs: Config[];
  linodeLabel: string;
  linodeRegion: string;
  readOnly: boolean;
}

const enhanced = compose<CombinedProps, {}>(
  withRouter,
  withLinodeDetailContext<ContextProps>(({ linode }) => ({
    linodeId: linode.id,
    linodeConfigs: linode._configs,
    linodeLabel: linode.label,
    linodeRegion: linode.region,
    readOnly: linode._permissions === 'read_only'
  }))
);

export default enhanced(LinodesDetailNavigation);<|MERGE_RESOLUTION|>--- conflicted
+++ resolved
@@ -2,31 +2,14 @@
 import * as React from 'react';
 import { matchPath, RouteComponentProps, withRouter } from 'react-router-dom';
 import { compose } from 'recompose';
-<<<<<<< HEAD
 import TabPanel from 'src/components/core/ReachTabPanel';
 import TabPanels from 'src/components/core/ReachTabPanels';
 import Tabs from 'src/components/core/ReachTabs';
 import TabLinkList from 'src/components/TabLinkList';
-=======
-import AppBar from 'src/components/core/AppBar';
-import Tab from 'src/components/core/Tab';
-import Tabs from 'src/components/core/Tabs';
 import SuspenseLoader from 'src/components/SuspenseLoader';
-import TabLink from 'src/components/TabLink';
->>>>>>> aa29bc50
 import VolumesLanding from 'src/features/Volumes/VolumesLanding';
-import LinodeActivity from './LinodeActivity';
-import LinodeAdvanced from './LinodeAdvanced';
-import LinodeBackup from './LinodeBackup';
+
 import { withLinodeDetailContext } from './linodeDetailContext';
-<<<<<<< HEAD
-import LinodeNetworking from './LinodeNetworking';
-import LinodeRebuild from './LinodeRebuild';
-import LinodeRescue from './LinodeRescue';
-import LinodeResize from './LinodeResize';
-import LinodeSettings from './LinodeSettings';
-import LinodeSummary from './LinodeSummary';
-=======
 
 const LinodeSummary = React.lazy(() => import('./LinodeSummary'));
 const LinodeSettings = React.lazy(() => import('./LinodeSettings'));
@@ -37,7 +20,6 @@
 const LinodeActivity = React.lazy(() => import('./LinodeActivity'));
 const LinodeAdvanced = React.lazy(() => import('./LinodeAdvanced'));
 const LinodeBackup = React.lazy(() => import('./LinodeBackup'));
->>>>>>> aa29bc50
 
 type CombinedProps = ContextProps &
   RouteComponentProps<{
@@ -102,135 +84,58 @@
     <>
       <Tabs defaultIndex={tabs.findIndex(tab => matches(tab.routeName))}>
         <TabLinkList tabs={tabs} />
-        <TabPanels>
-          <TabPanel>
-            <LinodeSummary />
-          </TabPanel>
 
-          <TabPanel>
-            <VolumesLanding
-              linodeId={linodeId}
-              linodeLabel={linodeLabel}
-              linodeRegion={linodeRegion}
-              linodeConfigs={linodeConfigs}
-              readOnly={readOnly}
-              fromLinodes
-              removeBreadCrumb
-            />
-<<<<<<< HEAD
-          </TabPanel>
+        <React.Suspense fallback={<SuspenseLoader />}>
+          <TabPanels>
+            <TabPanel>
+              <LinodeSummary />
+            </TabPanel>
+            <TabPanel>
+              <VolumesLanding
+                linodeId={linodeId}
+                linodeLabel={linodeLabel}
+                linodeRegion={linodeRegion}
+                linodeConfigs={linodeConfigs}
+                readOnly={readOnly}
+                fromLinodes
+                removeBreadCrumb
+              />
+            </TabPanel>
 
-          <TabPanel>
-            <LinodeNetworking />
-          </TabPanel>
+            <TabPanel>
+              <LinodeNetworking />
+            </TabPanel>
 
-          <TabPanel>
-            <LinodeResize />
-          </TabPanel>
+            <TabPanel>
+              <LinodeResize />
+            </TabPanel>
 
-          <TabPanel>
-            <LinodeRescue />
-          </TabPanel>
+            <TabPanel>
+              <LinodeRescue />
+            </TabPanel>
 
-          <TabPanel>
-            <LinodeRebuild />
-          </TabPanel>
+            <TabPanel>
+              <LinodeRebuild />
+            </TabPanel>
 
-          <TabPanel>
-            <LinodeBackup />
-          </TabPanel>
+            <TabPanel>
+              <LinodeBackup />
+            </TabPanel>
 
-          <TabPanel>
-            <LinodeActivity />
-          </TabPanel>
+            <TabPanel>
+              <LinodeActivity />
+            </TabPanel>
 
-          <TabPanel>
-            <LinodeSettings />
-          </TabPanel>
+            <TabPanel>
+              <LinodeSettings />
+            </TabPanel>
 
-          <TabPanel>
-            <LinodeAdvanced />
-          </TabPanel>
-        </TabPanels>
+            <TabPanel>
+              <LinodeAdvanced />
+            </TabPanel>
+          </TabPanels>
+        </React.Suspense>
       </Tabs>
-=======
-          ))}
-        </Tabs>
-      </AppBar>
-      <React.Suspense fallback={<SuspenseLoader />}>
-        <Switch>
-          <Route
-            exact
-            path={`/linodes/:linodeId/summary`}
-            component={LinodeSummary}
-          />
-          <Route
-            exact
-            path={`/linodes/:linodeId/volumes`}
-            render={routeProps => (
-              <div
-                id="tabpanel-volumes"
-                role="tabpanel"
-                aria-labelledby="tab-volumes"
-              >
-                <VolumesLanding
-                  linodeId={linodeId}
-                  linodeLabel={linodeLabel}
-                  linodeRegion={linodeRegion}
-                  linodeConfigs={linodeConfigs}
-                  readOnly={readOnly}
-                  fromLinodes
-                  removeBreadCrumb
-                  {...routeProps}
-                />
-              </div>
-            )}
-          />
-          <Route
-            exact
-            path={`/linodes/:linodeId/networking`}
-            component={LinodeNetworking}
-          />
-          <Route
-            exact
-            path={`/linodes/:linodeId/resize`}
-            component={LinodeResize}
-          />
-          <Route
-            exact
-            path={`/linodes/:linodeId/rescue`}
-            component={LinodeRescue}
-          />
-          <Route
-            exact
-            path={`/linodes/:linodeId/rebuild`}
-            component={LinodeRebuild}
-          />
-          <Route
-            exact
-            path={`/linodes/:linodeId/backup`}
-            component={LinodeBackup}
-          />
-          <Route
-            exact
-            path={`/linodes/:linodeId/activity`}
-            component={LinodeActivity}
-          />
-          <Route
-            exact
-            path={`/linodes/:linodeId/settings`}
-            component={LinodeSettings}
-          />
-          <Route
-            exact
-            path={`/linodes/:linodeId/advanced`}
-            component={LinodeAdvanced}
-          />
-          {/* 404 */}
-          <Redirect to={`${url}/summary`} />
-        </Switch>
-      </React.Suspense>
->>>>>>> aa29bc50
     </>
   );
 };
