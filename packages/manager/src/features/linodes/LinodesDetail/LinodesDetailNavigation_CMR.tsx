import { Config } from '@linode/api-v4/lib/linodes';
import * as React from 'react';
import { matchPath, RouteComponentProps, withRouter } from 'react-router-dom';
import { compose } from 'recompose';
import TabPanels from 'src/components/core/ReachTabPanels';
import Tabs from 'src/components/core/ReachTabs';
import { makeStyles, Theme } from 'src/components/core/styles';
import SafeTabPanel from 'src/components/SafeTabPanel';
import SuspenseLoader from 'src/components/SuspenseLoader';
import TabLinkList from 'src/components/TabLinkList';
import { withLinodeDetailContext } from './linodeDetailContext';
import { DocumentTitleSegment } from 'src/components/DocumentTitle';
const LinodeSummary_CMR = React.lazy(() =>
  import('./LinodeSummary/LinodeSummary_CMR')
);
const LinodeNetworking_CMR = React.lazy(() =>
  import('./LinodeNetworking/LinodeNetworking_CMR')
);
const LinodeStorage = React.lazy(() => import('./LinodeStorage'));
const LinodeAdvanced_CMR = React.lazy(() =>
  import('./LinodeAdvanced/LinodeAdvancedConfigurationsPanel_CMR')
);
const LinodeBackup_CMR = React.lazy(() =>
  import('./LinodeBackup/LinodeBackup_CMR')
);
const LinodeActivity_CMR = React.lazy(() =>
  import('./LinodeActivity/LinodeActivity_CMR')
);
const LinodeSettings_CMR = React.lazy(() =>
  import('./LinodeSettings/LinodeSettings_CMR')
);

const useStyles = makeStyles((theme: Theme) => ({
  root: {
    '& [data-reach-tab-list]': {
      marginTop: 22
    },
    '& [data-reach-tab]': {
      color: theme.color.blue
    }
  }
}));

type CombinedProps = ContextProps &
  RouteComponentProps<{
    linodeId: string;
  }>;

const LinodesDetailNavigation: React.FC<CombinedProps> = props => {
  const classes = useStyles();

  const {
    linodeLabel,
    match: { url }
  } = props;

  const tabs = [
    {
      routeName: `${url}/analytics`,
      title: 'Analytics'
    },
    {
      routeName: `${url}/networking`,
      title: 'Network'
    },
    // Previously Volumes
    {
      routeName: `${url}/storage`,
      title: 'Storage'
    },
    // Previously Disks/Configs
    {
      routeName: `${url}/configurations`,
      title: 'Configurations'
    },
    {
      routeName: `${url}/backup`,
      title: 'Backups'
    },
    {
      routeName: `${url}/activity`,
      title: 'Activity Feed'
    },
    {
      routeName: `${url}/settings`,
      title: 'Settings'
    }
  ];

  const matches = (p: string) => {
    return Boolean(matchPath(p, { path: location.pathname }));
  };

  const getIndex = () => {
    return Math.max(
      tabs.findIndex(tab => matches(tab.routeName)),
      0
    );
  };

  const navToURL = (index: number) => {
    props.history.push(tabs[index].routeName);
  };

  return (
    <>
      <DocumentTitleSegment
        segment={`${linodeLabel} - ${tabs[getIndex()]?.title ?? 'Detail View'}`}
      />
<<<<<<< HEAD
      <Tabs
        className={classes.root}
        index={tabIndex}
        onChange={handleTabChange}
      >
=======
      <Tabs index={getIndex()} onChange={navToURL}>
>>>>>>> b0c3b730
        <TabLinkList tabs={tabs} />

        <React.Suspense fallback={<SuspenseLoader />}>
          <TabPanels>
            <SafeTabPanel index={0}>
              <LinodeSummary_CMR />
            </SafeTabPanel>

            <SafeTabPanel index={1}>
              <LinodeNetworking_CMR />
            </SafeTabPanel>

            <SafeTabPanel index={2}>
              <LinodeStorage />
            </SafeTabPanel>

            <SafeTabPanel index={3}>
              <LinodeAdvanced_CMR />
            </SafeTabPanel>

            <SafeTabPanel index={4}>
              <LinodeBackup_CMR />
            </SafeTabPanel>

            <SafeTabPanel index={5}>
              <LinodeActivity_CMR />
            </SafeTabPanel>

            <SafeTabPanel index={6}>
              <LinodeSettings_CMR />
            </SafeTabPanel>
          </TabPanels>
        </React.Suspense>
      </Tabs>
    </>
  );
};

interface ContextProps {
  linodeId: number;
  linodeConfigs: Config[];
  linodeLabel: string;
  linodeRegion: string;
  readOnly: boolean;
}

const enhanced = compose<CombinedProps, {}>(
  withRouter,
  withLinodeDetailContext<ContextProps>(({ linode }) => ({
    linodeId: linode.id,
    linodeConfigs: linode._configs,
    linodeLabel: linode.label,
    linodeRegion: linode.region,
    readOnly: linode._permissions === 'read_only'
  }))
);

export default enhanced(LinodesDetailNavigation);<|MERGE_RESOLUTION|>--- conflicted
+++ resolved
@@ -107,15 +107,7 @@
       <DocumentTitleSegment
         segment={`${linodeLabel} - ${tabs[getIndex()]?.title ?? 'Detail View'}`}
       />
-<<<<<<< HEAD
-      <Tabs
-        className={classes.root}
-        index={tabIndex}
-        onChange={handleTabChange}
-      >
-=======
-      <Tabs index={getIndex()} onChange={navToURL}>
->>>>>>> b0c3b730
+      <Tabs className={classes.root} index={getIndex()} onChange={navToURL}>
         <TabLinkList tabs={tabs} />
 
         <React.Suspense fallback={<SuspenseLoader />}>
