import { Event } from '@linode/api-v4/lib/account';
import { Disk, LinodeStatus } from '@linode/api-v4/lib/linodes';
import * as React from 'react';
import { compose } from 'recompose';
import { linodeInTransition } from 'src/features/linodes/transitions';
import LinodeBusyStatus from '../LinodeSummary/LinodeBusyStatus';
import HostMaintenance from './HostMaintenance';
import MutationNotification from './MutationNotification';
import Notifications from './Notifications';
import LinodeEntityDetail from 'src/features/linodes/LinodeEntityDetail';
import {
  LinodeDetailContext,
  withLinodeDetailContext
} from '../linodeDetailContext';
import { Config } from '@linode/api-v4/lib/linodes';
import PowerDialogOrDrawer, {
  Action as BootAction
} from 'src/features/linodes/PowerActionsDialogOrDrawer';
import { DialogType } from 'src/features/linodes/types';
import useProfile from 'src/hooks/useProfile';
import useReduxLoad from 'src/hooks/useReduxLoad';
import useVolumes from 'src/hooks/useVolumes';
import { getVolumesForLinode } from 'src/store/volume/volume.selector';
import CircleProgress from 'src/components/CircleProgress';
import useLinodes from 'src/hooks/useLinodes';
import TagDrawer from 'src/components/TagCell/TagDrawer';
import DeleteDialog from '../../LinodesLanding/DeleteDialog';
import LinodeRebuildDialog from '../LinodeRebuild/LinodeRebuildDialog';
import RescueDialog from '../LinodeRescue/RescueDialog';
import LinodeResize_CMR from '../LinodeResize/LinodeResize_CMR';
import MigrateLinode from '../../MigrateLanding/MigrateLinode';
import EnableBackupDialog from '../LinodeBackup/EnableBackupsDialog';
import { useHistory } from 'react-router-dom';

interface Props {
  numVolumes: number;
  username: string;
  linodeConfigs: Config[];
}

interface TagDrawerProps {
  tags: string[];
  open: boolean;
}

interface PowerDialogProps {
  open: boolean;
  linodeLabel: string;
  linodeID: number;
  bootAction?: BootAction;
  linodeConfigs?: Config[];
}

interface DialogProps {
  open: boolean;
  linodeLabel?: string;
  linodeID: number;
}

type CombinedProps = Props & LinodeDetailContext & LinodeContext;

const LinodeDetailHeader: React.FC<CombinedProps> = props => {
  const {
    linode,
    linodeEvents,
    linodeStatus,
    linodeDisks,
    linodeConfigs
  } = props;

  const [powerDialog, setPowerDialog] = React.useState<PowerDialogProps>({
    open: false,
    linodeID: 0,
    linodeLabel: ''
  });

  const [deleteDialog, setDeleteDialog] = React.useState<DialogProps>({
    open: false,
    linodeID: 0,
    linodeLabel: ''
  });

  const [resizeDialog, setResizeDialog] = React.useState<DialogProps>({
    open: false,
    linodeID: 0
  });

  const [migrateDialog, setMigrateDialog] = React.useState<DialogProps>({
    open: false,
    linodeID: 0
  });

  const [rescueDialog, setRescueDialog] = React.useState<DialogProps>({
    open: false,
    linodeID: 0
  });

<<<<<<< HEAD
  const [rebuildDialog, setRebuildDialog] = React.useState<DialogProps>({
=======
  const [backupsDialog, setBackupsDialog] = React.useState<DialogProps>({
>>>>>>> 36fd4383
    open: false,
    linodeID: 0
  });

  const [tagDrawer, setTagDrawer] = React.useState<TagDrawerProps>({
    open: false,
    tags: []
  });

  const { updateLinode, deleteLinode } = useLinodes();
  const history = useHistory();

  const openPowerActionDialog = (
    bootAction: BootAction,
    linodeID: number,
    linodeLabel: string,
    linodeConfigs: Config[]
  ) => {
    setPowerDialog({
      open: true,
      bootAction,
      linodeConfigs,
      linodeID,
      linodeLabel
    });
  };

  const openDialog = (
    dialogType: DialogType,
    linodeID: number,
    linodeLabel?: string
  ) => {
    switch (dialogType) {
      case 'delete':
        setDeleteDialog(deleteDialog => ({
          ...deleteDialog,
          open: true,
          linodeLabel,
          linodeID
        }));
        break;
      case 'migrate':
        setMigrateDialog(migrateDialog => ({
          ...migrateDialog,
          open: true,
          linodeID
        }));
        break;
      case 'resize':
        setResizeDialog(resizeDialog => ({
          ...resizeDialog,
          open: true,
          linodeID
        }));
        break;
      case 'rescue':
        setRescueDialog(rescueDialog => ({
          ...rescueDialog,
          open: true,
          linodeID
        }));
        break;
<<<<<<< HEAD
      case 'rebuild':
        setRebuildDialog(rebuildDialog => ({
          ...rebuildDialog,
          open: true,
          linodeID
        }));
=======
      case 'enable_backups':
        setBackupsDialog(backupsDialog => ({
          ...backupsDialog,
          open: true,
          linodeID
        }));
        break;
>>>>>>> 36fd4383
    }
  };

  const closeDialogs = () => {
    setPowerDialog(powerDialog => ({ ...powerDialog, open: false }));
    setDeleteDialog(deleteDialog => ({ ...deleteDialog, open: false }));
    setResizeDialog(resizeDialog => ({ ...resizeDialog, open: false }));
    setMigrateDialog(migrateDialog => ({ ...migrateDialog, open: false }));
    setRescueDialog(rescueDialog => ({ ...rescueDialog, open: false }));
<<<<<<< HEAD
    setRebuildDialog(rebuildDialog => ({ ...rebuildDialog, open: false }));
=======
    setBackupsDialog(backupsDialog => ({ ...backupsDialog, open: false }));
>>>>>>> 36fd4383
  };

  const closeTagDrawer = () => {
    setTagDrawer(tagDrawer => ({ ...tagDrawer, open: false }));
  };

  const openTagDrawer = (tags: string[]) => {
    setTagDrawer({
      open: true,
      tags
    });
  };

  const addTag = (linodeID: number, newTag: string) => {
    const _tags = [...tagDrawer.tags, newTag];
    return updateLinode({ linodeId: linodeID, tags: _tags }).then(_ => {
      setTagDrawer(tagDrawer => ({ ...tagDrawer, tags: _tags }));
    });
  };

  const deleteTag = (linodeId: number, tagToDelete: string) => {
    const _tags = tagDrawer.tags.filter(thisTag => thisTag !== tagToDelete);
    return updateLinode({ linodeId, tags: _tags }).then(_ => {
      setTagDrawer(tagDrawer => ({ ...tagDrawer, tags: _tags }));
    });
  };
  const firstEventWithProgress = (linodeEvents || []).find(
    eachEvent => typeof eachEvent.percent_complete === 'number'
  );
  const { profile } = useProfile();
  const { _loading } = useReduxLoad(['volumes']);
  const { volumes } = useVolumes();

  if (!profile.data?.username) {
    return null;
  }

  if (_loading) {
    return <CircleProgress />;
  }

  const getVolumesByLinode = (linodeId: number) =>
    getVolumesForLinode(volumes.itemsById, linodeId).length;

  const handleDeleteLinode = (linodeId: number) => {
    history.push('/linodes');
    return deleteLinode(linodeId);
  };

  return (
    <React.Fragment>
      <HostMaintenance linodeStatus={linodeStatus} />
      <MutationNotification disks={linodeDisks} />
      <Notifications />
      <LinodeEntityDetail
        variant="details"
        linode={linode}
        numVolumes={getVolumesByLinode(linode.id)}
        username={profile.data?.username}
        linodeConfigs={linodeConfigs}
        backups={linode.backups}
        openTagDrawer={openTagDrawer}
        openDialog={openDialog}
        openPowerActionDialog={openPowerActionDialog}
      />
      {linodeInTransition(linodeStatus, firstEventWithProgress) && (
        <LinodeBusyStatus />
      )}
      <PowerDialogOrDrawer
        isOpen={powerDialog.open}
        action={powerDialog.bootAction}
        linodeID={powerDialog.linodeID}
        linodeLabel={powerDialog.linodeLabel}
        close={closeDialogs}
        linodeConfigs={powerDialog.linodeConfigs}
      />
      <DeleteDialog
        open={deleteDialog.open}
        onClose={closeDialogs}
        linodeID={deleteDialog.linodeID}
        linodeLabel={deleteDialog.linodeLabel}
        handleDelete={handleDeleteLinode}
      />
      <LinodeResize_CMR
        open={resizeDialog.open}
        onClose={closeDialogs}
        linodeId={resizeDialog.linodeID}
      />
      <LinodeRebuildDialog
        open={rebuildDialog.open}
        onClose={closeDialogs}
        linodeId={rebuildDialog.linodeID}
      />
      <RescueDialog
        open={rescueDialog.open}
        onClose={closeDialogs}
        linodeId={rescueDialog.linodeID}
      />
      <MigrateLinode
        open={migrateDialog.open}
        onClose={closeDialogs}
        linodeID={migrateDialog.linodeID}
      />
      <TagDrawer
        entityLabel={linode.label}
        open={tagDrawer.open}
        tags={tagDrawer.tags}
        addTag={(newTag: string) => addTag(linode.id, newTag)}
        deleteTag={(tag: string) => deleteTag(linode.id, tag)}
        onClose={closeTagDrawer}
      />
      <EnableBackupDialog
        linodeId={backupsDialog.linodeID}
        open={backupsDialog.open}
        onClose={closeDialogs}
      />
    </React.Fragment>
  );
};

interface LinodeContext {
  linodeStatus: LinodeStatus;
  linodeEvents: Event[];
  linodeDisks: Disk[];
}

export default compose<CombinedProps, {}>(
  withLinodeDetailContext<LinodeContext>(({ linode }) => ({
    linode,
    linodeStatus: linode.status,
    linodeEvents: linode._events,
    linodeDisks: linode._disks,
    configs: linode._configs
  }))
)(LinodeDetailHeader);<|MERGE_RESOLUTION|>--- conflicted
+++ resolved
@@ -95,11 +95,12 @@
     linodeID: 0
   });
 
-<<<<<<< HEAD
   const [rebuildDialog, setRebuildDialog] = React.useState<DialogProps>({
-=======
+    open: false,
+    linodeID: 0
+  });
+  
   const [backupsDialog, setBackupsDialog] = React.useState<DialogProps>({
->>>>>>> 36fd4383
     open: false,
     linodeID: 0
   });
@@ -162,14 +163,13 @@
           linodeID
         }));
         break;
-<<<<<<< HEAD
       case 'rebuild':
         setRebuildDialog(rebuildDialog => ({
           ...rebuildDialog,
           open: true,
           linodeID
         }));
-=======
+        break;
       case 'enable_backups':
         setBackupsDialog(backupsDialog => ({
           ...backupsDialog,
@@ -177,7 +177,6 @@
           linodeID
         }));
         break;
->>>>>>> 36fd4383
     }
   };
 
@@ -187,11 +186,8 @@
     setResizeDialog(resizeDialog => ({ ...resizeDialog, open: false }));
     setMigrateDialog(migrateDialog => ({ ...migrateDialog, open: false }));
     setRescueDialog(rescueDialog => ({ ...rescueDialog, open: false }));
-<<<<<<< HEAD
     setRebuildDialog(rebuildDialog => ({ ...rebuildDialog, open: false }));
-=======
     setBackupsDialog(backupsDialog => ({ ...backupsDialog, open: false }));
->>>>>>> 36fd4383
   };
 
   const closeTagDrawer = () => {
