import { Config, Disk, LinodeStatus } from '@linode/api-v4/lib/linodes';
import * as React from 'react';
<<<<<<< HEAD
import { useDispatch } from 'react-redux';
=======
>>>>>>> e6ebcee8
import { useHistory, useLocation, useRouteMatch } from 'react-router-dom';
import { compose } from 'recompose';
import Button from 'src/components/Button';
import CircleProgress from 'src/components/CircleProgress';
import Typography from 'src/components/core/Typography';
import DismissibleBanner from 'src/components/DismissibleBanner';
import Grid from 'src/components/Grid';
import Link from 'src/components/Link';
import TagDrawer from 'src/components/TagCell/TagDrawer';
import LinodeEntityDetail from 'src/features/linodes/LinodeEntityDetail';
import PowerDialogOrDrawer, {
  Action as BootAction,
} from 'src/features/linodes/PowerActionsDialogOrDrawer';
import { DialogType } from 'src/features/linodes/types';
import { notificationContext as _notificationContext } from 'src/features/NotificationCenter/NotificationContext';
import useFlags from 'src/hooks/useFlags';
import useLinodeActions from 'src/hooks/useLinodeActions';
import useProfile from 'src/hooks/useProfile';
import useReduxLoad from 'src/hooks/useReduxLoad';
import useVolumes from 'src/hooks/useVolumes';
import { getVolumesForLinode } from 'src/store/volume/volume.selector';
<<<<<<< HEAD
import { openForAttaching, openForCreating } from 'src/store/volumeForm';
=======
>>>>>>> e6ebcee8
import { parseQueryParams } from 'src/utilities/queryParams';
import DeleteDialog from '../../LinodesLanding/DeleteDialog';
import MigrateLinode from '../../MigrateLanding/MigrateLinode';
import EnableBackupDialog from '../LinodeBackup/EnableBackupsDialog';
import {
  LinodeDetailContext,
  withLinodeDetailContext,
} from '../linodeDetailContext';
import LinodeRebuildDialog from '../LinodeRebuild/LinodeRebuildDialog';
import RescueDialog from '../LinodeRescue';
import LinodeResize from '../LinodeResize/LinodeResize';
import HostMaintenance from './HostMaintenance';
import LinodeDetailsBreadcrumb from './LinodeDetailsBreadcrumb';
import MutationNotification from './MutationNotification';
import Notifications from './Notifications';

interface Props {
  numVolumes: number;
  username: string;
  linodeConfigs: Config[];
}

interface TagDrawerProps {
  tags: string[];
  open: boolean;
}

interface PowerDialogProps {
  open: boolean;
  linodeLabel: string;
  linodeID: number;
  bootAction?: BootAction;
  linodeConfigs?: Config[];
}

interface DialogProps {
  open: boolean;
  linodeLabel?: string;
  linodeID: number;
}

type CombinedProps = Props & LinodeDetailContext & LinodeContext;

const LinodeDetailHeader: React.FC<CombinedProps> = (props) => {
  const flags = useFlags();
  const dispatch = useDispatch();

  // Several routes that used to have dedicated pages (e.g. /resize, /rescue)
  // now show their content in modals instead. The logic below facilitates handling
  // modal-related query params (and the older /:subpath routes before the redirect
  // logic changes the URL) to determine if a modal should be open when this component
  // is first rendered.
  const location = useLocation();
  const queryParams = parseQueryParams(location.search);

  const match = useRouteMatch<{ linodeId: string; subpath: string }>({
    path: '/linodes/:linodeId/:subpath?',
  });

  const matchedLinodeId = Number(match?.params?.linodeId ?? 0);

  const notificationContext = React.useContext(_notificationContext);

  const { linode, linodeStatus, linodeDisks, linodeConfigs } = props;

  const [powerDialog, setPowerDialog] = React.useState<PowerDialogProps>({
    open: false,
    linodeID: 0,
    linodeLabel: '',
  });

  const [deleteDialog, setDeleteDialog] = React.useState<DialogProps>({
    open: false,
    linodeID: 0,
    linodeLabel: '',
  });

  const [resizeDialog, setResizeDialog] = React.useState<DialogProps>({
    open: queryParams.resize === 'true',
    linodeID: matchedLinodeId,
  });

  const [migrateDialog, setMigrateDialog] = React.useState<DialogProps>({
    open: queryParams.migrate === 'true',
    linodeID: matchedLinodeId,
  });

  const [rescueDialog, setRescueDialog] = React.useState<DialogProps>({
    open: queryParams.rescue === 'true',
    linodeID: matchedLinodeId,
  });

  const [rebuildDialog, setRebuildDialog] = React.useState<DialogProps>({
    open: queryParams.rebuild === 'true',
    linodeID: matchedLinodeId,
  });

  const [backupsDialog, setBackupsDialog] = React.useState<DialogProps>({
    open: false,
    linodeID: 0,
  });

  const [tagDrawer, setTagDrawer] = React.useState<TagDrawerProps>({
    open: false,
    tags: [],
  });

  const { updateLinode, deleteLinode } = useLinodeActions();
  const history = useHistory();

  const openPowerActionDialog = (
    bootAction: BootAction,
    linodeID: number,
    linodeLabel: string,
    linodeConfigs: Config[]
  ) => {
    setPowerDialog({
      open: true,
      bootAction,
      linodeConfigs,
      linodeID,
      linodeLabel,
    });
  };

  const openDialog = (
    dialogType: DialogType,
    linodeID: number,
    linodeLabel?: string
  ) => {
    switch (dialogType) {
      case 'delete':
        setDeleteDialog((deleteDialog) => ({
          ...deleteDialog,
          open: true,
          linodeLabel,
          linodeID,
        }));
        break;
      case 'migrate':
        setMigrateDialog((migrateDialog) => ({
          ...migrateDialog,
          open: true,
          linodeID,
        }));
        history.replace({ search: 'migrate=true' });
        break;
      case 'resize':
        setResizeDialog((resizeDialog) => ({
          ...resizeDialog,
          open: true,
          linodeID,
        }));
        history.replace({ search: 'resize=true' });
        break;
      case 'rescue':
        setRescueDialog((rescueDialog) => ({
          ...rescueDialog,
          open: true,
          linodeID,
        }));
        history.replace({ search: 'rescue=true' });
        break;
      case 'rebuild':
        setRebuildDialog((rebuildDialog) => ({
          ...rebuildDialog,
          open: true,
          linodeID,
        }));
        history.replace({ search: 'rebuild=true' });
        break;
      case 'enable_backups':
        setBackupsDialog((backupsDialog) => ({
          ...backupsDialog,
          open: true,
          linodeID,
        }));
        break;
    }
  };

  const closeDialogs = () => {
    // If the user is on a Linode detail tab with the modal open and they then close it,
    // change the URL to reflect just the tab they are on.
    if (
      queryParams.resize ||
      queryParams.rescue ||
      queryParams.rebuild ||
      queryParams.migrate
    ) {
      history.replace({ search: undefined });
    }

    setPowerDialog((powerDialog) => ({ ...powerDialog, open: false }));
    setDeleteDialog((deleteDialog) => ({ ...deleteDialog, open: false }));
    setResizeDialog((resizeDialog) => ({ ...resizeDialog, open: false }));
    setMigrateDialog((migrateDialog) => ({ ...migrateDialog, open: false }));
    setRescueDialog((rescueDialog) => ({ ...rescueDialog, open: false }));
    setRebuildDialog((rebuildDialog) => ({ ...rebuildDialog, open: false }));
    setBackupsDialog((backupsDialog) => ({ ...backupsDialog, open: false }));
  };

  const closeTagDrawer = () => {
    setTagDrawer((tagDrawer) => ({ ...tagDrawer, open: false }));
  };

  const openTagDrawer = (tags: string[]) => {
    setTagDrawer({
      open: true,
      tags,
    });
  };

  const addTag = (linodeID: number, newTag: string) => {
    const _tags = [...tagDrawer.tags, newTag];
    return updateLinode({ linodeId: linodeID, tags: _tags }).then((_) => {
      setTagDrawer((tagDrawer) => ({ ...tagDrawer, tags: _tags }));
    });
  };

  const deleteTag = (linodeId: number, tagToDelete: string) => {
    const _tags = tagDrawer.tags.filter((thisTag) => thisTag !== tagToDelete);
    return updateLinode({ linodeId, tags: _tags }).then((_) => {
      setTagDrawer((tagDrawer) => ({ ...tagDrawer, tags: _tags }));
    });
  };
  const { profile } = useProfile();
  const { _loading } = useReduxLoad(['volumes']);
  const { volumes } = useVolumes();

  if (!profile.data?.username) {
    return null;
  }

  if (_loading) {
    return <CircleProgress />;
  }

  const getVolumesByLinode = (linodeId: number) =>
    getVolumesForLinode(volumes.itemsById, linodeId).length;

  const numAttachedVolumes = getVolumesByLinode(linode.id);

  const handleDeleteLinode = (linodeId: number) => {
    history.push('/linodes');
    return deleteLinode(linodeId);
  };

  const region = 'us-southeast';
  const showVolumesBanner =
    flags.blockStorageAvailability &&
    linode.region === region &&
    numAttachedVolumes === 0;

  // Check to make sure:
  //    1. there are no Volumes currently attached
  //    2. the Volume is unattached
  //    3. the Volume is in the right region
  const allUnattachedAtlantaVolumes = Object.values(volumes.itemsById).filter(
    (thisVolume) =>
      thisVolume.linode_id === null && thisVolume.region === region
  );

  const isCreateMode =
    numAttachedVolumes === 0 && allUnattachedAtlantaVolumes.length === 0;

  const volumesBannerAction = isCreateMode ? 'Create' : 'Attach';

  const openCreateVolumeDrawer = (e: any) => {
    e.preventDefault();

    if (linode.id && linode.label && linode.region) {
      dispatch(
        openForCreating('Created from Linode Details', {
          linodeId: linode.id,
          linodeLabel: linode.label,
          linodeRegion: linode.region,
        })
      );
    }
  };

  const openAttachVolumeDrawer = (e: any) => {
    e.preventDefault();

    if (linode.id && linode.label && linode.region) {
      dispatch(openForAttaching(linode.id, linode.region, linode.label));
    }
  };

  return (
    <>
      <HostMaintenance linodeStatus={linodeStatus} />
      <MutationNotification disks={linodeDisks} />
      <Notifications />
      {showVolumesBanner ? (
        <DismissibleBanner
          preferenceKey="block-storage-available-atlanta"
          productInformationIndicator
        >
          <Grid
            container
            direction="row"
            alignItems="center"
            justify="space-between"
          >
            <Grid item>
              <Typography>
                Atlanta is the first data center with our new high-performance{' '}
                <Link to="https://www.linode.com/products/block-storage/">
                  NVMe Block Storage
                </Link>
                .
              </Typography>
            </Grid>
            <Grid item>
              <Button
                buttonType="primary"
                onClick={
                  isCreateMode ? openCreateVolumeDrawer : openAttachVolumeDrawer
                }
              >
                {volumesBannerAction} a Volume
              </Button>
            </Grid>
          </Grid>
        </DismissibleBanner>
      ) : null}
      <LinodeDetailsBreadcrumb />
      <LinodeEntityDetail
        variant="details"
        id={linode.id}
        linode={linode}
        numVolumes={numAttachedVolumes}
        username={profile.data?.username}
        linodeConfigs={linodeConfigs}
        backups={linode.backups}
        openTagDrawer={openTagDrawer}
        openDialog={openDialog}
        openPowerActionDialog={openPowerActionDialog}
        openNotificationDrawer={notificationContext.openDrawer}
      />
      <PowerDialogOrDrawer
        isOpen={powerDialog.open}
        action={powerDialog.bootAction}
        linodeID={powerDialog.linodeID}
        linodeLabel={powerDialog.linodeLabel}
        close={closeDialogs}
        linodeConfigs={powerDialog.linodeConfigs}
      />
      <DeleteDialog
        open={deleteDialog.open}
        onClose={closeDialogs}
        linodeID={deleteDialog.linodeID}
        linodeLabel={deleteDialog.linodeLabel}
        handleDelete={handleDeleteLinode}
      />
      <LinodeResize
        open={resizeDialog.open}
        onClose={closeDialogs}
        linodeId={resizeDialog.linodeID}
      />
      <LinodeRebuildDialog
        open={rebuildDialog.open}
        onClose={closeDialogs}
        linodeId={rebuildDialog.linodeID}
      />
      <RescueDialog
        open={rescueDialog.open}
        onClose={closeDialogs}
        linodeId={rescueDialog.linodeID}
      />
      <MigrateLinode
        open={migrateDialog.open}
        onClose={closeDialogs}
        linodeID={migrateDialog.linodeID}
      />
      <TagDrawer
        entityLabel={linode.label}
        open={tagDrawer.open}
        tags={tagDrawer.tags}
        addTag={(newTag: string) => addTag(linode.id, newTag)}
        deleteTag={(tag: string) => deleteTag(linode.id, tag)}
        onClose={closeTagDrawer}
      />
      <EnableBackupDialog
        linodeId={backupsDialog.linodeID}
        open={backupsDialog.open}
        onClose={closeDialogs}
      />
    </>
  );
};

interface LinodeContext {
  linodeStatus: LinodeStatus;
  linodeDisks: Disk[];
}

export default compose<CombinedProps, {}>(
  withLinodeDetailContext<LinodeContext>(({ linode }) => ({
    linode,
    linodeStatus: linode.status,
    linodeDisks: linode._disks,
    configs: linode._configs,
  }))
)(LinodeDetailHeader);<|MERGE_RESOLUTION|>--- conflicted
+++ resolved
@@ -1,9 +1,6 @@
 import { Config, Disk, LinodeStatus } from '@linode/api-v4/lib/linodes';
 import * as React from 'react';
-<<<<<<< HEAD
 import { useDispatch } from 'react-redux';
-=======
->>>>>>> e6ebcee8
 import { useHistory, useLocation, useRouteMatch } from 'react-router-dom';
 import { compose } from 'recompose';
 import Button from 'src/components/Button';
@@ -25,10 +22,7 @@
 import useReduxLoad from 'src/hooks/useReduxLoad';
 import useVolumes from 'src/hooks/useVolumes';
 import { getVolumesForLinode } from 'src/store/volume/volume.selector';
-<<<<<<< HEAD
 import { openForAttaching, openForCreating } from 'src/store/volumeForm';
-=======
->>>>>>> e6ebcee8
 import { parseQueryParams } from 'src/utilities/queryParams';
 import DeleteDialog from '../../LinodesLanding/DeleteDialog';
 import MigrateLinode from '../../MigrateLanding/MigrateLinode';
