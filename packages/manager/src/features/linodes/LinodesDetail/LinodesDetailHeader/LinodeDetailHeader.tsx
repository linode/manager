import { Config, Disk, LinodeStatus } from '@linode/api-v4/lib/linodes';
import * as React from 'react';
import { useHistory, useLocation, useRouteMatch } from 'react-router-dom';
import { compose } from 'recompose';
import TagDrawer from 'src/components/TagCell/TagDrawer';
import LinodeEntityDetail from 'src/features/linodes/LinodeEntityDetail';
import {
  PowerActionsDialog,
  Action,
} from 'src/features/linodes/PowerActionsDialogOrDrawer';
import useLinodeActions from 'src/hooks/useLinodeActions';
import { useProfile } from 'src/queries/profile';
import { useLinodeVolumesQuery } from 'src/queries/volumes';
import { parseQueryParams } from 'src/utilities/queryParams';
import { DeleteLinodeDialog } from '../../LinodesLanding/DeleteLinodeDialog';
import { MigrateLinode } from 'src/features/linodes/MigrateLinode';
import {
  LinodeDetailContext,
  withLinodeDetailContext,
} from '../linodeDetailContext';
import { LinodeRebuildDialog } from '../LinodeRebuild/LinodeRebuildDialog';
import { RescueDialog } from '../LinodeRescue/RescueDialog';
import LinodeResize from '../LinodeResize/LinodeResize';
import HostMaintenance from './HostMaintenance';
import MutationNotification from './MutationNotification';
import Notifications from './Notifications';
import LandingHeader from 'src/components/LandingHeader';
import { sendEvent } from 'src/utilities/ga';
import useEditableLabelState from 'src/hooks/useEditableLabelState';
import { APIError } from '@linode/api-v4/lib/types';
import scrollErrorIntoView from 'src/utilities/scrollErrorIntoView';
import { getAPIErrorOrDefault } from 'src/utilities/errorUtils';
import { ACCESS_LEVELS } from 'src/constants';
<<<<<<< HEAD
import { useNotificationsQuery } from 'src/queries/accountNotifications';
import { EnableBackupsDialog } from '../LinodeBackup/EnableBackupsDialog';
=======
>>>>>>> b9fcf70f

interface Props {
  numVolumes: number;
  username: string;
  linodeConfigs: Config[];
}

interface TagDrawerProps {
  tags: string[];
  open: boolean;
}

type CombinedProps = Props & LinodeDetailContext & LinodeContext;

const LinodeDetailHeader: React.FC<CombinedProps> = (props) => {
  // Several routes that used to have dedicated pages (e.g. /resize, /rescue)
  // now show their content in modals instead. The logic below facilitates handling
  // modal-related query params (and the older /:subpath routes before the redirect
  // logic changes the URL) to determine if a modal should be open when this component
  // is first rendered.
  const location = useLocation();
  const queryParams = parseQueryParams(location.search);

  const match = useRouteMatch<{ linodeId: string; subpath: string }>({
    path: '/linodes/:linodeId/:subpath?',
  });

  const matchedLinodeId = Number(match?.params?.linodeId ?? 0);

  const { linode, linodeStatus, linodeDisks, linodeConfigs } = props;

  const [powerAction, setPowerAction] = React.useState<Action>('Reboot');
  const [powerDialogOpen, setPowerDialogOpen] = React.useState(false);
  const [deleteDialogOpen, setDeleteDialogOpen] = React.useState(
    queryParams.delete === 'true'
  );
  const [rebuildDialogOpen, setRebuildDialogOpen] = React.useState(
    queryParams.rebuild === 'true'
  );
  const [rescueDialogOpen, setRescueDialogOpen] = React.useState(
    queryParams.rescue === 'true'
  );
  const [resizeDialogOpen, setResizeDialogOpen] = React.useState(
    queryParams.resize === 'true'
  );
  const [migrateDialogOpen, setMigrateDialogOpen] = React.useState(
    queryParams.migrate === 'true'
  );
  const [enableBackupsDialogOpen, setEnableBackupsDialogOpen] = React.useState(
    false
  );

  const [tagDrawer, setTagDrawer] = React.useState<TagDrawerProps>({
    open: false,
    tags: [],
  });

  const { updateLinode } = useLinodeActions();
  const history = useHistory();

  const closeDialogs = () => {
    // If the user is on a Linode detail tab with the modal open and they then close it,
    // change the URL to reflect just the tab they are on.
    if (
      queryParams.resize ||
      queryParams.rescue ||
      queryParams.rebuild ||
      queryParams.migrate ||
      queryParams.upgrade
    ) {
      history.replace({ search: undefined });
    }

    setPowerDialogOpen(false);
    setDeleteDialogOpen(false);
    setResizeDialogOpen(false);
    setMigrateDialogOpen(false);
    setRescueDialogOpen(false);
    setRebuildDialogOpen(false);
    setEnableBackupsDialogOpen(false);
  };

  const closeTagDrawer = () => {
    setTagDrawer((tagDrawer) => ({ ...tagDrawer, open: false }));
  };

  const openTagDrawer = (tags: string[]) => {
    setTagDrawer({
      open: true,
      tags,
    });
  };

  const updateTags = (linodeId: number, tags: string[]) => {
    return updateLinode({ linodeId, tags }).then((_) => {
      setTagDrawer((tagDrawer) => ({ ...tagDrawer, tags }));
    });
  };

  const { data: profile } = useProfile();
  const { data: volumesData } = useLinodeVolumesQuery(matchedLinodeId);

  const numAttachedVolumes = volumesData?.results ?? 0;

  const {
    editableLabelError,
    setEditableLabelError,
    resetEditableLabel,
  } = useEditableLabelState();
  const disabled = linode._permissions === ACCESS_LEVELS.readOnly;

  const updateLinodeLabel = async (linodeId: number, label: string) => {
    try {
      await updateLinode({ linodeId, label });
    } catch (updateError) {
      const errors: APIError[] = getAPIErrorOrDefault(
        updateError,
        'An error occurred while updating label',
        'label'
      );
      const errorReasons: string[] = errors.map((error) => error.reason);
      throw new Error(errorReasons[0]);
    }
  };

  const handleLinodeLabelUpdate = (label: string) => {
    const linodeId = linode.id;
    return updateLinodeLabel(linodeId, label)
      .then(() => {
        resetEditableLabel();
      })
      .catch((updateError) => {
        const errorReasons: string[] = [updateError.message];
        setEditableLabelError(errorReasons[0]);
        scrollErrorIntoView();
        return Promise.reject(errorReasons[0]);
      });
  };

  const onOpenPowerDialog = (action: Action) => {
    setPowerDialogOpen(true);
    setPowerAction(action);
  };

  const onOpenDeleteDialog = () => {
    setDeleteDialogOpen(true);
  };

  const onOpenResizeDialog = () => {
    setResizeDialogOpen(true);
  };

  const onOpenRebuildDialog = () => {
    setRebuildDialogOpen(true);
  };

  const onOpenRescueDialog = () => {
    setRescueDialogOpen(true);
  };

  const onOpenMigrateDialog = () => {
    setMigrateDialogOpen(true);
  };

  const handlers = {
    onOpenPowerDialog,
    onOpenDeleteDialog,
    onOpenResizeDialog,
    onOpenRebuildDialog,
    onOpenRescueDialog,
    onOpenMigrateDialog,
  };

  return (
    <>
      <HostMaintenance linodeStatus={linodeStatus} />
      <MutationNotification disks={linodeDisks} />
      <Notifications />
      <LandingHeader
        title="Create"
        docsLabel="Docs"
        docsLink="https://www.linode.com/docs/guides/platform/get-started/"
        breadcrumbProps={{
          pathname: `/linodes/${linode.label}`,
          onEditHandlers: !disabled
            ? {
                editableTextTitle: linode.label,
                onEdit: handleLinodeLabelUpdate,
                onCancel: resetEditableLabel,
                errorText: editableLabelError,
              }
            : undefined,
        }}
        onDocsClick={() => {
          sendEvent({
            category: 'Linode Create Flow',
            action: 'Click:link',
            label: 'Getting Started',
          });
        }}
      />
      <LinodeEntityDetail
        id={linode.id}
        linode={linode}
        numVolumes={numAttachedVolumes}
        username={profile?.username}
        linodeConfigs={linodeConfigs}
        backups={linode.backups}
        openTagDrawer={openTagDrawer}
        handlers={handlers}
      />
      <PowerActionsDialog
        isOpen={powerDialogOpen}
        action={powerAction ?? 'Reboot'}
        linodeId={matchedLinodeId}
        onClose={closeDialogs}
      />
      <DeleteLinodeDialog
        open={deleteDialogOpen}
        onClose={closeDialogs}
        linodeId={matchedLinodeId}
      />
      <LinodeResize
        open={resizeDialogOpen}
        onClose={closeDialogs}
        linodeId={matchedLinodeId}
      />
      <LinodeRebuildDialog
        open={rebuildDialogOpen}
        onClose={closeDialogs}
        linodeId={matchedLinodeId}
      />
      <RescueDialog
        open={rescueDialogOpen}
        onClose={closeDialogs}
        linodeId={matchedLinodeId}
      />
      <MigrateLinode
        open={migrateDialogOpen}
        onClose={closeDialogs}
        linodeId={matchedLinodeId}
      />
      <TagDrawer
        entityLabel={linode.label}
        open={tagDrawer.open}
        tags={tagDrawer.tags}
        updateTags={(tags) => updateTags(linode.id, tags)}
        onClose={closeTagDrawer}
      />
<<<<<<< HEAD
      <EnableBackupsDialog
        linodeId={backupsDialog.linodeID}
        open={backupsDialog.open}
        onClose={closeDialogs}
      />
      <UpgradeVolumesDialog
        open={upgradeVolumesDialog.open}
        linode={linode}
        upgradeableVolumeIds={upgradeableVolumeIds}
=======
      <EnableBackupDialog
        linodeId={matchedLinodeId}
        open={enableBackupsDialogOpen}
>>>>>>> b9fcf70f
        onClose={closeDialogs}
      />
    </>
  );
};

interface LinodeContext {
  linodeStatus: LinodeStatus;
  linodeDisks: Disk[];
}

export default compose<CombinedProps, {}>(
  withLinodeDetailContext<LinodeContext>(({ linode }) => ({
    linode,
    linodeStatus: linode.status,
    linodeDisks: linode._disks,
    configs: linode._configs,
  }))
)(LinodeDetailHeader);<|MERGE_RESOLUTION|>--- conflicted
+++ resolved
@@ -31,11 +31,7 @@
 import scrollErrorIntoView from 'src/utilities/scrollErrorIntoView';
 import { getAPIErrorOrDefault } from 'src/utilities/errorUtils';
 import { ACCESS_LEVELS } from 'src/constants';
-<<<<<<< HEAD
-import { useNotificationsQuery } from 'src/queries/accountNotifications';
 import { EnableBackupsDialog } from '../LinodeBackup/EnableBackupsDialog';
-=======
->>>>>>> b9fcf70f
 
 interface Props {
   numVolumes: number;
@@ -285,21 +281,9 @@
         updateTags={(tags) => updateTags(linode.id, tags)}
         onClose={closeTagDrawer}
       />
-<<<<<<< HEAD
       <EnableBackupsDialog
-        linodeId={backupsDialog.linodeID}
-        open={backupsDialog.open}
-        onClose={closeDialogs}
-      />
-      <UpgradeVolumesDialog
-        open={upgradeVolumesDialog.open}
-        linode={linode}
-        upgradeableVolumeIds={upgradeableVolumeIds}
-=======
-      <EnableBackupDialog
         linodeId={matchedLinodeId}
         open={enableBackupsDialogOpen}
->>>>>>> b9fcf70f
         onClose={closeDialogs}
       />
     </>
