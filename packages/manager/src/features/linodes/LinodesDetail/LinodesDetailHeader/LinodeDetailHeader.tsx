--- conflicted
+++ resolved
@@ -40,13 +40,7 @@
 import LinodeDetailsBreadcrumb from './LinodeDetailsBreadcrumb';
 import MutationNotification from './MutationNotification';
 import Notifications from './Notifications';
-<<<<<<< HEAD
-import LinodeDetailsBreadcrumb from './LinodeDetailsBreadcrumb';
-import { parseQueryParams } from 'src/utilities/queryParams';
-import { useProfile } from 'src/queries/profile';
 import { UpgradeVolumesDialog } from './UpgradeVolumesDialog';
-=======
->>>>>>> 90b0a6b8
 
 interface Props {
   numVolumes: number;
@@ -420,7 +414,6 @@
       <HostMaintenance linodeStatus={linodeStatus} />
       <MutationNotification disks={linodeDisks} />
       <Notifications />
-<<<<<<< HEAD
       {showVolumesBanner ? (
         <DismissibleBanner
           preferenceKey="block-storage-available-atlanta"
@@ -489,9 +482,7 @@
           </Grid>
         </DismissibleBanner>
       ) : null}
-=======
       <NVMeBanner />
->>>>>>> 90b0a6b8
       <LinodeDetailsBreadcrumb />
       <LinodeEntityDetail
         variant="details"
