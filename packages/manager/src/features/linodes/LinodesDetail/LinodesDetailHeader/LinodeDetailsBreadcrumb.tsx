--- conflicted
+++ resolved
@@ -5,6 +5,12 @@
 import { compose } from 'recompose';
 import Breadcrumb, { BreadcrumbProps } from 'src/components/Breadcrumb';
 import DocumentationButton from 'src/components/CMR_DocumentationButton';
+import {
+  createStyles,
+  Theme,
+  withStyles,
+  WithStyles
+} from 'src/components/core/styles';
 import Grid from 'src/components/Grid';
 import { getAPIErrorOrDefault } from 'src/utilities/errorUtils';
 import scrollErrorIntoView from 'src/utilities/scrollErrorIntoView';
@@ -16,9 +22,7 @@
   EditableLabelProps
 } from './editableLabelState';
 
-<<<<<<< HEAD
-=======
-type ClassNames = 'root' | 'breadcrumb' | 'controls' | 'launchButton' | 'docs';
+type ClassNames = 'root';
 
 const styles = (theme: Theme) =>
   createStyles({
@@ -26,40 +30,9 @@
       [theme.breakpoints.down('sm')]: {
         paddingRight: `${theme.spacing()}px !important`
       }
-    },
-    controls: {
-      position: 'relative',
-      marginTop: 9 - theme.spacing(1) / 2, // 4
-      [theme.breakpoints.down('sm')]: {
-        margin: 0,
-        left: -8,
-        display: 'flex',
-        flexBasis: '100%'
-      }
-    },
-    launchButton: {
-      lineHeight: 1,
-      '&:hover': {
-        backgroundColor: 'transparent',
-        textDecoration: 'underline'
-      },
-      '&:focus > span:first-child': {
-        outline: '1px dotted #999'
-      }
-    },
-    docs: {
-      [theme.breakpoints.down('xs')]: {
-        display: 'flex',
-        flexBasis: '100%',
-        justifyContent: 'flex-end',
-        '&.MuiGrid-item': {
-          paddingTop: 0
-        }
-      }
     }
   });
 
->>>>>>> 782f3d53
 interface Props {
   breadcrumbProps?: Partial<BreadcrumbProps>;
 }
@@ -67,10 +40,12 @@
 type CombinedProps = Props &
   LinodeDetailContext &
   EditableLabelProps &
-  RouteComponentProps<{}>;
+  RouteComponentProps<{}> &
+  WithStyles<ClassNames>;
 
 const LinodeControls: React.FC<CombinedProps> = props => {
   const {
+    classes,
     linode,
     updateLinode,
     editableLabelError,
@@ -139,7 +114,10 @@
   );
 };
 
+const styled = withStyles(styles);
+
 const enhanced = compose<CombinedProps, Props>(
+  styled,
   withEditableLabelState,
   withRouter,
   withLinodeDetailContext(({ linode, updateLinode }) => ({
