--- conflicted
+++ resolved
@@ -1,8 +1,4 @@
-<<<<<<< HEAD
-import { Disk, LinodeSpecs, startMutation } from '@linode/api-v4/lib/linodes';
-=======
 import { Disk } from '@linode/api-v4/lib/linodes';
->>>>>>> 36cf0f3b
 import { useSnackbar } from 'notistack';
 import * as React from 'react';
 import { Theme } from '@mui/material/styles';
@@ -27,18 +23,10 @@
   linodeId: number;
 }
 
-<<<<<<< HEAD
-type CombinedProps = Props &
-  MutationDrawerProps &
-  ContextProps &
-  DispatchProps &
-  WithStyles<ClassNames>;
-=======
 export const MutationNotification = (props: Props) => {
   const { classes } = useStyles();
   const { linodeId } = props;
   const { enqueueSnackbar } = useSnackbar();
->>>>>>> 36cf0f3b
 
   const { data: linode } = useLinodeQuery(linodeId);
 
@@ -54,23 +42,7 @@
 
   const { data: disks } = useAllLinodeDisksQuery(
     linodeId,
-<<<<<<< HEAD
-    linodeType,
-    linodeSpecs,
-    openMutationDrawer,
-    closeMutationDrawer,
-    mutationFailed,
-    mutationDrawerError,
-    mutationDrawerLoading,
-    mutationDrawerOpen,
-    updateLinode,
-  } = props;
-  const { enqueueSnackbar } = useSnackbar();
-  const typesQuery = useSpecificTypes(
-    linodeType?.successor ? [linodeType?.successor] : []
-=======
     successorTypeInfo !== undefined
->>>>>>> 36cf0f3b
   );
 
   const [isMutationDrawerOpen, setIsMutationDrawerOpen] = React.useState(false);
@@ -179,44 +151,6 @@
   return disks.reduce((accum, eachDisk) => eachDisk.size + accum, 0);
 };
 
-<<<<<<< HEAD
-const styled = withStyles(styles);
-
-interface ContextProps {
-  linodeSpecs: LinodeSpecs;
-  linodeId: number;
-  linodeType?: ExtendedType | null;
-}
-
-interface DispatchProps {
-  updateLinode: (id: number) => void;
-}
-
-const mapDispatchToProps: MapDispatchToProps<DispatchProps, {}> = (
-  dispatch: ThunkDispatch<ApplicationState, undefined, Action<any>>
-) => {
-  return {
-    updateLinode: (id: number) => dispatch(requestLinodeForStore(id)),
-  };
-};
-
-const connected = connect(undefined, mapDispatchToProps);
-
-const enhanced = compose<CombinedProps, Props>(
-  styled,
-  connected,
-  withLinodeDetailContext<ContextProps>(({ linode }) => ({
-    linodeSpecs: linode.specs,
-    linodeId: linode.id,
-    linodeType: linode._type,
-  })),
-  withMutationDrawerState
-);
-
-export default enhanced(MutationNotification);
-
-=======
->>>>>>> 36cf0f3b
 // Hack solution to determine if a type is moving from shared CPU cores to dedicated.
 const isMovingFromSharedToDedicated = (typeA: string, typeB: string) => {
   return typeA.startsWith('g6-highmem') && typeB.startsWith('g7-highmem');
