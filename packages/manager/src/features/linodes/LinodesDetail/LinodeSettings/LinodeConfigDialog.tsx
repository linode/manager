import { Config, Disk, Kernel } from '@linode/api-v4/lib/linodes';
import { APIError } from '@linode/api-v4/lib/types';
import { Volume } from '@linode/api-v4/lib/volumes';
import { useFormik } from 'formik';
import { pathOr } from 'ramda';
import * as React from 'react';
import { connect } from 'react-redux';
import { compose } from 'recompose';
import ActionsPanel from 'src/components/ActionsPanel';
import Button from 'src/components/Button';
import CircleProgress from 'src/components/CircleProgress';
import Divider from 'src/components/core/Divider';
import FormControl from 'src/components/core/FormControl';
import FormControlLabel from 'src/components/core/FormControlLabel';
import FormGroup from 'src/components/core/FormGroup';
import FormHelperText from 'src/components/core/FormHelperText';
import FormLabel from 'src/components/core/FormLabel';
import RadioGroup from 'src/components/core/RadioGroup';
<<<<<<< HEAD
import { makeStyles, Theme } from 'src/components/core/styles';
=======
import {
  createStyles,
  Theme,
  withStyles,
  WithStyles
} from 'src/components/core/styles';
>>>>>>> 911d60dc
import Typography from 'src/components/core/Typography';
import Dialog from 'src/components/Dialog';
import Select, { Item } from 'src/components/EnhancedSelect/Select';
import ErrorState from 'src/components/ErrorState';
import ExternalLink from 'src/components/ExternalLink';
import Grid from 'src/components/Grid';
import Notice from 'src/components/Notice';
import Radio from 'src/components/Radio';
import TextField from 'src/components/TextField';
import Toggle from 'src/components/Toggle';
import DeviceSelection, {
  ExtendedDisk,
  ExtendedVolume
} from 'src/features/linodes/LinodesDetail/LinodeRescue/DeviceSelection';
import { ApplicationState } from 'src/store';
import createDevicesFromStrings, {
  DevicesAsStrings
} from 'src/utilities/createDevicesFromStrings';
import createStringsFromDevices from 'src/utilities/createStringsFromDevices';
import {
  handleFieldErrors,
  handleGeneralErrors,
} from 'src/utilities/formikErrorUtils';
import scrollErrorIntoView from 'src/utilities/scrollErrorIntoView';
import {
  CreateLinodeConfig,
  UpdateLinodeConfig,
  withLinodeDetailContext
} from '../linodeDetailContext';
import KernelSelect from './KernelSelect';

<<<<<<< HEAD
const useStyles = makeStyles((theme: Theme) => ({
  button: {
    marginTop: theme.spacing(),
  },
  section: {
    marginTop: theme.spacing(2),
  },
  divider: {
    margin: `${theme.spacing(2)}px ${theme.spacing(1)}px 0 `,
    width: `calc(100% - ${theme.spacing(2)}px)`,
  },
  formControlToggle: {
    '& button': {
      order: 3,
    },
  },
}));
=======
type ClassNames = 'button' | 'section' | 'divider' | 'formControlToggle';

const styles = (theme: Theme) =>
  createStyles({
    button: {
      marginTop: theme.spacing()
    },
    section: {
      marginTop: theme.spacing(2)
    },
    divider: {
      margin: `${theme.spacing(2)}px ${theme.spacing(1)}px 0 `,
      width: `calc(100% - ${theme.spacing(2)}px)`
    },
    formControlToggle: {
      '& button': {
        order: 3
      }
    }
  });
>>>>>>> 911d60dc

interface Helpers {
  updatedb_disabled: boolean;
  distro: boolean;
  modules_dep: boolean;
  network: boolean;
  devtmpfs_automount: boolean;
}

type RunLevel = 'default' | 'single' | 'binbash';
type VirtMode = 'fullvirt' | 'paravirt';
type MemoryLimit = 'no_limit' | 'set_limit';

interface EditableFields {
  useCustomRoot: boolean;
  label: string;
  devices: DevicesAsStrings;
  kernel?: string;
  comments?: string;
  memory_limit?: number;
  run_level?: RunLevel;
  virt_mode?: VirtMode;
  helpers: Helpers;
  root_device: string;
  setMemoryLimit: MemoryLimit;
}

interface Props {
  linodeHypervisor: 'kvm' | 'xen';
  linodeRegion: string;
  maxMemory: number;
  open: boolean;
  linodeConfigId?: number;
  onClose: () => void;
  kernels: Kernel[];
  kernelError: APIError[] | null;
  kernelsLoading: boolean;
}

<<<<<<< HEAD
type CombinedProps = LinodeContextProps & Props & StateProps;

const defaultFieldsValues = {
  comments: '',
  devices: {},
  helpers: {
    devtmpfs_automount: true,
    distro: true,
    modules_dep: true,
    network: true,
    updatedb_disabled: true,
  },
  kernel: 'linode/latest-64bit',
  label: '',
  memory_limit: 0,
  root_device: '/dev/sda',
  run_level: 'default' as RunLevel,
  useCustomRoot: false,
  virt_mode: 'paravirt' as VirtMode,
  setMemoryLimit: 'no_limit' as MemoryLimit,
};

const pathsOptions = [
  { label: '/dev/sda', value: '/dev/sda' },
  { label: '/dev/sdb', value: '/dev/sdb' },
  { label: '/dev/sdc', value: '/dev/sdc' },
  { label: '/dev/sdd', value: '/dev/sdd' },
  { label: '/dev/sde', value: '/dev/sde' },
  { label: '/dev/sdf', value: '/dev/sdf' },
  { label: '/dev/sdg', value: '/dev/sdg' },
  { label: '/dev/sdh', value: '/dev/sdh' },
];

const LinodeConfigDialog: React.FC<CombinedProps> = (props) => {
  const {
    open,
    onClose,
    config,
    kernels,
    linodeConfigId,
    maxMemory,
    readOnly,
  } = props;

  const classes = useStyles();
  const [counter, setCounter] = React.useState(1);

  const { values, ...formik } = useFormik({
    initialValues: defaultFieldsValues,
    validateOnChange: true,
    validateOnMount: true,
    onSubmit: (values) => onSubmit(values),
  });

  const convertStateToData = (state: EditableFields) => {
    const {
      label,
      devices,
      kernel,
      comments,
      memory_limit,
      run_level,
      virt_mode,
      setMemoryLimit,
      helpers,
      root_device,
    } = state;

    return {
      label,
      devices: createDevicesFromStrings(devices),
      kernel,
      comments,
      /** if the user did not toggle the limit radio button, send a value of 0 */
      memory_limit: setMemoryLimit === 'no_limit' ? 0 : memory_limit,
      run_level,
      virt_mode,
      helpers,
      root_device,
    };
  };

  const onSubmit = (values: EditableFields) => {
    const { linodeConfigId, createLinodeConfig, updateLinodeConfig } = props;

    formik.setSubmitting(true);

    const configData = convertStateToData(values);
=======
interface State {
  loading: boolean;
  kernels: Kernel[];
  errors?: Error | APIError[];
  fields: EditableFields;
  submitting: boolean;
  counter: number;
}

type CombinedProps = LinodeContextProps &
  Props &
  StateProps &
  WithStyles<ClassNames>;

class LinodeConfigDialog extends React.Component<CombinedProps, State> {
  state: State = {
    loading: false,
    counter: 1,
    kernels: [],
    fields: LinodeConfigDialog.defaultFieldsValues(),
    submitting: false
  };

  static defaultFieldsValues: () => EditableFields = () => ({
    comments: '',
    devices: {},
    helpers: {
      devtmpfs_automount: true,
      distro: true,
      modules_dep: true,
      network: true,
      updatedb_disabled: true
    },
    kernel: 'linode/latest-64bit',
    label: '',
    memory_limit: 0,
    root_device: '/dev/sda',
    run_level: 'default',
    useCustomRoot: false,
    virt_mode: 'paravirt',
    setMemoryLimit: 'no_limit'
  });

  componentDidUpdate(prevProps: CombinedProps) {
    const { config } = this.props;

    if (this.isOpening(prevProps.open, this.props.open)) {
      /** Reset the form to the default create state. */
      this.setState({
        fields: LinodeConfigDialog.defaultFieldsValues()
      });
>>>>>>> 911d60dc

    /** Editing */
    if (linodeConfigId) {
      return updateLinodeConfig(linodeConfigId, configData)
        .then((_) => {
          formik.setSubmitting(false);
          onClose();
        })
        .catch((error) => {
          const mapErrorToStatus = (generalError: string) =>
            formik.setStatus({ generalError });
          formik.setSubmitting(false);
          handleFieldErrors(formik.setErrors, error);
          handleGeneralErrors(
            mapErrorToStatus,
            error,
            'An unexpected error occurred.'
          );
          scrollErrorIntoView('linode-config-dialog');
        });
    }

    /** Creating */
    return createLinodeConfig(configData)
      .then((_) => {
        formik.setSubmitting(false);
        onClose();
      })
      .catch((error) => {
        const mapErrorToStatus = (generalError: string) =>
          formik.setStatus({ generalError });
        formik.setSubmitting(false);
        handleFieldErrors(formik.setErrors, error);
        handleGeneralErrors(
          mapErrorToStatus,
          error,
          'An unexpected error occurred.'
        );
        scrollErrorIntoView('linode-config-dialog');
      });
  };

  React.useEffect(() => {
    if (open) {
      /**
       * If config is defined, we're editing. Set the state
       * to the values of the config.
       */
      if (config) {
        const devices = createStringsFromDevices(config.devices);
        const initialCounter = Object.keys(devices).length;
<<<<<<< HEAD
        setCounter(initialCounter);
        formik.resetForm({
          values: {
=======
        this.setState({
          counter: initialCounter,
          fields: {
>>>>>>> 911d60dc
            useCustomRoot: isUsingCustomRoot(config.root_device),
            label: config.label,
            devices,
            kernel: config.kernel,
            comments: config.comments,
            memory_limit: config.memory_limit,
            run_level: config.run_level,
            virt_mode: config.virt_mode,
            helpers: config.helpers,
            root_device: config.root_device,
            setMemoryLimit: config.memory_limit !== 0 ? 'set_limit' : 'no_limit'
          }
        });
      } else {
        // Create mode; make sure loading/error states are cleared.
        formik.resetForm();
      }
    }
  }, [open, config]);

  const isLoading = props.kernelsLoading;

  const generalError = formik.status?.generalError;

  const availableDevices = {
    disks: props.disks,
    volumes: props.volumes,
  };

  /**
   * Form change handlers
   * (where formik.handleChange is insufficient)
   */

  const handleChangeKernel = React.useCallback(
    (selected: Item<string>) => {
      formik.setFieldValue('kernel', selected?.value ?? '');
    },
    [formik]
  );

<<<<<<< HEAD
  const handleDevicesChanges = React.useCallback(
    (slot: string, value: string) => {
      formik.setFieldValue(`devices[${slot}]`, value);
    },
    []
  );

  return (
    <Dialog
      title={`${linodeConfigId ? 'Edit' : 'Add'} Linode Configuration`}
      open={open}
      onClose={onClose}
      fullHeight
      fullWidth
    >
      <Grid container direction="row">
        <DialogContent loading={isLoading} errors={props.kernelError}>
          <React.Fragment>
            {generalError && (
              <Grid item>
                <Notice
                  error
                  errorGroup="linode-config-dialog"
                  text={generalError}
                  spacingBottom={0}
                />
              </Grid>
            )}
            <Grid
              item
              xs={12}
              updateFor={[
                formik.errors.label,
                formik.errors.comments,
                values.label,
                values.comments,
                formik.handleChange,
                classes,
              ]}
=======
  renderForm = (errors?: APIError[]) => {
    const { onClose, maxMemory, classes, readOnly, kernels } = this.props;

    const {
      counter,
      fields: {
        useCustomRoot,
        label,
        kernel,
        comments,
        memory_limit,
        run_level,
        virt_mode,
        helpers,
        root_device
      },
      submitting
    } = this.state;

    const errorFor = getAPIErrorsFor(
      {
        label: 'label',
        kernel: 'kernel',
        comments: 'comments',
        memory_limit: 'memory limit',
        run_level: 'run level',
        virt_mode: 'virtualization mode',
        root_device: 'root device'
      },
      errors
    );

    const generalError = errorFor('none');

    const availableDevices = {
      disks: this.props.disks,
      volumes: this.props.volumes
    };

    const pathsOptions = [
      { label: '/dev/sda', value: '/dev/sda' },
      { label: '/dev/sdb', value: '/dev/sdb' },
      { label: '/dev/sdc', value: '/dev/sdc' },
      { label: '/dev/sdd', value: '/dev/sdd' },
      { label: '/dev/sde', value: '/dev/sde' },
      { label: '/dev/sdf', value: '/dev/sdf' },
      { label: '/dev/sdg', value: '/dev/sdg' },
      { label: '/dev/sdh', value: '/dev/sdh' }
    ];

    return (
      <React.Fragment>
        {generalError && (
          <Notice error errorGroup="linode-config-dialog" text={generalError} />
        )}
        <Grid
          item
          xs={12}
          className={classes.section}
          updateFor={[
            errorFor('label'),
            errorFor('comments'),
            label,
            comments,
            classes
          ]}
        >
          <Typography variant="h3">Label and Comments</Typography>
          <TextField
            label="Label"
            required
            value={label}
            onChange={this.handleChangeLabel}
            errorText={errorFor('label')}
            errorGroup="linode-config-dialog"
            disabled={readOnly}
          />

          <TextField
            label="Comments"
            value={comments}
            onChange={this.handleChangeComments}
            multiline={true}
            rows={3}
            errorText={errorFor('comments')}
            errorGroup="linode-config-dialog"
            disabled={readOnly}
          />
        </Grid>

        <Divider className={classes.divider} />

        <Grid
          item
          xs={12}
          className={classes.section}
          updateFor={[virt_mode, classes]}
        >
          <Typography variant="h3">Virtual Machine</Typography>
          <FormControl>
            <FormLabel
              htmlFor="virt_mode"
              component="label"
              disabled={readOnly}
              aria-describedby="virtModeCaption"
            >
              VM Mode
            </FormLabel>
            <RadioGroup
              aria-label="virt_mode"
              name="virt_mode"
              value={virt_mode}
              onChange={this.handleChangeVirtMode}
>>>>>>> 911d60dc
            >
              <Typography variant="h3">Label and Comments</Typography>
              <TextField
                label="Label"
                name="label"
                required
                value={values.label}
                onChange={formik.handleChange}
                errorText={formik.errors.label}
                errorGroup="linode-config-dialog"
                disabled={readOnly}
              />

              <TextField
                label="Comments"
                name="comments"
                value={values.comments}
                onChange={formik.handleChange}
                multiline={true}
                rows={3}
                errorText={formik.errors.comments}
                errorGroup="linode-config-dialog"
                disabled={readOnly}
              />
<<<<<<< HEAD
            </Grid>

            <Divider className={classes.divider} />

            <Grid
              item
              xs={12}
              className={classes.section}
              updateFor={[values.virt_mode, classes]}
=======
              <FormHelperText id="virtModeCaption">
                Controls if devices inside your virtual machine are
                paravirtualized or fully virtualized. Paravirt is what you want,
                unless you&apos;re doing weird things.
              </FormHelperText>
            </RadioGroup>
          </FormControl>
        </Grid>

        <Divider className={classes.divider} style={{ marginTop: 0 }} />

        <Grid
          item
          xs={12}
          className={classes.section}
          updateFor={[
            counter,
            kernel,
            this.state.fields.setMemoryLimit,
            kernels,
            errorFor('kernel'),
            run_level,
            memory_limit,
            errorFor('memory_limit'),
            classes
          ]}
        >
          <Typography variant="h3">Boot Settings</Typography>
          {kernels && (
            <KernelSelect
              kernels={kernels}
              selectedKernel={kernel}
              onChange={this.handleChangeKernel}
              readOnly={readOnly}
              errorText={errorFor('kernel')}
            />
          )}

          <FormControl
            updateFor={[run_level, classes]}
            fullWidth
            disabled={readOnly}
          >
            <FormLabel htmlFor="run_level" component="label">
              Run Level
            </FormLabel>
            <RadioGroup
              aria-label="run_level"
              name="run_level"
              value={run_level}
              onChange={this.handleChangeRunLevel}
>>>>>>> 911d60dc
            >
              <Typography variant="h3">Virtual Machine</Typography>
              <FormControl>
                <FormLabel
                  htmlFor="virt_mode"
                  component="label"
                  disabled={readOnly}
                  aria-describedby="virtModeCaption"
                >
                  VM Mode
                </FormLabel>
                <RadioGroup
                  aria-label="virt_mode"
                  name="virt_mode"
                  value={values.virt_mode}
                  onChange={formik.handleChange}
                >
                  <FormControlLabel
                    value="paravirt"
                    label="Paravirtualization"
                    disabled={readOnly}
                    control={<Radio />}
                  />
                  <FormControlLabel
                    value="fullvirt"
                    label="Full virtualization"
                    disabled={readOnly}
                    control={<Radio />}
                  />
                  <FormHelperText id="virtModeCaption">
                    Controls if devices inside your virtual machine are
                    paravirtualized or fully virtualized. Paravirt is what you
                    want, unless you&apos;re doing weird things.
                  </FormHelperText>
                </RadioGroup>
              </FormControl>
            </Grid>

            <Divider className={classes.divider} style={{ marginTop: 0 }} />

            <Grid
              item
              xs={12}
              className={classes.section}
              updateFor={[
                counter,
                values.kernel,
                values.setMemoryLimit,
                kernels,
                formik.errors.kernel,
                values.run_level,
                values.memory_limit,
                formik.errors.memory_limit,
                classes,
              ]}
            >
              <Typography variant="h3">Boot Settings</Typography>
              {kernels && (
                <KernelSelect
                  kernels={kernels}
                  selectedKernel={values.kernel}
                  onChange={handleChangeKernel}
                  readOnly={readOnly}
                  errorText={formik.errors.kernel}
                />
              )}

              <FormControl
                updateFor={[values.run_level, classes]}
                fullWidth
                disabled={readOnly}
              >
                <FormLabel htmlFor="run_level" component="label">
                  Run Level
                </FormLabel>
                <RadioGroup
                  aria-label="run_level"
                  name="run_level"
                  value={values.run_level}
                  onChange={formik.handleChange}
                >
                  <FormControlLabel
                    value="default"
                    label="Run Default Level"
                    disabled={readOnly}
                    control={<Radio />}
                  />
                  <FormControlLabel
                    value="single"
                    label="Single user mode"
                    disabled={readOnly}
                    control={<Radio />}
                  />
                  <FormControlLabel
                    value="binbash"
                    label="init=/bin/bash"
                    disabled={readOnly}
                    control={<Radio />}
                  />
                </RadioGroup>
              </FormControl>

              {/*
                it's important to note here that if the memory limit
                is set to 0, this config is going to use 100% of the
                Linode's RAM. Otherwise, it only uses the limit
                explicitly set by the user.

                So to make this more clear to the user, we're going to
                hide the option to change the RAM limit unless the
                user explicity selects the option to change the
                memory limit.
              */}
<<<<<<< HEAD
              <FormControl updateFor={[values.setMemoryLimit, classes]}>
                <FormLabel
                  htmlFor="memory_limit"
                  component="label"
                  disabled={readOnly}
                >
                  Memory Limit
                </FormLabel>
                <RadioGroup
                  aria-label="memory_limit"
                  name="setMemoryLimit"
                  value={values.setMemoryLimit}
                  onChange={formik.handleChange}
                >
                  <FormControlLabel
                    value="no_limit"
                    label="Do not set any limits on memory usage"
=======
          <FormControl updateFor={[this.state.fields.setMemoryLimit, classes]}>
            <FormLabel
              htmlFor="memory_limit"
              component="label"
              disabled={readOnly}
            >
              Memory Limit
            </FormLabel>
            <RadioGroup
              aria-label="memory_limit"
              name="memory_limit"
              value={this.state.fields.setMemoryLimit}
              onChange={this.handleToggleMemoryLimit}
            >
              <FormControlLabel
                value="no_limit"
                label="Do not set any limits on memory usage"
                disabled={readOnly}
                control={<Radio />}
              />
              <FormControlLabel
                value="set_limit"
                label="Limit the amount of RAM this config uses"
                disabled={readOnly}
                control={<Radio />}
              />
            </RadioGroup>
          </FormControl>

          {this.state.fields.setMemoryLimit === 'set_limit' && (
            <TextField
              type="number"
              label="Memory Limit Allotment (in MB)"
              value={memory_limit}
              min={0}
              max={maxMemory}
              onChange={this.handleMemoryLimitChange}
              helperText={`Max: ${maxMemory} MB`}
              errorText={errorFor('memory_limit')}
              disabled={readOnly}
            />
          )}
        </Grid>

        <Divider className={classes.divider} />

        <Grid item xs={12} className={classes.section}>
          <Typography variant="h3">Block Device Assignment</Typography>
          <DeviceSelection
            counter={counter}
            slots={['sda', 'sdb', 'sdc', 'sdd', 'sde', 'sdf', 'sdg', 'sdh']}
            devices={availableDevices}
            onChange={this.handleDevicesChanges}
            getSelected={slot => pathOr('', [slot], this.state.fields.devices)}
            disabled={readOnly}
          />
          <Button
            className={classes.button}
            buttonType="secondary"
            superCompact
            onClick={() => this.setState({ counter: this.state.counter + 1 })}
            disabled={readOnly || counter >= 6}
          >
            Add a Device
          </Button>

          <FormControl fullWidth>
            <FormControlLabel
              label="Use Custom Root"
              control={
                <Toggle
                  checked={useCustomRoot}
                  onChange={this.handleUseCustomRootChange}
                  disabled={readOnly}
                />
              }
            />
            {!useCustomRoot ? (
              <Select
                options={pathsOptions}
                label="Root Device"
                defaultValue={pathsOptions.find(
                  device => device.value === root_device
                )}
                onChange={this.handleRootDeviceChange}
                name="root_device"
                id="root_device"
                errorText={errorFor('root_device')}
                placeholder="None"
                disabled={readOnly}
                isClearable={false}
              />
            ) : (
              <TextField
                label="Custom"
                value={root_device}
                onChange={this.handleRootDeviceChangeTextfield}
                inputProps={{ name: 'root_device', id: 'root_device' }}
                fullWidth
                errorText={errorFor('root_device')}
                errorGroup="linode-config-dialog"
                disabled={readOnly}
              />
            )}
          </FormControl>
        </Grid>

        <Divider className={classes.divider} />

        <Grid item xs={12} className={classes.section}>
          <Typography variant="h3">Filesystem/Boot Helpers</Typography>
          <FormControl
            updateFor={[
              helpers.distro,
              helpers.updatedb_disabled,
              helpers.modules_dep,
              helpers.devtmpfs_automount,
              helpers.network,
              classes
            ]}
            fullWidth
          >
            <FormGroup>
              <FormControlLabel
                label="Enable distro helper"
                className={classes.formControlToggle}
                control={
                  <Toggle
                    checked={helpers.distro}
                    onChange={this.handleToggleDistroHelper}
>>>>>>> 911d60dc
                    disabled={readOnly}
                    control={<Radio />}
                  />
                  <FormControlLabel
                    value="set_limit"
                    label="Limit the amount of RAM this config uses"
                    disabled={readOnly}
                    control={<Radio />}
                  />
                </RadioGroup>
              </FormControl>

              {values.setMemoryLimit === 'set_limit' && (
                <TextField
                  type="number"
                  name="memory_limit"
                  label="Memory Limit Allotment (in MB)"
                  value={values.memory_limit}
                  min={0}
                  max={maxMemory}
                  onChange={formik.handleChange}
                  helperText={`Max: ${maxMemory} MB`}
                  errorText={formik.errors.memory_limit}
                  disabled={readOnly}
                />
              )}
            </Grid>

            <Divider className={classes.divider} />

            <Grid item xs={12} className={classes.section}>
              <Typography variant="h3">Block Device Assignment</Typography>
              <DeviceSelection
                counter={counter}
                slots={['sda', 'sdb', 'sdc', 'sdd', 'sde', 'sdf', 'sdg', 'sdh']}
                devices={availableDevices}
                onChange={handleDevicesChanges}
                getSelected={(slot) => pathOr('', [slot], values.devices)}
                disabled={readOnly}
              />
              <Button
                className={classes.button}
                buttonType="secondary"
                superCompact
                onClick={() => setCounter((counter) => counter + 1)}
                disabled={readOnly || counter >= 6}
              >
                Add a Device
              </Button>

              <FormControl fullWidth>
                <FormControlLabel
                  label="Use Custom Root"
                  name="useCustomRoot"
                  control={
                    <Toggle
                      checked={values.useCustomRoot}
                      onChange={formik.handleChange}
                      disabled={readOnly}
                    />
                  }
                />
                {!values.useCustomRoot ? (
                  <Select
                    options={pathsOptions}
                    label="Root Device"
                    defaultValue={pathsOptions.find(
                      (device) => device.value === values.root_device
                    )}
                    onChange={formik.handleChange}
                    name="root_device"
                    id="root_device"
                    errorText={formik.errors.root_device}
                    placeholder="None"
                    disabled={readOnly}
                    isClearable={false}
                  />
                ) : (
                  <TextField
                    label="Custom"
                    name="root_device"
                    value={values.root_device}
                    onChange={formik.handleChange}
                    inputProps={{ name: 'root_device', id: 'root_device' }}
                    fullWidth
                    errorText={formik.errors.root_device}
                    errorGroup="linode-config-dialog"
                    disabled={readOnly}
                  />
                )}
              </FormControl>
            </Grid>

            <Grid item xs={12} className={classes.section}>
              <Typography variant="h3">Network Interfaces</Typography>
            </Grid>

            <Divider className={classes.divider} />

            <Grid item xs={12} className={classes.section}>
              <Typography variant="h3">Filesystem/Boot Helpers</Typography>
              <FormControl
                updateFor={[
                  values.helpers.distro,
                  values.helpers.updatedb_disabled,
                  values.helpers.modules_dep,
                  values.helpers.devtmpfs_automount,
                  values.helpers.network,
                  classes,
                ]}
                fullWidth
              >
                <FormGroup>
                  <FormControlLabel
                    label="Enable distro helper"
                    name="helpers.distro"
                    className={classes.formControlToggle}
                    control={
                      <Toggle
                        checked={values.helpers.distro}
                        onChange={formik.handleChange}
                        disabled={readOnly}
                        tooltipText="Helps maintain correct inittab/upstart console device"
                      />
                    }
                  />

<<<<<<< HEAD
                  <FormControlLabel
                    label="Disable updatedb"
                    name="helpers.updatedb_disabled"
                    className={classes.formControlToggle}
                    control={
                      <Toggle
                        checked={values.helpers.updatedb_disabled}
                        onChange={formik.handleChange}
                        disabled={readOnly}
                        tooltipText="Disables updatedb cron job to avoid disk thrashing"
                      />
                    }
                  />
=======
  onSubmit = () => {
    const {
      linodeConfigId,
      createLinodeConfig,
      updateLinodeConfig
    } = this.props;

    /**
     * This is client-side validation to patch an API bug.
     * Currently, POST requests don't verify that the selected root device
     * has a valid device attached to it. PUT requests do this, however,
     * leading to a discrepancy. If root_device is sda and sda is null,
     * we should head off that error before submitting the request.
     * @todo remove once the API has fixed this behavior.
     */

    const isValid = validateConfigData(this.state.fields);
    if (!isValid) {
      return this.setState({
        errors: [
          {
            reason:
              'You must select a valid Disk or Volume as your root device.',
            field: 'root_device'
          }
        ]
      });
    }

    this.setState({ submitting: true });

    const configData = this.convertStateToData(this.state.fields);

    /** Editing */
    if (linodeConfigId) {
      return updateLinodeConfig(linodeConfigId, configData)
        .then(_ => {
          this.setState({ submitting: false });
          this.props.onClose();
        })
        .catch(error => {
          this.setState({
            errors: getAPIErrorOrDefault(
              error,
              'Unable to update config. Please try again.'
            ),
            submitting: false
          });
        });
    }

    /** Creating */
    return createLinodeConfig(configData)
      .then(_ => {
        this.setState({ submitting: false });
        this.props.onClose();
      })
      .catch(error =>
        this.setState({
          errors: getAPIErrorOrDefault(
            error,
            'Unable to create config. Please try again.'
          ),
          submitting: false
        })
      );
  };

  convertStateToData = (state: EditableFields) => {
    const {
      label,
      devices,
      kernel,
      comments,
      memory_limit,
      run_level,
      virt_mode,
      setMemoryLimit,
      helpers,
      root_device
    } = state;

    return {
      label,
      devices: createDevicesFromStrings(devices),
      kernel,
      comments,
      /** if the user did not toggle the limit radio button, send a value of 0 */
      memory_limit: setMemoryLimit === 'no_limit' ? 0 : memory_limit,
      run_level,
      virt_mode,
      helpers,
      root_device
    };
  };

  /**
   * this is not responsible for setting the memory limits.
   * This is instead only responsible for indicating that "yes I would
   * like the option to set a memory limit to be visible."
   */
  handleToggleMemoryLimit = (e: React.ChangeEvent<HTMLInputElement>) => {
    const limit = e.target.value as 'no_limit' | 'set_limit';
    this.setState({ fields: { ...this.state.fields, setMemoryLimit: limit } });
  };

  /** Helper to update a slice of state.  */
  updateField = (field: Partial<EditableFields>) =>
    this.setState({ fields: { ...this.state.fields, ...field } });

  handleAuthConfigureNetworkHelper = (e: any, result: boolean) =>
    this.updateField({
      helpers: { ...this.state.fields.helpers, network: result }
    });

  handleToggleAutoMountHelper = (e: any, result: boolean) =>
    this.updateField({
      helpers: { ...this.state.fields.helpers, devtmpfs_automount: result }
    });

  handleToggleModulesDepHelper = (e: any, result: boolean) =>
    this.updateField({
      helpers: { ...this.state.fields.helpers, modules_dep: result }
    });

  handleToggleUpdateDBHelper = (e: any, result: boolean) =>
    this.updateField({
      helpers: { ...this.state.fields.helpers, updatedb_disabled: result }
    });

  handleToggleDistroHelper = (e: any, result: boolean) =>
    this.updateField({
      helpers: { ...this.state.fields.helpers, distro: result }
    });

  handleRootDeviceChange = (e: Item<string>) =>
    this.updateField({ root_device: e.value || '' });

  handleRootDeviceChangeTextfield = (e: React.ChangeEvent<HTMLInputElement>) =>
    this.updateField({ root_device: e.target.value || '' });
>>>>>>> 911d60dc

                  <FormControlLabel
                    label="Enable modules.dep helper"
                    name="helpers.modules_dep"
                    className={classes.formControlToggle}
                    control={
                      <Toggle
                        checked={values.helpers.modules_dep}
                        onChange={formik.handleChange}
                        disabled={readOnly}
                        tooltipText="Creates a modules dependency file for the kernel you run"
                      />
                    }
                  />

<<<<<<< HEAD
                  <FormControlLabel
                    label="Auto-mount devtmpfs"
                    name="helpers.devtmpfs_automount"
                    className={classes.formControlToggle}
                    control={
                      <Toggle
                        checked={values.helpers.devtmpfs_automount}
                        onChange={formik.handleChange}
                        disabled={readOnly}
                        tooltipText="Controls if pv_ops kernels automount devtmpfs at boot"
                      />
                    }
                  />
=======
  handleDevicesChanges = (slot: string, value: string) =>
    this.updateField({
      devices: { ...this.state.fields.devices, [slot]: value }
    });
>>>>>>> 911d60dc

                  <FormControlLabel
                    label="Auto-configure networking"
                    name="helpers.network"
                    className={classes.formControlToggle}
                    control={
                      <Toggle
                        checked={values.helpers.network}
                        onChange={formik.handleChange}
                        disabled={readOnly}
                        tooltipText={
                          <>
                            Automatically configure static networking
                            <ExternalLink
                              text="(more info)"
                              link="https://www.linode.com/docs/platform/network-helper/"
                            />
                          </>
                        }
                        interactive={true}
                      />
                    }
                  />
                </FormGroup>
              </FormControl>
            </Grid>
            <Grid item>
              <ActionsPanel>
                <Button
                  onClick={formik.submitForm}
                  buttonType="primary"
                  disabled={readOnly}
                  loading={formik.isSubmitting}
                >
                  Submit
                </Button>
                <Button
                  buttonType="secondary"
                  className="cancel"
                  onClick={onClose}
                >
                  Cancel
                </Button>
              </ActionsPanel>
            </Grid>
          </React.Fragment>
        </DialogContent>
      </Grid>
    </Dialog>
  );
};

interface ConfigFormProps {
  loading: boolean;
  errors: APIError[] | null;
  children: JSX.Element;
}

const DialogContent: React.FC<ConfigFormProps> = (props) => {
  const { loading, errors } = props;

  if (loading) {
    return <CircleProgress />;
  }

  if (errors) {
    return <ErrorState errorText="Unable to load configurations." />;
  }

  return props.children;
};

const isUsingCustomRoot = (value: string) =>
  [
    '/dev/sda',
    '/dev/sdb',
    '/dev/sdc',
    '/dev/sdd',
    '/dev/sde',
    '/dev/sdf',
    '/dev/sdg',
    '/dev/sdh'
  ].includes(value) === false;

interface StateProps {
  disks: ExtendedDisk[];
  volumes: ExtendedVolume[];
  config?: Config;
}

interface LinodeContextProps {
  linodeId: number;
  createLinodeConfig: CreateLinodeConfig;
  updateLinodeConfig: UpdateLinodeConfig;
  readOnly: boolean;
}

const enhanced = compose<CombinedProps, Props>(
  withLinodeDetailContext(
    ({ linode, createLinodeConfig, updateLinodeConfig }) => ({
      disks: linode._disks.map((disk: Disk) => ({
        ...disk,
        _id: `disk-${disk.id}`
      })),
      linodeId: linode.id,
      readOnly: linode._permissions === 'read_only',
      createLinodeConfig,
      updateLinodeConfig
    })
  ),

  connect((state: ApplicationState, ownProps: LinodeContextProps & Props) => {
    const { linodeConfigId, linodeId, linodeRegion } = ownProps;
    const { itemsById } = state.__resources.volumes;

    const config = linodeConfigId
      ? state.__resources.linodeConfigs[linodeId].itemsById[linodeConfigId]
      : undefined;

    const volumes = Object.values(itemsById).reduce(
      (result: Volume[], volume: Volume) => {
        /**
         * This is a combination of filter and map. Filter out irrelevant volumes, and update
         * volumes with the special _id property.
         */
        const isAttachedToLinode = volume.linode_id === linodeId;
        const isUnattached = volume.linode_id === null;
        const isInRegion = volume.region === linodeRegion;

        if (isAttachedToLinode || (isUnattached && isInRegion)) {
          const extendedVolume = { ...volume, _id: `volume-${volume.id}` };

          return [...result, extendedVolume];
        }

        return result;
      },
      []
    );
    return { config, volumes };
  })
);

export default enhanced(LinodeConfigDialog);<|MERGE_RESOLUTION|>--- conflicted
+++ resolved
@@ -16,16 +16,7 @@
 import FormHelperText from 'src/components/core/FormHelperText';
 import FormLabel from 'src/components/core/FormLabel';
 import RadioGroup from 'src/components/core/RadioGroup';
-<<<<<<< HEAD
 import { makeStyles, Theme } from 'src/components/core/styles';
-=======
-import {
-  createStyles,
-  Theme,
-  withStyles,
-  WithStyles
-} from 'src/components/core/styles';
->>>>>>> 911d60dc
 import Typography from 'src/components/core/Typography';
 import Dialog from 'src/components/Dialog';
 import Select, { Item } from 'src/components/EnhancedSelect/Select';
@@ -38,11 +29,11 @@
 import Toggle from 'src/components/Toggle';
 import DeviceSelection, {
   ExtendedDisk,
-  ExtendedVolume
+  ExtendedVolume,
 } from 'src/features/linodes/LinodesDetail/LinodeRescue/DeviceSelection';
 import { ApplicationState } from 'src/store';
 import createDevicesFromStrings, {
-  DevicesAsStrings
+  DevicesAsStrings,
 } from 'src/utilities/createDevicesFromStrings';
 import createStringsFromDevices from 'src/utilities/createStringsFromDevices';
 import {
@@ -53,11 +44,10 @@
 import {
   CreateLinodeConfig,
   UpdateLinodeConfig,
-  withLinodeDetailContext
+  withLinodeDetailContext,
 } from '../linodeDetailContext';
 import KernelSelect from './KernelSelect';
 
-<<<<<<< HEAD
 const useStyles = makeStyles((theme: Theme) => ({
   button: {
     marginTop: theme.spacing(),
@@ -75,28 +65,6 @@
     },
   },
 }));
-=======
-type ClassNames = 'button' | 'section' | 'divider' | 'formControlToggle';
-
-const styles = (theme: Theme) =>
-  createStyles({
-    button: {
-      marginTop: theme.spacing()
-    },
-    section: {
-      marginTop: theme.spacing(2)
-    },
-    divider: {
-      margin: `${theme.spacing(2)}px ${theme.spacing(1)}px 0 `,
-      width: `calc(100% - ${theme.spacing(2)}px)`
-    },
-    formControlToggle: {
-      '& button': {
-        order: 3
-      }
-    }
-  });
->>>>>>> 911d60dc
 
 interface Helpers {
   updatedb_disabled: boolean;
@@ -136,7 +104,6 @@
   kernelsLoading: boolean;
 }
 
-<<<<<<< HEAD
 type CombinedProps = LinodeContextProps & Props & StateProps;
 
 const defaultFieldsValues = {
@@ -225,59 +192,6 @@
     formik.setSubmitting(true);
 
     const configData = convertStateToData(values);
-=======
-interface State {
-  loading: boolean;
-  kernels: Kernel[];
-  errors?: Error | APIError[];
-  fields: EditableFields;
-  submitting: boolean;
-  counter: number;
-}
-
-type CombinedProps = LinodeContextProps &
-  Props &
-  StateProps &
-  WithStyles<ClassNames>;
-
-class LinodeConfigDialog extends React.Component<CombinedProps, State> {
-  state: State = {
-    loading: false,
-    counter: 1,
-    kernels: [],
-    fields: LinodeConfigDialog.defaultFieldsValues(),
-    submitting: false
-  };
-
-  static defaultFieldsValues: () => EditableFields = () => ({
-    comments: '',
-    devices: {},
-    helpers: {
-      devtmpfs_automount: true,
-      distro: true,
-      modules_dep: true,
-      network: true,
-      updatedb_disabled: true
-    },
-    kernel: 'linode/latest-64bit',
-    label: '',
-    memory_limit: 0,
-    root_device: '/dev/sda',
-    run_level: 'default',
-    useCustomRoot: false,
-    virt_mode: 'paravirt',
-    setMemoryLimit: 'no_limit'
-  });
-
-  componentDidUpdate(prevProps: CombinedProps) {
-    const { config } = this.props;
-
-    if (this.isOpening(prevProps.open, this.props.open)) {
-      /** Reset the form to the default create state. */
-      this.setState({
-        fields: LinodeConfigDialog.defaultFieldsValues()
-      });
->>>>>>> 911d60dc
 
     /** Editing */
     if (linodeConfigId) {
@@ -329,15 +243,9 @@
       if (config) {
         const devices = createStringsFromDevices(config.devices);
         const initialCounter = Object.keys(devices).length;
-<<<<<<< HEAD
         setCounter(initialCounter);
         formik.resetForm({
           values: {
-=======
-        this.setState({
-          counter: initialCounter,
-          fields: {
->>>>>>> 911d60dc
             useCustomRoot: isUsingCustomRoot(config.root_device),
             label: config.label,
             devices,
@@ -348,8 +256,9 @@
             virt_mode: config.virt_mode,
             helpers: config.helpers,
             root_device: config.root_device,
-            setMemoryLimit: config.memory_limit !== 0 ? 'set_limit' : 'no_limit'
-          }
+            setMemoryLimit:
+              config.memory_limit !== 0 ? 'set_limit' : 'no_limit',
+          },
         });
       } else {
         // Create mode; make sure loading/error states are cleared.
@@ -379,7 +288,6 @@
     [formik]
   );
 
-<<<<<<< HEAD
   const handleDevicesChanges = React.useCallback(
     (slot: string, value: string) => {
       formik.setFieldValue(`devices[${slot}]`, value);
@@ -419,121 +327,6 @@
                 formik.handleChange,
                 classes,
               ]}
-=======
-  renderForm = (errors?: APIError[]) => {
-    const { onClose, maxMemory, classes, readOnly, kernels } = this.props;
-
-    const {
-      counter,
-      fields: {
-        useCustomRoot,
-        label,
-        kernel,
-        comments,
-        memory_limit,
-        run_level,
-        virt_mode,
-        helpers,
-        root_device
-      },
-      submitting
-    } = this.state;
-
-    const errorFor = getAPIErrorsFor(
-      {
-        label: 'label',
-        kernel: 'kernel',
-        comments: 'comments',
-        memory_limit: 'memory limit',
-        run_level: 'run level',
-        virt_mode: 'virtualization mode',
-        root_device: 'root device'
-      },
-      errors
-    );
-
-    const generalError = errorFor('none');
-
-    const availableDevices = {
-      disks: this.props.disks,
-      volumes: this.props.volumes
-    };
-
-    const pathsOptions = [
-      { label: '/dev/sda', value: '/dev/sda' },
-      { label: '/dev/sdb', value: '/dev/sdb' },
-      { label: '/dev/sdc', value: '/dev/sdc' },
-      { label: '/dev/sdd', value: '/dev/sdd' },
-      { label: '/dev/sde', value: '/dev/sde' },
-      { label: '/dev/sdf', value: '/dev/sdf' },
-      { label: '/dev/sdg', value: '/dev/sdg' },
-      { label: '/dev/sdh', value: '/dev/sdh' }
-    ];
-
-    return (
-      <React.Fragment>
-        {generalError && (
-          <Notice error errorGroup="linode-config-dialog" text={generalError} />
-        )}
-        <Grid
-          item
-          xs={12}
-          className={classes.section}
-          updateFor={[
-            errorFor('label'),
-            errorFor('comments'),
-            label,
-            comments,
-            classes
-          ]}
-        >
-          <Typography variant="h3">Label and Comments</Typography>
-          <TextField
-            label="Label"
-            required
-            value={label}
-            onChange={this.handleChangeLabel}
-            errorText={errorFor('label')}
-            errorGroup="linode-config-dialog"
-            disabled={readOnly}
-          />
-
-          <TextField
-            label="Comments"
-            value={comments}
-            onChange={this.handleChangeComments}
-            multiline={true}
-            rows={3}
-            errorText={errorFor('comments')}
-            errorGroup="linode-config-dialog"
-            disabled={readOnly}
-          />
-        </Grid>
-
-        <Divider className={classes.divider} />
-
-        <Grid
-          item
-          xs={12}
-          className={classes.section}
-          updateFor={[virt_mode, classes]}
-        >
-          <Typography variant="h3">Virtual Machine</Typography>
-          <FormControl>
-            <FormLabel
-              htmlFor="virt_mode"
-              component="label"
-              disabled={readOnly}
-              aria-describedby="virtModeCaption"
-            >
-              VM Mode
-            </FormLabel>
-            <RadioGroup
-              aria-label="virt_mode"
-              name="virt_mode"
-              value={virt_mode}
-              onChange={this.handleChangeVirtMode}
->>>>>>> 911d60dc
             >
               <Typography variant="h3">Label and Comments</Typography>
               <TextField
@@ -558,7 +351,6 @@
                 errorGroup="linode-config-dialog"
                 disabled={readOnly}
               />
-<<<<<<< HEAD
             </Grid>
 
             <Divider className={classes.divider} />
@@ -568,59 +360,6 @@
               xs={12}
               className={classes.section}
               updateFor={[values.virt_mode, classes]}
-=======
-              <FormHelperText id="virtModeCaption">
-                Controls if devices inside your virtual machine are
-                paravirtualized or fully virtualized. Paravirt is what you want,
-                unless you&apos;re doing weird things.
-              </FormHelperText>
-            </RadioGroup>
-          </FormControl>
-        </Grid>
-
-        <Divider className={classes.divider} style={{ marginTop: 0 }} />
-
-        <Grid
-          item
-          xs={12}
-          className={classes.section}
-          updateFor={[
-            counter,
-            kernel,
-            this.state.fields.setMemoryLimit,
-            kernels,
-            errorFor('kernel'),
-            run_level,
-            memory_limit,
-            errorFor('memory_limit'),
-            classes
-          ]}
-        >
-          <Typography variant="h3">Boot Settings</Typography>
-          {kernels && (
-            <KernelSelect
-              kernels={kernels}
-              selectedKernel={kernel}
-              onChange={this.handleChangeKernel}
-              readOnly={readOnly}
-              errorText={errorFor('kernel')}
-            />
-          )}
-
-          <FormControl
-            updateFor={[run_level, classes]}
-            fullWidth
-            disabled={readOnly}
-          >
-            <FormLabel htmlFor="run_level" component="label">
-              Run Level
-            </FormLabel>
-            <RadioGroup
-              aria-label="run_level"
-              name="run_level"
-              value={run_level}
-              onChange={this.handleChangeRunLevel}
->>>>>>> 911d60dc
             >
               <Typography variant="h3">Virtual Machine</Typography>
               <FormControl>
@@ -728,13 +467,12 @@
                 is set to 0, this config is going to use 100% of the
                 Linode's RAM. Otherwise, it only uses the limit
                 explicitly set by the user.
-
+                
                 So to make this more clear to the user, we're going to
                 hide the option to change the RAM limit unless the
                 user explicity selects the option to change the
                 memory limit.
               */}
-<<<<<<< HEAD
               <FormControl updateFor={[values.setMemoryLimit, classes]}>
                 <FormLabel
                   htmlFor="memory_limit"
@@ -752,138 +490,6 @@
                   <FormControlLabel
                     value="no_limit"
                     label="Do not set any limits on memory usage"
-=======
-          <FormControl updateFor={[this.state.fields.setMemoryLimit, classes]}>
-            <FormLabel
-              htmlFor="memory_limit"
-              component="label"
-              disabled={readOnly}
-            >
-              Memory Limit
-            </FormLabel>
-            <RadioGroup
-              aria-label="memory_limit"
-              name="memory_limit"
-              value={this.state.fields.setMemoryLimit}
-              onChange={this.handleToggleMemoryLimit}
-            >
-              <FormControlLabel
-                value="no_limit"
-                label="Do not set any limits on memory usage"
-                disabled={readOnly}
-                control={<Radio />}
-              />
-              <FormControlLabel
-                value="set_limit"
-                label="Limit the amount of RAM this config uses"
-                disabled={readOnly}
-                control={<Radio />}
-              />
-            </RadioGroup>
-          </FormControl>
-
-          {this.state.fields.setMemoryLimit === 'set_limit' && (
-            <TextField
-              type="number"
-              label="Memory Limit Allotment (in MB)"
-              value={memory_limit}
-              min={0}
-              max={maxMemory}
-              onChange={this.handleMemoryLimitChange}
-              helperText={`Max: ${maxMemory} MB`}
-              errorText={errorFor('memory_limit')}
-              disabled={readOnly}
-            />
-          )}
-        </Grid>
-
-        <Divider className={classes.divider} />
-
-        <Grid item xs={12} className={classes.section}>
-          <Typography variant="h3">Block Device Assignment</Typography>
-          <DeviceSelection
-            counter={counter}
-            slots={['sda', 'sdb', 'sdc', 'sdd', 'sde', 'sdf', 'sdg', 'sdh']}
-            devices={availableDevices}
-            onChange={this.handleDevicesChanges}
-            getSelected={slot => pathOr('', [slot], this.state.fields.devices)}
-            disabled={readOnly}
-          />
-          <Button
-            className={classes.button}
-            buttonType="secondary"
-            superCompact
-            onClick={() => this.setState({ counter: this.state.counter + 1 })}
-            disabled={readOnly || counter >= 6}
-          >
-            Add a Device
-          </Button>
-
-          <FormControl fullWidth>
-            <FormControlLabel
-              label="Use Custom Root"
-              control={
-                <Toggle
-                  checked={useCustomRoot}
-                  onChange={this.handleUseCustomRootChange}
-                  disabled={readOnly}
-                />
-              }
-            />
-            {!useCustomRoot ? (
-              <Select
-                options={pathsOptions}
-                label="Root Device"
-                defaultValue={pathsOptions.find(
-                  device => device.value === root_device
-                )}
-                onChange={this.handleRootDeviceChange}
-                name="root_device"
-                id="root_device"
-                errorText={errorFor('root_device')}
-                placeholder="None"
-                disabled={readOnly}
-                isClearable={false}
-              />
-            ) : (
-              <TextField
-                label="Custom"
-                value={root_device}
-                onChange={this.handleRootDeviceChangeTextfield}
-                inputProps={{ name: 'root_device', id: 'root_device' }}
-                fullWidth
-                errorText={errorFor('root_device')}
-                errorGroup="linode-config-dialog"
-                disabled={readOnly}
-              />
-            )}
-          </FormControl>
-        </Grid>
-
-        <Divider className={classes.divider} />
-
-        <Grid item xs={12} className={classes.section}>
-          <Typography variant="h3">Filesystem/Boot Helpers</Typography>
-          <FormControl
-            updateFor={[
-              helpers.distro,
-              helpers.updatedb_disabled,
-              helpers.modules_dep,
-              helpers.devtmpfs_automount,
-              helpers.network,
-              classes
-            ]}
-            fullWidth
-          >
-            <FormGroup>
-              <FormControlLabel
-                label="Enable distro helper"
-                className={classes.formControlToggle}
-                control={
-                  <Toggle
-                    checked={helpers.distro}
-                    onChange={this.handleToggleDistroHelper}
->>>>>>> 911d60dc
                     disabled={readOnly}
                     control={<Radio />}
                   />
@@ -962,18 +568,18 @@
                     isClearable={false}
                   />
                 ) : (
-                  <TextField
-                    label="Custom"
-                    name="root_device"
-                    value={values.root_device}
-                    onChange={formik.handleChange}
-                    inputProps={{ name: 'root_device', id: 'root_device' }}
-                    fullWidth
-                    errorText={formik.errors.root_device}
-                    errorGroup="linode-config-dialog"
-                    disabled={readOnly}
-                  />
-                )}
+                    <TextField
+                      label="Custom"
+                      name="root_device"
+                      value={values.root_device}
+                      onChange={formik.handleChange}
+                      inputProps={{ name: 'root_device', id: 'root_device' }}
+                      fullWidth
+                      errorText={formik.errors.root_device}
+                      errorGroup="linode-config-dialog"
+                      disabled={readOnly}
+                    />
+                  )}
               </FormControl>
             </Grid>
 
@@ -1011,7 +617,6 @@
                     }
                   />
 
-<<<<<<< HEAD
                   <FormControlLabel
                     label="Disable updatedb"
                     name="helpers.updatedb_disabled"
@@ -1025,148 +630,6 @@
                       />
                     }
                   />
-=======
-  onSubmit = () => {
-    const {
-      linodeConfigId,
-      createLinodeConfig,
-      updateLinodeConfig
-    } = this.props;
-
-    /**
-     * This is client-side validation to patch an API bug.
-     * Currently, POST requests don't verify that the selected root device
-     * has a valid device attached to it. PUT requests do this, however,
-     * leading to a discrepancy. If root_device is sda and sda is null,
-     * we should head off that error before submitting the request.
-     * @todo remove once the API has fixed this behavior.
-     */
-
-    const isValid = validateConfigData(this.state.fields);
-    if (!isValid) {
-      return this.setState({
-        errors: [
-          {
-            reason:
-              'You must select a valid Disk or Volume as your root device.',
-            field: 'root_device'
-          }
-        ]
-      });
-    }
-
-    this.setState({ submitting: true });
-
-    const configData = this.convertStateToData(this.state.fields);
-
-    /** Editing */
-    if (linodeConfigId) {
-      return updateLinodeConfig(linodeConfigId, configData)
-        .then(_ => {
-          this.setState({ submitting: false });
-          this.props.onClose();
-        })
-        .catch(error => {
-          this.setState({
-            errors: getAPIErrorOrDefault(
-              error,
-              'Unable to update config. Please try again.'
-            ),
-            submitting: false
-          });
-        });
-    }
-
-    /** Creating */
-    return createLinodeConfig(configData)
-      .then(_ => {
-        this.setState({ submitting: false });
-        this.props.onClose();
-      })
-      .catch(error =>
-        this.setState({
-          errors: getAPIErrorOrDefault(
-            error,
-            'Unable to create config. Please try again.'
-          ),
-          submitting: false
-        })
-      );
-  };
-
-  convertStateToData = (state: EditableFields) => {
-    const {
-      label,
-      devices,
-      kernel,
-      comments,
-      memory_limit,
-      run_level,
-      virt_mode,
-      setMemoryLimit,
-      helpers,
-      root_device
-    } = state;
-
-    return {
-      label,
-      devices: createDevicesFromStrings(devices),
-      kernel,
-      comments,
-      /** if the user did not toggle the limit radio button, send a value of 0 */
-      memory_limit: setMemoryLimit === 'no_limit' ? 0 : memory_limit,
-      run_level,
-      virt_mode,
-      helpers,
-      root_device
-    };
-  };
-
-  /**
-   * this is not responsible for setting the memory limits.
-   * This is instead only responsible for indicating that "yes I would
-   * like the option to set a memory limit to be visible."
-   */
-  handleToggleMemoryLimit = (e: React.ChangeEvent<HTMLInputElement>) => {
-    const limit = e.target.value as 'no_limit' | 'set_limit';
-    this.setState({ fields: { ...this.state.fields, setMemoryLimit: limit } });
-  };
-
-  /** Helper to update a slice of state.  */
-  updateField = (field: Partial<EditableFields>) =>
-    this.setState({ fields: { ...this.state.fields, ...field } });
-
-  handleAuthConfigureNetworkHelper = (e: any, result: boolean) =>
-    this.updateField({
-      helpers: { ...this.state.fields.helpers, network: result }
-    });
-
-  handleToggleAutoMountHelper = (e: any, result: boolean) =>
-    this.updateField({
-      helpers: { ...this.state.fields.helpers, devtmpfs_automount: result }
-    });
-
-  handleToggleModulesDepHelper = (e: any, result: boolean) =>
-    this.updateField({
-      helpers: { ...this.state.fields.helpers, modules_dep: result }
-    });
-
-  handleToggleUpdateDBHelper = (e: any, result: boolean) =>
-    this.updateField({
-      helpers: { ...this.state.fields.helpers, updatedb_disabled: result }
-    });
-
-  handleToggleDistroHelper = (e: any, result: boolean) =>
-    this.updateField({
-      helpers: { ...this.state.fields.helpers, distro: result }
-    });
-
-  handleRootDeviceChange = (e: Item<string>) =>
-    this.updateField({ root_device: e.value || '' });
-
-  handleRootDeviceChangeTextfield = (e: React.ChangeEvent<HTMLInputElement>) =>
-    this.updateField({ root_device: e.target.value || '' });
->>>>>>> 911d60dc
 
                   <FormControlLabel
                     label="Enable modules.dep helper"
@@ -1182,7 +645,6 @@
                     }
                   />
 
-<<<<<<< HEAD
                   <FormControlLabel
                     label="Auto-mount devtmpfs"
                     name="helpers.devtmpfs_automount"
@@ -1196,12 +658,6 @@
                       />
                     }
                   />
-=======
-  handleDevicesChanges = (slot: string, value: string) =>
-    this.updateField({
-      devices: { ...this.state.fields.devices, [slot]: value }
-    });
->>>>>>> 911d60dc
 
                   <FormControlLabel
                     label="Auto-configure networking"
@@ -1283,7 +739,7 @@
     '/dev/sde',
     '/dev/sdf',
     '/dev/sdg',
-    '/dev/sdh'
+    '/dev/sdh',
   ].includes(value) === false;
 
 interface StateProps {
@@ -1304,12 +760,12 @@
     ({ linode, createLinodeConfig, updateLinodeConfig }) => ({
       disks: linode._disks.map((disk: Disk) => ({
         ...disk,
-        _id: `disk-${disk.id}`
+        _id: `disk-${disk.id}`,
       })),
       linodeId: linode.id,
       readOnly: linode._permissions === 'read_only',
       createLinodeConfig,
-      updateLinodeConfig
+      updateLinodeConfig,
     })
   ),
 
