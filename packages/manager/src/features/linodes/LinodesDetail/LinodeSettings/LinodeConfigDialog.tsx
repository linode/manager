import {
  Config,
  Disk,
  Interface,
  Kernel,
  LinodeConfigCreationData,
} from '@linode/api-v4/lib/linodes';
import { APIError } from '@linode/api-v4/lib/types';
import { Volume } from '@linode/api-v4/lib/volumes';
import { useFormik } from 'formik';
import { equals, pathOr, repeat } from 'ramda';
import * as React from 'react';
import { connect } from 'react-redux';
import { compose } from 'recompose';
import ActionsPanel from 'src/components/ActionsPanel';
import Button from 'src/components/Button';
import CircleProgress from 'src/components/CircleProgress';
import Box from 'src/components/core/Box';
import Divider from 'src/components/core/Divider';
import FormControl from 'src/components/core/FormControl';
import FormControlLabel from 'src/components/core/FormControlLabel';
import FormGroup from 'src/components/core/FormGroup';
import FormHelperText from 'src/components/core/FormHelperText';
import FormLabel from 'src/components/core/FormLabel';
import RadioGroup from 'src/components/core/RadioGroup';
import { makeStyles, Theme } from 'src/components/core/styles';
import Typography from 'src/components/core/Typography';
import Dialog from 'src/components/Dialog';
import Select, { Item } from 'src/components/EnhancedSelect/Select';
import ErrorState from 'src/components/ErrorState';
import ExternalLink from 'src/components/ExternalLink';
import Grid from 'src/components/Grid';
import HelpIcon from 'src/components/HelpIcon';
import Notice from 'src/components/Notice';
import Radio from 'src/components/Radio';
import TextField from 'src/components/TextField';
import Toggle from 'src/components/Toggle';
import DeviceSelection, {
  ExtendedDisk,
  ExtendedVolume,
} from 'src/features/linodes/LinodesDetail/LinodeRescue/DeviceSelection';
import useFlags from 'src/hooks/useFlags';
import { useAccount } from 'src/queries/account';
import { queryClient } from 'src/queries/base';
import { useRegionsQuery } from 'src/queries/regions';
import { queryKey as vlansQueryKey } from 'src/queries/vlans';
import { ApplicationState } from 'src/store';
import createDevicesFromStrings, {
  DevicesAsStrings,
} from 'src/utilities/createDevicesFromStrings';
import createStringsFromDevices from 'src/utilities/createStringsFromDevices';
import {
  handleFieldErrors,
  handleGeneralErrors,
} from 'src/utilities/formikErrorUtils';
import scrollErrorIntoView from 'src/utilities/scrollErrorIntoView';
import {
  CreateLinodeConfig,
  UpdateLinodeConfig,
  withLinodeDetailContext,
} from '../linodeDetailContext';
import InterfaceSelect, { ExtendedInterface } from './InterfaceSelect';
import KernelSelect from './KernelSelect';

const useStyles = makeStyles((theme: Theme) => ({
  button: {
    marginTop: theme.spacing(),
    marginLeft: 1,
  },
  divider: {
    margin: '36px 8px 12px',
    width: `calc(100% - ${theme.spacing(2)}px)`,
  },
  formControlToggle: {
    '& button': {
      color: theme.cmrTextColors.tableHeader,
      order: 3,
    },
  },
  helpIcon: {
    color: theme.cmrTextColors.tableHeader,
    paddingTop: 0,
    paddingBottom: 0,
  },
  tooltip: {
    maxWidth: 350,
  },
  formGroup: {
    alignItems: 'flex-start',
    '&.MuiFormGroup-root[role="radiogroup"]': {
      marginBottom: 0,
    },
  },
}));

interface Helpers {
  updatedb_disabled: boolean;
  distro: boolean;
  modules_dep: boolean;
  network: boolean;
  devtmpfs_automount: boolean;
}

type RunLevel = 'default' | 'single' | 'binbash';
type VirtMode = 'fullvirt' | 'paravirt';
type MemoryLimit = 'no_limit' | 'set_limit';

interface EditableFields {
  useCustomRoot: boolean;
  label: string;
  devices: DevicesAsStrings;
  kernel?: string;
  comments?: string;
  memory_limit?: number;
  run_level?: RunLevel;
  virt_mode?: VirtMode;
  helpers: Helpers;
  root_device: string;
  setMemoryLimit: MemoryLimit;
  interfaces: ExtendedInterface[];
}

interface Props {
  linodeHypervisor: 'kvm' | 'xen';
  linodeRegion: string;
  maxMemory: number;
  open: boolean;
  linodeConfigId?: number;
  onClose: () => void;
  kernels: Kernel[];
  kernelError: APIError[] | null;
  kernelsLoading: boolean;
}

type CombinedProps = LinodeContextProps & Props & StateProps;

const defaultInterface = {
  purpose: 'none',
  label: '',
  ipam_address: '',
} as ExtendedInterface;

/**
 * We want to pad the interface list in the UI with purpose.none
 * interfaces up to the maximum (currently 3); any purpose.none
 * interfaces will be removed from the payload before submission,
 * they are only used as placeholders presented to the user as empty selects.
 */
export const padList = <T,>(list: T[], filler: T, size: number = 3): T[] => {
  return [...list, ...repeat(filler, Math.max(0, size - list.length))];
};

const padInterfaceList = (interfaces: ExtendedInterface[]) => {
  return padList<ExtendedInterface>(interfaces, defaultInterface, 3);
};

const defaultInterfaceList = padInterfaceList([
  {
    purpose: 'public',
    label: '',
    ipam_address: '',
  },
]);

const defaultFieldsValues = {
  comments: '',
  devices: {},
  helpers: {
    devtmpfs_automount: true,
    distro: true,
    modules_dep: true,
    network: true,
    updatedb_disabled: true,
  },
  kernel: 'linode/latest-64bit',
  interfaces: defaultInterfaceList,
  label: '',
  memory_limit: 0,
  root_device: '/dev/sda',
  run_level: 'default' as RunLevel,
  useCustomRoot: false,
  virt_mode: 'paravirt' as VirtMode,
  setMemoryLimit: 'no_limit' as MemoryLimit,
};

const pathsOptions = [
  { label: '/dev/sda', value: '/dev/sda' },
  { label: '/dev/sdb', value: '/dev/sdb' },
  { label: '/dev/sdc', value: '/dev/sdc' },
  { label: '/dev/sdd', value: '/dev/sdd' },
  { label: '/dev/sde', value: '/dev/sde' },
  { label: '/dev/sdf', value: '/dev/sdf' },
  { label: '/dev/sdg', value: '/dev/sdg' },
  { label: '/dev/sdh', value: '/dev/sdh' },
];

const interfacesToState = (interfaces?: Interface[]) => {
  if (!interfaces || interfaces.length === 0) {
    return defaultInterfaceList;
  }
  return padInterfaceList(interfaces);
};

const interfacesToPayload = (interfaces?: ExtendedInterface[]) => {
  if (!interfaces || interfaces.length === 0) {
    return [];
  }
  return equals(interfaces, defaultInterfaceList)
    ? // In this case, where eth0 is set to public interface
      // and no other interfaces are specified, the API prefers
      // to receive an empty array.
      []
    : (interfaces.filter(
        (thisInterface) => thisInterface.purpose !== 'none'
      ) as Interface[]);
};

const deviceSlots = ['sda', 'sdb', 'sdc', 'sdd', 'sde', 'sdf', 'sdg', 'sdh'];
const deviceCounterDefault = 1;

const LinodeConfigDialog: React.FC<CombinedProps> = (props) => {
  const {
    open,
    onClose,
    config,
    kernels,
    linodeConfigId,
    linodeRegion,
    maxMemory,
    readOnly,
  } = props;

  const classes = useStyles();
  const flags = useFlags();
  const regions = useRegionsQuery().data ?? [];
<<<<<<< HEAD
  const { account } = useAccount();
  const [deviceCounter, setDeviceCounter] = React.useState(
    deviceCounterDefault
  );
=======
  const { data: account } = useAccount();
  const [deviceCounter, setDeviceCounter] = React.useState(1);
>>>>>>> 3488f19f
  const [useCustomRoot, setUseCustomRoot] = React.useState(false);

  // Making this an && instead of the usual hasFeatureEnabled, which is || based.
  // Doing this so that we can toggle our flag without enabling vlans for all customers.
  const capabilities = account?.capabilities ?? [];
  const regionHasVLANS = regions.some(
    (thisRegion) =>
      thisRegion.id === linodeRegion &&
      thisRegion.capabilities.includes('Vlans')
  );
  const showVlans =
    capabilities.includes('Vlans') && flags.vlans && regionHasVLANS;

  const { values, resetForm, setFieldValue, ...formik } = useFormik({
    initialValues: defaultFieldsValues,
    validateOnChange: false,
    validateOnMount: false,
    validate: (values) => onValidate(values),
    onSubmit: (values) => onSubmit(values),
  });

  const convertStateToData = (
    state: EditableFields
  ): LinodeConfigCreationData => {
    const {
      label,
      devices,
      kernel,
      comments,
      memory_limit,
      run_level,
      virt_mode,
      setMemoryLimit,
      interfaces,
      helpers,
      root_device,
    } = state;

    return {
      label,
      devices: createDevicesFromStrings(devices),
      kernel,
      comments,
      /** if the user did not toggle the limit radio button, send a value of 0 */
      memory_limit: setMemoryLimit === 'no_limit' ? 0 : memory_limit,
      interfaces: interfacesToPayload(interfaces),
      run_level,
      virt_mode,
      helpers,
      root_device,
    };
  };

  // This validation runs BEFORE Yup schema validation. This validation logic
  // is specific to Cloud Manager, which is why it is run separately (not in the
  // shared Validation package).
  const onValidate = (values: EditableFields) => {
    const errors: any = {};
    const { interfaces } = values;

    const eth1 = interfaces[1];
    const eth2 = interfaces[2];

    if (eth1?.purpose === 'none' && eth2.purpose !== 'none') {
      errors.interfaces =
        'You cannot assign an interface to eth2 without an interface assigned to eth1.';
      return errors;
    }

    // The API field is called "label" and thus the Validation package error
    // message is "Label is required." Our field in Cloud is called "VLAN".
    interfaces.forEach((thisInterface, idx) => {
      if (thisInterface.purpose === 'vlan' && !thisInterface.label) {
        errors[`interfaces[${idx}].label`] = 'VLAN is required.';
      }
    });

    return errors;
  };

  const onSubmit = (values: EditableFields) => {
    const { linodeConfigId, createLinodeConfig, updateLinodeConfig } = props;

    formik.setSubmitting(true);

    const configData = convertStateToData(values) as LinodeConfigCreationData;

    if (!regionHasVLANS) {
      delete configData.interfaces;
    }

    const handleSuccess = () => {
      formik.setSubmitting(false);
      // If there's any chance a VLAN changed here, make sure our query data is up to date
      if (
        configData.interfaces?.some(
          (thisInterface) => thisInterface.purpose === 'vlan'
        )
      ) {
        queryClient.invalidateQueries('vlans');
      }
      onClose();
    };

    const handleError = (error: APIError[]) => {
      const mapErrorToStatus = (generalError: string) =>
        formik.setStatus({ generalError });

      // override 'disk_id' and 'volume_id' value for 'field' key with 'devices' to map and surface errors appropriately
      const overrideFieldForDevices = (error: APIError[]) => {
        error.forEach((err) => {
          if (err.field && ['disk_id', 'volume_id'].includes(err.field)) {
            err.field = 'devices';
          }
        });
      };

      formik.setSubmitting(false);

      overrideFieldForDevices(error);

      handleFieldErrors(formik.setErrors, error);

      handleGeneralErrors(
        mapErrorToStatus,
        error,
        'An unexpected error occurred.'
      );
      scrollErrorIntoView('linode-config-dialog');
    };

    /** Editing */
    if (linodeConfigId) {
      return updateLinodeConfig(linodeConfigId, configData)
        .then(handleSuccess)
        .catch(handleError);
    }

    /** Creating */
    return createLinodeConfig(configData)
      .then(handleSuccess)
      .catch(handleError);
  };

  React.useEffect(() => {
    if (open) {
      // Ensure VLANs are fresh.
      queryClient.invalidateQueries(vlansQueryKey);

      /**
       * If config is defined, we're editing. Set the state
       * to the values of the config.
       */
      if (config) {
        const devices = createStringsFromDevices(config.devices);

        /*
        If device slots are populated out of sequential order (e.g. sda and sdb are assigned
        but no others are until sdf), ascertain the last assigned slot to determine how many
        device slots to display initially.
        */
        const assignedDevices = Object.keys(devices);
        const lastAssignedDeviceSlot =
          assignedDevices[assignedDevices.length - 1];

        const positionInSequentialSlots = deviceSlots.indexOf(
          lastAssignedDeviceSlot
        );

        setDeviceCounter(positionInSequentialSlots);

        setUseCustomRoot(
          !pathsOptions.some(
            (thisOption) => thisOption.value === config?.root_device
          )
        );
        resetForm({
          values: {
            useCustomRoot: isUsingCustomRoot(config.root_device),
            label: config.label,
            devices,
            kernel: config.kernel,
            comments: config.comments,
            memory_limit: config.memory_limit,
            run_level: config.run_level,
            virt_mode: config.virt_mode,
            helpers: config.helpers,
            root_device: config.root_device,
            interfaces: interfacesToState(config.interfaces),
            setMemoryLimit:
              config.memory_limit !== 0 ? 'set_limit' : 'no_limit',
          },
        });
      } else {
        // Create mode; make sure loading/error states are cleared.
        resetForm({ values: defaultFieldsValues });
        setUseCustomRoot(false);
        setDeviceCounter(deviceCounterDefault);
      }
    }
  }, [open, config, resetForm]);

  const isLoading = props.kernelsLoading;

  const generalError = formik.status?.generalError;

  const availableDevices = {
    disks: props.disks,
    volumes: props.volumes,
  };

  /**
   * Form change handlers
   * (where formik.handleChange is insufficient)
   */

  const handleChangeKernel = React.useCallback(
    (selected: Item<string>) => {
      setFieldValue('kernel', selected?.value ?? '');
    },
    [setFieldValue]
  );

  const handleDevicesChanges = React.useCallback(
    (slot: string, value: string) => {
      setFieldValue(`devices[${slot}]`, value);
      formik.setFieldError('devices', '');
    },
    [setFieldValue, formik]
  );

  const handleInterfaceChange = React.useCallback(
    (slot: number, updatedInterface: Interface) => {
      setFieldValue(`interfaces[${slot}]`, updatedInterface);
    },
    [setFieldValue]
  );

  const handleToggleCustomRoot = React.useCallback(
    (e: React.ChangeEvent<HTMLInputElement>) => {
      setUseCustomRoot(e.target.checked);
      if (!e.target.checked) {
        // Toggling from custom to standard; reset any custom input
        setFieldValue('root_device', pathsOptions[0].value);
      }
    },
    [setUseCustomRoot, setFieldValue]
  );

  const handleRootDeviceChange = React.useCallback(
    (selected: Item<string>) => {
      setFieldValue('root_device', selected.value);
    },
    [setFieldValue]
  );

  return (
    <Dialog
      title={`${linodeConfigId ? 'Edit' : 'Add'} Configuration`}
      open={open}
      onClose={onClose}
      fullHeight
      fullWidth
    >
      <Grid container direction="row">
        <DialogContent loading={isLoading} errors={props.kernelError}>
          <React.Fragment>
            {generalError && (
              <Grid item>
                <Notice
                  error
                  errorGroup="linode-config-dialog"
                  text={generalError}
                  spacingBottom={0}
                />
              </Grid>
            )}
            <Grid
              item
              xs={12}
              updateFor={[
                formik.errors.label,
                formik.errors.comments,
                values.label,
                values.comments,
                formik.handleChange,
                classes,
              ]}
            >
              <TextField
                label="Label"
                name="label"
                required
                value={values.label}
                onChange={formik.handleChange}
                errorText={formik.errors.label}
                errorGroup="linode-config-dialog"
                disabled={readOnly}
              />

              <TextField
                label="Comments"
                name="comments"
                value={values.comments}
                onChange={formik.handleChange}
                multiline={true}
                rows={3}
                errorText={formik.errors.comments}
                errorGroup="linode-config-dialog"
                disabled={readOnly}
              />
            </Grid>

            <Divider className={classes.divider} />

            <Grid item xs={12} updateFor={[values.virt_mode, classes]}>
              <Typography variant="h3">Virtual Machine</Typography>
              <FormControl>
                <FormLabel
                  htmlFor="virt_mode"
                  component="label"
                  disabled={readOnly}
                  aria-describedby="virtModeCaption"
                >
                  VM Mode
                </FormLabel>
                <RadioGroup
                  className={classes.formGroup}
                  aria-label="virt_mode"
                  name="virt_mode"
                  value={values.virt_mode}
                  onChange={formik.handleChange}
                >
                  <FormControlLabel
                    value="paravirt"
                    label="Paravirtualization"
                    disabled={readOnly}
                    control={<Radio />}
                  />
                  <FormControlLabel
                    value="fullvirt"
                    label="Full virtualization"
                    disabled={readOnly}
                    control={<Radio />}
                  />
                  <FormHelperText id="virtModeCaption">
                    Controls if devices inside your virtual machine are
                    paravirtualized or fully virtualized. Paravirt is what you
                    want, unless you&apos;re doing weird things.
                  </FormHelperText>
                </RadioGroup>
              </FormControl>
            </Grid>

            <Divider className={classes.divider} />

            <Grid
              item
              xs={12}
              updateFor={[
                deviceCounter,
                values.kernel,
                values.setMemoryLimit,
                kernels,
                formik.errors.kernel,
                values.run_level,
                values.memory_limit,
                formik.errors.memory_limit,
                classes,
              ]}
            >
              <Typography variant="h3">Boot Settings</Typography>
              {kernels && (
                <KernelSelect
                  kernels={kernels}
                  selectedKernel={values.kernel}
                  onChange={handleChangeKernel}
                  readOnly={readOnly}
                  errorText={formik.errors.kernel}
                />
              )}

              <FormControl
                updateFor={[values.run_level, classes]}
                fullWidth
                disabled={readOnly}
              >
                <FormLabel htmlFor="run_level" component="label">
                  Run Level
                </FormLabel>
                <RadioGroup
                  className={classes.formGroup}
                  aria-label="run_level"
                  name="run_level"
                  value={values.run_level}
                  onChange={formik.handleChange}
                >
                  <FormControlLabel
                    value="default"
                    label="Run Default Level"
                    disabled={readOnly}
                    control={<Radio />}
                  />
                  <FormControlLabel
                    value="single"
                    label="Single user mode"
                    disabled={readOnly}
                    control={<Radio />}
                  />
                  <FormControlLabel
                    value="binbash"
                    label="init=/bin/bash"
                    disabled={readOnly}
                    control={<Radio />}
                  />
                </RadioGroup>
              </FormControl>

              {/*
                it's important to note here that if the memory limit
                is set to 0, this config is going to use 100% of the
                Linode's RAM. Otherwise, it only uses the limit
                explicitly set by the user.

                So to make this more clear to the user, we're going to
                hide the option to change the RAM limit unless the
                user explicity selects the option to change the
                memory limit.
              */}
              <FormControl updateFor={[values.setMemoryLimit, classes]}>
                <FormLabel
                  htmlFor="memory_limit"
                  component="label"
                  disabled={readOnly}
                >
                  Memory Limit
                </FormLabel>
                <RadioGroup
                  className={classes.formGroup}
                  aria-label="memory_limit"
                  name="setMemoryLimit"
                  value={values.setMemoryLimit}
                  onChange={formik.handleChange}
                >
                  <FormControlLabel
                    value="no_limit"
                    label="Do not set any limits on memory usage"
                    disabled={readOnly}
                    control={<Radio />}
                  />
                  <FormControlLabel
                    value="set_limit"
                    label="Limit the amount of RAM this config uses"
                    disabled={readOnly}
                    control={<Radio />}
                  />
                </RadioGroup>
              </FormControl>

              {values.setMemoryLimit === 'set_limit' && (
                <TextField
                  type="number"
                  name="memory_limit"
                  label="Memory Limit Allotment (in MB)"
                  value={values.memory_limit}
                  min={0}
                  max={maxMemory}
                  onChange={formik.handleChange}
                  helperText={`Max: ${maxMemory} MB`}
                  errorText={formik.errors.memory_limit}
                  disabled={readOnly}
                />
              )}
            </Grid>

            <Divider className={classes.divider} />

            <Grid
              item
              xs={12}
              updateFor={[
                deviceCounter,
                values.devices,
                values.useCustomRoot,
                formik.errors.devices,
              ]}
            >
              <Typography variant="h3">Block Device Assignment</Typography>
              <DeviceSelection
                counter={deviceCounter}
                slots={deviceSlots}
                devices={availableDevices}
                onChange={handleDevicesChanges}
                getSelected={(slot) => pathOr('', [slot], values.devices)}
                errorText={formik.errors.devices as string}
                disabled={readOnly}
              />
              <Button
                className={classes.button}
                buttonType="secondary"
                superCompact
                onClick={() => setDeviceCounter((counter) => counter + 1)}
                disabled={readOnly || deviceCounter >= deviceSlots.length - 1}
              >
                Add a Device
              </Button>

              <FormControl className={classes.formGroup} fullWidth>
                <FormControlLabel
                  label="Use Custom Root"
                  name="useCustomRoot"
                  control={
                    <Toggle
                      checked={useCustomRoot}
                      onChange={handleToggleCustomRoot}
                      disabled={readOnly}
                    />
                  }
                />
                {!useCustomRoot ? (
                  <Select
                    options={pathsOptions}
                    label="Root Device"
                    value={pathsOptions.find(
                      (device) => device.value === values.root_device
                    )}
                    onChange={handleRootDeviceChange}
                    name="root_device"
                    id="root_device"
                    errorText={formik.errors.root_device}
                    placeholder="None"
                    disabled={readOnly}
                    isClearable={false}
                  />
                ) : (
                  <TextField
                    label="Custom"
                    name="root_device"
                    value={values.root_device}
                    onChange={formik.handleChange}
                    inputProps={{ name: 'root_device', id: 'root_device' }}
                    fullWidth
                    errorText={formik.errors.root_device}
                    errorGroup="linode-config-dialog"
                    disabled={readOnly}
                  />
                )}
              </FormControl>
            </Grid>

            <Divider className={classes.divider} />

            {showVlans ? (
              <Grid item xs={12}>
                <Box display="flex" alignItems="center">
                  <Typography variant="h3">Network Interfaces</Typography>
                  <HelpIcon
                    className={classes.helpIcon}
                    classes={{ tooltip: classes.tooltip }}
                    interactive
                    text={
                      <Typography>
                        Configure the network that a selected interface will
                        connect to (either &quot;Public Internet&quot; or a
                        VLAN). Each Linode can have up to three Network
                        Interfaces. For more information, see our{' '}
                        <ExternalLink
                          text="Network Interfaces guide"
                          link="https://linode.com/docs/products/networking/vlans/guides/linode-network-interfaces/"
                          hideIcon
                        />
                        .
                      </Typography>
                    }
                  />
                </Box>
                {formik.errors.interfaces ? (
                  <Notice error text={formik.errors.interfaces as string} />
                ) : null}
                {values.interfaces.map((thisInterface, idx) => {
                  return (
                    <InterfaceSelect
                      key={`eth${idx}-interface`}
                      slotNumber={idx}
                      readOnly={readOnly}
                      region={linodeRegion}
                      labelError={formik.errors[`interfaces[${idx}].label`]}
                      ipamError={
                        formik.errors[`interfaces[${idx}].ipam_address`]
                      }
                      label={thisInterface.label}
                      purpose={thisInterface.purpose}
                      ipamAddress={thisInterface.ipam_address}
                      handleChange={(newInterface: Interface) =>
                        handleInterfaceChange(idx, newInterface)
                      }
                    />
                  );
                })}
              </Grid>
            ) : null}

            <Grid item xs={12}>
              <Typography variant="h3">Filesystem/Boot Helpers</Typography>
              <FormControl
                updateFor={[
                  values.helpers.distro,
                  values.helpers.updatedb_disabled,
                  values.helpers.modules_dep,
                  values.helpers.devtmpfs_automount,
                  values.helpers.network,
                  classes,
                ]}
                fullWidth
              >
                <FormGroup className={classes.formGroup}>
                  <FormControlLabel
                    label="Enable distro helper"
                    name="helpers.distro"
                    className={classes.formControlToggle}
                    control={
                      <Toggle
                        checked={values.helpers.distro}
                        onChange={formik.handleChange}
                        disabled={readOnly}
                        tooltipText="Helps maintain correct inittab/upstart console device"
                      />
                    }
                  />

                  <FormControlLabel
                    label="Disable updatedb"
                    name="helpers.updatedb_disabled"
                    className={classes.formControlToggle}
                    control={
                      <Toggle
                        checked={values.helpers.updatedb_disabled}
                        onChange={formik.handleChange}
                        disabled={readOnly}
                        tooltipText="Disables updatedb cron job to avoid disk thrashing"
                      />
                    }
                  />

                  <FormControlLabel
                    label="Enable modules.dep helper"
                    name="helpers.modules_dep"
                    className={classes.formControlToggle}
                    control={
                      <Toggle
                        checked={values.helpers.modules_dep}
                        onChange={formik.handleChange}
                        disabled={readOnly}
                        tooltipText="Creates a modules dependency file for the kernel you run"
                      />
                    }
                  />

                  <FormControlLabel
                    label="Auto-mount devtmpfs"
                    name="helpers.devtmpfs_automount"
                    className={classes.formControlToggle}
                    control={
                      <Toggle
                        checked={values.helpers.devtmpfs_automount}
                        onChange={formik.handleChange}
                        disabled={readOnly}
                        tooltipText="Controls if pv_ops kernels automount devtmpfs at boot"
                      />
                    }
                  />

                  <FormControlLabel
                    label="Auto-configure networking"
                    name="helpers.network"
                    className={classes.formControlToggle}
                    control={
                      <Toggle
                        checked={values.helpers.network}
                        onChange={formik.handleChange}
                        disabled={readOnly}
                        tooltipText={
                          <>
                            Automatically configure static networking
                            <ExternalLink
                              text="(more info)"
                              link="https://www.linode.com/docs/platform/network-helper/"
                            />
                          </>
                        }
                        interactive={true}
                      />
                    }
                  />
                </FormGroup>
              </FormControl>
            </Grid>
            <Grid item>
              <ActionsPanel>
                <Button
                  onClick={formik.submitForm}
                  buttonType="primary"
                  disabled={readOnly}
                  loading={formik.isSubmitting}
                >
                  {linodeConfigId ? 'Save Changes' : 'Add Configuration'}
                </Button>
                <Button
                  buttonType="secondary"
                  className="cancel"
                  onClick={onClose}
                >
                  Cancel
                </Button>
              </ActionsPanel>
            </Grid>
          </React.Fragment>
        </DialogContent>
      </Grid>
    </Dialog>
  );
};

interface ConfigFormProps {
  loading: boolean;
  errors: APIError[] | null;
  children: JSX.Element;
}

const DialogContent: React.FC<ConfigFormProps> = (props) => {
  const { loading, errors } = props;

  if (loading) {
    return <CircleProgress />;
  }

  if (errors) {
    return <ErrorState errorText="Unable to load configurations." />;
  }

  return props.children;
};

const isUsingCustomRoot = (value: string) =>
  [
    '/dev/sda',
    '/dev/sdb',
    '/dev/sdc',
    '/dev/sdd',
    '/dev/sde',
    '/dev/sdf',
    '/dev/sdg',
    '/dev/sdh',
  ].includes(value) === false;

interface StateProps {
  disks: ExtendedDisk[];
  volumes: ExtendedVolume[];
  config?: Config;
}

interface LinodeContextProps {
  linodeId: number;
  createLinodeConfig: CreateLinodeConfig;
  updateLinodeConfig: UpdateLinodeConfig;
  readOnly: boolean;
}

const enhanced = compose<CombinedProps, Props>(
  withLinodeDetailContext(
    ({ linode, createLinodeConfig, updateLinodeConfig }) => ({
      disks: linode._disks.map((disk: Disk) => ({
        ...disk,
        _id: `disk-${disk.id}`,
      })),
      linodeId: linode.id,
      readOnly: linode._permissions === 'read_only',
      createLinodeConfig,
      updateLinodeConfig,
    })
  ),

  connect((state: ApplicationState, ownProps: LinodeContextProps & Props) => {
    const { linodeConfigId, linodeId, linodeRegion } = ownProps;
    const { itemsById } = state.__resources.volumes;

    const config = linodeConfigId
      ? state.__resources.linodeConfigs[linodeId].itemsById[linodeConfigId]
      : undefined;

    const volumes = Object.values(itemsById).reduce(
      (result: Volume[], volume: Volume) => {
        /**
         * This is a combination of filter and map. Filter out irrelevant volumes, and update
         * volumes with the special _id property.
         */
        const isAttachedToLinode = volume.linode_id === linodeId;
        const isUnattached = volume.linode_id === null;
        const isInRegion = volume.region === linodeRegion;

        if (isAttachedToLinode || (isUnattached && isInRegion)) {
          const extendedVolume = { ...volume, _id: `volume-${volume.id}` };

          return [...result, extendedVolume];
        }

        return result;
      },
      []
    );
    return { config, volumes };
  })
);

export default enhanced(LinodeConfigDialog);<|MERGE_RESOLUTION|>--- conflicted
+++ resolved
@@ -233,15 +233,12 @@
   const classes = useStyles();
   const flags = useFlags();
   const regions = useRegionsQuery().data ?? [];
-<<<<<<< HEAD
-  const { account } = useAccount();
+
+  const { data: account } = useAccount();
   const [deviceCounter, setDeviceCounter] = React.useState(
     deviceCounterDefault
   );
-=======
-  const { data: account } = useAccount();
-  const [deviceCounter, setDeviceCounter] = React.useState(1);
->>>>>>> 3488f19f
+
   const [useCustomRoot, setUseCustomRoot] = React.useState(false);
 
   // Making this an && instead of the usual hasFeatureEnabled, which is || based.
