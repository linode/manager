import { APIError } from '@linode/api-v4/lib/types';
import { lensPath, set } from 'ramda';
import * as React from 'react';
import { RouteComponentProps, withRouter } from 'react-router-dom';
import { compose } from 'recompose';
import Accordion from 'src/components/Accordion';
import ActionsPanel from 'src/components/ActionsPanel';
import Button from 'src/components/Button';
import ConfirmationDialog from 'src/components/ConfirmationDialog';
import Typography from 'src/components/core/Typography';
import PanelErrorBoundary from 'src/components/PanelErrorBoundary';
import { resetEventsPolling } from 'src/eventsPolling';
import { withLinodeDetailContext } from 'src/features/linodes/LinodesDetail/linodeDetailContext';
import {
  LinodeActionsProps,
  withLinodeActions,
} from 'src/store/linodes/linode.containers';
import scrollErrorIntoView from 'src/utilities/scrollErrorIntoView';

interface Props {
  linodeId: number;
  linodeLabel: string;
}

type CombinedProps = Props &
  ContextProps &
  LinodeActionsProps &
  RouteComponentProps<{}>;

export const LinodeSettingsDeletePanel: React.FC<CombinedProps> = (props) => {
  const {
    linodeId,
    linodeLabel,
    linodeActions: { deleteLinode },
    readOnly,
  } = props;

  const [open, setOpen] = React.useState<boolean>(false);
  const [submitting, setSubmitting] = React.useState<boolean>(false);
  const [errors, setErrors] = React.useState<APIError[] | undefined>(undefined);

  const _deleteLinode = () => {
    setSubmitting(true);

    deleteLinode({ linodeId })
      .then(() => {
        resetEventsPolling();
        props.history.push('/linodes');
      })
      .catch((error: APIError[]) => {
        setErrors(set(lensPath(['errors']), error));
        scrollErrorIntoView();
      });
  };

<<<<<<< HEAD
  openDeleteDialog = () => {
    this.setState({ open: true });
  };

  closeDeleteDialog = () => {
    this.setState({ open: false });
  };

  render() {
    const { readOnly } = this.props;
    const { errors } = this.state;

    return (
      <React.Fragment>
        <Accordion heading="Delete Linode" defaultExpanded>
          <Button
            buttonType="primary"
            onClick={this.openDeleteDialog}
            disabled={readOnly}
            style={{ marginBottom: 8 }}
            data-qa-delete-linode
          >
            Delete
          </Button>
          <Typography variant="body1">
            Deleting a Linode will result in permanent data loss.
          </Typography>
        </Accordion>
        <ConfirmationDialog
          title={`Delete ${this.props.linodeLabel}?`}
          actions={this.renderConfirmationActions}
          open={this.state.open}
          onClose={this.closeDeleteDialog}
          error={errors ? errors[0].reason : undefined}
        >
          <Typography>
            Are you sure you want to delete this Linode? This will result in
            permanent data loss.
          </Typography>
        </ConfirmationDialog>
      </React.Fragment>
    );
  }

  renderConfirmationActions = () => (
    <ActionsPanel style={{ padding: 0 }}>
      <Button
        buttonType="secondary"
        onClick={this.closeDeleteDialog}
=======
  const renderConfirmationActions = () => (
    <ActionsPanel>
      <Button
        buttonType="cancel"
        onClick={() => setOpen(false)}
>>>>>>> ed853a9b
        data-qa-cancel-delete
      >
        Cancel
      </Button>
      <Button
        buttonType="primary"
<<<<<<< HEAD
        onClick={this.deleteLinode}
=======
        loading={submitting}
        onClick={_deleteLinode}
>>>>>>> ed853a9b
        data-qa-confirm-delete
      >
        Delete
      </Button>
    </ActionsPanel>
  );

  return (
    <React.Fragment>
      <Accordion heading="Delete Linode" defaultExpanded>
        <Button
          buttonType="primary"
          disabled={readOnly}
          onClick={() => setOpen(true)}
          style={{ marginBottom: 8 }}
          data-qa-delete-linode
        >
          Delete
        </Button>
        <Typography variant="body1">
          Deleting a Linode will result in permanent data loss.
        </Typography>
      </Accordion>
      <ConfirmationDialog
        title={`Delete ${linodeLabel}?`}
        actions={renderConfirmationActions}
        open={open}
        onClose={() => setOpen(false)}
        error={errors ? errors[0].reason : undefined}
      >
        <Typography>
          Are you sure you want to delete this Linode? This will result in
          permanent data loss.
        </Typography>
      </ConfirmationDialog>
    </React.Fragment>
  );
};

const errorBoundary = PanelErrorBoundary({ heading: 'Delete Linode' });

interface ContextProps {
  readOnly: boolean;
}

const linodeContext = withLinodeDetailContext<ContextProps>(({ linode }) => ({
  readOnly: linode._permissions === 'read_only',
}));

const enhanced = compose<CombinedProps, Props>(
  errorBoundary,
  linodeContext,
  withRouter,
  withLinodeActions
);

export default enhanced(
  LinodeSettingsDeletePanel
) as React.ComponentType<Props>;<|MERGE_RESOLUTION|>--- conflicted
+++ resolved
@@ -53,75 +53,19 @@
       });
   };
 
-<<<<<<< HEAD
-  openDeleteDialog = () => {
-    this.setState({ open: true });
-  };
-
-  closeDeleteDialog = () => {
-    this.setState({ open: false });
-  };
-
-  render() {
-    const { readOnly } = this.props;
-    const { errors } = this.state;
-
-    return (
-      <React.Fragment>
-        <Accordion heading="Delete Linode" defaultExpanded>
-          <Button
-            buttonType="primary"
-            onClick={this.openDeleteDialog}
-            disabled={readOnly}
-            style={{ marginBottom: 8 }}
-            data-qa-delete-linode
-          >
-            Delete
-          </Button>
-          <Typography variant="body1">
-            Deleting a Linode will result in permanent data loss.
-          </Typography>
-        </Accordion>
-        <ConfirmationDialog
-          title={`Delete ${this.props.linodeLabel}?`}
-          actions={this.renderConfirmationActions}
-          open={this.state.open}
-          onClose={this.closeDeleteDialog}
-          error={errors ? errors[0].reason : undefined}
-        >
-          <Typography>
-            Are you sure you want to delete this Linode? This will result in
-            permanent data loss.
-          </Typography>
-        </ConfirmationDialog>
-      </React.Fragment>
-    );
-  }
-
-  renderConfirmationActions = () => (
-    <ActionsPanel style={{ padding: 0 }}>
-      <Button
-        buttonType="secondary"
-        onClick={this.closeDeleteDialog}
-=======
   const renderConfirmationActions = () => (
     <ActionsPanel>
       <Button
-        buttonType="cancel"
+        buttonType="secondary"
         onClick={() => setOpen(false)}
->>>>>>> ed853a9b
         data-qa-cancel-delete
       >
         Cancel
       </Button>
       <Button
         buttonType="primary"
-<<<<<<< HEAD
-        onClick={this.deleteLinode}
-=======
         loading={submitting}
         onClick={_deleteLinode}
->>>>>>> ed853a9b
         data-qa-confirm-delete
       >
         Delete
