--- conflicted
+++ resolved
@@ -96,7 +96,6 @@
         </Grid>
       )}
       {purpose === 'vlan' ? (
-<<<<<<< HEAD
         <Grid item xs={6}>
           <Grid container direction={fromAddonsPanel ? 'row' : 'column'}>
             <Grid item xs={fromAddonsPanel ? 6 : undefined}>
@@ -115,48 +114,20 @@
                 isClearable={false}
               />
             </Grid>
-            <Grid item xs={fromAddonsPanel ? 6 : undefined}>
+            <Grid
+              item
+              xs={fromAddonsPanel ? 6 : undefined}
+              className="py0"
+              style={{ marginTop: -8, marginBottom: 8 }}
+            >
               <TextField
                 label="IPAM Address (Optional)"
                 value={ipamAddress}
                 onChange={handleAddressChange}
               />
-=======
-        <>
-          <Grid item xs={6}>
-            <Grid container direction="column">
-              <Grid item>
-                <Select
-                  errorText={error}
-                  options={vlanOptions}
-                  isLoading={isLoading}
-                  label="Label"
-                  placeholder="Create or select a VLAN"
-                  variant="creatable"
-                  createOptionPosition="first"
-                  defaultValue={vlanOptions.find(
-                    (thisVlan) => thisVlan.value === label
-                  )}
-                  onChange={handleLabelChange}
-                  isClearable={false}
-                />
-              </Grid>
-              <Grid
-                item
-                className="py0"
-                style={{ marginTop: -8, marginBottom: 8 }}
-              >
-                <TextField
-                  label="IPAM Address (optional)"
-                  value={ipamAddress}
-                  onChange={handleAddressChange}
-                />
-              </Grid>
->>>>>>> 7b96b00c
             </Grid>
           </Grid>
-          {/* {slotNumber !== 2 && <Divider className={classes.divider} />} */}
-        </>
+        </Grid>
       ) : null}
 
       <Divider className={classes.divider} />
