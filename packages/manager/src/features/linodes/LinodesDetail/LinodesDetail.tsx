import * as React from 'react';
import { useDispatch } from 'react-redux';
import {
  Route,
  Switch,
  RouteComponentProps,
  withRouter
} from 'react-router-dom';
import { compose } from 'recompose';
import SuspenseLoader from 'src/components/SuspenseLoader';
import LinodeDetailErrorBoundary from './LinodeDetailErrorBoundary';
import useExtendedLinode from 'src/hooks/useExtendedLinode';
import useFlags from 'src/hooks/useFlags';
import NotFound from 'src/components/NotFound';
import {
  LinodeDetailContext,
  linodeDetailContextFactory as createLinodeDetailContext,
  LinodeDetailContextProvider
} from './linodeDetailContext';

const CloneLanding = React.lazy(() => import('../CloneLanding'));
const LinodesDetailHeader = React.lazy(() => import('./LinodesDetailHeader'));
const LinodesDetailHeader_CMR = React.lazy(() =>
  import('./LinodesDetailHeader/LinodeDetailHeader_CMR')
);
const LinodesDetailNavigation = React.lazy(() =>
  import('./LinodesDetailNavigation')
);
const LinodesDetailNavigation_CMR = React.lazy(() =>
  import('./LinodesDetailNavigation_CMR')
);
const LinodesDashboardNavigation = React.lazy(() =>
  import('./LinodesDashboardNavigation')
);
const MigrateLanding = React.lazy(() => import('../MigrateLanding'));

interface Props {
  linodeId: string;
  isDashboard: boolean;
}

type CombinedProps = Props & RouteComponentProps<{ linodeId: string }>;

const LinodeDetail: React.FC<CombinedProps> = props => {
  const {
    isDashboard,
    linodeId,
    match: { path }
  } = props;
  const dispatch = useDispatch();
  const linode = useExtendedLinode(+linodeId);
  const flags = useFlags();

  if (!linode) {
    return <NotFound />;
  }

  const ctx: LinodeDetailContext = createLinodeDetailContext(linode, dispatch);

  return (
    <LinodeDetailContextProvider value={ctx}>
      <React.Suspense fallback={<SuspenseLoader />}>
        <Switch>
          {/*
          Currently, the "Clone Configs and Disks" feature exists OUTSIDE of LinodeDetail.
          Or... at least it appears that way to the user. We would like it to live WITHIN
          LinodeDetail, though, because we'd like to use the same context, so we don't
          have to reload all the configs, disks, etc. once we get to the CloneLanding page.
          */}
          <Route path={`${path}/clone`} component={CloneLanding} />
          <Route path={`${path}/migrate`} component={MigrateLanding} />
          <Route
            render={() => (
              <React.Fragment>
                {flags.cmr ? (
<<<<<<< HEAD
                  <React.Fragment>
                    <LinodesDetailHeader_CMR />
                    <LinodesDetailNavigation_CMR />
                  </React.Fragment>
=======
                  // We have separate routing for the version
                  // rendered on the dashboard, to prevent the url
                  // from changing when the active tab is changed.
                  isDashboard ? (
                    <LinodesDashboardNavigation />
                  ) : (
                    <LinodesDetailNavigation_CMR />
                  )
>>>>>>> 477f78fd
                ) : (
                  <React.Fragment>
                    <LinodesDetailHeader />
                    <LinodesDetailNavigation />
                  </React.Fragment>
                )}
              </React.Fragment>
            )}
          />
        </Switch>
      </React.Suspense>
    </LinodeDetailContextProvider>
  );
};

const enhanced = compose<CombinedProps, Props>(
  withRouter,
  LinodeDetailErrorBoundary
);

export default enhanced(LinodeDetail);<|MERGE_RESOLUTION|>--- conflicted
+++ resolved
@@ -73,21 +73,17 @@
             render={() => (
               <React.Fragment>
                 {flags.cmr ? (
-<<<<<<< HEAD
-                  <React.Fragment>
-                    <LinodesDetailHeader_CMR />
-                    <LinodesDetailNavigation_CMR />
-                  </React.Fragment>
-=======
                   // We have separate routing for the version
                   // rendered on the dashboard, to prevent the url
                   // from changing when the active tab is changed.
                   isDashboard ? (
                     <LinodesDashboardNavigation />
                   ) : (
-                    <LinodesDetailNavigation_CMR />
+                    <React.Fragment>
+                      <LinodesDetailHeader_CMR />
+                      <LinodesDetailNavigation_CMR />
+                    </React.Fragment>
                   )
->>>>>>> 477f78fd
                 ) : (
                   <React.Fragment>
                     <LinodesDetailHeader />
