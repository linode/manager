<<<<<<< HEAD
import { Notice } from '@linode/ui';
=======
import { Box, InputAdornment } from '@linode/ui';
>>>>>>> 8c3c7fdd
import Search from '@mui/icons-material/Search';
import Grid from '@mui/material/Unstable_Grid2';
import { createLazyRoute } from '@tanstack/react-router';
import * as React from 'react';
import { useHistory } from 'react-router-dom';
import { makeStyles } from 'tss-react/mui';

import { H1Header } from 'src/components/H1Header/H1Header';
<<<<<<< HEAD
import { InputAdornment } from 'src/components/InputAdornment';
=======
import { Notice } from 'src/components/Notice/Notice';
>>>>>>> 8c3c7fdd
import { TextField } from 'src/components/TextField';
import { COMMUNITY_SEARCH_URL, DOCS_SEARCH_URL } from 'src/constants';
import { getQueryParamFromQueryString } from 'src/utilities/queryParams';

import withSearch from '../SearchHOC';
import { DocumentationResults } from './DocumentationResults';
import HelpResources from './HelpResources';

import type { AlgoliaState as AlgoliaProps } from '../SearchHOC';
import type { SearchResult } from './DocumentationResults';
import type { Theme } from '@mui/material/styles';

const useStyles = makeStyles()((theme: Theme) => ({
  searchBar: {
    maxWidth: '100%',
  },
  searchBoxInner: {
    '& > div': {
      maxWidth: '100%',
    },
    backgroundColor: theme.color.grey2,
    marginTop: 0,
    padding: theme.spacing(3),
  },
  searchIcon: {
    '& svg': {
      color: theme.palette.text.primary,
    },
    marginRight: 0,
  },
}));

const SupportSearchLanding = (props: AlgoliaProps) => {
  const history = useHistory();
  const { searchAlgolia, searchEnabled, searchError, searchResults } = props;
  const [docs, community] = searchResults;
  const { classes } = useStyles();

  const [queryString, setQueryString] = React.useState('');

  React.useEffect(() => {
    searchFromParams();
  }, []);

  const searchFromParams = () => {
    const query = getQueryParamFromQueryString(location.search, 'query');
    setQueryString(query);
    searchAlgolia(query);
  };

  const onInputChange = (e: React.ChangeEvent<HTMLInputElement>) => {
    const newQuery = e.target.value ?? '';
    setQueryString(newQuery);
    history.replace({ search: `?query=${newQuery}` });
    searchAlgolia(newQuery);
  };

  return (
    <Grid container data-testid="support-search-landing" direction="column">
      <Box
        sx={{
          marginBottom: '16px',
        }}
      >
        <H1Header
          title={
            queryString.length > 1
              ? `Search results for "${queryString}"`
              : 'Search'
          }
          data-qa-support-search-landing-title
          dataQaEl={queryString}
        />
      </Box>
      <Box>
        {searchError && <Notice variant="error">{searchError}</Notice>}
        <TextField
          InputProps={{
            className: classes.searchBar,
            startAdornment: (
              <InputAdornment className={classes.searchIcon} position="end">
                <Search />
              </InputAdornment>
            ),
          }}
          className={classes.searchBoxInner}
          data-qa-search-landing-input
          disabled={!Boolean(searchEnabled)}
          hideLabel
          label="Search Linode documentation and community questions"
          onChange={onInputChange}
          placeholder="Search Linode documentation and community questions"
          value={queryString}
        />
      </Box>
      <Box>
        <DocumentationResults
          results={docs as SearchResult[]}
          sectionTitle="Documentation"
          target={DOCS_SEARCH_URL + queryString}
        />
      </Box>
      <Box>
        <DocumentationResults
          results={community as SearchResult[]}
          sectionTitle="Community Posts"
          target={COMMUNITY_SEARCH_URL + queryString}
        />
      </Box>
      <HelpResources />
    </Grid>
  );
};

export default withSearch({ highlight: false, hitsPerPage: 5 })(
  SupportSearchLanding
);

export const supportSearchLandingLazyRoute = createLazyRoute('/support/search')(
  {
    component: SupportSearchLanding,
  }
);<|MERGE_RESOLUTION|>--- conflicted
+++ resolved
@@ -1,8 +1,4 @@
-<<<<<<< HEAD
-import { Notice } from '@linode/ui';
-=======
-import { Box, InputAdornment } from '@linode/ui';
->>>>>>> 8c3c7fdd
+import { Box, InputAdornment, Notice } from '@linode/ui';
 import Search from '@mui/icons-material/Search';
 import Grid from '@mui/material/Unstable_Grid2';
 import { createLazyRoute } from '@tanstack/react-router';
@@ -11,11 +7,6 @@
 import { makeStyles } from 'tss-react/mui';
 
 import { H1Header } from 'src/components/H1Header/H1Header';
-<<<<<<< HEAD
-import { InputAdornment } from 'src/components/InputAdornment';
-=======
-import { Notice } from 'src/components/Notice/Notice';
->>>>>>> 8c3c7fdd
 import { TextField } from 'src/components/TextField';
 import { COMMUNITY_SEARCH_URL, DOCS_SEARCH_URL } from 'src/constants';
 import { getQueryParamFromQueryString } from 'src/utilities/queryParams';
