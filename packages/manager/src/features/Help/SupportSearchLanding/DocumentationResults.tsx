--- conflicted
+++ resolved
@@ -2,11 +2,7 @@
 import * as React from 'react';
 import { makeStyles } from 'tss-react/mui';
 
-<<<<<<< HEAD
-import ExternalLink from 'src/components/ExternalLink';
-=======
 import { Link } from 'src/components/Link';
->>>>>>> 7d483da1
 import { Paper } from 'src/components/Paper';
 import { Typography } from 'src/components/Typography';
 import ListItem from 'src/components/core/ListItem';
