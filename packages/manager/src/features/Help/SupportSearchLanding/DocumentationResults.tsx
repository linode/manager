<<<<<<< HEAD
import { ListItem, Paper } from '@linode/ui';
=======
import { Paper, Typography } from '@linode/ui';
>>>>>>> 8c11b285
import * as React from 'react';
import { makeStyles } from 'tss-react/mui';

import { Link } from 'src/components/Link';
<<<<<<< HEAD
import { Typography } from 'src/components/Typography';
=======
import { ListItem } from 'src/components/ListItem';
>>>>>>> 8c11b285

import type { Theme } from '@mui/material/styles';

const useStyles = makeStyles()((theme: Theme) => ({
  header: {
    marginBottom: theme.spacing(2),
    marginTop: theme.spacing(3),
  },
  icon: {
    color: '#3683DC',
    fontSize: '0.8rem',
    marginLeft: theme.spacing(1),
  },
  label: {
    color: '#3683DC',
  },
  link: {
    display: 'inline-block',
    fontFamily: theme.font.bold,
    marginTop: theme.spacing(2),
  },
  noResultsContainer: {
    padding: `${theme.spacing(2)} ${theme.spacing(3)}`,
  },
  searchItem: {
    '&:last-child': {
      borderBottom: 0,
    },
    backgroundColor: theme.color.white,
    borderBottom: `1px solid ${theme.palette.divider}`,
    fontSize: '0.9rem',
  },
}));

export interface SearchResult {
  data: {
    href: string;
    source: string;
  };
  label: string;
}

interface Props {
  results: SearchResult[];
  sectionTitle: string;
  target: string;
}

export const DocumentationResults = (props: Props) => {
  const { classes } = useStyles();
  const { results, sectionTitle, target } = props;

  const renderResults = () => {
    return results.map((result: SearchResult, idx: number) => (
      <ListItem
        className={classes.searchItem}
        component="a"
        key={idx}
        role="menuitem"
        tabIndex={0}
      >
        <Link to={result.data.href}>{result.label}</Link>
      </ListItem>
    ));
  };

  const renderEmptyState = (): JSX.Element => {
    return (
      <Paper className={classes.noResultsContainer}>
        <Typography
          data-testid="data-qa-documentation-no-results"
          variant="body1"
        >
          No results
        </Typography>
      </Paper>
    );
  };

  return (
    <>
      <Typography
        className={classes.header}
        data-qa-results={sectionTitle}
        variant="h2"
      >
        Most Relevant {sectionTitle}
      </Typography>
      <Paper>
        <nav>{results.length > 0 ? renderResults() : renderEmptyState()}</nav>
      </Paper>
      <Link
        className={classes.link}
        data-qa-view-more={sectionTitle}
        to={target}
      >{`View more ${sectionTitle}`}</Link>
    </>
  );
};<|MERGE_RESOLUTION|>--- conflicted
+++ resolved
@@ -1,17 +1,8 @@
-<<<<<<< HEAD
-import { ListItem, Paper } from '@linode/ui';
-=======
-import { Paper, Typography } from '@linode/ui';
->>>>>>> 8c11b285
+import { ListItem, Paper, Typography } from '@linode/ui';
 import * as React from 'react';
 import { makeStyles } from 'tss-react/mui';
 
 import { Link } from 'src/components/Link';
-<<<<<<< HEAD
-import { Typography } from 'src/components/Typography';
-=======
-import { ListItem } from 'src/components/ListItem';
->>>>>>> 8c11b285
 
 import type { Theme } from '@mui/material/styles';
 
