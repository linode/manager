import * as React from 'react';
import Community from 'src/assets/icons/community.svg';
import Documentation from 'src/assets/icons/document.svg';
import Status from 'src/assets/icons/status.svg';
import Support from 'src/assets/icons/support.svg';
import { createStyles, withStyles, WithStyles } from '@mui/styles';
import { Theme } from '@mui/material/styles';
import Typography from 'src/components/core/Typography';
<<<<<<< HEAD
import Grid from 'src/components/Grid';
import { Tile } from 'src/components/Tile/Tile';
=======
import Grid from '@mui/material/Unstable_Grid2';
import Tile from 'src/components/Tile';
>>>>>>> a624f836

type ClassNames = 'root' | 'wrapper' | 'heading';

const styles = (theme: Theme) =>
  createStyles({
    root: {},
    wrapper: {
      marginTop: theme.spacing(2),
    },
    heading: {
      textAlign: 'center',
      marginBottom: theme.spacing(4),
    },
  });

interface State {
  error?: string;
}

type CombinedProps = WithStyles<ClassNames>;

export class OtherWays extends React.Component<CombinedProps, State> {
  state: State = {};

  render() {
    const { classes } = this.props;

    return (
      <React.Fragment>
        <Typography variant="h2" className={classes.heading}>
          Other Ways to Get Help
        </Typography>
        <Grid container className={classes.wrapper} spacing={2}>
          <Grid xs={12} sm={6}>
            <Tile
              title="Guides and Tutorials"
              description="View Linode and Linux guides and tutorials for all experience levels."
              icon={<Documentation />}
              link="https://linode.com/docs/"
            />
          </Grid>
          <Grid xs={12} sm={6}>
            <Tile
              title="Community Q&A"
              description={`Ask questions, find answers, and connect with other members
              of the Linode Community.`}
              icon={<Community />}
              link="https://linode.com/community/questions"
            />
          </Grid>
          <Grid xs={12} sm={6}>
            <Tile
              title="Linode Status Page"
              description="Get updates on Linode incidents and maintenance"
              icon={<Status />}
              link="https://status.linode.com"
            />
          </Grid>
          <Grid xs={12} sm={6}>
            <Tile
              title="Customer Support"
              description="View or open Linode Support tickets."
              icon={<Support />}
              link="/support/tickets"
            />
          </Grid>
        </Grid>
      </React.Fragment>
    );
  }
}

const styled = withStyles(styles);

export default styled(OtherWays);<|MERGE_RESOLUTION|>--- conflicted
+++ resolved
@@ -6,13 +6,8 @@
 import { createStyles, withStyles, WithStyles } from '@mui/styles';
 import { Theme } from '@mui/material/styles';
 import Typography from 'src/components/core/Typography';
-<<<<<<< HEAD
-import Grid from 'src/components/Grid';
 import { Tile } from 'src/components/Tile/Tile';
-=======
 import Grid from '@mui/material/Unstable_Grid2';
-import Tile from 'src/components/Tile';
->>>>>>> a624f836
 
 type ClassNames = 'root' | 'wrapper' | 'heading';
 
