<<<<<<< HEAD
import { Stack } from '@linode/ui';
import { Typography } from '@mui/material';
import { styled } from '@mui/material/styles';
=======
import { Stack, Typography } from '@linode/ui';
import { Hidden, styled } from '@mui/material';
>>>>>>> 63629fbd
import * as React from 'react';

import { Link } from 'src/components/Link';
import { DEVELOPERS_LINK, FEEDBACK_LINK } from 'src/constants';

import packageJson from '../../package.json';

export const Footer = React.memo(() => {
  return (
    <footer role="contentinfo">
      <Stack
        alignItems={{
          md: 'center',
          xs: 'center',
        }}
        direction={{
          sm: 'row',
          xs: 'column',
        }}
        flexDirection={{
          md: 'row',
          xs: 'column',
        }}
        textAlign={{
          sm: 'left',
          xs: 'center',
        }}
        display="flex"
        justifyContent="space-between"
        padding={2}
        spacing={{ xs: 1 }}
      >
        <Stack direction="row" spacing={3}>
          <StyledLink
            sx={{ paddingLeft: 0 }}
            to={`https://github.com/linode/manager/releases/tag/linode-manager@v${packageJson.version}`}
          >
            v{packageJson.version}
          </StyledLink>
          <StyledLink to={DEVELOPERS_LINK}>API Reference</StyledLink>
          <StyledLink to={FEEDBACK_LINK}>Provide Feedback</StyledLink>
        </Stack>
        <Stack
          sx={{
            '&&': { marginTop: 0 },
          }}
          direction="row"
          spacing={3}
        >
          <Typography
            sx={(theme) => ({
              color: theme.tokens.content.Text.Primary.Default,
            })}
            variant="body1"
          >
            Copyright ©{new Date().getFullYear()} Akamai Technologies, Inc. All
            Rights Reserved
          </Typography>
        </Stack>
      </Stack>
    </footer>
  );
});

const StyledLink = styled(Link)(({ theme }) => ({
  '&:hover': {
    color: theme.tokens.content.Text.Link.Hover,
  },
  color: theme.tokens.content.Text.Link.Default,
}));<|MERGE_RESOLUTION|>--- conflicted
+++ resolved
@@ -1,11 +1,5 @@
-<<<<<<< HEAD
-import { Stack } from '@linode/ui';
-import { Typography } from '@mui/material';
+import { Stack, Typography } from '@linode/ui';
 import { styled } from '@mui/material/styles';
-=======
-import { Stack, Typography } from '@linode/ui';
-import { Hidden, styled } from '@mui/material';
->>>>>>> 63629fbd
 import * as React from 'react';
 
 import { Link } from 'src/components/Link';
