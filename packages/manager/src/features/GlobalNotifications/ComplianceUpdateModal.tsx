--- conflicted
+++ resolved
@@ -1,12 +1,7 @@
 import * as React from 'react';
-<<<<<<< HEAD
-import ActionsPanel from 'src/components/ActionsPanel/ActionsPanel';
-=======
 import { useQueryClient } from 'react-query';
 
-import ActionsPanel from 'src/components/ActionsPanel';
-import { Button } from 'src/components/Button/Button';
->>>>>>> a3d98700
+import ActionsPanel from 'src/components/ActionsPanel/ActionsPanel';
 import { ConfirmationDialog } from 'src/components/ConfirmationDialog/ConfirmationDialog';
 import { SupportLink } from 'src/components/SupportLink';
 import { Typography } from 'src/components/Typography';
@@ -49,43 +44,20 @@
   return (
     <ConfirmationDialog
       actions={() => (
-<<<<<<< HEAD
         <ActionsPanel
-          showPrimary
-          primaryButtonHandler={handleAgree}
-          primaryButtonLoading={isLoading}
-          primaryButtonDisabled={!checked}
-          primaryButtonText="Agree"
-          showSecondary
           secondaryButtonHandler={() => {
             setChecked(false);
             complianceModelContext.close();
           }}
+          primaryButtonDisabled={!checked}
+          primaryButtonHandler={handleAgree}
+          primaryButtonLoading={isLoading}
+          primaryButtonText="Agree"
           secondaryButtonDataTestId="cancel"
           secondaryButtonText="Close"
+          showPrimary
+          showSecondary
         />
-=======
-        <ActionsPanel>
-          <Button
-            onClick={() => {
-              setChecked(false);
-              complianceModelContext.close();
-            }}
-            buttonType="secondary"
-            data-qa-cancel
-          >
-            Close
-          </Button>
-          <Button
-            buttonType="primary"
-            disabled={!checked}
-            loading={isLoading}
-            onClick={handleAgree}
-          >
-            Agree
-          </Button>
-        </ActionsPanel>
->>>>>>> a3d98700
       )}
       error={error}
       onClose={complianceModelContext.close}
