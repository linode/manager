import { useProfile, useSecurityQuestions } from '@linode/queries';
<<<<<<< HEAD

=======
>>>>>>> 4db0e0c7
import { isEmpty } from 'ramda';
import * as React from 'react';

import AbuseTicketBanner from 'src/components/AbuseTicketBanner';
import { sessionExpirationContext as _sessionExpirationContext } from 'src/context/sessionExpirationContext';
import { switchAccountSessionContext } from 'src/context/switchAccountSessionContext';
import { SwitchAccountSessionDialog } from 'src/features/Account/SwitchAccounts/SwitchAccountSessionDialog';
import { useDismissibleNotifications } from 'src/hooks/useDismissibleNotifications';
import { useFlags } from 'src/hooks/useFlags';

import { SessionExpirationDialog } from '../Account/SwitchAccounts/SessionExpirationDialog';
import { APIMaintenanceBanner } from './APIMaintenanceBanner';
import { ComplianceBanner } from './ComplianceBanner';
import { ComplianceUpdateModal } from './ComplianceUpdateModal';
import { CreditCardExpiredBanner } from './CreditCardExpiredBanner';
import { EmailBounceNotificationSection } from './EmailBounce';
import { RegionStatusBanner } from './RegionStatusBanner';
import { TaxCollectionBanner } from './TaxCollectionBanner';
import { DesignUpdateBanner } from './TokensUpdateBanner';
import { VerificationDetailsBanner } from './VerificationDetailsBanner';

export const GlobalNotifications = () => {
  const flags = useFlags();
  const { data: profile } = useProfile();
  const sessionContext = React.useContext(switchAccountSessionContext);
  const sessionExpirationContext = React.useContext(_sessionExpirationContext);
  const isChildUser = profile?.user_type === 'child';
  const isProxyUser = profile?.user_type === 'proxy';
  const { data: securityQuestions } = useSecurityQuestions({
    enabled: isChildUser,
  });
  const suppliedMaintenances = flags.apiMaintenance?.maintenances; // The data (ID, and sometimes the title and body) we supply regarding maintenance events in LD.

  const hasSecurityQuestions =
    securityQuestions?.security_questions.filter((q) => q.response !== null)
      .length === 3;
  const hasVerifiedPhoneNumber = profile?.verified_phone_number !== null;

  const isVerified = hasVerifiedPhoneNumber && hasSecurityQuestions;

  const { hasDismissedNotifications } = useDismissibleNotifications();

  const _hasDismissedNotifications = React.useCallback(
    hasDismissedNotifications,
    []
  );

  const hasDismissedMaintenances = React.useMemo(
    () => _hasDismissedNotifications(suppliedMaintenances ?? []),
    [_hasDismissedNotifications, suppliedMaintenances]
  );

  return (
    <>
      <CreditCardExpiredBanner />
      <DesignUpdateBanner />
      <EmailBounceNotificationSection />
      <RegionStatusBanner />
      <AbuseTicketBanner />
      <ComplianceBanner />
      {isProxyUser && (
        <>
          <SwitchAccountSessionDialog
            isOpen={Boolean(sessionContext.isOpen)}
            onClose={() => sessionContext.updateState({ isOpen: false })}
          />
          <SessionExpirationDialog
            isOpen={Boolean(sessionExpirationContext.isOpen)}
            onClose={() =>
              sessionExpirationContext.updateState({ isOpen: false })
            }
          />
        </>
      )}
      <ComplianceUpdateModal />
      {isChildUser && !isVerified && (
        <VerificationDetailsBanner
          hasSecurityQuestions={hasSecurityQuestions}
          hasVerifiedPhoneNumber={hasVerifiedPhoneNumber}
        />
      )}
      {!isEmpty(suppliedMaintenances) && !hasDismissedMaintenances ? (
        <APIMaintenanceBanner suppliedMaintenances={suppliedMaintenances} />
      ) : null}
      {flags.taxCollectionBanner &&
      Object.keys(flags.taxCollectionBanner).length > 0 ? (
        <TaxCollectionBanner />
      ) : null}
    </>
  );
};<|MERGE_RESOLUTION|>--- conflicted
+++ resolved
@@ -1,8 +1,4 @@
 import { useProfile, useSecurityQuestions } from '@linode/queries';
-<<<<<<< HEAD
-
-=======
->>>>>>> 4db0e0c7
 import { isEmpty } from 'ramda';
 import * as React from 'react';
 
