--- conflicted
+++ resolved
@@ -1,17 +1,14 @@
+import { isEmpty } from 'ramda';
 import * as React from 'react';
 import AbuseTicketBanner from 'src/components/AbuseTicketBanner';
+import useDismissibleNotifications from 'src/hooks/useDismissibleNotifications';
 import useFlags from 'src/hooks/useFlags';
 import { useRegionsQuery } from 'src/queries/regions';
 import { APIMaintenanceBanner } from './APIMaintenanceBanner';
-import { EmailBounceNotificationSection } from './EmailBounce';
-<<<<<<< HEAD
 import ComplianceBanner from './ComplianceBanner';
 import ComplianceUpdateModal from './ComplianceUpdateModal';
-=======
+import { EmailBounceNotificationSection } from './EmailBounce';
 import RegionStatusBanner from './RegionStatusBanner';
-import { isEmpty } from 'ramda';
-import useDismissibleNotifications from 'src/hooks/useDismissibleNotifications';
->>>>>>> 98da3262
 
 const GlobalNotifications: React.FC<{}> = () => {
   const flags = useFlags();
@@ -36,14 +33,11 @@
       <EmailBounceNotificationSection />
       <RegionStatusBanner regions={regions} />
       <AbuseTicketBanner />
-<<<<<<< HEAD
       <ComplianceBanner />
       <ComplianceUpdateModal />
-=======
       {!isEmpty(suppliedMaintenances) && !hasDismissedMaintenances ? (
         <APIMaintenanceBanner suppliedMaintenances={suppliedMaintenances} />
       ) : null}
->>>>>>> 98da3262
     </>
   );
 };
