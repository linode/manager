import { TooltipIcon, Typography } from '@linode/ui';
import { formatStorageUnits } from '@linode/utilities';
import Grid from '@mui/material/Grid2';
import * as React from 'react';
import { makeStyles } from 'tss-react/mui';

import { DatabaseStatusDisplay } from 'src/features/Databases/DatabaseDetail/DatabaseStatusDisplay';
import {
  StyledGridContainer,
  StyledLabelTypography,
  StyledValueGrid,
} from 'src/features/Databases/DatabaseDetail/DatabaseSummary/DatabaseSummaryClusterConfiguration.style';
import { DatabaseEngineVersion } from 'src/features/Databases/DatabaseEngineVersion';
import { useDatabaseTypesQuery } from 'src/queries/databases/databases';
import { useInProgressEvents } from 'src/queries/events/events';
<<<<<<< HEAD
import { useRegionsQuery } from '@linode/queries';
import { formatStorageUnits } from 'src/utilities/formatStorageUnits';
=======
import { useRegionsQuery } from 'src/queries/regions/regions';
>>>>>>> 1096eaaf
import { convertMegabytesTo } from 'src/utilities/unitConversions';

import type { Region } from '@linode/api-v4';
import type {
  Database,
  DatabaseType,
} from '@linode/api-v4/lib/databases/types';
import type { Theme } from '@mui/material/styles';

const useStyles = makeStyles()((theme: Theme) => ({
  header: {
    marginBottom: theme.spacing(2),
  },
}));

interface Props {
  database: Database;
}

export const DatabaseSummaryClusterConfiguration = (props: Props) => {
  const { classes } = useStyles();
  const { database } = props;

  const { data: types } = useDatabaseTypesQuery({
    platform: database.platform,
  });

  const type = types?.find((type: DatabaseType) => type.id === database?.type);

  const { data: regions } = useRegionsQuery();

  const region = regions?.find((r: Region) => r.id === database.region);

  const { data: events } = useInProgressEvents();

  if (!database || !type) {
    return null;
  }

  const configuration =
    database.cluster_size === 1
      ? 'Primary (1 Node)'
      : database.cluster_size > 2
      ? `Primary (+${database.cluster_size - 1} Nodes)`
      : `Primary (+${database.cluster_size - 1} Node)`;

  const sxTooltipIcon = {
    marginLeft: '4px',
    padding: '0px',
  };

  const STORAGE_COPY =
    'The total disk size is smaller than the selected plan capacity due to overhead from the OS.';

  return (
    <>
      <Typography className={classes.header} variant="h3">
        Cluster Configuration
      </Typography>
      <StyledGridContainer container spacing={0} sx={{ md: 11 }}>
        <Grid
          size={{
            lg: 1,
            md: 2,
            xs: 4,
          }}
        >
          <StyledLabelTypography>Status</StyledLabelTypography>
        </Grid>
        <StyledValueGrid size={{ lg: 2, md: 4, xs: 8 }}>
          <DatabaseStatusDisplay database={database} events={events} />
        </StyledValueGrid>
        <Grid
          size={{
            lg: 0.9,
            md: 2,
            xs: 4,
          }}
        >
          <StyledLabelTypography>Plan</StyledLabelTypography>
        </Grid>
        <StyledValueGrid size={{ lg: 2.2, md: 4, xs: 8 }}>
          {formatStorageUnits(type.label)}
        </StyledValueGrid>
        <Grid
          size={{
            lg: 1,
            md: 2,
            xs: 4,
          }}
        >
          <StyledLabelTypography>Nodes</StyledLabelTypography>
        </Grid>
        <StyledValueGrid size={{ lg: 1.7, md: 4, xs: 8 }}>
          {configuration}
        </StyledValueGrid>
        <Grid
          size={{
            lg: 1.7,
            md: 2,
            xs: 4,
          }}
        >
          <StyledLabelTypography>CPUs</StyledLabelTypography>
        </Grid>
        <StyledValueGrid size={{ lg: 1.5, md: 4, xs: 8 }}>
          {type.vcpus}
        </StyledValueGrid>
        <Grid
          size={{
            lg: 1,
            md: 2,
            xs: 4,
          }}
        >
          <StyledLabelTypography>Engine</StyledLabelTypography>
        </Grid>
        <StyledValueGrid sx={{ lg: 2, md: 4, xs: 8 }}>
          <DatabaseEngineVersion
            databaseEngine={database.engine}
            databaseID={database.id}
            databasePendingUpdates={database.updates.pending}
            databasePlatform={database.platform}
            databaseVersion={database.version}
          />
        </StyledValueGrid>
        <Grid
          size={{
            lg: 0.9,
            md: 2,
            xs: 4,
          }}
        >
          <StyledLabelTypography>Region</StyledLabelTypography>
        </Grid>
        <StyledValueGrid size={{ lg: 2.2, md: 4, xs: 8 }}>
          {region?.label ?? database.region}
        </StyledValueGrid>
        <Grid
          size={{
            lg: 1,
            md: 2,
            xs: 4,
          }}
        >
          <StyledLabelTypography>RAM</StyledLabelTypography>
        </Grid>
        <StyledValueGrid size={{ lg: 1.7, md: 4, xs: 8 }}>
          {type.memory / 1024} GB
        </StyledValueGrid>
        <Grid
          size={{
            lg: 1.7,
            md: 2,
            xs: 4,
          }}
        >
          <StyledLabelTypography>
            {database.total_disk_size_gb ? 'Total Disk Size' : 'Storage'}
          </StyledLabelTypography>
        </Grid>
        <StyledValueGrid size={{ lg: 1.5, md: 4, xs: 8 }}>
          {database.total_disk_size_gb ? (
            <>
              {database.total_disk_size_gb} GB
              <TooltipIcon
                status="help"
                sxTooltipIcon={sxTooltipIcon}
                text={STORAGE_COPY}
              />
            </>
          ) : (
            convertMegabytesTo(type.disk, true)
          )}
        </StyledValueGrid>
        s
      </StyledGridContainer>
    </>
  );
};

export default DatabaseSummaryClusterConfiguration;<|MERGE_RESOLUTION|>--- conflicted
+++ resolved
@@ -1,3 +1,4 @@
+import { useRegionsQuery } from '@linode/queries';
 import { TooltipIcon, Typography } from '@linode/ui';
 import { formatStorageUnits } from '@linode/utilities';
 import Grid from '@mui/material/Grid2';
@@ -13,12 +14,6 @@
 import { DatabaseEngineVersion } from 'src/features/Databases/DatabaseEngineVersion';
 import { useDatabaseTypesQuery } from 'src/queries/databases/databases';
 import { useInProgressEvents } from 'src/queries/events/events';
-<<<<<<< HEAD
-import { useRegionsQuery } from '@linode/queries';
-import { formatStorageUnits } from 'src/utilities/formatStorageUnits';
-=======
-import { useRegionsQuery } from 'src/queries/regions/regions';
->>>>>>> 1096eaaf
 import { convertMegabytesTo } from 'src/utilities/unitConversions';
 
 import type { Region } from '@linode/api-v4';
