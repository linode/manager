--- conflicted
+++ resolved
@@ -1,13 +1,8 @@
 import { Database, DatabaseInstance } from '@linode/api-v4/lib/databases/types';
 import { Theme } from '@mui/material/styles';
 import * as React from 'react';
-<<<<<<< HEAD
-import Box from 'src/components/core/Box';
 import { Typography } from 'src/components/Typography';
-=======
 import { Box } from 'src/components/Box';
-import Typography from 'src/components/core/Typography';
->>>>>>> 8293423c
 import { StatusIcon } from 'src/components/StatusIcon/StatusIcon';
 import { useDatabaseTypesQuery } from 'src/queries/databases';
 import { useRegionsQuery } from 'src/queries/regions';
