--- conflicted
+++ resolved
@@ -1,20 +1,11 @@
 import { getSSLFields } from '@linode/api-v4/lib/databases/databases';
-<<<<<<< HEAD
-import { Box, Button } from '@linode/ui';
-=======
-import { Box, CircleProgress } from '@linode/ui';
->>>>>>> afbd8d94
+import { Box, Button, CircleProgress } from '@linode/ui';
 import { useTheme } from '@mui/material';
 import { useSnackbar } from 'notistack';
 import * as React from 'react';
 import { makeStyles } from 'tss-react/mui';
 
 import DownloadIcon from 'src/assets/icons/lke-download.svg';
-<<<<<<< HEAD
-import { CircleProgress } from 'src/components/CircleProgress';
-=======
-import { Button } from 'src/components/Button/Button';
->>>>>>> afbd8d94
 import { CopyTooltip } from 'src/components/CopyTooltip/CopyTooltip';
 import { TooltipIcon } from 'src/components/TooltipIcon';
 import { Typography } from 'src/components/Typography';
