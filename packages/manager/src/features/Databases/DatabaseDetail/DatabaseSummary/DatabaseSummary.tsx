--- conflicted
+++ resolved
@@ -1,20 +1,25 @@
 import * as React from 'react';
 import { useParams } from 'react-router-dom';
-<<<<<<< HEAD
 import CircleProgress from 'src/components/CircleProgress';
 import Divider from 'src/components/core/Divider';
 import Paper from 'src/components/core/Paper';
 import { makeStyles, Theme } from 'src/components/core/styles';
-import Typography from 'src/components/core/Typography';
+// import Typography from 'src/components/core/Typography';
 import ErrorState from 'src/components/ErrorState';
 import { getDatabaseEngine, useDatabaseQuery } from 'src/queries/databases';
 import { getAPIErrorOrDefault } from 'src/utilities/errorUtils';
 import AccessControls from './AccessControls';
 
-// import useDatabases from 'src/hooks/useDatabases';
-// import DatabaseSummaryLabelPanel from './DatabaseSummaryLabelPanel';
-// import DatabaseSummaryMaintenancePanel from './DatabaseSummaryMaintenancePanel';
-// import DatabaseSummaryPasswordPanel from './DatabaseSummaryPasswordPanel';
+// import Paper from 'src/components/core/Paper';
+import Grid from 'src/components/Grid';
+// import Divider from 'src/components/core/Divider';
+// import CircleProgress from 'src/components/CircleProgress';
+// import ErrorState from 'src/components/ErrorState';
+// import { getDatabaseEngine, useDatabaseQuery } from 'src/queries/databases';
+// import { getAPIErrorOrDefault } from 'src/utilities/errorUtils';
+import ConnectionDetails from './DatabaseSummaryConnectionDetails';
+import ClusterConfiguration from './DatabaseSummaryClusterConfiguration';
+// import AccessControls from './DatabaseSummaryAccessControls';
 
 const useStyles = makeStyles((theme: Theme) => ({
   divider: {
@@ -58,9 +63,6 @@
 
   return (
     <Paper>
-      <Typography variant="h3">Cluster Configuration</Typography>
-      <Typography variant="h3">Connection Details</Typography>
-      <Divider className={classes.divider} />
       <pre>{JSON.stringify(data, undefined, 2)}</pre>
       {/* <DatabaseSummaryLabelPanel
         databaseID={thisDatabase.id}
@@ -71,46 +73,6 @@
         databaseID={thisDatabase.id}
         databaseMaintenanceSchedule={thisDatabase.maintenance_schedule}
       /> */}
-      <AccessControls accessControlsList={accessControlsList} />
-=======
-
-import Paper from 'src/components/core/Paper';
-import Grid from 'src/components/Grid';
-import Divider from 'src/components/core/Divider';
-import CircleProgress from 'src/components/CircleProgress';
-import ErrorState from 'src/components/ErrorState';
-import { getDatabaseEngine, useDatabaseQuery } from 'src/queries/databases';
-import { getAPIErrorOrDefault } from 'src/utilities/errorUtils';
-import ConnectionDetails from './DatabaseSummaryConnectionDetails';
-import ClusterConfiguration from './DatabaseSummaryClusterConfiguration';
-import AccessControls from './DatabaseSummaryAccessControls';
-
-export const DatabaseSummary: React.FC = () => {
-  const { databaseId } = useParams<{ databaseId: string }>();
-
-  const id = Number(databaseId);
-
-  const { data, isLoading, error } = useDatabaseQuery(
-    getDatabaseEngine(id),
-    id
-  );
-
-  if (error) {
-    return (
-      <ErrorState
-        errorText={
-          getAPIErrorOrDefault(error, 'Error loading your database.')[0].reason
-        }
-      />
-    );
-  }
-
-  if (isLoading) {
-    return <CircleProgress />;
-  }
-
-  return (
-    <Paper>
       <Grid container>
         <Grid item>
           <ClusterConfiguration />
@@ -120,8 +82,8 @@
         </Grid>
       </Grid>
       <Divider spacingTop={24} spacingBottom={16} />
-      <AccessControls />
->>>>>>> 638d2c4d
+      {/*       <Divider className={classes.divider} /> */}
+      <AccessControls accessControlsList={accessControlsList} />
     </Paper>
   );
 };
