--- conflicted
+++ resolved
@@ -1,10 +1,14 @@
 import * as React from 'react';
-<<<<<<< HEAD
+import { useParams } from 'react-router-dom';
+import CircleProgress from 'src/components/CircleProgress';
+import Divider from 'src/components/core/Divider';
 import Paper from 'src/components/core/Paper';
-import AccessControls from './AccessControls';
 import { makeStyles, Theme } from 'src/components/core/styles';
 import Typography from 'src/components/core/Typography';
-import Divider from 'src/components/core/Divider';
+import ErrorState from 'src/components/ErrorState';
+import { getDatabaseEngine, useDatabaseQuery } from 'src/queries/databases';
+import { getAPIErrorOrDefault } from 'src/utilities/errorUtils';
+import AccessControls from './AccessControls';
 
 // import useDatabases from 'src/hooks/useDatabases';
 // import DatabaseSummaryLabelPanel from './DatabaseSummaryLabelPanel';
@@ -23,26 +27,9 @@
   // databaseID: number;
 }
 
-// eslint-disable-next-line @typescript-eslint/no-unused-vars
-export const DatabaseSummary: React.FC<Props> = (props) => {
+export const DatabaseSummary: React.FC = () => {
   const classes = useStyles();
-  // const databases = useDatabases();
-  // const { databaseID } = props;
-  // const thisDatabase = databases.databases.itemsById[databaseID];
 
-  return (
-    <Paper>
-      <Typography variant="h3">Cluster Configuration</Typography>
-      <Typography variant="h3">Connection Details</Typography>
-      <Divider className={classes.divider} />
-=======
-import CircleProgress from 'src/components/CircleProgress';
-import ErrorState from 'src/components/ErrorState';
-import { getDatabaseEngine, useDatabaseQuery } from 'src/queries/databases';
-import { getAPIErrorOrDefault } from 'src/utilities/errorUtils';
-import { useParams } from 'react-router-dom';
-
-export const DatabaseSummary: React.FC = () => {
   const { databaseId } = useParams<{ databaseId: string }>();
 
   const id = Number(databaseId);
@@ -67,9 +54,11 @@
   }
 
   return (
-    <>
+    <Paper>
+      <Typography variant="h3">Cluster Configuration</Typography>
+      <Typography variant="h3">Connection Details</Typography>
+      <Divider className={classes.divider} />
       <pre>{JSON.stringify(data, undefined, 2)}</pre>
->>>>>>> 0df1cd5d
       {/* <DatabaseSummaryLabelPanel
         databaseID={thisDatabase.id}
         databaseLabel={thisDatabase.label}
