--- conflicted
+++ resolved
@@ -1,20 +1,16 @@
 import * as React from 'react';
-<<<<<<< HEAD
+import { useParams } from 'react-router-dom';
+
 import Paper from 'src/components/core/Paper';
 import Grid from 'src/components/Grid';
 import Divider from 'src/components/core/Divider';
-// import useDatabases from 'src/hooks/useDatabases';
-
-import ConnectionDetails from './DatabaseSummaryConnectionDetails';
-import ClusterConfiguration from './DatabaseSummaryClusterConfiguration';
-import AccessControls from './DatabaseSummaryAccessControls';
-=======
 import CircleProgress from 'src/components/CircleProgress';
 import ErrorState from 'src/components/ErrorState';
 import { getDatabaseEngine, useDatabaseQuery } from 'src/queries/databases';
 import { getAPIErrorOrDefault } from 'src/utilities/errorUtils';
-import { useParams } from 'react-router-dom';
->>>>>>> 6be7dded
+import ConnectionDetails from './DatabaseSummaryConnectionDetails';
+import ClusterConfiguration from './DatabaseSummaryClusterConfiguration';
+import AccessControls from './DatabaseSummaryAccessControls';
 
 export const DatabaseSummary: React.FC = () => {
   const { databaseId } = useParams<{ databaseId: string }>();
@@ -41,7 +37,6 @@
   }
 
   return (
-<<<<<<< HEAD
     <Paper>
       <Grid container>
         <Grid item>
@@ -54,20 +49,6 @@
       <Divider spacingTop={24} spacingBottom={16} />
       <AccessControls />
     </Paper>
-=======
-    <>
-      <pre>{JSON.stringify(data, undefined, 2)}</pre>
-      {/* <DatabaseSummaryLabelPanel
-        databaseID={thisDatabase.id}
-        databaseLabel={thisDatabase.label}
-      />
-      <DatabaseSummaryPasswordPanel databaseID={thisDatabase.id} />
-      <DatabaseSummaryMaintenancePanel
-        databaseID={thisDatabase.id}
-        databaseMaintenanceSchedule={thisDatabase.maintenance_schedule}
-      /> */}
-    </>
->>>>>>> 6be7dded
   );
 };
 
