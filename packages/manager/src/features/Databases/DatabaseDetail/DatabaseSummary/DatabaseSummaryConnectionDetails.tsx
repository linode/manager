--- conflicted
+++ resolved
@@ -1,9 +1,5 @@
 import { getSSLFields } from '@linode/api-v4/lib/databases/databases';
-<<<<<<< HEAD
-import { useTheme } from '@mui/material';
-=======
 import Grid from '@mui/material/Unstable_Grid2/Grid2';
->>>>>>> 871210c7
 import { useSnackbar } from 'notistack';
 import * as React from 'react';
 
@@ -18,105 +14,6 @@
 import { downloadFile } from 'src/utilities/downloadFile';
 import { getErrorStringOrDefault } from 'src/utilities/errorUtils';
 
-<<<<<<< HEAD
-import type { Database, SSLFields } from '@linode/api-v4/lib/databases/types';
-import type { Theme } from '@mui/material/styles';
-
-const useStyles = makeStyles()((theme: Theme) => ({
-  actionBtnsCtn: {
-    display: 'flex',
-    justifyContent: 'flex-end',
-    padding: `${theme.spacing(1)} 0`,
-  },
-  caCertBtn: {
-    '& svg': {
-      marginRight: theme.spacing(),
-    },
-    '&:hover': {
-      backgroundColor: 'transparent',
-      opacity: 0.7,
-    },
-    '&[disabled]': {
-      '& g': {
-        stroke: '#cdd0d5',
-      },
-      '&:hover': {
-        backgroundColor: 'inherit',
-        textDecoration: 'none',
-      },
-      // Override disabled background color defined for dark mode
-      backgroundColor: 'transparent',
-      color: '#cdd0d5',
-      cursor: 'default',
-    },
-    color: theme.palette.primary.main,
-    fontFamily: theme.font.bold,
-    fontSize: '0.875rem',
-    lineHeight: '1.125rem',
-    marginLeft: theme.spacing(),
-    minHeight: 'auto',
-    minWidth: 'auto',
-    padding: 0,
-  },
-  connectionDetailsCtn: {
-    '& p': {
-      lineHeight: '1.5rem',
-    },
-    '& span': {
-      fontFamily: theme.font.bold,
-    },
-    background: theme.tokens.interaction.Background.Secondary,
-    border: `1px solid ${theme.name === 'light' ? '#ccc' : '#222'}`,
-    padding: '8px 15px',
-  },
-  copyToolTip: {
-    '& svg': {
-      color: theme.palette.primary.main,
-      height: `16px !important`,
-      width: `16px !important`,
-    },
-    marginRight: 12,
-  },
-  error: {
-    color: theme.color.red,
-    marginLeft: theme.spacing(2),
-  },
-  header: {
-    marginBottom: theme.spacing(2),
-  },
-  inlineCopyToolTip: {
-    '& svg': {
-      height: `16px`,
-      width: `16px`,
-    },
-    '&:hover': {
-      backgroundColor: 'transparent',
-    },
-    display: 'inline-flex',
-    marginLeft: 4,
-  },
-  progressCtn: {
-    '& circle': {
-      stroke: theme.palette.primary.main,
-    },
-    alignSelf: 'flex-end',
-    marginBottom: 2,
-    marginLeft: 22,
-  },
-  provisioningText: {
-    fontFamily: theme.font.normal,
-    fontStyle: 'italic',
-  },
-  showBtn: {
-    color: theme.palette.primary.main,
-    fontSize: '0.875rem',
-    marginLeft: theme.spacing(),
-    minHeight: 'auto',
-    minWidth: 'auto',
-    padding: 0,
-  },
-}));
-=======
 import {
   StyledGridContainer,
   StyledLabelTypography,
@@ -125,7 +22,6 @@
 import { useStyles } from './DatabaseSummaryConnectionDetails.style';
 
 import type { Database, SSLFields } from '@linode/api-v4/lib/databases/types';
->>>>>>> 871210c7
 
 interface Props {
   database: Database;
