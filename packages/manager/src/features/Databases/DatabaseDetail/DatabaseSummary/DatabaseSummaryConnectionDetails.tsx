--- conflicted
+++ resolved
@@ -12,12 +12,8 @@
 import { useDatabaseCredentialsQuery } from 'src/queries/databases';
 import { downloadFile } from 'src/utilities/downloadFile';
 import { getErrorStringOrDefault } from 'src/utilities/errorUtils';
-<<<<<<< HEAD
-import { useSnackbar } from 'notistack';
 import Box from 'src/components/core/Box';
 import HelpIcon from 'src/components/HelpIcon';
-=======
->>>>>>> 8725cb1a
 
 const useStyles = makeStyles((theme: Theme) => ({
   header: {
