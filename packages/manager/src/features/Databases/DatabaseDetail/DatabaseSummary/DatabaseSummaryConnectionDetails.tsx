--- conflicted
+++ resolved
@@ -3,6 +3,7 @@
 import { useSnackbar } from 'notistack';
 import * as React from 'react';
 import DownloadIcon from 'src/assets/icons/lke-download.svg';
+import Button from 'src/components/Button';
 import CircleProgress from 'src/components/CircleProgress';
 import Box from 'src/components/core/Box';
 import { makeStyles, Theme } from 'src/components/core/styles';
@@ -14,12 +15,6 @@
 import { useDatabaseCredentialsQuery } from 'src/queries/databases';
 import { downloadFile } from 'src/utilities/downloadFile';
 import { getErrorStringOrDefault } from 'src/utilities/errorUtils';
-<<<<<<< HEAD
-=======
-import Box from 'src/components/core/Box';
-import HelpIcon from 'src/components/HelpIcon';
-import Button from 'src/components/Button';
->>>>>>> 76147b34
 
 const useStyles = makeStyles((theme: Theme) => ({
   header: {
