import { getSSLFields } from '@linode/api-v4/lib/databases/databases';
<<<<<<< HEAD
import { CircleProgress, TooltipIcon, Typography } from '@linode/ui';
=======
import {
  Box,
  Button,
  CircleProgress,
  TooltipIcon,
  Typography,
} from '@linode/ui';
>>>>>>> d597b153
import { downloadFile } from '@linode/utilities';
import Grid from '@mui/material/Grid';
import { Button } from 'akamai-cds-react-components';
import { useSnackbar } from 'notistack';
import * as React from 'react';

import DownloadIcon from 'src/assets/icons/lke-download.svg';
import { CopyTooltip } from 'src/components/CopyTooltip/CopyTooltip';
import { Link } from 'src/components/Link';
import { DB_ROOT_USERNAME } from 'src/constants';
import { useFlags } from 'src/hooks/useFlags';
import { useDatabaseCredentialsQuery } from 'src/queries/databases/databases';
import { getErrorStringOrDefault } from 'src/utilities/errorUtils';

import { getReadOnlyHost, isDefaultDatabase } from '../../utilities';
import {
  StyledGridContainer,
  StyledLabelTypography,
  StyledValueGrid,
} from './DatabaseSummaryClusterConfiguration.style';
import { useStyles } from './DatabaseSummaryConnectionDetails.style';

import type { Database, SSLFields } from '@linode/api-v4/lib/databases/types';
import type { Theme } from '@mui/material/styles';

interface Props {
  database: Database;
}

const sxTooltipIcon = {
  marginLeft: '4px',
  padding: '0px',
};

const privateHostCopy =
  'A private network host and a private IP can only be used to access a Database Cluster from Linodes in the same data center and will not incur transfer costs.';

export const DatabaseSummaryConnectionDetails = (props: Props) => {
  const { database } = props;
  const { classes } = useStyles();
  const { enqueueSnackbar } = useSnackbar();
  const flags = useFlags();
  const isLegacy = database.platform !== 'rdbms-default';
  const displayConnectionType =
    flags.databaseVpc && isDefaultDatabase(database);

  const [showCredentials, setShowPassword] = React.useState<boolean>(false);
  const [isCACertDownloading, setIsCACertDownloading] =
    React.useState<boolean>(false);

  const {
    data: credentials,
    error: credentialsError,
    isLoading: credentialsLoading,
    refetch: getDatabaseCredentials,
  } = useDatabaseCredentialsQuery(database.engine, database.id);

  const username =
    database.platform === 'rdbms-default'
      ? 'akmadmin'
      : database.engine === 'postgresql'
        ? 'linpostgres'
        : DB_ROOT_USERNAME;

  const password =
    showCredentials && credentials ? credentials?.password : '••••••••••';

  const hostTooltipComponentProps = {
    tooltip: {
      style: {
        minWidth: 285,
      },
    },
  };
  const HOST_TOOLTIP_COPY =
    'Use the IPv6 address (AAAA record) for this hostname to avoid network transfer charges when connecting to this database from Linodes within the same region.';

  const handleShowPasswordClick = () => {
    setShowPassword((showCredentials) => !showCredentials);
  };

  React.useEffect(() => {
    if (showCredentials && !credentials) {
      getDatabaseCredentials();
    }
  }, [credentials, getDatabaseCredentials, showCredentials]);

  const handleDownloadCACertificate = () => {
    setIsCACertDownloading(true);
    getSSLFields(database.engine, database.id)
      .then((response: SSLFields) => {
        // Convert to utf-8 from base64
        try {
          const decodedFile = window.atob(response.ca_certificate);
          downloadFile(`${database.label}-ca-certificate.crt`, decodedFile);
          setIsCACertDownloading(false);
        } catch (e) {
          enqueueSnackbar('Error parsing your CA Certificate file', {
            variant: 'error',
          });
          setIsCACertDownloading(false);
          return;
        }
      })
      .catch((errorResponse: any) => {
        const error = getErrorStringOrDefault(
          errorResponse,
          'Unable to download your CA Certificate'
        );
        setIsCACertDownloading(false);
        enqueueSnackbar(error, { variant: 'error' });
      });
  };

  const disableShowBtn = ['failed', 'provisioning'].includes(database.status);
  const disableDownloadCACertificateBtn = database.status === 'provisioning';

  const readOnlyHost = () => {
    const defaultValue = isLegacy ? '-' : 'N/A';
    const value = getReadOnlyHost(database) || defaultValue;
    const hasHost = value !== '-' && value !== 'N/A';
    return (
      <>
        {value}
        {value && hasHost && (
          <CopyTooltip className={classes.inlineCopyToolTip} text={value} />
        )}
        {isLegacy && (
          <TooltipIcon
            status="help"
            sxTooltipIcon={sxTooltipIcon}
            text={privateHostCopy}
          />
        )}
        {!isLegacy && hasHost && (
          <TooltipIcon
            componentsProps={hostTooltipComponentProps}
            status="help"
            sxTooltipIcon={sxTooltipIcon}
            text={HOST_TOOLTIP_COPY}
          />
        )}
      </>
    );
  };

  const credentialsBtn = (handleClick: () => void, btnText: string) => {
    return (
      <Button
        className={classes.showBtn}
        data-testid="show-hide-credentials"
        disabled={disableShowBtn}
        onClick={handleClick}
        variant="link"
      >
        {btnText}
      </Button>
    );
  };

  const caCertificateJSX = (
    <>
      <Button
        className={classes.caCertBtn}
        data-testid="download-ca-certificate"
        disabled={disableDownloadCACertificateBtn}
        onClick={handleDownloadCACertificate}
        processing={isCACertDownloading}
        variant="link"
      >
        <DownloadIcon />
        Download CA Certificate
      </Button>
      {disableDownloadCACertificateBtn && (
        <span className={classes.tooltipIcon}>
          <TooltipIcon
            status="help"
            sxTooltipIcon={sxTooltipIcon}
            text="Your Database Cluster is currently provisioning."
          />
        </span>
      )}
    </>
  );

  return (
    <>
      <Typography className={classes.header} variant="h3">
        Connection Details
      </Typography>
      <StyledGridContainer container size={{ lg: 7, md: 10 }} spacing={0}>
        <Grid
          size={{
            md: 4,
            xs: 3,
          }}
        >
          <StyledLabelTypography>Username</StyledLabelTypography>
        </Grid>
        <StyledValueGrid size={{ md: 8, xs: 9 }}>{username}</StyledValueGrid>
        <Grid
          size={{
            md: 4,
            xs: 3,
          }}
        >
          <StyledLabelTypography>Password</StyledLabelTypography>
        </Grid>
        <StyledValueGrid size={{ md: 8, xs: 9 }}>
          {password}
          {showCredentials && credentialsLoading ? (
            <div className={classes.progressCtn}>
              <CircleProgress noPadding size="xs" />
            </div>
          ) : credentialsError ? (
            <>
              <span className={classes.error}>
                Error retrieving credentials.
              </span>
              {credentialsBtn(() => getDatabaseCredentials(), 'Retry')}
            </>
          ) : (
            credentialsBtn(
              handleShowPasswordClick,
              showCredentials && credentials ? 'Hide' : 'Show'
            )
          )}
          {disableShowBtn && (
            <TooltipIcon
              status="help"
              sxTooltipIcon={sxTooltipIcon}
              text={
                database.status === 'provisioning'
                  ? 'Your Database Cluster is currently provisioning.'
                  : 'Your root password is unavailable when your Database Cluster has failed.'
              }
            />
          )}
          {showCredentials && credentials && (
            <CopyTooltip
              className={classes.inlineCopyToolTip}
              text={password}
            />
          )}
        </StyledValueGrid>
        <Grid
          size={{
            md: 4,
            xs: 3,
          }}
        >
          <StyledLabelTypography>Database name</StyledLabelTypography>
        </Grid>
        <StyledValueGrid size={{ md: 8, xs: 9 }}>
          {isLegacy ? database.engine : 'defaultdb'}
        </StyledValueGrid>
        <Grid
          size={{
            md: 4,
            xs: 3,
          }}
        >
          <StyledLabelTypography>Host</StyledLabelTypography>
        </Grid>
        <StyledValueGrid size={{ md: 8, xs: 9 }}>
          {database.hosts?.primary ? (
            <>
              {database.hosts?.primary}
              <CopyTooltip
                className={classes.inlineCopyToolTip}
                text={database.hosts?.primary}
              />
              {!isLegacy && (
                <TooltipIcon
                  componentsProps={hostTooltipComponentProps}
                  status="help"
                  sxTooltipIcon={sxTooltipIcon}
                  text={HOST_TOOLTIP_COPY}
                />
              )}
            </>
          ) : (
            <Typography>
              <span className={classes.provisioningText}>
                Your hostname will appear here once it is available.
              </span>
            </Typography>
          )}
        </StyledValueGrid>
        <Grid
          size={{
            md: 4,
            xs: 3,
          }}
        >
          <StyledLabelTypography>
            {isLegacy ? 'Private Network Host' : 'Read-only Host'}
          </StyledLabelTypography>
        </Grid>
        <StyledValueGrid size={{ md: 8, xs: 9 }}>
          {readOnlyHost()}
        </StyledValueGrid>
        <Grid
          size={{
            md: 4,
            xs: 3,
          }}
        >
          <StyledLabelTypography>Port</StyledLabelTypography>
        </Grid>
        <StyledValueGrid size={{ md: 8, xs: 9 }}>
          {database.port}
        </StyledValueGrid>
        <Grid
          size={{
            md: 4,
            xs: 3,
          }}
        >
          <StyledLabelTypography>SSL</StyledLabelTypography>
        </Grid>
        <StyledValueGrid size={{ md: 8, xs: 9 }}>
          {database.ssl_connection ? 'ENABLED' : 'DISABLED'}
        </StyledValueGrid>
        {displayConnectionType && (
          <>
            <Grid
              size={{
                md: 4,
                xs: 3,
              }}
            >
              <StyledLabelTypography>Connection Type</StyledLabelTypography>
            </Grid>
            <StyledValueGrid size={{ md: 8, xs: 9 }}>
              <Box
                sx={(theme: Theme) => ({
                  marginRight: theme.spacingFunction(20),
                })}
              >
                {database?.private_network?.vpc_id ? 'VPC' : 'Public'}
              </Box>
              <Link
                to={`/databases/${database?.engine}/${database?.id}/networking`}
              >
                View Details
              </Link>
            </StyledValueGrid>
          </>
        )}
      </StyledGridContainer>
      <div className={classes.actionBtnsCtn}>
        {database.ssl_connection ? caCertificateJSX : null}
      </div>
    </>
  );
};

export default DatabaseSummaryConnectionDetails;<|MERGE_RESOLUTION|>--- conflicted
+++ resolved
@@ -1,7 +1,4 @@
 import { getSSLFields } from '@linode/api-v4/lib/databases/databases';
-<<<<<<< HEAD
-import { CircleProgress, TooltipIcon, Typography } from '@linode/ui';
-=======
 import {
   Box,
   Button,
@@ -9,7 +6,6 @@
   TooltipIcon,
   Typography,
 } from '@linode/ui';
->>>>>>> d597b153
 import { downloadFile } from '@linode/utilities';
 import Grid from '@mui/material/Grid';
 import { Button } from 'akamai-cds-react-components';
