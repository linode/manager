--- conflicted
+++ resolved
@@ -1,12 +1,8 @@
 import { getSSLFields } from '@linode/api-v4/lib/databases/databases';
 import { CircleProgress, TooltipIcon, Typography } from '@linode/ui';
 import { downloadFile } from '@linode/utilities';
-<<<<<<< HEAD
-import Grid from '@mui/material/Grid2';
+import Grid from '@mui/material/Grid';
 import { Button } from 'akamai-cds-react-components';
-=======
-import Grid from '@mui/material/Grid';
->>>>>>> b23ebe60
 import { useSnackbar } from 'notistack';
 import * as React from 'react';
 
