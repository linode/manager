--- conflicted
+++ resolved
@@ -10,14 +10,9 @@
 import { makeResourcePage } from 'src/mocks/serverHandlers';
 import { http, HttpResponse, server } from 'src/mocks/testServer';
 import {
-<<<<<<< HEAD
   getShadowRootElement,
   mockMatchMedia,
-  renderWithTheme,
-=======
-  mockMatchMedia,
   renderWithThemeAndRouter,
->>>>>>> dc57f753
 } from 'src/utilities/testHelpers';
 
 import { DatabaseResize } from './DatabaseResize';
@@ -94,11 +89,7 @@
     };
 
     it('resize button should be disabled when no input is provided in the form', async () => {
-<<<<<<< HEAD
-      const { getByTestId } = renderWithTheme(
-=======
-      const { getByTestId, getByText } = await renderWithThemeAndRouter(
->>>>>>> dc57f753
+      const { getByTestId } = await renderWithThemeAndRouter(
         <DatabaseResize database={database} />
       );
       await waitForElementToBeRemoved(getByTestId(loadingTestId));
@@ -110,31 +101,18 @@
     });
 
     it('when a plan is selected, resize button should be enabled and on click of it, it should show a confirmation dialog', async () => {
-<<<<<<< HEAD
-      // Mock route history so the Plan Selection table displays prices without requiring a region in the DB resize flow.
-      const history = createMemoryHistory();
-      history.push(`databases/${database.engine}/${database.id}/resize`);
-      const { getByRole, getByTestId } = renderWithTheme(
-        <Router history={history}>
-          <DatabaseResize database={mockDatabase} />
-        </Router>,
-        { flags }
-      );
-=======
       // TODO: Tanstack Router: switch to mocking useLocation once fully migrated to Tanstack Router
       const location = window.location;
       window.location = {
         ...location,
         pathname: `/databases/${mockDatabase.engine}/${mockDatabase.id}/resize`,
-      };
-
-      const { getByRole, getByTestId, getByText } =
-        await renderWithThemeAndRouter(
-          <DatabaseResize database={mockDatabase} />,
-          { flags }
-        );
-
->>>>>>> dc57f753
+      } as any;
+
+      const { getByRole, getByTestId } = await renderWithThemeAndRouter(
+        <DatabaseResize database={mockDatabase} />,
+        { flags }
+      );
+
       await waitForElementToBeRemoved(getByTestId(loadingTestId));
 
       const planRadioButton = document.getElementById('g6-standard-6');
@@ -155,11 +133,7 @@
     });
 
     it('Should disable the "Resize Database Cluster" button when disabled = true', async () => {
-<<<<<<< HEAD
-      const { getByTestId } = renderWithTheme(
-=======
-      const { getByTestId, getByText } = await renderWithThemeAndRouter(
->>>>>>> dc57f753
+      const { getByTestId } = await renderWithThemeAndRouter(
         <DatabaseResize database={mockDatabase} disabled={true} />
       );
       await waitForElementToBeRemoved(getByTestId(loadingTestId));
@@ -272,11 +246,7 @@
         platform: 'rdbms-default',
         type: 'g6-nanode-1',
       });
-<<<<<<< HEAD
-      const { getByTestId } = renderWithTheme(
-=======
-      const { getByTestId, getByText } = await renderWithThemeAndRouter(
->>>>>>> dc57f753
+      const { getByTestId } = await renderWithThemeAndRouter(
         <DatabaseResize database={mockDatabase} />,
         { flags }
       );
@@ -305,11 +275,7 @@
         platform: 'rdbms-default',
         type: 'g6-nanode-1',
       });
-<<<<<<< HEAD
-      const { getByTestId } = renderWithTheme(
-=======
-      const { getByTestId, getByText } = await renderWithThemeAndRouter(
->>>>>>> dc57f753
+      const { getByTestId } = await renderWithThemeAndRouter(
         <DatabaseResize database={mockDatabase} />,
         { flags }
       );
