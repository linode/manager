<<<<<<< HEAD
import { Divider } from '@linode/ui';
=======
import { Box } from '@linode/ui';
>>>>>>> 293c6771
import { useSnackbar } from 'notistack';
import * as React from 'react';
import { useHistory } from 'react-router-dom';
import { makeStyles } from 'tss-react/mui';

import { CircleProgress } from 'src/components/CircleProgress';
import { Divider } from 'src/components/Divider';
import { ErrorState } from 'src/components/ErrorState/ErrorState';
import { FormControlLabel } from 'src/components/FormControlLabel';
import { Notice } from 'src/components/Notice/Notice';
import { Paper } from 'src/components/Paper';
import { Radio } from 'src/components/Radio/Radio';
import { RadioGroup } from 'src/components/RadioGroup';
import { TypeToConfirmDialog } from 'src/components/TypeToConfirmDialog/TypeToConfirmDialog';
import { Typography } from 'src/components/Typography';
import { StyledChip } from 'src/features/components/PlansPanel/PlanSelection.styles';
import { determineInitialPlanCategoryTab } from 'src/features/components/PlansPanel/utils';
import { typeLabelDetails } from 'src/features/Linodes/presentation';
import { useDatabaseMutation } from 'src/queries/databases/databases';
import { useDatabaseTypesQuery } from 'src/queries/databases/databases';
import { formatStorageUnits } from 'src/utilities/formatStorageUnits';

import { useIsDatabasesEnabled } from '../../utilities';
import {
  StyledGrid,
  StyledPlanSummarySpan,
  StyledPlansPanel,
  StyledResizeButton,
} from './DatabaseResize.style';
import { DatabaseResizeCurrentConfiguration } from './DatabaseResizeCurrentConfiguration';

import type { NodePricing } from '../../DatabaseCreate/DatabaseCreate';
import type {
  ClusterSize,
  Database,
  DatabaseClusterSizeObject,
  DatabasePriceObject,
  DatabaseType,
  Engine,
  UpdateDatabasePayload,
} from '@linode/api-v4';
import type { Theme } from '@mui/material/styles';
import type { PlanSelectionWithDatabaseType } from 'src/features/components/PlansPanel/types';

const useStyles = makeStyles()((theme: Theme) => ({
  disabledOptionLabel: {
    color:
      theme.palette.mode === 'dark' ? theme.color.grey6 : theme.color.grey1,
  },
  formControlLabel: {
    marginBottom: theme.spacing(),
  },
  nodeSpanSpacing: {
    marginRight: theme.spacing(1),
  },
  summarySpanBorder: {
    borderRight: `1px solid ${theme.borderColors.borderTypography}`,
    color: theme.textColors.tableStatic,
    marginLeft: theme.spacing(1),
    marginRight: theme.spacing(1),
    paddingRight: theme.spacing(1),
  },
}));

interface Props {
  database: Database;
  disabled?: boolean;
}

export const DatabaseResize = ({ database, disabled = false }: Props) => {
  const { classes } = useStyles();
  const history = useHistory();

  const [planSelected, setPlanSelected] = React.useState<string | undefined>(
    database.type
  );
  const [summaryText, setSummaryText] = React.useState<{
    basePrice: string;
    numberOfNodes: ClusterSize;
    plan: string;
    price: string;
  }>();
  const [nodePricing, setNodePricing] = React.useState<
    NodePricing | undefined
  >();
  // This will be set to `false` once one of the configuration is selected from available plan. This is used to disable the
  // "Resize" button unless there have been changes to the form.
  const [
    shouldSubmitBeDisabled,
    setShouldSubmitBeDisabled,
  ] = React.useState<boolean>(true);

  const [
    isResizeConfirmationDialogOpen,
    setIsResizeConfirmationDialogOpen,
  ] = React.useState(false);

  const [selectedTab, setSelectedTab] = React.useState(0);
  const { isDatabasesV2Enabled, isDatabasesV2GA } = useIsDatabasesEnabled();
  const [clusterSize, setClusterSize] = React.useState<ClusterSize | undefined>(
    database.cluster_size
  );

  const {
    error: resizeError,
    isPending: submitInProgress,
    mutateAsync: updateDatabase,
  } = useDatabaseMutation(database.engine, database.id);

  const {
    data: dbTypes,
    error: typesError,
    isLoading: typesLoading,
  } = useDatabaseTypesQuery({ platform: database.platform });

  const { enqueueSnackbar } = useSnackbar();

  const onResize = () => {
    const payload: UpdateDatabasePayload = {};

    if (clusterSize && clusterSize > database.cluster_size && isDatabasesV2GA) {
      payload.cluster_size = clusterSize;
    }

    if (planSelected) {
      payload.type = planSelected;
    }

    updateDatabase(payload).then(() => {
      enqueueSnackbar(`Database cluster ${database.label} is being resized.`, {
        variant: 'info',
      });
      history.push(`/databases/${database.engine}/${database.id}`);
    });
  };

  const resizeDescription = (
    <>
      <Typography variant="h2">Resize a Database Cluster</Typography>
      <Typography sx={{ marginTop: '4px' }}>
        Adapt the cluster to your needs by resizing to a larger plan. Clusters
        cannot be resized to smaller plans.
      </Typography>
    </>
  );

  const resizeSummary = (
    <Box
      sx={(theme) => ({
        marginTop: theme.spacing(2),
      })}
      data-testid="resizeSummary"
    >
      {summaryText ? (
        <>
          <StyledPlanSummarySpan>
            {isDatabasesV2GA
              ? 'Resized Cluster: ' + summaryText.plan
              : summaryText.plan}
          </StyledPlanSummarySpan>{' '}
          {isDatabasesV2GA ? (
            <span className={isDatabasesV2GA ? classes.summarySpanBorder : ''}>
              {summaryText.basePrice}
            </span>
          ) : null}
          <span className={isDatabasesV2GA ? classes.nodeSpanSpacing : ''}>
            {' '}
            {summaryText.numberOfNodes} Node
            {summaryText.numberOfNodes > 1 ? 's' : ''}
            {!isDatabasesV2GA ? ': ' : ' - HA '}
          </span>
          {summaryText.price}
        </>
      ) : isDatabasesV2GA ? (
        <>
          <StyledPlanSummarySpan>Resized Cluster:</StyledPlanSummarySpan> Please
          select a plan or set the number of nodes.
        </>
      ) : (
        'Please select a plan.'
      )}
    </Box>
  );

  const costSummary = (
    <Typography sx={{ marginBottom: '10px' }} variant="h3">
      {`The cost of the resized database is ${summaryText?.price}.`}
    </Typography>
  );
  const confirmationPopUpMessage =
    database.cluster_size === 1 ? (
      <>
        {costSummary}
        <Notice variant="warning">
          <Typography variant="h3">{`Warning: This operation will cause downtime for your resized node cluster.`}</Typography>
        </Notice>
      </>
    ) : (
      <>
        {costSummary}
        <Notice variant="info">
          <Typography variant="h3">{`Operation can take up to 2 hours and will incur a failover.`}</Typography>
        </Notice>
      </>
    );

  const setSummaryAndPrices = (
    databaseTypeId: string,
    engine: Engine,
    dbTypes: DatabaseType[]
  ) => {
    const selectedPlanType = dbTypes.find(
      (type: DatabaseType) => type.id === databaseTypeId
    );
    if (selectedPlanType) {
      // When plan is found, set node pricing
      const nodePricingDetails = {
        double: selectedPlanType.engines[engine]?.find(
          (cluster: DatabaseClusterSizeObject) => cluster.quantity === 2
        )?.price,
        multi: selectedPlanType.engines[engine]?.find(
          (cluster: DatabaseClusterSizeObject) => cluster.quantity === 3
        )?.price,
        single: selectedPlanType.engines[engine]?.find(
          (cluster: DatabaseClusterSizeObject) => cluster.quantity === 1
        )?.price,
      };
      setNodePricing(nodePricingDetails);
    } else {
      // If plan is not found, clear plan selection
      setPlanSelected(undefined);
    }

    if (!selectedPlanType || !clusterSize) {
      setSummaryText(undefined);
      setShouldSubmitBeDisabled(true);
      return;
    }

    const price = selectedPlanType.engines[engine].find(
      (cluster: DatabaseClusterSizeObject) => cluster.quantity === clusterSize
    )?.price as DatabasePriceObject;
    const resizeBasePrice = selectedPlanType.engines[engine][0]
      .price as DatabasePriceObject;
    const currentPlanPrice = `$${resizeBasePrice?.monthly}/month`;

    setSummaryText({
      basePrice: currentPlanPrice,
      numberOfNodes: clusterSize,
      plan: formatStorageUnits(selectedPlanType.label),
      price: isDatabasesV2GA
        ? `$${price?.monthly}/month`
        : `$${price?.monthly}/month or $${price?.hourly}/hour`,
    });

    setShouldSubmitBeDisabled(false);
    return;
  };

  React.useEffect(() => {
    const nodeSelected = clusterSize && clusterSize > database.cluster_size;
    const isSamePlanSelected = planSelected === database.type;
    if (!dbTypes) {
      return;
    }
    // Set default message and disable submit when no new selection is made
    if (!nodeSelected && (!planSelected || isSamePlanSelected)) {
      setShouldSubmitBeDisabled(true);
      setSummaryText(undefined);
      return;
    }
    const engineType = database.engine.split('/')[0] as Engine;
    // When only a higher node selection is made and plan has not been changed
    if (isDatabasesV2GA && nodeSelected && isSamePlanSelected) {
      setSummaryAndPrices(database.type, engineType, dbTypes);
    }
    // No plan selection or plan selection is unchanged
    if (!planSelected || isSamePlanSelected) {
      return;
    }
    // When a new plan is selected
    setSummaryAndPrices(planSelected, engineType, dbTypes);
  }, [
    dbTypes,
    database.engine,
    database.type,
    planSelected,
    database.cluster_size,
    clusterSize,
  ]);

  const selectedEngine = database.engine.split('/')[0] as Engine;

  const displayTypes: PlanSelectionWithDatabaseType[] = React.useMemo(() => {
    if (!dbTypes) {
      return [];
    }
    return dbTypes.map((type: DatabaseType) => {
      const { label } = type;
      const formattedLabel = formatStorageUnits(label);
      const nodePricing = type.engines[selectedEngine].find(
        (cluster: DatabaseClusterSizeObject) =>
          cluster.quantity === database.cluster_size
      );
      const price = nodePricing?.price ?? {
        hourly: null,
        monthly: null,
      };
      const subHeadings = [
        `$${price.monthly}/mo ($${price.hourly}/hr)`,
        typeLabelDetails(type.memory, type.disk, type.vcpus),
      ];
      return {
        ...type,
        formattedLabel,
        heading: formattedLabel,
        price,
        subHeadings,
      };
    });
  }, [database.cluster_size, dbTypes, selectedEngine]);

  const currentPlan = displayTypes?.find((type) => type.id === database.type);
  const currentPlanDisk = currentPlan ? currentPlan.disk : 0;
  const disabledPlans = displayTypes?.filter((type) =>
    type.class === 'dedicated'
      ? type.disk < currentPlanDisk
      : type.disk <= currentPlanDisk
  );
  const currentEngine = database.engine.split('/')[0] as Engine;
  const currentPrice = currentPlan?.engines[currentEngine].find(
    (cluster: DatabaseClusterSizeObject) =>
      cluster.quantity === database.cluster_size
  )?.price as DatabasePriceObject;
  const currentBasePrice = currentPlan?.engines[currentEngine][0]
    .price as DatabasePriceObject;
  const currentNodePrice = `$${currentPrice?.monthly}/month`;
  const currentPlanPrice = `$${currentBasePrice?.monthly}/month`;
  const currentSummary = (
    <Box data-testid="currentSummary">
      <StyledPlanSummarySpan>
        Current Cluster: {currentPlan?.heading}
      </StyledPlanSummarySpan>{' '}
      <span className={isDatabasesV2GA ? classes.summarySpanBorder : ''}>
        {currentPlanPrice}
      </span>
      <span className={classes.nodeSpanSpacing}>
        {' '}
        {database.cluster_size} Node
        {database.cluster_size > 1 ? 's - HA ' : ' '}
      </span>
      {currentNodePrice}
    </Box>
  );

  const isDisabledSharedTab = database.cluster_size === 2;

  React.useEffect(() => {
    const initialTab = determineInitialPlanCategoryTab(
      displayTypes,
      planSelected,
      currentPlan?.heading
    );
    setSelectedTab(initialTab);

    if (isDatabasesV2GA) {
      const engineType = database.engine.split('/')[0] as Engine;
      const nodePricingDetails = {
        double: currentPlan?.engines[engineType]?.find(
          (cluster: DatabaseClusterSizeObject) => cluster.quantity === 2
        )?.price,
        multi: currentPlan?.engines[engineType]?.find(
          (cluster: DatabaseClusterSizeObject) => cluster.quantity === 3
        )?.price,
        single: currentPlan?.engines[engineType]?.find(
          (cluster: DatabaseClusterSizeObject) => cluster.quantity === 1
        )?.price,
      };
      setNodePricing(nodePricingDetails);
    }
  }, [dbTypes, displayTypes]);

  const handleNodeChange = (
    event: React.ChangeEvent<HTMLInputElement>
  ): void => {
    const size = Number(event.currentTarget.value) as ClusterSize;
    const selectedPlanTab = determineInitialPlanCategoryTab(
      displayTypes,
      planSelected
    );
    // If 2 Nodes is selected for an incompatible plan, clear selected plan and related information
    if (size === 2 && selectedPlanTab !== 0) {
      setNodePricing(undefined);
      setPlanSelected(undefined);
      setSummaryText(undefined);
    }
    setClusterSize(size);
  };

  const handleTabChange = (index: number) => {
    if (selectedTab === index) {
      return;
    }
    // Clear plan and related info when when 2 nodes option is selected for incompatible plan.
    if (isDatabasesV2GA && selectedTab === 0 && clusterSize === 2) {
      setClusterSize(undefined);
      setPlanSelected(undefined);
      setNodePricing(undefined);
      setSummaryText(undefined);
    }
    setSelectedTab(index);
  };

  const nodeOptions = React.useMemo(() => {
    const hasDedicated = displayTypes.some(
      (type) => type.class === 'dedicated'
    );

    const currentChip = (
      <StyledChip
        aria-label="This is your current number of nodes"
        label="Current"
      />
    );

    const isDisabled = (nodeSize: ClusterSize) => {
      return nodeSize < database.cluster_size;
    };

    const options = [
      {
        label: (
          <Typography
            className={isDisabled(1) ? classes.disabledOptionLabel : ''}
            component={'div'}
          >
            <span>1 Node {` `}</span>
            {database.cluster_size === 1 && currentChip}
            <br />
            <span style={{ fontSize: '12px' }}>
              {`$${nodePricing?.single?.monthly || 0}/month $${
                nodePricing?.single?.hourly || 0
              }/hr`}
            </span>
          </Typography>
        ),
        value: 1,
      },
    ];

    if (hasDedicated && selectedTab === 0 && isDatabasesV2Enabled) {
      options.push({
        label: (
          <Typography
            className={isDisabled(2) ? classes.disabledOptionLabel : ''}
            component={'div'}
          >
            <span>2 Nodes - High Availability</span>
            {database.cluster_size === 2 && currentChip}
            <br />
            <span style={{ fontSize: '12px' }}>
              {`$${nodePricing?.double?.monthly || 0}/month $${
                nodePricing?.double?.hourly || 0
              }/hr`}
            </span>
          </Typography>
        ),
        value: 2,
      });
    }

    options.push({
      label: (
        <Typography
          className={isDisabled(3) ? classes.disabledOptionLabel : ''}
          component={'div'}
        >
          <span>3 Nodes - High Availability (recommended)</span>
          {database.cluster_size === 3 && currentChip}
          <br />
          <span style={{ fontSize: '12px' }}>
            {`$${nodePricing?.multi?.monthly || 0}/month $${
              nodePricing?.multi?.hourly || 0
            }/hr`}
          </span>
        </Typography>
      ),
      value: 3,
    });

    return options;
  }, [selectedTab, nodePricing, displayTypes, isDatabasesV2Enabled]);

  if (typesLoading) {
    return <CircleProgress />;
  }

  if (typesError) {
    return <ErrorState errorText="An unexpected error occurred." />;
  }
  return (
    <>
      <Paper sx={{ marginTop: 2 }}>
        {resizeDescription}
        <Box sx={{ marginTop: 2 }}>
          <DatabaseResizeCurrentConfiguration database={database} />
        </Box>
      </Paper>
      <Paper sx={{ marginTop: 2 }}>
        <StyledPlansPanel
          currentPlanHeading={currentPlan?.heading}
          data-qa-select-plan
          disabled={disabled}
          disabledSmallerPlans={disabledPlans}
          disabledTabs={isDisabledSharedTab ? ['shared'] : []}
          handleTabChange={handleTabChange}
          header="Choose a Plan"
          onSelect={(selected: string) => setPlanSelected(selected)}
          selectedId={planSelected}
          tabDisabledMessage="Resizing a 2-nodes cluster is only allowed with Dedicated plans."
          types={displayTypes}
        />
        {isDatabasesV2GA && (
          <>
            <Divider spacingBottom={20} spacingTop={20} />

            <Typography style={{ marginBottom: 4 }} variant="h2">
              Set Number of Nodes{' '}
            </Typography>
            <Typography style={{ marginBottom: 8 }}>
              We recommend 3 nodes in a database cluster to avoid downtime
              during upgrades and maintenance.
            </Typography>

            <RadioGroup
              data-testid="database-nodes"
              onChange={handleNodeChange}
              style={{ marginBottom: 0, marginTop: 0 }}
              value={clusterSize ?? ''}
            >
              {nodeOptions.map((nodeOption) => (
                <FormControlLabel
                  className={classes.formControlLabel}
                  control={<Radio />}
                  data-qa-radio={nodeOption.label}
                  data-testid={`database-node-${nodeOption.value}`}
                  disabled={nodeOption.value < database.cluster_size}
                  key={nodeOption.value}
                  label={nodeOption.label}
                  value={nodeOption.value}
                />
              ))}
            </RadioGroup>
          </>
        )}
      </Paper>
      <Paper sx={{ marginTop: 2 }}>
        <Typography
          sx={(theme) => ({
            marginBottom: isDatabasesV2GA ? theme.spacing(2) : 0,
          })}
          variant="h2"
        >
          Summary {isDatabasesV2GA ? database.label : ''}
        </Typography>
        {isDatabasesV2GA && currentPlan ? currentSummary : null}
        {resizeSummary}
      </Paper>
      <StyledGrid>
        <StyledResizeButton
          onClick={() => {
            setIsResizeConfirmationDialogOpen(true);
          }}
          buttonType="primary"
          disabled={shouldSubmitBeDisabled || disabled}
          type="submit"
        >
          Resize Database Cluster
        </StyledResizeButton>
      </StyledGrid>
      <TypeToConfirmDialog
        entity={{
          action: 'resizing',
          name: database.label,
          primaryBtnText: 'Resize Cluster',
          subType: 'Cluster',
          type: 'Database',
        }}
        label={'Cluster Name'}
        loading={submitInProgress}
        onClick={onResize}
        onClose={() => setIsResizeConfirmationDialogOpen(false)}
        open={isResizeConfirmationDialogOpen}
        title={`Resize Database Cluster ${database.label}?`}
      >
        {resizeError ? (
          <Notice text={resizeError[0].reason} variant="error" />
        ) : null}
        {confirmationPopUpMessage}
      </TypeToConfirmDialog>
    </>
  );
};<|MERGE_RESOLUTION|>--- conflicted
+++ resolved
@@ -1,15 +1,10 @@
-<<<<<<< HEAD
-import { Divider } from '@linode/ui';
-=======
-import { Box } from '@linode/ui';
->>>>>>> 293c6771
+import { Box, Divider } from '@linode/ui';
 import { useSnackbar } from 'notistack';
 import * as React from 'react';
 import { useHistory } from 'react-router-dom';
 import { makeStyles } from 'tss-react/mui';
 
 import { CircleProgress } from 'src/components/CircleProgress';
-import { Divider } from 'src/components/Divider';
 import { ErrorState } from 'src/components/ErrorState/ErrorState';
 import { FormControlLabel } from 'src/components/FormControlLabel';
 import { Notice } from 'src/components/Notice/Notice';
