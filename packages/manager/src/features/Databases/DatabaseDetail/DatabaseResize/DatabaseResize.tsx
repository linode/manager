--- conflicted
+++ resolved
@@ -1,18 +1,8 @@
-<<<<<<< HEAD
-import { CircleProgress } from '@linode/ui';
-import { Box, Paper } from '@linode/ui';
-=======
-import { Box, Divider, Notice, Paper } from '@linode/ui';
->>>>>>> abbedaf1
+import { Box, CircleProgress, Divider, Notice, Paper } from '@linode/ui';
 import { useSnackbar } from 'notistack';
 import * as React from 'react';
 import { useHistory } from 'react-router-dom';
 
-<<<<<<< HEAD
-import { Divider } from 'src/components/Divider';
-=======
-import { CircleProgress } from 'src/components/CircleProgress';
->>>>>>> abbedaf1
 import { ErrorState } from 'src/components/ErrorState/ErrorState';
 import { TypeToConfirmDialog } from 'src/components/TypeToConfirmDialog/TypeToConfirmDialog';
 import { Typography } from 'src/components/Typography';
