<<<<<<< HEAD
import { Box, Notice, Paper } from '@linode/ui';
=======
import { Box, Divider, Paper } from '@linode/ui';
>>>>>>> d4e59f1c
import { useSnackbar } from 'notistack';
import * as React from 'react';
import { useHistory } from 'react-router-dom';

import { CircleProgress } from 'src/components/CircleProgress';
import { ErrorState } from 'src/components/ErrorState/ErrorState';
import { TypeToConfirmDialog } from 'src/components/TypeToConfirmDialog/TypeToConfirmDialog';
import { Typography } from 'src/components/Typography';
import { determineInitialPlanCategoryTab } from 'src/features/components/PlansPanel/utils';
import { DatabaseNodeSelector } from 'src/features/Databases/DatabaseCreate/DatabaseNodeSelector';
import { DatabaseSummarySection } from 'src/features/Databases/DatabaseCreate/DatabaseSummarySection';
import { DatabaseResizeCurrentConfiguration } from 'src/features/Databases/DatabaseDetail/DatabaseResize/DatabaseResizeCurrentConfiguration';
import { useIsDatabasesEnabled } from 'src/features/Databases/utilities';
import { typeLabelDetails } from 'src/features/Linodes/presentation';
import { useDatabaseMutation } from 'src/queries/databases/databases';
import { useDatabaseTypesQuery } from 'src/queries/databases/databases';
import { formatStorageUnits } from 'src/utilities/formatStorageUnits';

import {
  StyledGrid,
  StyledPlansPanel,
  StyledResizeButton,
} from './DatabaseResize.style';

import type {
  ClusterSize,
  Database,
  DatabaseClusterSizeObject,
  DatabasePriceObject,
  DatabaseType,
  Engine,
  UpdateDatabasePayload,
} from '@linode/api-v4';
import type { PlanSelectionWithDatabaseType } from 'src/features/components/PlansPanel/types';

interface Props {
  database: Database;
  disabled?: boolean;
}

export const DatabaseResize = ({ database, disabled = false }: Props) => {
  const history = useHistory();

  const [selectedPlanId, setSelectedPlanId] = React.useState<
    string | undefined
  >(database.type);

  const [
    isResizeConfirmationDialogOpen,
    setIsResizeConfirmationDialogOpen,
  ] = React.useState(false);

  const [selectedTab, setSelectedTab] = React.useState(0);
  const { isDatabasesV2GA } = useIsDatabasesEnabled();
  const isNewDatabaseGA =
    isDatabasesV2GA && database.platform !== 'rdbms-legacy';
  const [clusterSize, setClusterSize] = React.useState<ClusterSize | undefined>(
    database.cluster_size
  );

  const {
    error: resizeError,
    isPending: submitInProgress,
    mutateAsync: updateDatabase,
  } = useDatabaseMutation(database.engine, database.id);

  const {
    data: dbTypes,
    error: typesError,
    isLoading: typesLoading,
  } = useDatabaseTypesQuery({ platform: database.platform });

  const { enqueueSnackbar } = useSnackbar();

  const onResize = () => {
    const payload: UpdateDatabasePayload = {};

    if (clusterSize && clusterSize > database.cluster_size && isDatabasesV2GA) {
      payload.cluster_size = clusterSize;
    }

    if (selectedPlanId) {
      payload.type = selectedPlanId;
    }

    updateDatabase(payload).then(() => {
      enqueueSnackbar(`Database cluster ${database.label} is being resized.`, {
        variant: 'info',
      });
      history.push(`/databases/${database.engine}/${database.id}`);
    });
  };

  const resizeDescription = (
    <>
      <Typography variant="h2">Resize a Database Cluster</Typography>
      <Typography sx={{ marginTop: '4px' }}>
        Adapt the cluster to your needs by resizing to a larger plan. Clusters
        cannot be resized to smaller plans.
      </Typography>
    </>
  );

  const selectedEngine = database.engine.split('/')[0] as Engine;

  const summaryText = React.useMemo(() => {
    const nodeSelected = clusterSize && clusterSize > database.cluster_size;

    const isSamePlanSelected = selectedPlanId === database.type;
    if (!dbTypes) {
      return undefined;
    }
    // Set default message and disable submit when no new selection is made
    if (!nodeSelected && (!selectedPlanId || isSamePlanSelected)) {
      return undefined;
    }

    const selectedPlanType = dbTypes.find(
      (type: DatabaseType) => type.id === selectedPlanId
    );

    if (!selectedPlanType || !clusterSize) {
      return undefined;
    }

    const price = selectedPlanType.engines[selectedEngine].find(
      (cluster: DatabaseClusterSizeObject) => cluster.quantity === clusterSize
    )?.price as DatabasePriceObject;
    const resizeBasePrice = selectedPlanType.engines[selectedEngine][0]
      .price as DatabasePriceObject;
    const currentPlanPrice = `$${resizeBasePrice?.monthly}/month`;

    return {
      basePrice: currentPlanPrice,
      numberOfNodes: clusterSize,
      plan: formatStorageUnits(selectedPlanType.label),
      price: isNewDatabaseGA
        ? `$${price?.monthly}/month`
        : `$${price?.monthly}/month or $${price?.hourly}/hour`,
    };
  }, [selectedPlanId, clusterSize, selectedTab]);

  const costSummary = (
    <Typography sx={{ marginBottom: '10px' }} variant="h3">
      {`The cost of the resized database is ${summaryText?.price}.`}
    </Typography>
  );

  const confirmationPopUpMessage =
    database.cluster_size === 1 ? (
      <>
        {costSummary}
        <Notice variant="warning">
          <Typography variant="h3">{`Warning: This operation will cause downtime for your resized node cluster.`}</Typography>
        </Notice>
      </>
    ) : (
      <>
        {costSummary}
        <Notice variant="info">
          <Typography variant="h3">{`Operation can take up to 2 hours and will incur a failover.`}</Typography>
        </Notice>
      </>
    );

  const displayTypes: PlanSelectionWithDatabaseType[] = React.useMemo(() => {
    if (!dbTypes) {
      return [];
    }
    return dbTypes.map((type: DatabaseType) => {
      const { label } = type;
      const formattedLabel = formatStorageUnits(label);
      const nodePricing = type.engines[selectedEngine].find(
        (cluster: DatabaseClusterSizeObject) =>
          cluster.quantity === database.cluster_size
      );
      const price = nodePricing?.price ?? {
        hourly: null,
        monthly: null,
      };
      const subHeadings = [
        `$${price.monthly}/mo ($${price.hourly}/hr)`,
        typeLabelDetails(type.memory, type.disk, type.vcpus),
      ];
      return {
        ...type,
        formattedLabel,
        heading: formattedLabel,
        price,
        subHeadings,
      };
    });
  }, [database.cluster_size, dbTypes, selectedEngine]);

  const currentPlan = displayTypes?.find((type) => type.id === database.type);

  React.useEffect(() => {
    const initialTab = determineInitialPlanCategoryTab(
      displayTypes,
      database.type,
      currentPlan?.heading
    );
    setSelectedTab(initialTab);
  }, [database.type, displayTypes]);

  const currentPlanDisk = currentPlan ? currentPlan.disk : 0;
  const disabledPlans = displayTypes?.filter((type) =>
    type.class === 'dedicated'
      ? type.disk < currentPlanDisk
      : type.disk <= currentPlanDisk
  );
  const isDisabledSharedTab = database.cluster_size === 2;

  const shouldSubmitBeDisabled = React.useMemo(() => {
    return !summaryText;
  }, [summaryText]);

  const handleNodeChange = (size: ClusterSize | undefined): void => {
    const selectedPlanTab = determineInitialPlanCategoryTab(
      displayTypes,
      selectedPlanId
    );
    // If 2 Nodes is selected for an incompatible plan, clear selected plan and related information
    if (size === 2 && selectedPlanTab !== 0) {
      setSelectedPlanId(undefined);
    }
    setClusterSize(size);
  };

  const handleTabChange = (index: number) => {
    if (selectedTab === index) {
      return;
    }

    const initialTab = determineInitialPlanCategoryTab(
      displayTypes,
      database.type,
      currentPlan?.heading
    );

    if (isNewDatabaseGA) {
      if (initialTab === index) {
        setSelectedPlanId(database.type);
        setClusterSize(database.cluster_size);
      } else {
        setClusterSize(undefined);
        setSelectedPlanId(undefined);
      }
    }
    setSelectedTab(index);
  };

  if (typesLoading) {
    return <CircleProgress />;
  }

  if (typesError) {
    return <ErrorState errorText="An unexpected error occurred." />;
  }

  return (
    <>
      <Paper sx={{ marginTop: 2 }}>
        {resizeDescription}
        <Box sx={{ marginTop: 2 }}>
          <DatabaseResizeCurrentConfiguration database={database} />
        </Box>
      </Paper>
      <Paper sx={{ marginTop: 2 }}>
        <StyledPlansPanel
          currentPlanHeading={currentPlan?.heading}
          data-qa-select-plan
          disabled={disabled}
          disabledSmallerPlans={disabledPlans}
          disabledTabs={isDisabledSharedTab ? ['shared'] : []}
          handleTabChange={handleTabChange}
          header="Choose a Plan"
          onSelect={(selected: string) => setSelectedPlanId(selected)}
          selectedId={selectedPlanId}
          tabDisabledMessage="Resizing a 2-node cluster is only allowed with Dedicated plans."
          types={displayTypes}
        />
        {isNewDatabaseGA && (
          <>
            <Divider spacingBottom={20} spacingTop={20} />
            <DatabaseNodeSelector
              handleNodeChange={(size: ClusterSize) => {
                handleNodeChange(size);
              }}
              selectedPlan={displayTypes?.find(
                (type) => type.id === selectedPlanId
              )}
              currentClusterSize={database.cluster_size}
              currentPlan={currentPlan}
              displayTypes={displayTypes}
              selectedClusterSize={clusterSize}
              selectedEngine={selectedEngine}
              selectedTab={selectedTab}
            />
          </>
        )}
      </Paper>
      <Paper sx={{ marginTop: 2 }}>
        <DatabaseSummarySection
          currentClusterSize={database.cluster_size}
          currentEngine={selectedEngine}
          currentPlan={currentPlan}
          isResize={true}
          label={database.label}
          platform={database.platform}
          resizeData={summaryText}
        />
      </Paper>
      <StyledGrid>
        <StyledResizeButton
          onClick={() => {
            setIsResizeConfirmationDialogOpen(true);
          }}
          buttonType="primary"
          disabled={shouldSubmitBeDisabled || disabled}
          type="submit"
        >
          Resize Database Cluster
        </StyledResizeButton>
      </StyledGrid>
      <TypeToConfirmDialog
        entity={{
          action: 'resizing',
          name: database.label,
          primaryBtnText: 'Resize Cluster',
          subType: 'Cluster',
          type: 'Database',
        }}
        label={'Cluster Name'}
        loading={submitInProgress}
        onClick={onResize}
        onClose={() => setIsResizeConfirmationDialogOpen(false)}
        open={isResizeConfirmationDialogOpen}
        title={`Resize Database Cluster ${database.label}?`}
      >
        {resizeError ? (
          <Notice text={resizeError[0].reason} variant="error" />
        ) : null}
        {confirmationPopUpMessage}
      </TypeToConfirmDialog>
    </>
  );
};<|MERGE_RESOLUTION|>--- conflicted
+++ resolved
@@ -1,8 +1,4 @@
-<<<<<<< HEAD
-import { Box, Notice, Paper } from '@linode/ui';
-=======
-import { Box, Divider, Paper } from '@linode/ui';
->>>>>>> d4e59f1c
+import { Box, Divider, Notice, Paper } from '@linode/ui';
 import { useSnackbar } from 'notistack';
 import * as React from 'react';
 import { useHistory } from 'react-router-dom';
