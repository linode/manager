import { Box } from '@linode/ui';
import { useSnackbar } from 'notistack';
import * as React from 'react';
import { useHistory } from 'react-router-dom';
import { makeStyles } from 'tss-react/mui';

import { CircleProgress } from 'src/components/CircleProgress';
import { Divider } from 'src/components/Divider';
import { ErrorState } from 'src/components/ErrorState/ErrorState';
import { FormControlLabel } from 'src/components/FormControlLabel';
import { Notice } from 'src/components/Notice/Notice';
<<<<<<< HEAD
import { Paper } from '@linode/ui';
=======
import { Paper } from 'src/components/Paper';
import { Radio } from 'src/components/Radio/Radio';
import { RadioGroup } from 'src/components/RadioGroup';
>>>>>>> 24d05983
import { TypeToConfirmDialog } from 'src/components/TypeToConfirmDialog/TypeToConfirmDialog';
import { Typography } from 'src/components/Typography';
import { StyledChip } from 'src/features/components/PlansPanel/PlanSelection.styles';
import { determineInitialPlanCategoryTab } from 'src/features/components/PlansPanel/utils';
import { typeLabelDetails } from 'src/features/Linodes/presentation';
import { useDatabaseTypesQuery } from 'src/queries/databases/databases';
import { useDatabaseMutation } from 'src/queries/databases/databases';
import { formatStorageUnits } from 'src/utilities/formatStorageUnits';

import { useIsDatabasesEnabled } from '../../utilities';
import {
  StyledGrid,
  StyledPlanSummarySpan,
  StyledPlansPanel,
  StyledResizeButton,
} from './DatabaseResize.style';
import { DatabaseResizeCurrentConfiguration } from './DatabaseResizeCurrentConfiguration';

import type { NodePricing } from '../../DatabaseCreate/DatabaseCreate';
import type {
  ClusterSize,
  Database,
  DatabaseClusterSizeObject,
  DatabasePriceObject,
  DatabaseType,
  Engine,
  UpdateDatabasePayload,
} from '@linode/api-v4';
import type { Theme } from '@mui/material/styles';
import type { PlanSelectionWithDatabaseType } from 'src/features/components/PlansPanel/types';

const useStyles = makeStyles()((theme: Theme) => ({
  disabledOptionLabel: {
    color:
      theme.palette.mode === 'dark' ? theme.color.grey6 : theme.color.grey1,
  },
  formControlLabel: {
    marginBottom: theme.spacing(),
  },
  nodeSpanSpacing: {
    marginRight: theme.spacing(1),
  },
  summarySpanBorder: {
    borderRight: `1px solid ${theme.borderColors.borderTypography}`,
    color: theme.textColors.tableStatic,
    marginLeft: theme.spacing(1),
    marginRight: theme.spacing(1),
    paddingRight: theme.spacing(1),
  },
}));

interface Props {
  database: Database;
  disabled?: boolean;
}

export const DatabaseResize = ({ database, disabled = false }: Props) => {
  const { classes } = useStyles();
  const history = useHistory();

  const [planSelected, setPlanSelected] = React.useState<string | undefined>(
    database.type
  );
  const [summaryText, setSummaryText] = React.useState<{
    basePrice: string;
    numberOfNodes: ClusterSize;
    plan: string;
    price: string;
  }>();
  const [nodePricing, setNodePricing] = React.useState<
    NodePricing | undefined
  >();
  // This will be set to `false` once one of the configuration is selected from available plan. This is used to disable the
  // "Resize" button unless there have been changes to the form.
  const [
    shouldSubmitBeDisabled,
    setShouldSubmitBeDisabled,
  ] = React.useState<boolean>(true);

  const [
    isResizeConfirmationDialogOpen,
    setIsResizeConfirmationDialogOpen,
  ] = React.useState(false);

  const [selectedTab, setSelectedTab] = React.useState(0);
  const { isDatabasesV2Enabled, isDatabasesV2GA } = useIsDatabasesEnabled();
  const [clusterSize, setClusterSize] = React.useState<ClusterSize | undefined>(
    database.cluster_size
  );

  const {
    error: resizeError,
    isPending: submitInProgress,
    mutateAsync: updateDatabase,
  } = useDatabaseMutation(database.engine, database.id);

  const {
    data: dbTypes,
    error: typesError,
    isLoading: typesLoading,
  } = useDatabaseTypesQuery({ platform: database.platform });

  const { enqueueSnackbar } = useSnackbar();

  const onResize = () => {
    const payload: UpdateDatabasePayload = {};

    if (clusterSize && clusterSize > database.cluster_size && isDatabasesV2GA) {
      payload.cluster_size = clusterSize;
    }

    if (planSelected) {
      payload.type = planSelected;
    }

    updateDatabase(payload).then(() => {
      enqueueSnackbar(`Database cluster ${database.label} is being resized.`, {
        variant: 'info',
      });
      history.push(`/databases/${database.engine}/${database.id}`);
    });
  };

  const resizeDescription = (
    <>
      <Typography variant="h2">Resize a Database Cluster</Typography>
      <Typography sx={{ marginTop: '4px' }}>
        Adapt the cluster to your needs by resizing to a larger plan. Clusters
        cannot be resized to smaller plans.
      </Typography>
    </>
  );

  const resizeSummary = (
    <Box
      sx={(theme) => ({
        marginTop: theme.spacing(2),
      })}
      data-testid="resizeSummary"
    >
      {summaryText ? (
        <>
          <StyledPlanSummarySpan>
            {isDatabasesV2GA
              ? 'Resized Cluster: ' + summaryText.plan
              : summaryText.plan}
          </StyledPlanSummarySpan>{' '}
          {isDatabasesV2GA ? (
            <span className={isDatabasesV2GA ? classes.summarySpanBorder : ''}>
              {summaryText.basePrice}
            </span>
          ) : null}
          <span className={isDatabasesV2GA ? classes.nodeSpanSpacing : ''}>
            {' '}
            {summaryText.numberOfNodes} Node
            {summaryText.numberOfNodes > 1 ? 's' : ''}
            {!isDatabasesV2GA ? ': ' : ' - HA '}
          </span>
          {summaryText.price}
        </>
      ) : isDatabasesV2GA ? (
        <>
          <StyledPlanSummarySpan>Resized Cluster:</StyledPlanSummarySpan> Please
          select a plan or set the number of nodes.
        </>
      ) : (
        'Please select a plan.'
      )}
    </Box>
  );

  const costSummary = (
    <Typography sx={{ marginBottom: '10px' }} variant="h3">
      {`The cost of the resized database is ${summaryText?.price}.`}
    </Typography>
  );
  const confirmationPopUpMessage =
    database.cluster_size === 1 ? (
      <>
        {costSummary}
        <Notice variant="warning">
          <Typography variant="h3">{`Warning: This operation will cause downtime for your resized node cluster.`}</Typography>
        </Notice>
      </>
    ) : (
      <>
        {costSummary}
        <Notice variant="info">
          <Typography variant="h3">{`Operation can take up to 2 hours and will incur a failover.`}</Typography>
        </Notice>
      </>
    );

  const setSummaryAndPrices = (
    databaseTypeId: string,
    engine: Engine,
    dbTypes: DatabaseType[]
  ) => {
    const selectedPlanType = dbTypes.find(
      (type: DatabaseType) => type.id === databaseTypeId
    );
    if (selectedPlanType) {
      // When plan is found, set node pricing
      const nodePricingDetails = {
        double: selectedPlanType.engines[engine]?.find(
          (cluster: DatabaseClusterSizeObject) => cluster.quantity === 2
        )?.price,
        multi: selectedPlanType.engines[engine]?.find(
          (cluster: DatabaseClusterSizeObject) => cluster.quantity === 3
        )?.price,
        single: selectedPlanType.engines[engine]?.find(
          (cluster: DatabaseClusterSizeObject) => cluster.quantity === 1
        )?.price,
      };
      setNodePricing(nodePricingDetails);
    } else {
      // If plan is not found, clear plan selection
      setPlanSelected(undefined);
    }

    if (!selectedPlanType || !clusterSize) {
      setSummaryText(undefined);
      setShouldSubmitBeDisabled(true);
      return;
    }

    const price = selectedPlanType.engines[engine].find(
      (cluster: DatabaseClusterSizeObject) => cluster.quantity === clusterSize
    )?.price as DatabasePriceObject;
    const resizeBasePrice = selectedPlanType.engines[engine][0]
      .price as DatabasePriceObject;
    const currentPlanPrice = `$${resizeBasePrice?.monthly}/month`;

    setSummaryText({
      basePrice: currentPlanPrice,
      numberOfNodes: clusterSize,
      plan: formatStorageUnits(selectedPlanType.label),
      price: isDatabasesV2GA
        ? `$${price?.monthly}/month`
        : `$${price?.monthly}/month or $${price?.hourly}/hour`,
    });

    setShouldSubmitBeDisabled(false);
    return;
  };

  React.useEffect(() => {
    const nodeSelected = clusterSize && clusterSize > database.cluster_size;
    const isSamePlanSelected = planSelected === database.type;
    if (!dbTypes) {
      return;
    }
    // Set default message and disable submit when no new selection is made
    if (!nodeSelected && (!planSelected || isSamePlanSelected)) {
      setShouldSubmitBeDisabled(true);
      setSummaryText(undefined);
      return;
    }
    const engineType = database.engine.split('/')[0] as Engine;
    // When only a higher node selection is made and plan has not been changed
    if (isDatabasesV2GA && nodeSelected && isSamePlanSelected) {
      setSummaryAndPrices(database.type, engineType, dbTypes);
    }
    // No plan selection or plan selection is unchanged
    if (!planSelected || isSamePlanSelected) {
      return;
    }
    // When a new plan is selected
    setSummaryAndPrices(planSelected, engineType, dbTypes);
  }, [
    dbTypes,
    database.engine,
    database.type,
    planSelected,
    database.cluster_size,
    clusterSize,
  ]);

  const selectedEngine = database.engine.split('/')[0] as Engine;

  const displayTypes: PlanSelectionWithDatabaseType[] = React.useMemo(() => {
    if (!dbTypes) {
      return [];
    }
    return dbTypes.map((type: DatabaseType) => {
      const { label } = type;
      const formattedLabel = formatStorageUnits(label);
      const nodePricing = type.engines[selectedEngine].find(
        (cluster: DatabaseClusterSizeObject) =>
          cluster.quantity === database.cluster_size
      );
      const price = nodePricing?.price ?? {
        hourly: null,
        monthly: null,
      };
      const subHeadings = [
        `$${price.monthly}/mo ($${price.hourly}/hr)`,
        typeLabelDetails(type.memory, type.disk, type.vcpus),
      ];
      return {
        ...type,
        formattedLabel,
        heading: formattedLabel,
        price,
        subHeadings,
      };
    });
  }, [database.cluster_size, dbTypes, selectedEngine]);

  const currentPlan = displayTypes?.find((type) => type.id === database.type);
  const currentPlanDisk = currentPlan ? currentPlan.disk : 0;
  const disabledPlans = displayTypes?.filter((type) =>
    type.class === 'dedicated'
      ? type.disk < currentPlanDisk
      : type.disk <= currentPlanDisk
  );
  const currentEngine = database.engine.split('/')[0] as Engine;
  const currentPrice = currentPlan?.engines[currentEngine].find(
    (cluster: DatabaseClusterSizeObject) =>
      cluster.quantity === database.cluster_size
  )?.price as DatabasePriceObject;
  const currentBasePrice = currentPlan?.engines[currentEngine][0]
    .price as DatabasePriceObject;
  const currentNodePrice = `$${currentPrice?.monthly}/month`;
  const currentPlanPrice = `$${currentBasePrice?.monthly}/month`;
  const currentSummary = (
    <Box data-testid="currentSummary">
      <StyledPlanSummarySpan>
        Current Cluster: {currentPlan?.heading}
      </StyledPlanSummarySpan>{' '}
      <span className={isDatabasesV2GA ? classes.summarySpanBorder : ''}>
        {currentPlanPrice}
      </span>
      <span className={classes.nodeSpanSpacing}>
        {' '}
        {database.cluster_size} Node
        {database.cluster_size > 1 ? 's - HA ' : ' '}
      </span>
      {currentNodePrice}
    </Box>
  );

  const isDisabledSharedTab = database.cluster_size === 2;

  React.useEffect(() => {
    const initialTab = determineInitialPlanCategoryTab(
      displayTypes,
      planSelected,
      currentPlan?.heading
    );
    setSelectedTab(initialTab);

    if (isDatabasesV2GA) {
      const engineType = database.engine.split('/')[0] as Engine;
      const nodePricingDetails = {
        double: currentPlan?.engines[engineType]?.find(
          (cluster: DatabaseClusterSizeObject) => cluster.quantity === 2
        )?.price,
        multi: currentPlan?.engines[engineType]?.find(
          (cluster: DatabaseClusterSizeObject) => cluster.quantity === 3
        )?.price,
        single: currentPlan?.engines[engineType]?.find(
          (cluster: DatabaseClusterSizeObject) => cluster.quantity === 1
        )?.price,
      };
      setNodePricing(nodePricingDetails);
    }
  }, [dbTypes, displayTypes]);

  const handleNodeChange = (
    event: React.ChangeEvent<HTMLInputElement>
  ): void => {
    const size = Number(event.currentTarget.value) as ClusterSize;
    const selectedPlanTab = determineInitialPlanCategoryTab(
      displayTypes,
      planSelected
    );
    // If 2 Nodes is selected for an incompatible plan, clear selected plan and related information
    if (size === 2 && selectedPlanTab !== 0) {
      setNodePricing(undefined);
      setPlanSelected(undefined);
      setSummaryText(undefined);
    }
    setClusterSize(size);
  };

  const handleTabChange = (index: number) => {
    if (selectedTab === index) {
      return;
    }
    // Clear plan and related info when when 2 nodes option is selected for incompatible plan.
    if (isDatabasesV2GA && selectedTab === 0 && clusterSize === 2) {
      setClusterSize(undefined);
      setPlanSelected(undefined);
      setNodePricing(undefined);
      setSummaryText(undefined);
    }
    setSelectedTab(index);
  };

  const nodeOptions = React.useMemo(() => {
    const hasDedicated = displayTypes.some(
      (type) => type.class === 'dedicated'
    );

    const currentChip = (
      <StyledChip
        aria-label="This is your current number of nodes"
        label="Current"
      />
    );

    const isDisabled = (nodeSize: ClusterSize) => {
      return nodeSize < database.cluster_size;
    };

    const options = [
      {
        label: (
          <Typography
            className={isDisabled(1) ? classes.disabledOptionLabel : ''}
            component={'div'}
          >
            <span>1 Node {` `}</span>
            {database.cluster_size === 1 && currentChip}
            <br />
            <span style={{ fontSize: '12px' }}>
              {`$${nodePricing?.single?.monthly || 0}/month $${
                nodePricing?.single?.hourly || 0
              }/hr`}
            </span>
          </Typography>
        ),
        value: 1,
      },
    ];

    if (hasDedicated && selectedTab === 0 && isDatabasesV2Enabled) {
      options.push({
        label: (
          <Typography
            className={isDisabled(2) ? classes.disabledOptionLabel : ''}
            component={'div'}
          >
            <span>2 Nodes - High Availability</span>
            {database.cluster_size === 2 && currentChip}
            <br />
            <span style={{ fontSize: '12px' }}>
              {`$${nodePricing?.double?.monthly || 0}/month $${
                nodePricing?.double?.hourly || 0
              }/hr`}
            </span>
          </Typography>
        ),
        value: 2,
      });
    }

    options.push({
      label: (
        <Typography
          className={isDisabled(3) ? classes.disabledOptionLabel : ''}
          component={'div'}
        >
          <span>3 Nodes - High Availability (recommended)</span>
          {database.cluster_size === 3 && currentChip}
          <br />
          <span style={{ fontSize: '12px' }}>
            {`$${nodePricing?.multi?.monthly || 0}/month $${
              nodePricing?.multi?.hourly || 0
            }/hr`}
          </span>
        </Typography>
      ),
      value: 3,
    });

    return options;
  }, [selectedTab, nodePricing, displayTypes, isDatabasesV2Enabled]);

  if (typesLoading) {
    return <CircleProgress />;
  }

  if (typesError) {
    return <ErrorState errorText="An unexpected error occurred." />;
  }
  return (
    <>
      <Paper sx={{ marginTop: 2 }}>
        {resizeDescription}
        <Box sx={{ marginTop: 2 }}>
          <DatabaseResizeCurrentConfiguration database={database} />
        </Box>
      </Paper>
      <Paper sx={{ marginTop: 2 }}>
        <StyledPlansPanel
          currentPlanHeading={currentPlan?.heading}
          data-qa-select-plan
          disabled={disabled}
          disabledSmallerPlans={disabledPlans}
          disabledTabs={isDisabledSharedTab ? ['shared'] : []}
          handleTabChange={handleTabChange}
          header="Choose a Plan"
          onSelect={(selected: string) => setPlanSelected(selected)}
          selectedId={planSelected}
          tabDisabledMessage="Resizing a 2-nodes cluster is only allowed with Dedicated plans."
          types={displayTypes}
        />
        {isDatabasesV2GA && (
          <>
            <Divider spacingBottom={20} spacingTop={20} />

            <Typography style={{ marginBottom: 4 }} variant="h2">
              Set Number of Nodes{' '}
            </Typography>
            <Typography style={{ marginBottom: 8 }}>
              We recommend 3 nodes in a database cluster to avoid downtime
              during upgrades and maintenance.
            </Typography>

            <RadioGroup
              data-testid="database-nodes"
              onChange={handleNodeChange}
              style={{ marginBottom: 0, marginTop: 0 }}
              value={clusterSize ?? ''}
            >
              {nodeOptions.map((nodeOption) => (
                <FormControlLabel
                  className={classes.formControlLabel}
                  control={<Radio />}
                  data-qa-radio={nodeOption.label}
                  data-testid={`database-node-${nodeOption.value}`}
                  disabled={nodeOption.value < database.cluster_size}
                  key={nodeOption.value}
                  label={nodeOption.label}
                  value={nodeOption.value}
                />
              ))}
            </RadioGroup>
          </>
        )}
      </Paper>
      <Paper sx={{ marginTop: 2 }}>
        <Typography
          sx={(theme) => ({
            marginBottom: isDatabasesV2GA ? theme.spacing(2) : 0,
          })}
          variant="h2"
        >
          Summary {isDatabasesV2GA ? database.label : ''}
        </Typography>
        {isDatabasesV2GA && currentPlan ? currentSummary : null}
        {resizeSummary}
      </Paper>
      <StyledGrid>
        <StyledResizeButton
          onClick={() => {
            setIsResizeConfirmationDialogOpen(true);
          }}
          buttonType="primary"
          disabled={shouldSubmitBeDisabled || disabled}
          type="submit"
        >
          Resize Database Cluster
        </StyledResizeButton>
      </StyledGrid>
      <TypeToConfirmDialog
        entity={{
          action: 'resizing',
          name: database.label,
          primaryBtnText: 'Resize Cluster',
          subType: 'Cluster',
          type: 'Database',
        }}
        label={'Cluster Name'}
        loading={submitInProgress}
        onClick={onResize}
        onClose={() => setIsResizeConfirmationDialogOpen(false)}
        open={isResizeConfirmationDialogOpen}
        title={`Resize Database Cluster ${database.label}?`}
      >
        {resizeError ? (
          <Notice text={resizeError[0].reason} variant="error" />
        ) : null}
        {confirmationPopUpMessage}
      </TypeToConfirmDialog>
    </>
  );
};<|MERGE_RESOLUTION|>--- conflicted
+++ resolved
@@ -1,4 +1,4 @@
-import { Box } from '@linode/ui';
+import { Box, Paper } from '@linode/ui';
 import { useSnackbar } from 'notistack';
 import * as React from 'react';
 import { useHistory } from 'react-router-dom';
@@ -9,13 +9,8 @@
 import { ErrorState } from 'src/components/ErrorState/ErrorState';
 import { FormControlLabel } from 'src/components/FormControlLabel';
 import { Notice } from 'src/components/Notice/Notice';
-<<<<<<< HEAD
-import { Paper } from '@linode/ui';
-=======
-import { Paper } from 'src/components/Paper';
 import { Radio } from 'src/components/Radio/Radio';
 import { RadioGroup } from 'src/components/RadioGroup';
->>>>>>> 24d05983
 import { TypeToConfirmDialog } from 'src/components/TypeToConfirmDialog/TypeToConfirmDialog';
 import { Typography } from 'src/components/Typography';
 import { StyledChip } from 'src/features/components/PlansPanel/PlanSelection.styles';
