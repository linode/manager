<<<<<<< HEAD
import { Notice } from '@linode/ui';
=======
import { Box, Paper } from '@linode/ui';
>>>>>>> 8c3c7fdd
import { useSnackbar } from 'notistack';
import * as React from 'react';
import { useHistory } from 'react-router-dom';
import { makeStyles } from 'tss-react/mui';

import { CircleProgress } from 'src/components/CircleProgress';
import { Divider } from 'src/components/Divider';
import { ErrorState } from 'src/components/ErrorState/ErrorState';
import { FormControlLabel } from 'src/components/FormControlLabel';
<<<<<<< HEAD
import { Paper } from 'src/components/Paper';
=======
import { Notice } from 'src/components/Notice/Notice';
>>>>>>> 8c3c7fdd
import { Radio } from 'src/components/Radio/Radio';
import { RadioGroup } from 'src/components/RadioGroup';
import { TypeToConfirmDialog } from 'src/components/TypeToConfirmDialog/TypeToConfirmDialog';
import { Typography } from 'src/components/Typography';
import { StyledChip } from 'src/features/components/PlansPanel/PlanSelection.styles';
import { determineInitialPlanCategoryTab } from 'src/features/components/PlansPanel/utils';
import { typeLabelDetails } from 'src/features/Linodes/presentation';
import { useDatabaseTypesQuery } from 'src/queries/databases/databases';
import { useDatabaseMutation } from 'src/queries/databases/databases';
import { formatStorageUnits } from 'src/utilities/formatStorageUnits';

import { useIsDatabasesEnabled } from '../../utilities';
import {
  StyledGrid,
  StyledPlanSummarySpan,
  StyledPlansPanel,
  StyledResizeButton,
} from './DatabaseResize.style';
import { DatabaseResizeCurrentConfiguration } from './DatabaseResizeCurrentConfiguration';

import type { NodePricing } from '../../DatabaseCreate/DatabaseCreate';
import type {
  ClusterSize,
  Database,
  DatabaseClusterSizeObject,
  DatabasePriceObject,
  DatabaseType,
  Engine,
  UpdateDatabasePayload,
} from '@linode/api-v4';
import type { Theme } from '@mui/material/styles';
import type { PlanSelectionWithDatabaseType } from 'src/features/components/PlansPanel/types';

const useStyles = makeStyles()((theme: Theme) => ({
  disabledOptionLabel: {
    color:
      theme.palette.mode === 'dark' ? theme.color.grey6 : theme.color.grey1,
  },
  formControlLabel: {
    marginBottom: theme.spacing(),
  },
  nodeSpanSpacing: {
    marginRight: theme.spacing(1),
  },
  summarySpanBorder: {
    borderRight: `1px solid ${theme.borderColors.borderTypography}`,
    color: theme.textColors.tableStatic,
    marginLeft: theme.spacing(1),
    marginRight: theme.spacing(1),
    paddingRight: theme.spacing(1),
  },
}));

interface Props {
  database: Database;
  disabled?: boolean;
}

export const DatabaseResize = ({ database, disabled = false }: Props) => {
  const { classes } = useStyles();
  const history = useHistory();

  const [planSelected, setPlanSelected] = React.useState<string | undefined>(
    database.type
  );
  const [summaryText, setSummaryText] = React.useState<{
    basePrice: string;
    numberOfNodes: ClusterSize;
    plan: string;
    price: string;
  }>();
  const [nodePricing, setNodePricing] = React.useState<
    NodePricing | undefined
  >();
  // This will be set to `false` once one of the configuration is selected from available plan. This is used to disable the
  // "Resize" button unless there have been changes to the form.
  const [
    shouldSubmitBeDisabled,
    setShouldSubmitBeDisabled,
  ] = React.useState<boolean>(true);

  const [
    isResizeConfirmationDialogOpen,
    setIsResizeConfirmationDialogOpen,
  ] = React.useState(false);

  const [selectedTab, setSelectedTab] = React.useState(0);
  const { isDatabasesV2Enabled, isDatabasesV2GA } = useIsDatabasesEnabled();
  const [clusterSize, setClusterSize] = React.useState<ClusterSize | undefined>(
    database.cluster_size
  );

  const {
    error: resizeError,
    isPending: submitInProgress,
    mutateAsync: updateDatabase,
  } = useDatabaseMutation(database.engine, database.id);

  const {
    data: dbTypes,
    error: typesError,
    isLoading: typesLoading,
  } = useDatabaseTypesQuery({ platform: database.platform });

  const { enqueueSnackbar } = useSnackbar();

  const onResize = () => {
    const payload: UpdateDatabasePayload = {};

    if (clusterSize && clusterSize > database.cluster_size && isDatabasesV2GA) {
      payload.cluster_size = clusterSize;
    }

    if (planSelected) {
      payload.type = planSelected;
    }

    updateDatabase(payload).then(() => {
      enqueueSnackbar(`Database cluster ${database.label} is being resized.`, {
        variant: 'info',
      });
      history.push(`/databases/${database.engine}/${database.id}`);
    });
  };

  const resizeDescription = (
    <>
      <Typography variant="h2">Resize a Database Cluster</Typography>
      <Typography sx={{ marginTop: '4px' }}>
        Adapt the cluster to your needs by resizing to a larger plan. Clusters
        cannot be resized to smaller plans.
      </Typography>
    </>
  );

  const resizeSummary = (
    <Box
      sx={(theme) => ({
        marginTop: theme.spacing(2),
      })}
      data-testid="resizeSummary"
    >
      {summaryText ? (
        <>
          <StyledPlanSummarySpan>
            {isDatabasesV2GA
              ? 'Resized Cluster: ' + summaryText.plan
              : summaryText.plan}
          </StyledPlanSummarySpan>{' '}
          {isDatabasesV2GA ? (
            <span className={isDatabasesV2GA ? classes.summarySpanBorder : ''}>
              {summaryText.basePrice}
            </span>
          ) : null}
          <span className={isDatabasesV2GA ? classes.nodeSpanSpacing : ''}>
            {' '}
            {summaryText.numberOfNodes} Node
            {summaryText.numberOfNodes > 1 ? 's' : ''}
            {!isDatabasesV2GA ? ': ' : ' - HA '}
          </span>
          {summaryText.price}
        </>
      ) : isDatabasesV2GA ? (
        <>
          <StyledPlanSummarySpan>Resized Cluster:</StyledPlanSummarySpan> Please
          select a plan or set the number of nodes.
        </>
      ) : (
        'Please select a plan.'
      )}
    </Box>
  );

  const costSummary = (
    <Typography sx={{ marginBottom: '10px' }} variant="h3">
      {`The cost of the resized database is ${summaryText?.price}.`}
    </Typography>
  );
  const confirmationPopUpMessage =
    database.cluster_size === 1 ? (
      <>
        {costSummary}
        <Notice variant="warning">
          <Typography variant="h3">{`Warning: This operation will cause downtime for your resized node cluster.`}</Typography>
        </Notice>
      </>
    ) : (
      <>
        {costSummary}
        <Notice variant="info">
          <Typography variant="h3">{`Operation can take up to 2 hours and will incur a failover.`}</Typography>
        </Notice>
      </>
    );

  const setSummaryAndPrices = (
    databaseTypeId: string,
    engine: Engine,
    dbTypes: DatabaseType[]
  ) => {
    const selectedPlanType = dbTypes.find(
      (type: DatabaseType) => type.id === databaseTypeId
    );
    if (selectedPlanType) {
      // When plan is found, set node pricing
      const nodePricingDetails = {
        double: selectedPlanType.engines[engine]?.find(
          (cluster: DatabaseClusterSizeObject) => cluster.quantity === 2
        )?.price,
        multi: selectedPlanType.engines[engine]?.find(
          (cluster: DatabaseClusterSizeObject) => cluster.quantity === 3
        )?.price,
        single: selectedPlanType.engines[engine]?.find(
          (cluster: DatabaseClusterSizeObject) => cluster.quantity === 1
        )?.price,
      };
      setNodePricing(nodePricingDetails);
    } else {
      // If plan is not found, clear plan selection
      setPlanSelected(undefined);
    }

    if (!selectedPlanType || !clusterSize) {
      setSummaryText(undefined);
      setShouldSubmitBeDisabled(true);
      return;
    }

    const price = selectedPlanType.engines[engine].find(
      (cluster: DatabaseClusterSizeObject) => cluster.quantity === clusterSize
    )?.price as DatabasePriceObject;
    const resizeBasePrice = selectedPlanType.engines[engine][0]
      .price as DatabasePriceObject;
    const currentPlanPrice = `$${resizeBasePrice?.monthly}/month`;

    setSummaryText({
      basePrice: currentPlanPrice,
      numberOfNodes: clusterSize,
      plan: formatStorageUnits(selectedPlanType.label),
      price: isDatabasesV2GA
        ? `$${price?.monthly}/month`
        : `$${price?.monthly}/month or $${price?.hourly}/hour`,
    });

    setShouldSubmitBeDisabled(false);
    return;
  };

  React.useEffect(() => {
    const nodeSelected = clusterSize && clusterSize > database.cluster_size;
    const isSamePlanSelected = planSelected === database.type;
    if (!dbTypes) {
      return;
    }
    // Set default message and disable submit when no new selection is made
    if (!nodeSelected && (!planSelected || isSamePlanSelected)) {
      setShouldSubmitBeDisabled(true);
      setSummaryText(undefined);
      return;
    }
    const engineType = database.engine.split('/')[0] as Engine;
    // When only a higher node selection is made and plan has not been changed
    if (isDatabasesV2GA && nodeSelected && isSamePlanSelected) {
      setSummaryAndPrices(database.type, engineType, dbTypes);
    }
    // No plan selection or plan selection is unchanged
    if (!planSelected || isSamePlanSelected) {
      return;
    }
    // When a new plan is selected
    setSummaryAndPrices(planSelected, engineType, dbTypes);
  }, [
    dbTypes,
    database.engine,
    database.type,
    planSelected,
    database.cluster_size,
    clusterSize,
  ]);

  const selectedEngine = database.engine.split('/')[0] as Engine;

  const displayTypes: PlanSelectionWithDatabaseType[] = React.useMemo(() => {
    if (!dbTypes) {
      return [];
    }
    return dbTypes.map((type: DatabaseType) => {
      const { label } = type;
      const formattedLabel = formatStorageUnits(label);
      const nodePricing = type.engines[selectedEngine].find(
        (cluster: DatabaseClusterSizeObject) =>
          cluster.quantity === database.cluster_size
      );
      const price = nodePricing?.price ?? {
        hourly: null,
        monthly: null,
      };
      const subHeadings = [
        `$${price.monthly}/mo ($${price.hourly}/hr)`,
        typeLabelDetails(type.memory, type.disk, type.vcpus),
      ];
      return {
        ...type,
        formattedLabel,
        heading: formattedLabel,
        price,
        subHeadings,
      };
    });
  }, [database.cluster_size, dbTypes, selectedEngine]);

  const currentPlan = displayTypes?.find((type) => type.id === database.type);
  const currentPlanDisk = currentPlan ? currentPlan.disk : 0;
  const disabledPlans = displayTypes?.filter((type) =>
    type.class === 'dedicated'
      ? type.disk < currentPlanDisk
      : type.disk <= currentPlanDisk
  );
  const currentEngine = database.engine.split('/')[0] as Engine;
  const currentPrice = currentPlan?.engines[currentEngine].find(
    (cluster: DatabaseClusterSizeObject) =>
      cluster.quantity === database.cluster_size
  )?.price as DatabasePriceObject;
  const currentBasePrice = currentPlan?.engines[currentEngine][0]
    .price as DatabasePriceObject;
  const currentNodePrice = `$${currentPrice?.monthly}/month`;
  const currentPlanPrice = `$${currentBasePrice?.monthly}/month`;
  const currentSummary = (
    <Box data-testid="currentSummary">
      <StyledPlanSummarySpan>
        Current Cluster: {currentPlan?.heading}
      </StyledPlanSummarySpan>{' '}
      <span className={isDatabasesV2GA ? classes.summarySpanBorder : ''}>
        {currentPlanPrice}
      </span>
      <span className={classes.nodeSpanSpacing}>
        {' '}
        {database.cluster_size} Node
        {database.cluster_size > 1 ? 's - HA ' : ' '}
      </span>
      {currentNodePrice}
    </Box>
  );

  const isDisabledSharedTab = database.cluster_size === 2;

  React.useEffect(() => {
    const initialTab = determineInitialPlanCategoryTab(
      displayTypes,
      planSelected,
      currentPlan?.heading
    );
    setSelectedTab(initialTab);

    if (isDatabasesV2GA) {
      const engineType = database.engine.split('/')[0] as Engine;
      const nodePricingDetails = {
        double: currentPlan?.engines[engineType]?.find(
          (cluster: DatabaseClusterSizeObject) => cluster.quantity === 2
        )?.price,
        multi: currentPlan?.engines[engineType]?.find(
          (cluster: DatabaseClusterSizeObject) => cluster.quantity === 3
        )?.price,
        single: currentPlan?.engines[engineType]?.find(
          (cluster: DatabaseClusterSizeObject) => cluster.quantity === 1
        )?.price,
      };
      setNodePricing(nodePricingDetails);
    }
  }, [dbTypes, displayTypes]);

  const handleNodeChange = (
    event: React.ChangeEvent<HTMLInputElement>
  ): void => {
    const size = Number(event.currentTarget.value) as ClusterSize;
    const selectedPlanTab = determineInitialPlanCategoryTab(
      displayTypes,
      planSelected
    );
    // If 2 Nodes is selected for an incompatible plan, clear selected plan and related information
    if (size === 2 && selectedPlanTab !== 0) {
      setNodePricing(undefined);
      setPlanSelected(undefined);
      setSummaryText(undefined);
    }
    setClusterSize(size);
  };

  const handleTabChange = (index: number) => {
    if (selectedTab === index) {
      return;
    }
    // Clear plan and related info when when 2 nodes option is selected for incompatible plan.
    if (isDatabasesV2GA && selectedTab === 0 && clusterSize === 2) {
      setClusterSize(undefined);
      setPlanSelected(undefined);
      setNodePricing(undefined);
      setSummaryText(undefined);
    }
    setSelectedTab(index);
  };

  const nodeOptions = React.useMemo(() => {
    const hasDedicated = displayTypes.some(
      (type) => type.class === 'dedicated'
    );

    const currentChip = (
      <StyledChip
        aria-label="This is your current number of nodes"
        label="Current"
      />
    );

    const isDisabled = (nodeSize: ClusterSize) => {
      return nodeSize < database.cluster_size;
    };

    const options = [
      {
        label: (
          <Typography
            className={isDisabled(1) ? classes.disabledOptionLabel : ''}
            component={'div'}
          >
            <span>1 Node {` `}</span>
            {database.cluster_size === 1 && currentChip}
            <br />
            <span style={{ fontSize: '12px' }}>
              {`$${nodePricing?.single?.monthly || 0}/month $${
                nodePricing?.single?.hourly || 0
              }/hr`}
            </span>
          </Typography>
        ),
        value: 1,
      },
    ];

    if (hasDedicated && selectedTab === 0 && isDatabasesV2Enabled) {
      options.push({
        label: (
          <Typography
            className={isDisabled(2) ? classes.disabledOptionLabel : ''}
            component={'div'}
          >
            <span>2 Nodes - High Availability</span>
            {database.cluster_size === 2 && currentChip}
            <br />
            <span style={{ fontSize: '12px' }}>
              {`$${nodePricing?.double?.monthly || 0}/month $${
                nodePricing?.double?.hourly || 0
              }/hr`}
            </span>
          </Typography>
        ),
        value: 2,
      });
    }

    options.push({
      label: (
        <Typography
          className={isDisabled(3) ? classes.disabledOptionLabel : ''}
          component={'div'}
        >
          <span>3 Nodes - High Availability (recommended)</span>
          {database.cluster_size === 3 && currentChip}
          <br />
          <span style={{ fontSize: '12px' }}>
            {`$${nodePricing?.multi?.monthly || 0}/month $${
              nodePricing?.multi?.hourly || 0
            }/hr`}
          </span>
        </Typography>
      ),
      value: 3,
    });

    return options;
  }, [selectedTab, nodePricing, displayTypes, isDatabasesV2Enabled]);

  if (typesLoading) {
    return <CircleProgress />;
  }

  if (typesError) {
    return <ErrorState errorText="An unexpected error occurred." />;
  }
  return (
    <>
      <Paper sx={{ marginTop: 2 }}>
        {resizeDescription}
        <Box sx={{ marginTop: 2 }}>
          <DatabaseResizeCurrentConfiguration database={database} />
        </Box>
      </Paper>
      <Paper sx={{ marginTop: 2 }}>
        <StyledPlansPanel
          currentPlanHeading={currentPlan?.heading}
          data-qa-select-plan
          disabled={disabled}
          disabledSmallerPlans={disabledPlans}
          disabledTabs={isDisabledSharedTab ? ['shared'] : []}
          handleTabChange={handleTabChange}
          header="Choose a Plan"
          onSelect={(selected: string) => setPlanSelected(selected)}
          selectedId={planSelected}
          tabDisabledMessage="Resizing a 2-nodes cluster is only allowed with Dedicated plans."
          types={displayTypes}
        />
        {isDatabasesV2GA && (
          <>
            <Divider spacingBottom={20} spacingTop={20} />

            <Typography style={{ marginBottom: 4 }} variant="h2">
              Set Number of Nodes{' '}
            </Typography>
            <Typography style={{ marginBottom: 8 }}>
              We recommend 3 nodes in a database cluster to avoid downtime
              during upgrades and maintenance.
            </Typography>

            <RadioGroup
              data-testid="database-nodes"
              onChange={handleNodeChange}
              style={{ marginBottom: 0, marginTop: 0 }}
              value={clusterSize ?? ''}
            >
              {nodeOptions.map((nodeOption) => (
                <FormControlLabel
                  className={classes.formControlLabel}
                  control={<Radio />}
                  data-qa-radio={nodeOption.label}
                  data-testid={`database-node-${nodeOption.value}`}
                  disabled={nodeOption.value < database.cluster_size}
                  key={nodeOption.value}
                  label={nodeOption.label}
                  value={nodeOption.value}
                />
              ))}
            </RadioGroup>
          </>
        )}
      </Paper>
      <Paper sx={{ marginTop: 2 }}>
        <Typography
          sx={(theme) => ({
            marginBottom: isDatabasesV2GA ? theme.spacing(2) : 0,
          })}
          variant="h2"
        >
          Summary {isDatabasesV2GA ? database.label : ''}
        </Typography>
        {isDatabasesV2GA && currentPlan ? currentSummary : null}
        {resizeSummary}
      </Paper>
      <StyledGrid>
        <StyledResizeButton
          onClick={() => {
            setIsResizeConfirmationDialogOpen(true);
          }}
          buttonType="primary"
          disabled={shouldSubmitBeDisabled || disabled}
          type="submit"
        >
          Resize Database Cluster
        </StyledResizeButton>
      </StyledGrid>
      <TypeToConfirmDialog
        entity={{
          action: 'resizing',
          name: database.label,
          primaryBtnText: 'Resize Cluster',
          subType: 'Cluster',
          type: 'Database',
        }}
        label={'Cluster Name'}
        loading={submitInProgress}
        onClick={onResize}
        onClose={() => setIsResizeConfirmationDialogOpen(false)}
        open={isResizeConfirmationDialogOpen}
        title={`Resize Database Cluster ${database.label}?`}
      >
        {resizeError ? (
          <Notice text={resizeError[0].reason} variant="error" />
        ) : null}
        {confirmationPopUpMessage}
      </TypeToConfirmDialog>
    </>
  );
};<|MERGE_RESOLUTION|>--- conflicted
+++ resolved
@@ -1,8 +1,4 @@
-<<<<<<< HEAD
-import { Notice } from '@linode/ui';
-=======
-import { Box, Paper } from '@linode/ui';
->>>>>>> 8c3c7fdd
+import { Box, Notice, Paper } from '@linode/ui';
 import { useSnackbar } from 'notistack';
 import * as React from 'react';
 import { useHistory } from 'react-router-dom';
@@ -12,11 +8,6 @@
 import { Divider } from 'src/components/Divider';
 import { ErrorState } from 'src/components/ErrorState/ErrorState';
 import { FormControlLabel } from 'src/components/FormControlLabel';
-<<<<<<< HEAD
-import { Paper } from 'src/components/Paper';
-=======
-import { Notice } from 'src/components/Notice/Notice';
->>>>>>> 8c3c7fdd
 import { Radio } from 'src/components/Radio/Radio';
 import { RadioGroup } from 'src/components/RadioGroup';
 import { TypeToConfirmDialog } from 'src/components/TypeToConfirmDialog/TypeToConfirmDialog';
