--- conflicted
+++ resolved
@@ -1,8 +1,4 @@
-<<<<<<< HEAD
-import { Box, Divider } from '@linode/ui';
-=======
-import { Box, Paper } from '@linode/ui';
->>>>>>> 4ec07b0e
+import { Box, Divider, Paper } from '@linode/ui';
 import { useSnackbar } from 'notistack';
 import * as React from 'react';
 import { useHistory } from 'react-router-dom';
