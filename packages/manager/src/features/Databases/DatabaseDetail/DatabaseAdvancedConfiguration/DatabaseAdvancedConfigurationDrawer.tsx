<<<<<<< HEAD
import { ActionsPanel, Button, Divider, Notice, Typography } from '@linode/ui';
import Grid from '@mui/material/Grid2';
import { enqueueSnackbar } from 'notistack';
import React, { useEffect, useState } from 'react';
import { Controller, useForm } from 'react-hook-form';
=======
import { ActionsPanel, Divider, Drawer, Notice, Typography } from '@linode/ui';
import React, { useState } from 'react';
>>>>>>> 290aff73

import { Link } from 'src/components/Link';
<<<<<<< HEAD
import {
  useDatabaseEngineConfig,
  useDatabaseMutation,
} from 'src/queries/databases/databases';
=======
import { NotFound } from 'src/components/NotFound';
>>>>>>> 290aff73

import { convertExistingConfigsToArray } from '../../utilities';
import { DatabaseConfigurationItem } from './DatabaseConfigurationItem';
import { DatabaseConfigurationSelect } from './DatabaseConfigurationSelect';

import type { ConfigurationOption } from './DatabaseConfigurationSelect';
import type {
  ConfigCategoryValues,
  ConfigValue,
  Database,
  DatabaseInstance,
  UpdateDatabasePayload,
} from '@linode/api-v4';

interface Props {
  database: Database | DatabaseInstance;
  onClose: () => void;
  open: boolean;
}

export const DatabaseAdvancedConfigurationDrawer = (props: Props) => {
  const { database, onClose, open } = props;
  const { engine, engine_config: enginConfigurationOptions, id } = database;

  const [
    selectedConfig,
    setSelectedConfig,
  ] = useState<ConfigurationOption | null>(null);
  const {
    error: updateDatabaseError,
    isPending: isUpdating,
    mutateAsync: updateDatabase,
  } = useDatabaseMutation(engine, id);

  const { data: databaseConfig } = useDatabaseEngineConfig(engine, true);

  const existingConfigsArray = convertExistingConfigsToArray(
    enginConfigurationOptions,
    databaseConfig
  );

  const hasRestartCluster = existingConfigsArray.find(
    (item) => item.restart_cluster
  );

  const initialValues = Object.fromEntries(
    existingConfigsArray.map((opt) => [opt.label, opt.value ?? ''])
  );

  const {
    control,
    formState: { dirtyFields, isDirty },
    handleSubmit,
    reset,
  } = useForm<{ [key: string]: ConfigValue | undefined }>({
    defaultValues: initialValues,
  });

  useEffect(() => {
    if (databaseConfig) {
      reset(initialValues);
    }
  }, [databaseConfig]);

  const onSubmit = async (formData: ConfigCategoryValues) => {
    if (!dirtyFields) {
      return;
    }

    const payload: UpdateDatabasePayload = {
      // TODO: format payload
      engine_config: formData,
    };
    await updateDatabase(payload).then(() => {
      onClose();
      enqueueSnackbar('Advanced Configuration settings saved', {
        variant: 'success',
      });
    });
  };
  return (
<<<<<<< HEAD
    <Drawer onClose={onClose} open={open} title="Advanced Configuration">
      {Boolean(updateDatabaseError) && (
        <Notice spacingBottom={16} spacingTop={16} variant="error">
          {updateDatabaseError?.[0].reason}
        </Notice>
      )}
=======
    <Drawer
      NotFoundComponent={NotFound}
      onClose={onClose}
      open={open}
      title="Advanced Configuration"
    >
>>>>>>> 290aff73
      <Typography>
        Advanced parameters to configure your database cluster.
      </Typography>
      <Link to="https://techdocs.akamai.com/cloud-computing/docs/advanced-configuration-parameters">
        Learn more.
      </Link>

      <Notice important sx={{ mb: 1, mt: 3 }} variant="info">
        <Typography>
          There is no way to reset advanced configuration options to default.
          Options that you add cannot be removed. Changing or adding some
          options causes the service to restart.
        </Typography>
      </Notice>
      <form onSubmit={handleSubmit(onSubmit)}>
        <Grid
          alignItems={'end'}
          container
          justifyContent="space-between"
          size={12}
        >
          <Grid size={9}>
            <DatabaseConfigurationSelect
              configurations={[]}
              errorText={undefined}
              label={selectedConfig?.label ?? ''}
              onChange={(config) => setSelectedConfig(config)}
            />
          </Grid>
          <Grid size={2}>
            <Button
              buttonType="primary"
              disabled={!selectedConfig}
              sx={{ minWidth: 'auto', width: '70px' }}
            >
              Add
            </Button>
          </Grid>
        </Grid>

        <Divider spacingBottom={20} spacingTop={24} />
        {existingConfigsArray.length > 0 &&
          existingConfigsArray.map((option) => (
            <Controller
              render={({ field, fieldState }) => (
                <DatabaseConfigurationItem
                  configItem={option}
                  configValue={field.value}
                  engine={engine}
                  errorText={fieldState.error?.message}
                  onChange={field.onChange}
                />
              )}
              control={control}
              key={option.label}
              name={option.label}
            />
          ))}
        {existingConfigsArray.length === 0 && (
          <Typography align="center">
            No advanced configurations have been added.
          </Typography>
        )}
        <Divider spacingBottom={20} spacingTop={24} />
        <ActionsPanel
          primaryButtonProps={{
            disabled: !isDirty,
            label: hasRestartCluster ? 'Save and Restart Service' : 'Save',
            loading: isUpdating,
            type: 'submit',
          }}
          secondaryButtonProps={{
            label: 'Cancel',
            onClick: onClose,
          }}
        />
      </form>
    </Drawer>
  );
};<|MERGE_RESOLUTION|>--- conflicted
+++ resolved
@@ -1,23 +1,22 @@
-<<<<<<< HEAD
-import { ActionsPanel, Button, Divider, Notice, Typography } from '@linode/ui';
+import {
+  ActionsPanel,
+  Button,
+  Divider,
+  Drawer,
+  Notice,
+  Typography,
+} from '@linode/ui';
 import Grid from '@mui/material/Grid2';
 import { enqueueSnackbar } from 'notistack';
 import React, { useEffect, useState } from 'react';
 import { Controller, useForm } from 'react-hook-form';
-=======
-import { ActionsPanel, Divider, Drawer, Notice, Typography } from '@linode/ui';
-import React, { useState } from 'react';
->>>>>>> 290aff73
 
 import { Link } from 'src/components/Link';
-<<<<<<< HEAD
+import { NotFound } from 'src/components/NotFound';
 import {
   useDatabaseEngineConfig,
   useDatabaseMutation,
 } from 'src/queries/databases/databases';
-=======
-import { NotFound } from 'src/components/NotFound';
->>>>>>> 290aff73
 
 import { convertExistingConfigsToArray } from '../../utilities';
 import { DatabaseConfigurationItem } from './DatabaseConfigurationItem';
@@ -99,21 +98,17 @@
     });
   };
   return (
-<<<<<<< HEAD
-    <Drawer onClose={onClose} open={open} title="Advanced Configuration">
-      {Boolean(updateDatabaseError) && (
-        <Notice spacingBottom={16} spacingTop={16} variant="error">
-          {updateDatabaseError?.[0].reason}
-        </Notice>
-      )}
-=======
     <Drawer
       NotFoundComponent={NotFound}
       onClose={onClose}
       open={open}
       title="Advanced Configuration"
     >
->>>>>>> 290aff73
+      {Boolean(updateDatabaseError) && (
+        <Notice spacingBottom={16} spacingTop={16} variant="error">
+          {updateDatabaseError?.[0].reason}
+        </Notice>
+      )}
       <Typography>
         Advanced parameters to configure your database cluster.
       </Typography>
