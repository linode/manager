--- conflicted
+++ resolved
@@ -1,14 +1,5 @@
-<<<<<<< HEAD
-import { Divider, Drawer, Notice, Typography } from '@linode/ui';
+import { ActionsPanel, Divider, Drawer, Notice, Typography } from '@linode/ui';
 import React, { useState } from 'react';
-
-import { ActionsPanel } from 'src/components/ActionsPanel/ActionsPanel';
-=======
-import { ActionsPanel, Divider, Notice, Typography } from '@linode/ui';
-import React, { useState } from 'react';
-
-import { Drawer } from 'src/components/Drawer';
->>>>>>> 34b1eb03
 import { Link } from 'src/components/Link';
 
 import { DatabaseConfigurationSelect } from './DatabaseConfigurationSelect';
