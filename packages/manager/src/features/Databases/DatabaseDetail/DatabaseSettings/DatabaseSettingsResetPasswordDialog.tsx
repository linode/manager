import { Engine } from '@linode/api-v4/lib/databases';
import * as React from 'react';
<<<<<<< HEAD
import ActionsPanel from 'src/components/ActionsPanel/ActionsPanel';
=======

import ActionsPanel from 'src/components/ActionsPanel';
import { Button } from 'src/components/Button/Button';
>>>>>>> a3d98700
import { ConfirmationDialog } from 'src/components/ConfirmationDialog/ConfirmationDialog';
import { Notice } from 'src/components/Notice/Notice';
import { Typography } from 'src/components/Typography';
import { useDatabaseCredentialsMutation } from 'src/queries/databases';

interface Props {
  databaseEngine: Engine;
  databaseID: number;
  onClose: () => void;
  open: boolean;
}

// I feel like this pattern should be its own component due to how common it is
const renderActions = (
  onClose: () => void,
  onConfirm: () => void,
  loading: boolean
) => {
  return (
<<<<<<< HEAD
    <ActionsPanel
      showPrimary
      primaryButtonDataTestId="confirm"
      primaryButtonHandler={onConfirm}
      primaryButtonLoading={loading}
      primaryButtonText="Reset Root Password"
      showSecondary
      secondaryButtonDataTestId="cancel"
      secondaryButtonHandler={onClose}
      secondaryButtonText="Cancel"
    />
=======
    <ActionsPanel>
      <Button
        buttonType="secondary"
        data-qa-cancel
        data-testid={'dialog-cancel'}
        onClick={onClose}
      >
        Cancel
      </Button>
      <Button
        buttonType="primary"
        data-qa-confirm
        data-testid="dialog-confrim"
        loading={loading}
        onClick={onConfirm}
      >
        Reset Root Password
      </Button>
    </ActionsPanel>
>>>>>>> a3d98700
  );
};

export const DatabaseSettingsResetPasswordDialog: React.FC<Props> = (props) => {
  const { databaseEngine, databaseID, onClose, open } = props;

  const { error, isLoading, mutateAsync } = useDatabaseCredentialsMutation(
    databaseEngine,
    databaseID
  );

  const onResetRootPassword = async () => {
    await mutateAsync();
    onClose();
  };

  return (
    <ConfirmationDialog
      actions={renderActions(onClose, onResetRootPassword, isLoading)}
      onClose={onClose}
      open={open}
      title="Reset Root Password"
    >
      {error ? <Notice error>{error[0].reason}</Notice> : undefined}
      <Typography>
        After resetting your root password, you can view your new password on
        the database cluster summary page.
      </Typography>
    </ConfirmationDialog>
  );
};

export default DatabaseSettingsResetPasswordDialog;<|MERGE_RESOLUTION|>--- conflicted
+++ resolved
@@ -1,12 +1,7 @@
 import { Engine } from '@linode/api-v4/lib/databases';
 import * as React from 'react';
-<<<<<<< HEAD
+
 import ActionsPanel from 'src/components/ActionsPanel/ActionsPanel';
-=======
-
-import ActionsPanel from 'src/components/ActionsPanel';
-import { Button } from 'src/components/Button/Button';
->>>>>>> a3d98700
 import { ConfirmationDialog } from 'src/components/ConfirmationDialog/ConfirmationDialog';
 import { Notice } from 'src/components/Notice/Notice';
 import { Typography } from 'src/components/Typography';
@@ -26,39 +21,17 @@
   loading: boolean
 ) => {
   return (
-<<<<<<< HEAD
     <ActionsPanel
-      showPrimary
       primaryButtonDataTestId="confirm"
       primaryButtonHandler={onConfirm}
       primaryButtonLoading={loading}
       primaryButtonText="Reset Root Password"
-      showSecondary
       secondaryButtonDataTestId="cancel"
       secondaryButtonHandler={onClose}
       secondaryButtonText="Cancel"
+      showPrimary
+      showSecondary
     />
-=======
-    <ActionsPanel>
-      <Button
-        buttonType="secondary"
-        data-qa-cancel
-        data-testid={'dialog-cancel'}
-        onClick={onClose}
-      >
-        Cancel
-      </Button>
-      <Button
-        buttonType="primary"
-        data-qa-confirm
-        data-testid="dialog-confrim"
-        loading={loading}
-        onClick={onConfirm}
-      >
-        Reset Root Password
-      </Button>
-    </ActionsPanel>
->>>>>>> a3d98700
   );
 };
 
