<<<<<<< HEAD
import { Notice } from '@linode/ui';
=======
import { FormControl } from '@linode/ui';
>>>>>>> 8c3c7fdd
import { useFormik } from 'formik';
import { DateTime } from 'luxon';
import { useSnackbar } from 'notistack';
import * as React from 'react';
import { Link } from 'react-router-dom';
import { makeStyles } from 'tss-react/mui';

import { Button } from 'src/components/Button/Button';
import Select from 'src/components/EnhancedSelect/Select';
<<<<<<< HEAD
import { FormControl } from 'src/components/FormControl';
import { FormControlLabel } from 'src/components/FormControlLabel';
=======
import { FormControlLabel } from 'src/components/FormControlLabel';
import { Notice } from 'src/components/Notice/Notice';
>>>>>>> 8c3c7fdd
import { Radio } from 'src/components/Radio/Radio';
import { RadioGroup } from 'src/components/RadioGroup';
import { TooltipIcon } from 'src/components/TooltipIcon';
import { Typography } from 'src/components/Typography';
import { useDatabaseMutation } from 'src/queries/databases/databases';

import type { Database, UpdatesSchedule } from '@linode/api-v4/lib/databases';
import type { APIError } from '@linode/api-v4/lib/types';
import type { Theme } from '@mui/material/styles';
import type { Item } from 'src/components/EnhancedSelect/Select';

const useStyles = makeStyles()((theme: Theme) => ({
  formControlDropdown: {
    '& label': {
      overflow: 'visible',
    },
    marginRight: '3rem',
  },
  sectionButton: {
    alignSelf: 'end',
    marginBottom: '1rem',
    marginTop: '1rem',
    minWidth: 214,
    [theme.breakpoints.down('md')]: {
      alignSelf: 'flex-start',
    },
  },
  sectionText: {
    [theme.breakpoints.down('md')]: {
      marginBottom: '1rem',
    },
    [theme.breakpoints.down('sm')]: {
      width: '100%',
    },
    width: '65%',
  },
  sectionTitle: {
    marginBottom: '0.25rem',
  },
  sectionTitleAndText: {
    width: '100%',
  },
  topSection: {
    alignItems: 'center',
    display: 'flex',
    justifyContent: 'space-between',
    [theme.breakpoints.down('lg')]: {
      flexDirection: 'column',
    },
  },
}));

interface Props {
  database: Database;
  disabled?: boolean;
  timezone?: string;
}

export const MaintenanceWindow = (props: Props) => {
  const { database, disabled, timezone } = props;

  const [maintenanceUpdateError, setMaintenanceUpdateError] = React.useState<
    APIError[]
  >();

  // This will be set to `true` once a form field has been touched. This is used to disable the
  // "Save Changes" button unless there have been changes to the form.
  const [formTouched, setFormTouched] = React.useState<boolean>(false);

  const [
    modifiedWeekSelectionMap,
    setModifiedWeekSelectionMap,
  ] = React.useState<Item<number>[]>([]);

  const { classes } = useStyles();
  const { enqueueSnackbar } = useSnackbar();

  const { mutateAsync: updateDatabase } = useDatabaseMutation(
    database.engine,
    database.id
  );

  const weekSelectionModifier = (
    day: string,
    weekSelectionMap: Item<number>[]
  ) => {
    const modifiedMap = weekSelectionMap.map((weekSelectionElement) => {
      return {
        label: `${weekSelectionElement.label} ${day} of each month`,
        value: weekSelectionElement.value,
      };
    });

    setModifiedWeekSelectionMap(modifiedMap);
  };

  React.useEffect(() => {
    // This is so that if a user loads the page and just changes to the Monthly frequency, the "Repeats on" field will be accurate.
    const initialDay = database.updates?.day_of_week;
    const dayOfWeek =
      daySelectionMap.find((option) => option.value === initialDay) ??
      daySelectionMap[0];

    weekSelectionModifier(dayOfWeek.label, weekSelectionMap);
  }, []);

  const handleSaveMaintenanceWindow = (
    values: Omit<UpdatesSchedule, 'duration'>,
    {
      setSubmitting,
    }: {
      setSubmitting: (isSubmitting: boolean) => void;
    }
  ) => {
    // @TODO Update this to only send 'updates' and not 'allow_list' when the API supports it.
    // Additionally, at that time, enable the validationSchema which currently does not work
    // because allow_list is a required field in the schema.
    updateDatabase({
      allow_list: database.allow_list,
      updates: values as UpdatesSchedule,
    })
      .then(() => {
        setSubmitting(false);
        enqueueSnackbar('Maintenance Window settings saved successfully.', {
          variant: 'success',
        });
        setFormTouched(false);
      })
      .catch((e: APIError[]) => {
        setMaintenanceUpdateError(e);
        setSubmitting(false);
      });
  };

  const utcOffsetInHours = timezone
    ? DateTime.fromISO(new Date().toISOString(), { zone: timezone }).offset / 60
    : DateTime.now().offset / 60;

  const getInitialWeekOfMonth = () => {
    if (database.updates?.frequency === 'monthly') {
      return database.updates?.week_of_month ?? 1;
    }
    return null;
  };

  const {
    errors,
    handleSubmit,
    isSubmitting,
    setFieldValue,
    touched,
    values,
  } = useFormik({
    initialValues: {
      day_of_week: database.updates?.day_of_week ?? 1,
      frequency: database.updates?.frequency ?? 'weekly',
      hour_of_day: database.updates?.hour_of_day ?? 20,
      week_of_month: getInitialWeekOfMonth(),
    },
    // validationSchema: updateDatabaseSchema,
    onSubmit: handleSaveMaintenanceWindow,
  });

  const isLegacy = database.platform === 'rdbms-legacy';

  const typographyLegacyDatabase =
    'Select when you want the required OS and database engine updates to take place. The maintenance may cause downtime on clusters with less than 3 nodes (non high-availability clusters).';

  const typographyDatabase =
    "OS and database engine updates will be performed on the schedule below. Select the frequency, day, and time you'd prefer maintenance to occur.";

  return (
    <form onSubmit={handleSubmit}>
      <div className={classes.topSection}>
        <div className={classes.sectionTitleAndText}>
          <Typography className={classes.sectionTitle} variant="h3">
            {isLegacy
              ? 'Maintenance Window'
              : 'Set a Weekly Maintenance Window'}
          </Typography>
          {maintenanceUpdateError ? (
            <Notice spacingTop={8} variant="error">
              {maintenanceUpdateError[0].reason}
            </Notice>
          ) : null}
          <Typography className={classes.sectionText}>
            {isLegacy ? typographyLegacyDatabase : typographyDatabase}{' '}
            {database.cluster_size !== 3
              ? 'For non-HA plans, expect downtime during this window.'
              : null}
          </Typography>
          <div>
            <FormControl className={classes.formControlDropdown}>
              <Select
                defaultValue={daySelectionMap.find(
                  (option) => option.value === 1
                )}
                onChange={(e) => {
                  setFormTouched(true);
                  setFieldValue('day_of_week', e.value);
                  weekSelectionModifier(e.label, weekSelectionMap);

                  // If week_of_month is not null (i.e., the user has selected a value for "Repeats on" already),
                  // refresh the field value so that the selected option displays the chosen day.
                  if (values.week_of_month) {
                    setFieldValue('week_of_month', values.week_of_month);
                  }
                }}
                textFieldProps={{
                  dataAttrs: {
                    'data-qa-weekday-select': true,
                  },
                }}
                value={daySelectionMap.find(
                  (thisOption) => thisOption.value === values.day_of_week
                )}
                disabled={disabled}
                errorText={touched.day_of_week ? errors.day_of_week : undefined}
                isClearable={false}
                label="Day of Week"
                menuPlacement="top"
                name="Day of Week"
                noMarginTop
                options={daySelectionMap}
                placeholder="Choose a day"
              />
            </FormControl>
            <FormControl className={classes.formControlDropdown}>
              <div style={{ alignItems: 'center', display: 'flex' }}>
                <Select
                  defaultValue={hourSelectionMap.find(
                    (option) => option.value === 20
                  )}
                  errorText={
                    touched.hour_of_day ? errors.hour_of_day : undefined
                  }
                  onChange={(e) => {
                    setFormTouched(true);
                    setFieldValue('hour_of_day', e.value);
                  }}
                  textFieldProps={{
                    dataAttrs: {
                      'data-qa-time-select': true,
                    },
                  }}
                  value={hourSelectionMap.find(
                    (thisOption) => thisOption.value === values.hour_of_day
                  )}
                  disabled={disabled}
                  isClearable={false}
                  label="Time"
                  menuPlacement="top"
                  name="Time"
                  noMarginTop
                  options={hourSelectionMap}
                  placeholder="Choose a time"
                />
                <TooltipIcon
                  sxTooltipIcon={{
                    marginTop: '1.75rem',
                    padding: '0px 8px',
                  }}
                  text={
                    <Typography>
                      UTC is {utcOffsetText(utcOffsetInHours)} hours compared to
                      your local timezone. Click{' '}
                      <Link to="/profile/display">here</Link> to view or change
                      your timezone settings.
                    </Typography>
                  }
                  status="help"
                />
              </div>
            </FormControl>
          </div>
          {isLegacy && (
            <FormControl
              onChange={(e: React.ChangeEvent<HTMLInputElement>) => {
                setFormTouched(true);
                setFieldValue('frequency', e.target.value);
                if (e.target.value === 'weekly') {
                  // If the frequency is weekly, set the 'week_of_month' field to null since that should only be specified for a monthly frequency.
                  setFieldValue('week_of_month', null);
                }

                if (e.target.value === 'monthly') {
                  const dayOfWeek =
                    daySelectionMap.find(
                      (option) => option.value === values.day_of_week
                    ) ?? daySelectionMap[0];

                  weekSelectionModifier(dayOfWeek.label, weekSelectionMap);
                  setFieldValue(
                    'week_of_month',
                    modifiedWeekSelectionMap[0].value
                  );
                }
              }}
              disabled={disabled}
            >
              <RadioGroup
                style={{ marginBottom: 0, marginTop: 0 }}
                value={values.frequency}
              >
                {maintenanceFrequencyMap.map((option) => (
                  <FormControlLabel
                    control={<Radio />}
                    key={option.value}
                    label={option.key}
                    value={option.value}
                  />
                ))}
              </RadioGroup>
            </FormControl>
          )}
          <div>
            {values.frequency === 'monthly' ? (
              <FormControl
                className={classes.formControlDropdown}
                style={{ minWidth: '250px' }}
              >
                <Select
                  errorText={
                    touched.week_of_month ? errors.week_of_month : undefined
                  }
                  onChange={(e) => {
                    setFormTouched(true);
                    setFieldValue('week_of_month', e.value);
                  }}
                  textFieldProps={{
                    dataAttrs: {
                      'data-qa-week-in-month-select': true,
                    },
                  }}
                  value={modifiedWeekSelectionMap.find(
                    (thisOption) => thisOption.value === values.week_of_month
                  )}
                  defaultValue={modifiedWeekSelectionMap[0]}
                  isClearable={false}
                  label="Repeats on"
                  menuPlacement="top"
                  name="Repeats on"
                  noMarginTop
                  options={modifiedWeekSelectionMap}
                  placeholder="Repeats on"
                />
              </FormControl>
            ) : null}
          </div>
        </div>
        <Button
          buttonType="primary"
          className={classes.sectionButton}
          compactX
          disabled={!formTouched || isSubmitting || disabled}
          loading={isSubmitting}
          title="Save Changes"
          type="submit"
        >
          Save Changes
        </Button>
      </div>
    </form>
  );
};

const maintenanceFrequencyMap = [
  {
    key: 'Weekly',
    value: 'weekly',
  },
  {
    key: 'Monthly',
    value: 'monthly',
  },
];

const daySelectionMap = [
  { label: 'Monday', value: 1 },
  { label: 'Tuesday', value: 2 },
  { label: 'Wednesday', value: 3 },
  { label: 'Thursday', value: 4 },
  { label: 'Friday', value: 5 },
  { label: 'Saturday', value: 6 },
  { label: 'Sunday', value: 7 },
];

const hourSelectionMap = [
  { label: '00:00', value: 0 },
  { label: '01:00', value: 2 },
  { label: '02:00', value: 1 },
  { label: '03:00', value: 3 },
  { label: '04:00', value: 4 },
  { label: '05:00', value: 5 },
  { label: '06:00', value: 6 },
  { label: '07:00', value: 7 },
  { label: '08:00', value: 8 },
  { label: '09:00', value: 9 },
  { label: '10:00', value: 10 },
  { label: '11:00', value: 11 },
  { label: '12:00', value: 12 },
  { label: '13:00', value: 13 },
  { label: '14:00', value: 14 },
  { label: '15:00', value: 15 },
  { label: '16:00', value: 16 },
  { label: '17:00', value: 17 },
  { label: '18:00', value: 18 },
  { label: '19:00', value: 19 },
  { label: '20:00', value: 20 },
  { label: '21:00', value: 21 },
  { label: '22:00', value: 22 },
  { label: '23:00', value: 23 },
];

const weekSelectionMap = [
  { label: 'First', value: 1 },
  { label: 'Second', value: 2 },
  { label: 'Third', value: 3 },
  { label: 'Fourth', value: 4 },
];

const utcOffsetText = (utcOffsetInHours: number) => {
  return utcOffsetInHours <= 0
    ? `+${Math.abs(utcOffsetInHours)}`
    : `-${utcOffsetInHours}`;
};

export default MaintenanceWindow;<|MERGE_RESOLUTION|>--- conflicted
+++ resolved
@@ -1,8 +1,4 @@
-<<<<<<< HEAD
-import { Notice } from '@linode/ui';
-=======
-import { FormControl } from '@linode/ui';
->>>>>>> 8c3c7fdd
+import { FormControl, Notice } from '@linode/ui';
 import { useFormik } from 'formik';
 import { DateTime } from 'luxon';
 import { useSnackbar } from 'notistack';
@@ -12,13 +8,7 @@
 
 import { Button } from 'src/components/Button/Button';
 import Select from 'src/components/EnhancedSelect/Select';
-<<<<<<< HEAD
-import { FormControl } from 'src/components/FormControl';
 import { FormControlLabel } from 'src/components/FormControlLabel';
-=======
-import { FormControlLabel } from 'src/components/FormControlLabel';
-import { Notice } from 'src/components/Notice/Notice';
->>>>>>> 8c3c7fdd
 import { Radio } from 'src/components/Radio/Radio';
 import { RadioGroup } from 'src/components/RadioGroup';
 import { TooltipIcon } from 'src/components/TooltipIcon';
