<<<<<<< HEAD
import { FormControl, Notice, RadioGroup, TooltipIcon } from '@linode/ui';
=======
import { FormControl, Notice, Radio, RadioGroup } from '@linode/ui';
>>>>>>> 68980134
import { useFormik } from 'formik';
import { DateTime } from 'luxon';
import { useSnackbar } from 'notistack';
import * as React from 'react';
import { Link } from 'react-router-dom';
import { makeStyles } from 'tss-react/mui';

import { Autocomplete } from 'src/components/Autocomplete/Autocomplete';
import { Button } from 'src/components/Button/Button';
import { FormControlLabel } from 'src/components/FormControlLabel';
<<<<<<< HEAD
import { Radio } from 'src/components/Radio/Radio';
=======
import { TooltipIcon } from 'src/components/TooltipIcon';
>>>>>>> 68980134
import { Typography } from 'src/components/Typography';
import { useDatabaseMutation } from 'src/queries/databases/databases';

import type { Database, UpdatesSchedule } from '@linode/api-v4/lib/databases';
import type { APIError } from '@linode/api-v4/lib/types';
import type { Theme } from '@mui/material/styles';
import type { Item } from 'src/components/EnhancedSelect/Select';

const useStyles = makeStyles()((theme: Theme) => ({
  formControlDropdown: {
    '& label': {
      overflow: 'visible',
    },
    marginRight: '3rem',
    minWidth: '125px',
  },
  sectionButton: {
    alignSelf: 'end',
    marginBottom: '1rem',
    marginTop: '1rem',
    minWidth: 214,
    [theme.breakpoints.down('md')]: {
      alignSelf: 'flex-start',
    },
  },
  sectionText: {
    [theme.breakpoints.down('md')]: {
      marginBottom: '1rem',
    },
    [theme.breakpoints.down('sm')]: {
      width: '100%',
    },
    width: '65%',
  },
  sectionTitle: {
    marginBottom: '0.25rem',
  },
  sectionTitleAndText: {
    width: '100%',
  },
  topSection: {
    alignItems: 'center',
    display: 'flex',
    justifyContent: 'space-between',
    [theme.breakpoints.down('lg')]: {
      flexDirection: 'column',
    },
  },
}));

interface Props {
  database: Database;
  disabled?: boolean;
  timezone?: string;
}

export const MaintenanceWindow = (props: Props) => {
  const { database, disabled, timezone } = props;

  const [maintenanceUpdateError, setMaintenanceUpdateError] = React.useState<
    APIError[]
  >();

  // This will be set to `true` once a form field has been touched. This is used to disable the
  // "Save Changes" button unless there have been changes to the form.
  const [formTouched, setFormTouched] = React.useState<boolean>(false);

  const [
    modifiedWeekSelectionMap,
    setModifiedWeekSelectionMap,
  ] = React.useState<Item<number>[]>([]);

  const { classes } = useStyles();
  const { enqueueSnackbar } = useSnackbar();

  const { mutateAsync: updateDatabase } = useDatabaseMutation(
    database.engine,
    database.id
  );

  const weekSelectionModifier = (
    day: string,
    weekSelectionMap: Item<number>[]
  ) => {
    const modifiedMap = weekSelectionMap.map((weekSelectionElement) => {
      return {
        label: `${weekSelectionElement.label} ${day} of each month`,
        value: weekSelectionElement.value,
      };
    });

    setModifiedWeekSelectionMap(modifiedMap);
  };

  React.useEffect(() => {
    // This is so that if a user loads the page and just changes to the Monthly frequency, the "Repeats on" field will be accurate.
    const initialDay = database.updates?.day_of_week;
    const dayOfWeek =
      daySelectionMap.find((option) => option.value === initialDay) ??
      daySelectionMap[0];

    weekSelectionModifier(dayOfWeek.label, weekSelectionMap);
  }, []);

  const handleSaveMaintenanceWindow = (
    values: Omit<UpdatesSchedule, 'duration'>,
    {
      setSubmitting,
    }: {
      setSubmitting: (isSubmitting: boolean) => void;
    }
  ) => {
    // @TODO Update this to only send 'updates' and not 'allow_list' when the API supports it.
    // Additionally, at that time, enable the validationSchema which currently does not work
    // because allow_list is a required field in the schema.
    updateDatabase({
      allow_list: database.allow_list,
      updates: values as UpdatesSchedule,
    })
      .then(() => {
        setSubmitting(false);
        enqueueSnackbar('Maintenance Window settings saved successfully.', {
          variant: 'success',
        });
        setFormTouched(false);
      })
      .catch((e: APIError[]) => {
        setMaintenanceUpdateError(e);
        setSubmitting(false);
      });
  };

  const utcOffsetInHours = timezone
    ? DateTime.fromISO(new Date().toISOString(), { zone: timezone }).offset / 60
    : DateTime.now().offset / 60;

  const getInitialWeekOfMonth = () => {
    if (database.updates?.frequency === 'monthly') {
      return database.updates?.week_of_month ?? 1;
    }
    return null;
  };

  const {
    errors,
    handleSubmit,
    isSubmitting,
    setFieldValue,
    touched,
    values,
  } = useFormik({
    initialValues: {
      day_of_week: database.updates?.day_of_week ?? 1,
      frequency: database.updates?.frequency ?? 'weekly',
      hour_of_day: database.updates?.hour_of_day ?? 20,
      week_of_month: getInitialWeekOfMonth(),
    },
    // validationSchema: updateDatabaseSchema,
    onSubmit: handleSaveMaintenanceWindow,
  });

  const isLegacy = database.platform === 'rdbms-legacy';

  const typographyLegacyDatabase =
    'Select when you want the required OS and database engine updates to take place. The maintenance may cause downtime on clusters with less than 3 nodes (non high-availability clusters).';

  const typographyDatabase =
    "OS and database engine updates will be performed on the schedule below. Select the frequency, day, and time you'd prefer maintenance to occur.";

  return (
    <form onSubmit={handleSubmit}>
      <div className={classes.topSection}>
        <div className={classes.sectionTitleAndText}>
          <Typography className={classes.sectionTitle} variant="h3">
            {isLegacy
              ? 'Maintenance Window'
              : 'Set a Weekly Maintenance Window'}
          </Typography>
          {maintenanceUpdateError ? (
            <Notice spacingTop={8} variant="error">
              {maintenanceUpdateError[0].reason}
            </Notice>
          ) : null}
          <Typography className={classes.sectionText}>
            {isLegacy ? typographyLegacyDatabase : typographyDatabase}{' '}
            {database.cluster_size !== 3
              ? 'For non-HA plans, expect downtime during this window.'
              : null}
          </Typography>
          <div>
            <FormControl className={classes.formControlDropdown}>
              <Autocomplete
                isOptionEqualToValue={(option, value) =>
                  option.value === value.value
                }
                onChange={(_, day) => {
                  setFormTouched(true);
                  setFieldValue('day_of_week', day.value);
                  weekSelectionModifier(day.label, weekSelectionMap);
                  // If week_of_month is not null (i.e., the user has selected a value for "Repeats on" already),
                  // refresh the field value so that the selected option displays the chosen day.
                  if (values.week_of_month) {
                    setFieldValue('week_of_month', values.week_of_month);
                  }
                }}
                renderOption={(props, option) => (
                  <li {...props}>{option.label}</li>
                )}
                textFieldProps={{
                  dataAttrs: {
                    'data-qa-weekday-select': true,
                  },
                }}
                value={daySelectionMap.find(
                  (thisOption) => thisOption.value === values.day_of_week
                )}
                autoHighlight
                disableClearable
                disabled={disabled}
                errorText={touched.day_of_week ? errors.day_of_week : undefined}
                label="Day of Week"
                noMarginTop
                options={daySelectionMap}
                placeholder="Choose a day"
              />
            </FormControl>
            <FormControl className={classes.formControlDropdown}>
              <div style={{ alignItems: 'center', display: 'flex' }}>
                <Autocomplete
                  defaultValue={hourSelectionMap.find(
                    (option) => option.value === 20
                  )}
                  errorText={
                    touched.hour_of_day ? errors.hour_of_day : undefined
                  }
                  onChange={(_, hour) => {
                    setFormTouched(true);
                    setFieldValue('hour_of_day', hour?.value);
                  }}
                  renderOption={(props, option) => (
                    <li {...props}>{option.label}</li>
                  )}
                  textFieldProps={{
                    dataAttrs: {
                      'data-qa-time-select': true,
                    },
                  }}
                  value={hourSelectionMap.find(
                    (thisOption) => thisOption.value === values.hour_of_day
                  )}
                  autoHighlight
                  disableClearable
                  disabled={disabled}
                  label="Time"
                  noMarginTop
                  options={hourSelectionMap}
                  placeholder="Choose a time"
                />
                <TooltipIcon
                  sxTooltipIcon={{
                    marginTop: '1.75rem',
                    padding: '0px 8px',
                  }}
                  text={
                    <Typography>
                      UTC is {utcOffsetText(utcOffsetInHours)} hours compared to
                      your local timezone. Click{' '}
                      <Link to="/profile/display">here</Link> to view or change
                      your timezone settings.
                    </Typography>
                  }
                  status="help"
                />
              </div>
            </FormControl>
          </div>
          {isLegacy && (
            <FormControl
              onChange={(e: React.ChangeEvent<HTMLInputElement>) => {
                setFormTouched(true);
                setFieldValue('frequency', e.target.value);
                if (e.target.value === 'weekly') {
                  // If the frequency is weekly, set the 'week_of_month' field to null since that should only be specified for a monthly frequency.
                  setFieldValue('week_of_month', null);
                }

                if (e.target.value === 'monthly') {
                  const dayOfWeek =
                    daySelectionMap.find(
                      (option) => option.value === values.day_of_week
                    ) ?? daySelectionMap[0];

                  weekSelectionModifier(dayOfWeek.label, weekSelectionMap);
                  setFieldValue(
                    'week_of_month',
                    modifiedWeekSelectionMap[0].value
                  );
                }
              }}
              disabled={disabled}
            >
              <RadioGroup
                style={{ marginBottom: 0, marginTop: 0 }}
                value={values.frequency}
              >
                {maintenanceFrequencyMap.map((option) => (
                  <FormControlLabel
                    control={<Radio />}
                    key={option.value}
                    label={option.key}
                    value={option.value}
                  />
                ))}
              </RadioGroup>
            </FormControl>
          )}
          <div>
            {values.frequency === 'monthly' ? (
              <FormControl
                className={classes.formControlDropdown}
                style={{ minWidth: '250px' }}
              >
                <Autocomplete
                  errorText={
                    touched.week_of_month ? errors.week_of_month : undefined
                  }
                  onChange={(_, week) => {
                    setFormTouched(true);
                    setFieldValue('week_of_month', week?.value);
                  }}
                  renderOption={(props, option) => (
                    <li {...props}>{option.label}</li>
                  )}
                  textFieldProps={{
                    dataAttrs: {
                      'data-qa-week-in-month-select': true,
                    },
                  }}
                  value={modifiedWeekSelectionMap.find(
                    (thisOption) => thisOption.value === values.week_of_month
                  )}
                  autoHighlight
                  defaultValue={modifiedWeekSelectionMap[0]}
                  disableClearable
                  label="Repeats on"
                  noMarginTop
                  options={modifiedWeekSelectionMap}
                  placeholder="Repeats on"
                />
              </FormControl>
            ) : null}
          </div>
        </div>
        <Button
          buttonType="primary"
          className={classes.sectionButton}
          compactX
          disabled={!formTouched || isSubmitting || disabled}
          loading={isSubmitting}
          title="Save Changes"
          type="submit"
        >
          Save Changes
        </Button>
      </div>
    </form>
  );
};

const maintenanceFrequencyMap = [
  {
    key: 'Weekly',
    value: 'weekly',
  },
  {
    key: 'Monthly',
    value: 'monthly',
  },
];

const daySelectionMap = [
  { label: 'Monday', value: 1 },
  { label: 'Tuesday', value: 2 },
  { label: 'Wednesday', value: 3 },
  { label: 'Thursday', value: 4 },
  { label: 'Friday', value: 5 },
  { label: 'Saturday', value: 6 },
  { label: 'Sunday', value: 7 },
];

const hourSelectionMap = [
  { label: '00:00', value: 0 },
  { label: '01:00', value: 1 },
  { label: '02:00', value: 2 },
  { label: '03:00', value: 3 },
  { label: '04:00', value: 4 },
  { label: '05:00', value: 5 },
  { label: '06:00', value: 6 },
  { label: '07:00', value: 7 },
  { label: '08:00', value: 8 },
  { label: '09:00', value: 9 },
  { label: '10:00', value: 10 },
  { label: '11:00', value: 11 },
  { label: '12:00', value: 12 },
  { label: '13:00', value: 13 },
  { label: '14:00', value: 14 },
  { label: '15:00', value: 15 },
  { label: '16:00', value: 16 },
  { label: '17:00', value: 17 },
  { label: '18:00', value: 18 },
  { label: '19:00', value: 19 },
  { label: '20:00', value: 20 },
  { label: '21:00', value: 21 },
  { label: '22:00', value: 22 },
  { label: '23:00', value: 23 },
];

const weekSelectionMap = [
  { label: 'First', value: 1 },
  { label: 'Second', value: 2 },
  { label: 'Third', value: 3 },
  { label: 'Fourth', value: 4 },
];

const utcOffsetText = (utcOffsetInHours: number) => {
  return utcOffsetInHours <= 0
    ? `+${Math.abs(utcOffsetInHours)}`
    : `-${utcOffsetInHours}`;
};

export default MaintenanceWindow;<|MERGE_RESOLUTION|>--- conflicted
+++ resolved
@@ -1,8 +1,10 @@
-<<<<<<< HEAD
-import { FormControl, Notice, RadioGroup, TooltipIcon } from '@linode/ui';
-=======
-import { FormControl, Notice, Radio, RadioGroup } from '@linode/ui';
->>>>>>> 68980134
+import {
+  FormControl,
+  Notice,
+  Radio,
+  RadioGroup,
+  TooltipIcon,
+} from '@linode/ui';
 import { useFormik } from 'formik';
 import { DateTime } from 'luxon';
 import { useSnackbar } from 'notistack';
@@ -13,11 +15,6 @@
 import { Autocomplete } from 'src/components/Autocomplete/Autocomplete';
 import { Button } from 'src/components/Button/Button';
 import { FormControlLabel } from 'src/components/FormControlLabel';
-<<<<<<< HEAD
-import { Radio } from 'src/components/Radio/Radio';
-=======
-import { TooltipIcon } from 'src/components/TooltipIcon';
->>>>>>> 68980134
 import { Typography } from 'src/components/Typography';
 import { useDatabaseMutation } from 'src/queries/databases/databases';
 
