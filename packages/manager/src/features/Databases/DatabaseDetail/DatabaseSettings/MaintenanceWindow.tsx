--- conflicted
+++ resolved
@@ -1,8 +1,4 @@
-<<<<<<< HEAD
-import { Button, FormControl, Notice, RadioGroup } from '@linode/ui';
-=======
-import { FormControl, Notice, Radio, RadioGroup } from '@linode/ui';
->>>>>>> 8492246e
+import { Button, FormControl, Notice, Radio, RadioGroup } from '@linode/ui';
 import { useFormik } from 'formik';
 import { DateTime } from 'luxon';
 import { useSnackbar } from 'notistack';
@@ -10,12 +6,7 @@
 import { Link } from 'react-router-dom';
 import { makeStyles } from 'tss-react/mui';
 
-<<<<<<< HEAD
-import Select from 'src/components/EnhancedSelect/Select';
-=======
 import { Autocomplete } from 'src/components/Autocomplete/Autocomplete';
-import { Button } from 'src/components/Button/Button';
->>>>>>> 8492246e
 import { FormControlLabel } from 'src/components/FormControlLabel';
 import { TooltipIcon } from 'src/components/TooltipIcon';
 import { Typography } from 'src/components/Typography';
