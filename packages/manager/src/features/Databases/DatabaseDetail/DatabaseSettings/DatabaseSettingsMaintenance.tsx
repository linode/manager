<<<<<<< HEAD
import { TooltipIcon, Typography } from '@linode/ui';
import { Grid, styled } from '@mui/material';
import { Button } from 'akamai-cds-react-components';
=======
import { StyledLinkButton, TooltipIcon, Typography } from '@linode/ui';
import { GridLegacy, styled } from '@mui/material';
>>>>>>> b23ebe60
import * as React from 'react';

import {
  getDatabasesDescription,
  hasPendingUpdates,
  upgradableVersions,
} from 'src/features/Databases/utilities';
import { useDatabaseEnginesQuery } from 'src/queries/databases/databases';

import type { Engine, PendingUpdates } from '@linode/api-v4';

interface Props {
  databaseEngine: Engine;
  databasePendingUpdates?: PendingUpdates[];
  databaseVersion: string;
  onReviewUpdates: () => void;
  onUpgradeVersion: () => void;
}

export const DatabaseSettingsMaintenance = (props: Props) => {
  const {
    databaseEngine: engine,
    databasePendingUpdates,
    databaseVersion: version,
    onReviewUpdates,
    onUpgradeVersion,
  } = props;
  const engineVersion = getDatabasesDescription({ engine, version });
  const { data: engines } = useDatabaseEnginesQuery(true);
  const versions = upgradableVersions(engine, version, engines);
  const hasUpdates = hasPendingUpdates(databasePendingUpdates);

  return (
    <GridLegacy container data-qa-settings-section="Maintenance">
      <GridLegacy item xs={6}>
        <StyledTypography variant="h3">Maintenance</StyledTypography>
        <BoldTypography>Version</BoldTypography>
        <StyledTypography>{engineVersion}</StyledTypography>
        <Button
          data-testid="upgrade"
          disabled={!versions?.length || hasUpdates}
          onClick={onUpgradeVersion}
          variant="link"
        >
          Upgrade Version
        </Button>
        {hasUpdates && (
          <TooltipIcon
            status="help"
            sxTooltipIcon={{
              padding: '0px 8px',
            }}
            text={
              <Typography>
                Upgrades are disabled due to pending maintenance updates. To
                enable the upgrade, apply available updates now or wait until
                the next maintenance window.
              </Typography>
            }
          />
        )}
      </GridLegacy>
      {/*
        TODO Uncomment and provide value when the EOL is returned by the API.
        Currently, it is not supported, however they are working on returning it since it has value to the end user
        <Grid item xs={4}>
          <StyledTypography variant="h3">End of life</StyledTypography>
        </Grid>
      */}
      <GridLegacy item xs={6}>
        <StyledTypography variant="h3">Maintenance updates</StyledTypography>
        {hasUpdates ? (
          <BoldTypography>
            One or more minor version upgrades or patches will be applied during
            the next maintenance window.{' '}
            <Button
              data-testid="review"
              onClick={onReviewUpdates}
              variant="link"
            >
              Click to review
            </Button>
          </BoldTypography>
        ) : (
          <BoldTypography>
            There are no minor version upgrades or patches planned for the next
            maintenance window.{' '}
          </BoldTypography>
        )}
      </GridLegacy>
    </GridLegacy>
  );
};

const StyledTypography = styled(Typography)(({ theme }) => ({
  marginBottom: theme.spacing(0.25),
}));

const BoldTypography = styled(StyledTypography)(({ theme }) => ({
  font: theme.font.bold,
}));<|MERGE_RESOLUTION|>--- conflicted
+++ resolved
@@ -1,11 +1,6 @@
-<<<<<<< HEAD
 import { TooltipIcon, Typography } from '@linode/ui';
-import { Grid, styled } from '@mui/material';
+import { GridLegacy, styled } from '@mui/material';
 import { Button } from 'akamai-cds-react-components';
-=======
-import { StyledLinkButton, TooltipIcon, Typography } from '@linode/ui';
-import { GridLegacy, styled } from '@mui/material';
->>>>>>> b23ebe60
 import * as React from 'react';
 
 import {
