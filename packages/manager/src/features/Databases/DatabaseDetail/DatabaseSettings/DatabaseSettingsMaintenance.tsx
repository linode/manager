--- conflicted
+++ resolved
@@ -1,10 +1,5 @@
-<<<<<<< HEAD
 import { LinkButton, TooltipIcon, Typography } from '@linode/ui';
-import { Grid, styled } from '@mui/material';
-=======
-import { StyledLinkButton, TooltipIcon, Typography } from '@linode/ui';
 import { GridLegacy, styled } from '@mui/material';
->>>>>>> ff3951cd
 import * as React from 'react';
 
 import {
