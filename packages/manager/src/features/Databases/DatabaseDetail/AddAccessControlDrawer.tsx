--- conflicted
+++ resolved
@@ -2,15 +2,9 @@
 import { Theme } from '@mui/material/styles';
 import { useFormik } from 'formik';
 import * as React from 'react';
-<<<<<<< HEAD
+import { makeStyles } from 'tss-react/mui';
+
 import ActionsPanel from 'src/components/ActionsPanel/ActionsPanel';
-import { Typography } from 'src/components/Typography';
-=======
-import { makeStyles } from 'tss-react/mui';
-
-import ActionsPanel from 'src/components/ActionsPanel';
-import { Button } from 'src/components/Button/Button';
->>>>>>> a3d98700
 import Drawer from 'src/components/Drawer';
 import { MultipleIPInput } from 'src/components/MultipleIPInput/MultipleIPInput';
 import { Notice } from 'src/components/Notice/Notice';
@@ -194,7 +188,6 @@
             placeholder={ipFieldPlaceholder}
             title="Allowed IP Address(es) or Range(s)"
           />
-<<<<<<< HEAD
           <ActionsPanel
             showPrimary
             primaryButtonDisabled={!formTouched}
@@ -208,28 +201,6 @@
             secondaryButtonSx={{ marginBottom: 8 }}
             secondaryButtonText="Cancel"
           />
-=======
-          <ActionsPanel>
-            <Button
-              buttonType="secondary"
-              disabled={isSubmitting}
-              loading={false}
-              onClick={onClose}
-              style={{ marginBottom: 8 }}
-            >
-              Cancel
-            </Button>
-            <Button
-              buttonType="primary"
-              disabled={!formTouched}
-              loading={isSubmitting}
-              style={{ marginBottom: 8 }}
-              type="submit"
-            >
-              Update Access Controls
-            </Button>
-          </ActionsPanel>
->>>>>>> a3d98700
         </form>
       </React.Fragment>
     </Drawer>
