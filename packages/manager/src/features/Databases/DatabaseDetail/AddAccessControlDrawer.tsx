--- conflicted
+++ resolved
@@ -3,13 +3,8 @@
 import { useFormik } from 'formik';
 import * as React from 'react';
 import ActionsPanel from 'src/components/ActionsPanel';
-<<<<<<< HEAD
-import Button from 'src/components/Button';
 import { Typography } from 'src/components/Typography';
-=======
 import { Button } from 'src/components/Button/Button';
-import Typography from 'src/components/core/Typography';
->>>>>>> f6eb4b2d
 import Drawer from 'src/components/Drawer';
 import { MultipleIPInput } from 'src/components/MultipleIPInput/MultipleIPInput';
 import { Notice } from 'src/components/Notice/Notice';
