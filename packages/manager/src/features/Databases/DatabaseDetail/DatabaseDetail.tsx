import * as React from 'react';
<<<<<<< HEAD
import { RouteComponentProps, useRouteMatch } from 'react-router-dom';
import useDatabases from 'src/hooks/useDatabases';
import useReduxLoad from 'src/hooks/useReduxLoad';
import DatabaseDetailNavigation from './DatabaseDetailNavigation';
=======
import { RouteComponentProps } from 'react-router-dom';
import NavTabs from 'src/components/NavTabs';
import { NavTab } from 'src/components/NavTabs/NavTabs';
import DatabaseBackups from './DatabaseBackups';
>>>>>>> 2b431b13
import DatabaseEntityDetail from './DatabaseEntityDetail';
import DatabaseSettings from './DatabaseSettings';

type CombinedProps = RouteComponentProps<{ id: string }>;

<<<<<<< HEAD
const DatabaseDetail: React.FC<CombinedProps> = () => {
  const match = useRouteMatch<{ id: string }>('/databases/:id');
  const databases = useDatabases();
  useReduxLoad(['databases']);

  const thisDatabaseID = match?.params?.id;

  const thisDatabase = databases.databases.itemsById[thisDatabaseID ?? '-1'];

  if (!thisDatabase) {
    return null;
  }

  return (
    <>
      <DatabaseEntityDetail database={thisDatabase} />
      <DatabaseDetailNavigation />
=======
const DatabaseDetail: React.FC<CombinedProps> = props => {
  const baseURL = props.match.url;

  const tabs: NavTab[] = [
    {
      title: 'Backups',
      routeName: `${baseURL}/backups`,
      component: DatabaseBackups,
      backgroundRendering: true
    },
    {
      title: 'Settings',
      routeName: `${baseURL}/settings`,
      component: DatabaseSettings,
      backgroundRendering: true
    }
  ];

  return (
    <>
      <DatabaseEntityDetail database="" />
      <NavTabs tabs={tabs} />
>>>>>>> 2b431b13
    </>
  );
};

export default DatabaseDetail;<|MERGE_RESOLUTION|>--- conflicted
+++ resolved
@@ -1,21 +1,15 @@
 import * as React from 'react';
-<<<<<<< HEAD
 import { RouteComponentProps, useRouteMatch } from 'react-router-dom';
+import NavTabs from 'src/components/NavTabs';
+import { NavTab } from 'src/components/NavTabs/NavTabs';
 import useDatabases from 'src/hooks/useDatabases';
 import useReduxLoad from 'src/hooks/useReduxLoad';
-import DatabaseDetailNavigation from './DatabaseDetailNavigation';
-=======
-import { RouteComponentProps } from 'react-router-dom';
-import NavTabs from 'src/components/NavTabs';
-import { NavTab } from 'src/components/NavTabs/NavTabs';
 import DatabaseBackups from './DatabaseBackups';
->>>>>>> 2b431b13
 import DatabaseEntityDetail from './DatabaseEntityDetail';
 import DatabaseSettings from './DatabaseSettings';
 
 type CombinedProps = RouteComponentProps<{ id: string }>;
 
-<<<<<<< HEAD
 const DatabaseDetail: React.FC<CombinedProps> = () => {
   const match = useRouteMatch<{ id: string }>('/databases/:id');
   const databases = useDatabases();
@@ -25,17 +19,11 @@
 
   const thisDatabase = databases.databases.itemsById[thisDatabaseID ?? '-1'];
 
-  if (!thisDatabase) {
+  if (!thisDatabase || !match) {
     return null;
   }
 
-  return (
-    <>
-      <DatabaseEntityDetail database={thisDatabase} />
-      <DatabaseDetailNavigation />
-=======
-const DatabaseDetail: React.FC<CombinedProps> = props => {
-  const baseURL = props.match.url;
+  const baseURL = match.url;
 
   const tabs: NavTab[] = [
     {
@@ -54,9 +42,8 @@
 
   return (
     <>
-      <DatabaseEntityDetail database="" />
+      <DatabaseEntityDetail database={thisDatabase} />
       <NavTabs tabs={tabs} />
->>>>>>> 2b431b13
     </>
   );
 };
