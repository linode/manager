import { Database, DatabaseBackup } from '@linode/api-v4/lib/databases';
import { useSnackbar } from 'notistack';
import * as React from 'react';
import { useHistory } from 'react-router-dom';
<<<<<<< HEAD
import { useRestoreFromBackupMutation } from 'src/queries/databases';
import { getAPIErrorOrDefault } from 'src/utilities/errorUtils';
import formatDate from 'src/utilities/formatDate';
import { DatabaseBackupType } from '@linode/api-v4/lib/databases/types';
import TypeToConfirmDialog from 'src/components/TypeToConfirmDialog';
import Notice from 'src/components/Notice';
import Typography from 'src/components/core/Typography';
=======
import ActionsPanel from 'src/components/ActionsPanel';
import Button from 'src/components/Button';
import ConfirmationDialog from 'src/components/ConfirmationDialog';
import TypeToConfirm from 'src/components/TypeToConfirm';
import Typography from 'src/components/core/Typography';
import { DialogProps } from 'src/components/Dialog';
import Notice from 'src/components/Notice';
import { getAPIErrorOrDefault } from 'src/utilities/errorUtils';
import formatDate from 'src/utilities/formatDate';
import { usePreferences } from 'src/queries/preferences';
import { useRestoreFromBackupMutation } from 'src/queries/databases';
>>>>>>> 1eeb90b7

interface Props {
  open: boolean;
  onClose: () => void;
  database: Database;
  backup: DatabaseBackup;
}

<<<<<<< HEAD
interface BackupDialogData {
  title: string;
  confirmationText: JSX.Element;
  label: string;
}
export const RestoreFromBackupDialog = (props: Props) => {
  const { database, backup, onClose, open } = props;
=======
export const RestoreFromBackupDialog: React.FC<Props> = (props) => {
  const { database, backup, onClose, open, ...rest } = props;
>>>>>>> 1eeb90b7

  const history = useHistory();
  const { enqueueSnackbar } = useSnackbar();

<<<<<<< HEAD
=======
  const [confirmationText, setConfirmationText] = React.useState('');

  const { data: preferences } = usePreferences();

>>>>>>> 1eeb90b7
  const {
    mutateAsync: restore,
    isLoading,
    error,
  } = useRestoreFromBackupMutation(database.engine, database.id, backup.id);

  const backupDialogMap: Record<DatabaseBackupType, BackupDialogData> = {
    snapshot: {
      title: `Restore Manual Backup ${formatDate(backup.created)}`,
      confirmationText: (
        <span>
          To confirm manual backup restoration, type the date of the manual
          backup (<strong>{formatDate(backup.created)}</strong>) from the{' '}
          <strong>{database.label}</strong> database in the field below.
        </span>
      ),
      label: `Manual backup date from  ${database.label}`,
    },
    auto: {
      title: `Restore Automatic Backup ${formatDate(backup.created)}`,
      confirmationText: (
        <span>
          To confirm automatic backup restoration, type the date of the
          automatic backup (<strong>{formatDate(backup.created)}</strong>) from
          the <strong>{database.label}</strong> database in the field below.
        </span>
      ),
      label: `Automatic backup date from  ${database.label}`,
    },
  };

  const handleRestoreDatabase = () => {
    restore().then(() => {
      history.push('summary');
      enqueueSnackbar('Your database is being restored.', {
        variant: 'success',
      });
      onClose();
    });
  };

  return (
    <TypeToConfirmDialog
      title={backupDialogMap[backup.type].title}
      entity={{ type: 'Database Backup', label: formatDate(backup.created) }}
      open={open}
      confirmationText={backupDialogMap[backup.type].confirmationText}
      loading={isLoading}
      onClose={onClose}
      onClick={handleRestoreDatabase}
      error={
        error
          ? getAPIErrorOrDefault(error, 'Unable to delete this backup.')[0]
              .reason
          : undefined
      }
    >
      <Notice warning>
        <Typography style={{ fontSize: '0.875rem' }}>
          <strong>Warning:</strong> Restoring from a backup will erase all
          existing data on this cluster.
        </Typography>
      </Notice>
    </TypeToConfirmDialog>
  );
<<<<<<< HEAD
};
=======
};

export default RestoreFromBackupDialog;
>>>>>>> 1eeb90b7
<|MERGE_RESOLUTION|>--- conflicted
+++ resolved
@@ -2,27 +2,12 @@
 import { useSnackbar } from 'notistack';
 import * as React from 'react';
 import { useHistory } from 'react-router-dom';
-<<<<<<< HEAD
 import { useRestoreFromBackupMutation } from 'src/queries/databases';
 import { getAPIErrorOrDefault } from 'src/utilities/errorUtils';
 import formatDate from 'src/utilities/formatDate';
-import { DatabaseBackupType } from '@linode/api-v4/lib/databases/types';
 import TypeToConfirmDialog from 'src/components/TypeToConfirmDialog';
+import Typography from 'src/components/core/Typography';
 import Notice from 'src/components/Notice';
-import Typography from 'src/components/core/Typography';
-=======
-import ActionsPanel from 'src/components/ActionsPanel';
-import Button from 'src/components/Button';
-import ConfirmationDialog from 'src/components/ConfirmationDialog';
-import TypeToConfirm from 'src/components/TypeToConfirm';
-import Typography from 'src/components/core/Typography';
-import { DialogProps } from 'src/components/Dialog';
-import Notice from 'src/components/Notice';
-import { getAPIErrorOrDefault } from 'src/utilities/errorUtils';
-import formatDate from 'src/utilities/formatDate';
-import { usePreferences } from 'src/queries/preferences';
-import { useRestoreFromBackupMutation } from 'src/queries/databases';
->>>>>>> 1eeb90b7
 
 interface Props {
   open: boolean;
@@ -31,36 +16,19 @@
   backup: DatabaseBackup;
 }
 
-<<<<<<< HEAD
-interface BackupDialogData {
-  title: string;
-  confirmationText: JSX.Element;
-  label: string;
-}
 export const RestoreFromBackupDialog = (props: Props) => {
   const { database, backup, onClose, open } = props;
-=======
-export const RestoreFromBackupDialog: React.FC<Props> = (props) => {
-  const { database, backup, onClose, open, ...rest } = props;
->>>>>>> 1eeb90b7
 
   const history = useHistory();
   const { enqueueSnackbar } = useSnackbar();
 
-<<<<<<< HEAD
-=======
-  const [confirmationText, setConfirmationText] = React.useState('');
-
-  const { data: preferences } = usePreferences();
-
->>>>>>> 1eeb90b7
   const {
     mutateAsync: restore,
     isLoading,
     error,
   } = useRestoreFromBackupMutation(database.engine, database.id, backup.id);
 
-  const backupDialogMap: Record<DatabaseBackupType, BackupDialogData> = {
+  const options = {
     snapshot: {
       title: `Restore Manual Backup ${formatDate(backup.created)}`,
       confirmationText: (
@@ -95,12 +63,14 @@
     });
   };
 
+  const dialogData = options[backup.type];
+
   return (
     <TypeToConfirmDialog
-      title={backupDialogMap[backup.type].title}
+      title={dialogData.title}
       entity={{ type: 'Database Backup', label: formatDate(backup.created) }}
       open={open}
-      confirmationText={backupDialogMap[backup.type].confirmationText}
+      confirmationText={dialogData.confirmationText}
       loading={isLoading}
       onClose={onClose}
       onClick={handleRestoreDatabase}
@@ -119,10 +89,4 @@
       </Notice>
     </TypeToConfirmDialog>
   );
-<<<<<<< HEAD
-};
-=======
-};
-
-export default RestoreFromBackupDialog;
->>>>>>> 1eeb90b7
+};