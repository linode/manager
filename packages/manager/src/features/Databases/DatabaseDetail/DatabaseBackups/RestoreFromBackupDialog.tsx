import { Database, DatabaseBackup } from '@linode/api-v4/lib/databases';
import { useSnackbar } from 'notistack';
import * as React from 'react';
import { useHistory } from 'react-router-dom';
import ActionsPanel from 'src/components/ActionsPanel';
import Button from 'src/components/Button';
import ConfirmationDialog from 'src/components/ConfirmationDialog';
import TypeToConfirm from 'src/components/TypeToConfirm';
import Typography from 'src/components/core/Typography';
import { DialogProps } from 'src/components/Dialog';
import Notice from 'src/components/Notice';
import { getAPIErrorOrDefault } from 'src/utilities/errorUtils';
import formatDate from 'src/utilities/formatDate';
import { usePreferences } from 'src/queries/preferences';
import { useRestoreFromBackupMutation } from 'src/queries/databases';

interface Props extends Omit<DialogProps, 'title'> {
  open: boolean;
  onClose: () => void;
  database: Database;
  backup: DatabaseBackup;
}

<<<<<<< HEAD
export type CombinedProps = Props & PreferencesProps;

export const RestoreFromBackupDialog: React.FC<React.PropsWithChildren<CombinedProps>> = (props) => {
  const { database, backup, preferences, onClose, open, ...rest } = props;
=======
export const RestoreFromBackupDialog: React.FC<Props> = (props) => {
  const { database, backup, onClose, open, ...rest } = props;
>>>>>>> 2729c2ef

  const history = useHistory();
  const { enqueueSnackbar } = useSnackbar();

  const [confirmationText, setConfirmationText] = React.useState('');

  const { data: preferences } = usePreferences();

  const {
    mutateAsync: restore,
    isLoading,
    error,
  } = useRestoreFromBackupMutation(database.engine, database.id, backup.id);

  const handleRestoreDatabase = () => {
    restore().then(() => {
      history.push('summary');
      enqueueSnackbar('Your database is being restored.', {
        variant: 'success',
      });
      onClose();
    });
  };

  const actions = (
    <ActionsPanel style={{ padding: 0 }}>
      <Button buttonType="secondary" onClick={onClose}>
        Cancel
      </Button>
      <Button
        buttonType="primary"
        onClick={handleRestoreDatabase}
        disabled={
          preferences?.type_to_confirm !== false &&
          confirmationText !== database.label
        }
        loading={isLoading}
      >
        Restore Database
      </Button>
    </ActionsPanel>
  );

  React.useEffect(() => {
    if (open) {
      setConfirmationText('');
    }
  }, [open]);

  return (
    <ConfirmationDialog
      {...rest}
      title={`Restore from Backup ${formatDate(backup.created)}`}
      open={open}
      onClose={onClose}
      actions={actions}
    >
      {error ? (
        <Notice
          error
          text={
            getAPIErrorOrDefault(error, 'Unable to restore this backup.')[0]
              .reason
          }
        />
      ) : null}
      <Notice warning>
        <Typography style={{ fontSize: '0.875rem' }}>
          <strong>Warning:</strong> Restoring from a backup will erase all
          existing data on this cluster.
        </Typography>
      </Notice>
      <TypeToConfirm
        confirmationText={
          <span>
            To confirm restoration, type the name of the database cluster (
            <strong>{database.label}</strong>) in the field below.
          </span>
        }
        onChange={(input) => setConfirmationText(input)}
        value={confirmationText}
        label="Database Label"
        visible={preferences?.type_to_confirm}
        placeholder={database.label}
      />
    </ConfirmationDialog>
  );
};

export default RestoreFromBackupDialog;<|MERGE_RESOLUTION|>--- conflicted
+++ resolved
@@ -21,15 +21,8 @@
   backup: DatabaseBackup;
 }
 
-<<<<<<< HEAD
-export type CombinedProps = Props & PreferencesProps;
-
-export const RestoreFromBackupDialog: React.FC<React.PropsWithChildren<CombinedProps>> = (props) => {
-  const { database, backup, preferences, onClose, open, ...rest } = props;
-=======
 export const RestoreFromBackupDialog: React.FC<Props> = (props) => {
   const { database, backup, onClose, open, ...rest } = props;
->>>>>>> 2729c2ef
 
   const history = useHistory();
   const { enqueueSnackbar } = useSnackbar();
