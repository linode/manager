--- conflicted
+++ resolved
@@ -1,44 +1,3 @@
-<<<<<<< HEAD
-// import {
-//   DatabaseBackup,
-//   getDatabaseBackups,
-// } from '@linode/api-v4/lib/databases';
-import * as React from 'react';
-// import Paper from 'src/components/core/Paper';
-// import { makeStyles, Theme } from 'src/components/core/styles';
-// import TableBody from 'src/components/core/TableBody';
-// import TableHead from 'src/components/core/TableHead';
-// import Typography from 'src/components/core/Typography';
-// import Table from 'src/components/Table';
-// import TableCell from 'src/components/TableCell';
-// import TableContentWrapper from 'src/components/TableContentWrapper';
-// import TableRow from 'src/components/TableRow';
-// import { useAPIRequest } from 'src/hooks/useAPIRequest';
-// import BackupTableRow from './DatabaseBackupTableRow';
-
-// const useStyles = makeStyles((theme: Theme) => ({
-//   heading: {
-//     marginBottom: theme.spacing(2),
-//     paddingLeft: theme.spacing(2),
-//   },
-// }));
-
-// eslint-disable-next-line @typescript-eslint/no-empty-interface
-interface Props {
-  // databaseID: number;
-}
-
-// eslint-disable-next-line @typescript-eslint/no-unused-vars
-export const DatabaseBackups: React.FC<Props> = (props) => {
-  // const classes = useStyles();
-
-  // const { databaseID } = props;
-
-  // const backups = useAPIRequest<DatabaseBackup[]>(
-  //   () => getDatabaseBackups(Number(databaseID)).then((res) => res.data),
-  //   []
-  // );
-=======
 import * as React from 'react';
 import Paper from 'src/components/core/Paper';
 import TableBody from 'src/components/core/TableBody';
@@ -99,7 +58,6 @@
   const backupToRestore = backups?.data.find(
     (backup) => backup.id === idOfBackupToRestore
   );
->>>>>>> 25d6762e
 
   const sorter = (a: DatabaseBackup, b: DatabaseBackup) => {
     if (order === 'asc') {
@@ -139,35 +97,6 @@
 
   return (
     <>
-<<<<<<< HEAD
-      Database Backups
-      {/* <Typography className={classes.heading} variant="h2">
-        Backups
-      </Typography>
-      <Paper style={{ padding: 0 }}>
-        <Table aria-label="List of database backups">
-          <TableHead>
-            <TableRow>
-              <TableCell>Backup ID</TableCell>
-              <TableCell>Date Created</TableCell>
-              <TableCell>Duration</TableCell>
-              <TableCell />
-            </TableRow>
-          </TableHead>
-          <TableBody>
-            <TableContentWrapper
-              length={backups.data.length}
-              loading={backups.loading}
-              error={backups.error}
-            >
-              {backups.data.map((backup: DatabaseBackup, idx: number) => (
-                <BackupTableRow key={idx} backup={backup} />
-              ))}
-            </TableContentWrapper>
-          </TableBody>
-        </Table>
-      </Paper> */}
-=======
       <Table>
         <TableHead>
           <TableRow>
@@ -199,7 +128,6 @@
           onClose={() => setIsRestoreDialogOpen(false)}
         />
       ) : null}
->>>>>>> 25d6762e
     </>
   );
 };
