--- conflicted
+++ resolved
@@ -1,8 +1,12 @@
-<<<<<<< HEAD
-import { Autocomplete, Box, Button, Divider, Notice, Paper } from '@linode/ui';
-=======
-import { Box, Button, Divider, Notice, Paper, Typography } from '@linode/ui';
->>>>>>> 8c11b285
+import {
+  Autocomplete,
+  Box,
+  Button,
+  Divider,
+  Notice,
+  Paper,
+  Typography,
+} from '@linode/ui';
 import {
   FormControl,
   FormControlLabel,
@@ -16,11 +20,6 @@
 import * as React from 'react';
 import { useParams } from 'react-router-dom';
 
-<<<<<<< HEAD
-import { Typography } from 'src/components/Typography';
-=======
-import { Autocomplete } from 'src/components/Autocomplete/Autocomplete';
->>>>>>> 8c11b285
 import {
   StyledDateCalendar,
   StyledTypography,
