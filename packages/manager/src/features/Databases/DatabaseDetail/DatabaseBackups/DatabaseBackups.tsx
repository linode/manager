<<<<<<< HEAD
import { Box, Notice, Paper } from '@linode/ui';
=======
import { Box, Divider } from '@linode/ui';
>>>>>>> d4e59f1c
import {
  FormControl,
  FormControlLabel,
  Radio,
  RadioGroup,
} from '@mui/material';
import Grid from '@mui/material/Grid';
import { LocalizationProvider } from '@mui/x-date-pickers';
import { AdapterLuxon } from '@mui/x-date-pickers/AdapterLuxon';
import { DateTime } from 'luxon';
import * as React from 'react';
import { useParams } from 'react-router-dom';

import { Autocomplete } from 'src/components/Autocomplete/Autocomplete';
import { Button } from 'src/components/Button/Button';
<<<<<<< HEAD
import { Divider } from 'src/components/Divider';
=======
import { Notice } from 'src/components/Notice/Notice';
import { Paper } from '@linode/ui';
>>>>>>> d4e59f1c
import { Typography } from 'src/components/Typography';
import {
  StyledDateCalendar,
  StyledTypography,
  useStyles,
} from 'src/features/Databases/DatabaseDetail/DatabaseBackups/DatabaseBackups.style';
import {
  isDateOutsideBackup,
  isTimeOutsideBackup,
  useIsDatabasesEnabled,
} from 'src/features/Databases/utilities';
import { useDatabaseQuery } from 'src/queries/databases/databases';

import DatabaseBackupsDialog from './DatabaseBackupsDialog';
import DatabaseBackupsLegacy from './legacy/DatabaseBackupsLegacy';

import type { Engine } from '@linode/api-v4/lib/databases';

interface Props {
  disabled?: boolean;
}

export interface TimeOption {
  label: string;
  value: number;
}

const TIME_OPTIONS: TimeOption[] = [
  { label: '00:00', value: 0 },
  { label: '01:00', value: 1 },
  { label: '02:00', value: 2 },
  { label: '03:00', value: 3 },
  { label: '04:00', value: 4 },
  { label: '05:00', value: 5 },
  { label: '06:00', value: 6 },
  { label: '07:00', value: 7 },
  { label: '08:00', value: 8 },
  { label: '09:00', value: 9 },
  { label: '10:00', value: 10 },
  { label: '11:00', value: 11 },
  { label: '12:00', value: 12 },
  { label: '13:00', value: 13 },
  { label: '14:00', value: 14 },
  { label: '15:00', value: 15 },
  { label: '16:00', value: 16 },
  { label: '17:00', value: 17 },
  { label: '18:00', value: 18 },
  { label: '19:00', value: 19 },
  { label: '20:00', value: 20 },
  { label: '21:00', value: 21 },
  { label: '22:00', value: 22 },
  { label: '23:00', value: 23 },
];

export type VersionOption = 'dateTime' | 'newest';

export const DatabaseBackups = (props: Props) => {
  const { classes } = useStyles();
  const { disabled } = props;
  const { databaseId, engine } = useParams<{
    databaseId: string;
    engine: Engine;
  }>();
  const { isDatabasesV2GA } = useIsDatabasesEnabled();

  const [isRestoreDialogOpen, setIsRestoreDialogOpen] = React.useState(false);
  const [selectedDate, setSelectedDate] = React.useState<DateTime | null>(null);
  const [selectedTime, setSelectedTime] = React.useState<TimeOption | null>(
    null
  );
  const [versionOption, setVersionOption] = React.useState<VersionOption>(
    isDatabasesV2GA ? 'newest' : 'dateTime'
  );

  const {
    data: database,
    error: databaseError,
    isLoading: isDatabaseLoading,
  } = useDatabaseQuery(engine, Number(databaseId));

  const isDefaultDatabase = database?.platform === 'rdbms-default';

  const oldestBackup = database?.oldest_restore_time
    ? DateTime.fromISO(database.oldest_restore_time)
    : null;

  const unableToRestoreCopy = !oldestBackup
    ? 'You can restore a backup after the first backup is completed.'
    : '';

  const onRestoreDatabase = () => {
    setIsRestoreDialogOpen(true);
  };

  const handleDateChange = (newDate: DateTime) => {
    const isSelectedTimeInvalid = isTimeOutsideBackup(
      selectedTime?.value,
      newDate,
      oldestBackup!
    );
    // If the user has selcted a time then changes the date,
    // that date + time might now be outside of the backup timeframe.
    // Reset selectedTime to null so user can select a valid time.
    if (isSelectedTimeInvalid) {
      setSelectedTime(null);
    }

    setSelectedDate(newDate);
  };

  const handleOnVersionOptionChange = (_: any, value: string) => {
    setVersionOption(value as VersionOption);
    setSelectedDate(null);
    setSelectedTime(null);
  };

  return isDefaultDatabase ? (
    <Paper style={{ marginTop: 16 }}>
      <Typography variant="h2">Summary</Typography>
      <StyledTypography>
        Databases are automatically backed-up with full daily backups for the
        past 14 days, and binary logs recorded continuously. Full backups are
        version-specific binary backups, which when combined with binary
        logs allow for consistent recovery to a specific point in time (PITR).
      </StyledTypography>
      <Divider spacingBottom={25} spacingTop={25} />
      <Typography variant="h2">Restore a Backup</Typography>
      <StyledTypography>
        {isDatabasesV2GA ? (
          <span>
            The newest full backup plus incremental is selected by default. Or,
            select any date and time within the last 14 days you want to create
            a fork from.
          </span>
        ) : (
          <span>
            Select a date and time within the last 14 days you want to create a
            fork from.
          </span>
        )}
      </StyledTypography>
      {unableToRestoreCopy && (
        <Notice spacingTop={16} text={unableToRestoreCopy} variant="info" />
      )}
      {isDatabasesV2GA && (
        <RadioGroup
          aria-label="type"
          name="type"
          onChange={handleOnVersionOptionChange}
          value={versionOption}
        >
          <FormControlLabel
            control={<Radio />}
            data-qa-dbaas-radio="Newest"
            disabled={disabled}
            label="Newest full backup plus incremental"
            value="newest"
          />
          <FormControlLabel
            control={<Radio />}
            data-qa-dbaas-radio="DateTime"
            disabled={disabled}
            label="Specific date & time"
            value="dateTime"
          />
        </RadioGroup>
      )}
      <Grid container justifyContent="flex-start" mt={2}>
        <Grid item lg={3} md={4} xs={12}>
          <Typography variant="h3">Date</Typography>
          <LocalizationProvider dateAdapter={AdapterLuxon}>
            <StyledDateCalendar
              shouldDisableDate={(date) =>
                isDateOutsideBackup(date, oldestBackup?.startOf('day'))
              }
              disabled={disabled || versionOption === 'newest'}
              onChange={handleDateChange}
              value={selectedDate}
            />
          </LocalizationProvider>
        </Grid>
        <Grid item lg={3} md={4} xs={12}>
          <Typography variant="h3">Time (UTC)</Typography>
          <FormControl style={{ marginTop: 0 }}>
            {/* TODO: Replace Time Select to the own custom date-time picker component when it's ready */}
            <Autocomplete
              getOptionDisabled={(option) =>
                isTimeOutsideBackup(option.value, selectedDate!, oldestBackup!)
              }
              isOptionEqualToValue={(option, value) =>
                option.value === value.value
              }
              renderOption={(props, option) => {
                const { key, ...rest } = props;
                return (
                  <li {...rest} key={key}>
                    {option.label}
                  </li>
                );
              }}
              textFieldProps={{
                dataAttrs: {
                  'data-qa-time-select': true,
                },
              }}
              autoComplete={false}
              className={classes.timeAutocomplete}
              disabled={disabled || !selectedDate || versionOption === 'newest'}
              label=""
              onChange={(_, newTime) => setSelectedTime(newTime)}
              options={TIME_OPTIONS}
              placeholder="Choose a time"
              value={selectedTime}
            />
          </FormControl>
        </Grid>
      </Grid>
      <Grid item xs={12}>
        <Box display="flex" justifyContent="flex-end">
          <Button
            disabled={
              versionOption === 'dateTime' && (!selectedDate || !selectedTime)
            }
            buttonType="primary"
            data-qa-settings-button="restore"
            onClick={onRestoreDatabase}
          >
            Restore
          </Button>
        </Box>
      </Grid>
      {database ? (
        <DatabaseBackupsDialog
          database={database}
          onClose={() => setIsRestoreDialogOpen(false)}
          open={isRestoreDialogOpen}
          selectedDate={selectedDate}
          selectedTime={selectedTime?.value}
        />
      ) : null}
    </Paper>
  ) : (
    <DatabaseBackupsLegacy
      database={database}
      databaseError={databaseError}
      disabled={disabled}
      engine={engine}
      isDatabaseLoading={isDatabaseLoading}
    />
  );
};

export default DatabaseBackups;<|MERGE_RESOLUTION|>--- conflicted
+++ resolved
@@ -1,8 +1,5 @@
-<<<<<<< HEAD
-import { Box, Notice, Paper } from '@linode/ui';
-=======
-import { Box, Divider } from '@linode/ui';
->>>>>>> d4e59f1c
+import { Paper } from '@linode/ui';
+import { Box, Divider, Notice } from '@linode/ui';
 import {
   FormControl,
   FormControlLabel,
@@ -18,12 +15,6 @@
 
 import { Autocomplete } from 'src/components/Autocomplete/Autocomplete';
 import { Button } from 'src/components/Button/Button';
-<<<<<<< HEAD
-import { Divider } from 'src/components/Divider';
-=======
-import { Notice } from 'src/components/Notice/Notice';
-import { Paper } from '@linode/ui';
->>>>>>> d4e59f1c
 import { Typography } from 'src/components/Typography';
 import {
   StyledDateCalendar,
