--- conflicted
+++ resolved
@@ -126,13 +126,9 @@
 
   if (isMonitorEnabled) {
     tabs.splice(1, 0, {
-<<<<<<< HEAD
-      chip: <BetaChip />,
-=======
       chip: flags.dbaasV2MonitorMetrics?.beta ? (
         <BetaChip color="secondary" />
       ) : null,
->>>>>>> c0bfd30e
       routeName: `/databases/${engine}/${id}/monitor`,
       title: 'Monitor',
     });
