import { Notice } from '@linode/ui';
import { createLazyRoute } from '@tanstack/react-router';
import * as React from 'react';
import { matchPath, useHistory, useParams } from 'react-router-dom';

import { BetaChip } from 'src/components/BetaChip/BetaChip';
import { CircleProgress } from 'src/components/CircleProgress';
import { DocumentTitleSegment } from 'src/components/DocumentTitle';
import { ErrorState } from 'src/components/ErrorState/ErrorState';
import { LandingHeader } from 'src/components/LandingHeader';
import { SafeTabPanel } from 'src/components/Tabs/SafeTabPanel';
import { TabLinkList } from 'src/components/Tabs/TabLinkList';
import { TabPanels } from 'src/components/Tabs/TabPanels';
import { Tabs } from 'src/components/Tabs/Tabs';
import DatabaseLogo from 'src/features/Databases/DatabaseLanding/DatabaseLogo';
import { useEditableLabelState } from 'src/hooks/useEditableLabelState';
import { useFlags } from 'src/hooks/useFlags';
import { useIsResourceRestricted } from 'src/hooks/useIsResourceRestricted';
import {
  useDatabaseMutation,
  useDatabaseQuery,
  useDatabaseTypesQuery,
} from 'src/queries/databases/databases';
import { getAPIErrorOrDefault } from 'src/utilities/errorUtils';

import type { Engine } from '@linode/api-v4/lib/databases/types';
import type { APIError } from '@linode/api-v4/lib/types';
import type { Tab } from 'src/components/Tabs/TabLinkList';

const DatabaseSummary = React.lazy(() => import('./DatabaseSummary'));
const DatabaseBackups = React.lazy(
  () => import('./DatabaseBackups/DatabaseBackups')
);
const DatabaseSettings = React.lazy(() => import('./DatabaseSettings'));
const DatabaseResize = React.lazy(() =>
  import('./DatabaseResize/DatabaseResize').then(({ DatabaseResize }) => ({
    default: DatabaseResize,
  }))
);
const DatabaseMonitor = React.lazy(() =>
  import('./DatabaseMonitor/DatabaseMonitor').then(({ DatabaseMonitor }) => ({
    default: DatabaseMonitor,
  }))
);
export const DatabaseDetail = () => {
  const history = useHistory();
  const flags = useFlags();

  const { databaseId, engine } = useParams<{
    databaseId: string;
    engine: Engine;
  }>();

  const id = Number(databaseId);

  const { data: database, error, isLoading } = useDatabaseQuery(engine, id);
  const { isLoading: isTypesLoading } = useDatabaseTypesQuery({
    platform: database?.platform,
  });

  const { mutateAsync: updateDatabase } = useDatabaseMutation(engine, id);

  const isDatabasesGrantReadOnly = useIsResourceRestricted({
    grantLevel: 'read_only',
    grantType: 'database',
    id,
  });

  const {
    editableLabelError,
    resetEditableLabel,
    setEditableLabelError,
  } = useEditableLabelState();

  if (error) {
    return (
      <ErrorState
        errorText={
          getAPIErrorOrDefault(error, 'Error loading your database.')[0].reason
        }
      />
    );
  }

  if (isLoading || isTypesLoading) {
    return <CircleProgress />;
  }

  if (!database) {
    return null;
  }

  const isDefault = database.platform === 'rdbms-default';
<<<<<<< HEAD
  const isMonitorEnabled = true;
=======
  const isMonitorEnabled = isDefault && flags.dbaasV2MonitorMetrics?.enabled;
>>>>>>> abbedaf1

  const tabs: Tab[] = [
    {
      routeName: `/databases/${engine}/${id}/summary`,
      title: 'Summary',
    },
    {
      routeName: `/databases/${engine}/${id}/backups`,
      title: 'Backups',
    },
    {
      routeName: `/databases/${engine}/${id}/settings`,
      title: 'Settings',
    },
  ];

  const resizeIndex = isMonitorEnabled ? 3 : 2;
  const backupsIndex = isMonitorEnabled ? 2 : 1;

  if (isMonitorEnabled) {
    tabs.splice(1, 0, {
<<<<<<< HEAD
      chip: <BetaChip />,
=======
      chip: flags.dbaasV2MonitorMetrics?.beta ? <BetaChip /> : null,
>>>>>>> abbedaf1
      routeName: `/databases/${engine}/${id}/monitor`,
      title: 'Monitor',
    });
  }

  if (flags.databaseResize) {
    tabs.splice(resizeIndex, 0, {
      routeName: `/databases/${engine}/${id}/resize`,
      title: 'Resize',
    });
  }

  const getTabIndex = () => {
    const tabChoice = tabs.findIndex((tab) =>
      Boolean(matchPath(tab.routeName, { path: location.pathname }))
    );

    // Redirect to the landing page if the path does not exist
    if (tabChoice < 0) {
      history.push(`/databases/${engine}/${id}`);

      return 0;
    }

    return tabChoice;
  };

  const handleTabChange = (index: number) => {
    history.push(tabs[index].routeName);
  };

  const handleSubmitLabelChange = (newLabel: string) => {
    // @TODO Update this to only send the label when the API supports it
    return updateDatabase({ allow_list: database.allow_list, label: newLabel })
      .then(() => {
        resetEditableLabel();
      })
      .catch((err) => {
        const errors: APIError[] = getAPIErrorOrDefault(
          err,
          'An error occurred while updating label',
          'label'
        );

        const errorStrings: string[] = errors.map((e) => e.reason);
        setEditableLabelError(errorStrings[0]);
        return Promise.reject(errorStrings[0]);
      });
  };

  return (
    <>
      <DocumentTitleSegment segment={database.label} />
      <LandingHeader
        breadcrumbProps={{
          crumbOverrides: [
            {
              label: 'Database Clusters',
              position: 1,
            },
          ],
          firstAndLastOnly: true,
          labelOptions: { noCap: true },
          onEditHandlers: {
            editableTextTitle: database.label,
            errorText: editableLabelError,
            onCancel: resetEditableLabel,
            onEdit: handleSubmitLabelChange,
          },
          pathname: location.pathname,
        }}
        disabledBreadcrumbEditButton={isDatabasesGrantReadOnly}
        title={database.label}
      />
      <Tabs index={getTabIndex()} onChange={handleTabChange}>
        <TabLinkList tabs={tabs} />
        {isDatabasesGrantReadOnly && (
          <Notice
            text={
              "You don't have permissions to modify this Database. Please contact an account administrator for details."
            }
            important
            variant="warning"
          />
        )}

        <TabPanels>
          <SafeTabPanel index={0}>
            <DatabaseSummary
              database={database}
              disabled={isDatabasesGrantReadOnly}
            />
          </SafeTabPanel>
          {isMonitorEnabled ? (
            <SafeTabPanel index={1}>
              <DatabaseMonitor database={database} />
            </SafeTabPanel>
          ) : null}
          <SafeTabPanel index={backupsIndex}>
            <DatabaseBackups disabled={isDatabasesGrantReadOnly} />
          </SafeTabPanel>
          {flags.databaseResize ? (
            <SafeTabPanel index={resizeIndex}>
              <DatabaseResize
                database={database}
                disabled={isDatabasesGrantReadOnly}
              />
            </SafeTabPanel>
          ) : null}
          <SafeTabPanel index={tabs.length - 1}>
            <DatabaseSettings
              database={database}
              disabled={isDatabasesGrantReadOnly}
            />
          </SafeTabPanel>
        </TabPanels>
      </Tabs>
      {isDefault && <DatabaseLogo />}
    </>
  );
};

export const databaseDetailLazyRoute = createLazyRoute(
  '/databases/$engine/$databaseId'
)({
  component: DatabaseDetail,
});

export default DatabaseDetail;<|MERGE_RESOLUTION|>--- conflicted
+++ resolved
@@ -91,11 +91,7 @@
   }
 
   const isDefault = database.platform === 'rdbms-default';
-<<<<<<< HEAD
   const isMonitorEnabled = true;
-=======
-  const isMonitorEnabled = isDefault && flags.dbaasV2MonitorMetrics?.enabled;
->>>>>>> abbedaf1
 
   const tabs: Tab[] = [
     {
@@ -117,11 +113,7 @@
 
   if (isMonitorEnabled) {
     tabs.splice(1, 0, {
-<<<<<<< HEAD
       chip: <BetaChip />,
-=======
-      chip: flags.dbaasV2MonitorMetrics?.beta ? <BetaChip /> : null,
->>>>>>> abbedaf1
       routeName: `/databases/${engine}/${id}/monitor`,
       title: 'Monitor',
     });
