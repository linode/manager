--- conflicted
+++ resolved
@@ -4,10 +4,6 @@
 import { matchPath, useHistory, useParams } from 'react-router-dom';
 
 import { BetaChip } from 'src/components/BetaChip/BetaChip';
-<<<<<<< HEAD
-=======
-import { CircleProgress } from 'src/components/CircleProgress';
->>>>>>> 7adb6cff
 import { DocumentTitleSegment } from 'src/components/DocumentTitle';
 import { ErrorState } from 'src/components/ErrorState/ErrorState';
 import { LandingHeader } from 'src/components/LandingHeader';
@@ -27,8 +23,6 @@
 } from 'src/queries/databases/databases';
 import { getAPIErrorOrDefault } from 'src/utilities/errorUtils';
 
-import { useIsDatabasesEnabled } from '../utilities';
-
 import type { Engine } from '@linode/api-v4/lib/databases/types';
 import type { APIError } from '@linode/api-v4/lib/types';
 import type { Tab } from 'src/components/Tabs/TabLinkList';
@@ -78,14 +72,6 @@
     setEditableLabelError,
   } = useEditableLabelState();
 
-<<<<<<< HEAD
-  const {
-    isDatabasesMonitorBeta,
-    isDatabasesMonitorEnabled,
-  } = useIsDatabasesEnabled();
-
-=======
->>>>>>> 7adb6cff
   if (error) {
     return (
       <ErrorState
@@ -127,11 +113,7 @@
 
   if (isMonitorEnabled) {
     tabs.splice(1, 0, {
-<<<<<<< HEAD
-      chip: isDatabasesMonitorBeta ? <BetaChip /> : null,
-=======
       chip: flags.dbaasV2MonitorMetrics?.beta ? <BetaChip /> : null,
->>>>>>> 7adb6cff
       routeName: `/databases/${engine}/${id}/monitor`,
       title: 'Monitor',
     });
