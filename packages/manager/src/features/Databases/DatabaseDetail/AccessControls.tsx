<<<<<<< HEAD
import { useDatabaseMutation } from '@linode/queries';
import { ActionsPanel, Button, Notice, Typography } from '@linode/ui';
=======
import { ActionsPanel, Notice, Typography } from '@linode/ui';
import { Button } from 'akamai-cds-react-components';
>>>>>>> 4580b829
import * as React from 'react';
import type { JSX } from 'react';
import { makeStyles } from 'tss-react/mui';

import { ConfirmationDialog } from 'src/components/ConfirmationDialog/ConfirmationDialog';
import { InlineMenuAction } from 'src/components/InlineMenuAction/InlineMenuAction';
import { Table } from 'src/components/Table';
import { TableBody } from 'src/components/TableBody';
import { TableCell } from 'src/components/TableCell';
import { TableRow } from 'src/components/TableRow';

import AddAccessControlDrawer from './AddAccessControlDrawer';

import type { APIError, Database } from '@linode/api-v4';
import type { Theme } from '@mui/material/styles';

const useStyles = makeStyles()((theme: Theme) => ({
  addAccessControlBtn: {
    minWidth: 225,
    [theme.breakpoints.down('md')]: {
      alignSelf: 'flex-start',
      marginBottom: '1rem',
    },
  },
  cell: {
    alignItems: 'center',
    borderBottom: `solid 1px ${theme.borderColors.borderTable}`,
    display: 'flex',
    justifyContent: 'space-between',
  },
  removeButton: {
    float: 'right',
  },
  restrictWarning: {
    width: '50%',
  },
  restrictWarningText: {
    fontSize: '0.875rem,',
  },
  row: {
    '&:last-of-type td': {
      borderBottom: 'none',
    },
  },
  sectionText: {
    marginBottom: '1rem',
    marginRight: 0,
    [theme.breakpoints.down('sm')]: {
      width: '100%',
    },
    width: '65%',
  },
  sectionTitle: {
    marginBottom: '0.25rem',
  },
  sectionTitleAndText: {
    width: '100%',
  },
  table: {
    border: `solid 1px ${theme.borderColors.borderTable}`,
    [theme.breakpoints.down('sm')]: {
      width: '100%',
    },
    width: '50%',
  },
  topSection: {
    alignItems: 'center',
    display: 'flex',
    justifyContent: 'space-between',
    [theme.breakpoints.down('md')]: {
      flexDirection: 'column',
    },
  },
}));

interface Props {
  database: Database;
  description?: JSX.Element;
  disabled?: boolean;
}

export const AccessControls = (props: Props) => {
  const { database, description, disabled } = props;

  const { classes } = useStyles();

  const [isDialogOpen, setDialogOpen] = React.useState<boolean>(false);
  const [error, setError] = React.useState<string | undefined>();

  const [accessControlToBeRemoved, setAccessControlToBeRemoved] =
    React.useState<null | string>(null);

  const [addAccessControlDrawerOpen, setAddAccessControlDrawerOpen] =
    React.useState<boolean>(false);

  const { isPending: databaseUpdating, mutateAsync: updateDatabase } =
    useDatabaseMutation(database.engine, database.id);

  const handleClickRemove = (accessControl: string) => {
    setError(undefined);
    setDialogOpen(true);
    setAccessControlToBeRemoved(accessControl);
  };

  const handleDialogClose = () => {
    setDialogOpen(false);
  };

  const handleRemoveIPAddress = () => {
    updateDatabase({
      allow_list: database.allow_list.filter(
        (ipAddress) => ipAddress !== accessControlToBeRemoved
      ),
    })
      .then(() => {
        handleDialogClose();
      })
      .catch((e: APIError[]) => {
        setError(e[0].reason);
      });
  };

  const ipTable = (accessControlsList: string[]) => {
    if (accessControlsList.length === 0) {
      return null;
    }

    return (
      <Table className={classes.table} data-qa-access-controls>
        <TableBody>
          {accessControlsList.map((accessControl) => (
            <TableRow className={classes.row} key={`${accessControl}-row`}>
              <TableCell
                className={classes.cell}
                key={`${accessControl}-tablecell`}
              >
                {accessControl}
                <InlineMenuAction
                  actionText="Remove"
                  className={classes.removeButton}
                  disabled={disabled}
                  onClick={() => handleClickRemove(accessControl)}
                />
              </TableCell>
            </TableRow>
          ))}
        </TableBody>
      </Table>
    );
  };

  const actionsPanel = (
    <ActionsPanel
      primaryButtonProps={{
        label: 'Remove IP Address',
        loading: databaseUpdating,
        onClick: handleRemoveIPAddress,
      }}
      secondaryButtonProps={{ label: 'Cancel', onClick: handleDialogClose }}
    />
  );

  return (
    <>
      <div className={classes.topSection}>
        <div className={classes.sectionTitleAndText}>
          <div className={classes.sectionTitle}>
            <Typography variant="h3">Manage Access</Typography>
          </div>
          <div className={classes.sectionText}>{description ?? null}</div>
        </div>
        <Button
          className={classes.addAccessControlBtn}
          data-testid="button-access-control"
          disabled={disabled}
          onClick={() => setAddAccessControlDrawerOpen(true)}
          variant="secondary"
        >
          Manage Access
        </Button>
      </div>
      {ipTable(database.allow_list)}
      <ConfirmationDialog
        actions={actionsPanel}
        onClose={handleDialogClose}
        open={isDialogOpen}
        title={`Remove IP Address ${accessControlToBeRemoved}`}
      >
        {error ? <Notice text={error} variant="error" /> : null}
        <Typography data-testid="ip-removal-confirmation-warning">
          IP {accessControlToBeRemoved} will lose all access to the data on this
          database cluster. This action cannot be undone, but you can re-enable
          access by clicking Manage Access Controls and adding the same IP
          address.
        </Typography>
      </ConfirmationDialog>
      <AddAccessControlDrawer
        database={database}
        onClose={() => setAddAccessControlDrawerOpen(false)}
        open={addAccessControlDrawerOpen}
      />
    </>
  );
};

export default AccessControls;<|MERGE_RESOLUTION|>--- conflicted
+++ resolved
@@ -1,10 +1,6 @@
-<<<<<<< HEAD
 import { useDatabaseMutation } from '@linode/queries';
-import { ActionsPanel, Button, Notice, Typography } from '@linode/ui';
-=======
 import { ActionsPanel, Notice, Typography } from '@linode/ui';
 import { Button } from 'akamai-cds-react-components';
->>>>>>> 4580b829
 import * as React from 'react';
 import type { JSX } from 'react';
 import { makeStyles } from 'tss-react/mui';
