--- conflicted
+++ resolved
@@ -36,17 +36,10 @@
 
 const DatabaseEntityDetail: React.FC = () => {
   const { databaseId } = useParams<{ databaseId: string }>();
-<<<<<<< HEAD
 
   const id = Number(databaseId);
   const engine = getDatabaseEngine(id);
 
-=======
-
-  const id = Number(databaseId);
-  const engine = getDatabaseEngine(id);
-
->>>>>>> 638d2c4d
   const { mutateAsync: deleteDatabase } = useDeleteDatabaseMutation(engine, id);
   const { data: database, isLoading, error } = useDatabaseQuery(engine, id);
   const { data: types } = useDatabaseTypesQuery();
