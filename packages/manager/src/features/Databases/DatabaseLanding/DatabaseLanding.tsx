import { DatabaseInstance } from '@linode/api-v4/lib/databases';
import * as React from 'react';
import { useHistory } from 'react-router-dom';
import CircleProgress from 'src/components/CircleProgress';
import Hidden from 'src/components/core/Hidden';
import TableBody from 'src/components/core/TableBody';
import TableHead from 'src/components/core/TableHead';
import TableRow from 'src/components/core/TableRow';
import ErrorState from 'src/components/ErrorState';
import LandingHeader from 'src/components/LandingHeader';
import PaginationFooter from 'src/components/PaginationFooter';
import ProductInformationBanner from 'src/components/ProductInformationBanner';
import Table from 'src/components/Table';
import TableCell from 'src/components/TableCell';
import TableSortCell from 'src/components/TableSortCell';
import { useOrder } from 'src/hooks/useOrder';
import { usePagination } from 'src/hooks/usePagination';
import { useDatabasesQuery } from 'src/queries/databases';
import { getAPIErrorOrDefault } from 'src/utilities/errorUtils';
import DatabaseEmptyState from './DatabaseEmptyState';
import { DatabaseRow } from './DatabaseRow';
<<<<<<< HEAD
import { DatabaseInstance } from '@linode/api-v4';
=======
>>>>>>> b9be823a

const preferenceKey = 'databases';

const DatabaseLanding: React.FC = () => {
  const history = useHistory();
  const pagination = usePagination(1, preferenceKey);

  const { order, orderBy, handleOrderChange } = useOrder(
    {
      orderBy: 'label',
      order: 'desc',
    },
    `${preferenceKey}-order`
  );

  const filter = {
    ['+order_by']: orderBy,
    ['+order']: order,
  };

  const { data, error, isLoading } = useDatabasesQuery(
    {
      page: pagination.page,
      page_size: pagination.pageSize,
    },
    filter
  );

  if (error) {
    return (
      <ErrorState
        errorText={
          getAPIErrorOrDefault(error, 'Error loading your databases.')[0].reason
        }
      />
    );
  }

  if (isLoading) {
    return <CircleProgress />;
  }

  if (data?.results === 0) {
    return <DatabaseEmptyState />;
  }

  return (
    <React.Fragment>
      <ProductInformationBanner
        bannerLocation="Databases"
        productInformationIndicator={false}
        productInformationWarning
      />
      <LandingHeader
        title="Database Clusters"
        createButtonText="Create Database Cluster"
        createButtonWidth={205}
        docsLink="https://www.linode.com/docs/products/databases/managed-databases/"
        onAddNew={() => history.push('/databases/create')}
      />
      <Table>
        <TableHead>
          <TableRow>
            <TableSortCell
              active={orderBy === 'label'}
              direction={order}
              label="label"
              handleClick={handleOrderChange}
            >
              Cluster Label
            </TableSortCell>
            <TableSortCell
              active={orderBy === 'status'}
              direction={order}
              label="status"
              handleClick={handleOrderChange}
            >
              Status
            </TableSortCell>
            <Hidden xsDown>
              <TableSortCell
                active={orderBy === 'cluster_size'}
                direction={order}
                label="cluster_size"
                handleClick={handleOrderChange}
              >
                Configuration
              </TableSortCell>
            </Hidden>
            <TableCell>Engine</TableCell>
            <Hidden smDown>
              <TableCell>Region</TableCell>
            </Hidden>
            <Hidden mdDown>
              <TableSortCell
                active={orderBy === 'created'}
                direction={order}
                label="created"
                handleClick={handleOrderChange}
              >
                Created
              </TableSortCell>
            </Hidden>
          </TableRow>
        </TableHead>
        <TableBody>
          {data?.data.map((database: DatabaseInstance) => (
            <DatabaseRow key={database.id} database={database} />
          ))}
        </TableBody>
      </Table>
      <PaginationFooter
        count={data?.results || 0}
        handlePageChange={pagination.handlePageChange}
        handleSizeChange={pagination.handlePageSizeChange}
        page={pagination.page}
        pageSize={pagination.pageSize}
        eventCategory="Databases Table"
      />
    </React.Fragment>
  );
};

export default React.memo(DatabaseLanding);<|MERGE_RESOLUTION|>--- conflicted
+++ resolved
@@ -1,4 +1,3 @@
-import { DatabaseInstance } from '@linode/api-v4/lib/databases';
 import * as React from 'react';
 import { useHistory } from 'react-router-dom';
 import CircleProgress from 'src/components/CircleProgress';
@@ -19,10 +18,7 @@
 import { getAPIErrorOrDefault } from 'src/utilities/errorUtils';
 import DatabaseEmptyState from './DatabaseEmptyState';
 import { DatabaseRow } from './DatabaseRow';
-<<<<<<< HEAD
 import { DatabaseInstance } from '@linode/api-v4';
-=======
->>>>>>> b9be823a
 
 const preferenceKey = 'databases';
 
