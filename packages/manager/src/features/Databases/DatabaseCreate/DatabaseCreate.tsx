--- conflicted
+++ resolved
@@ -1,9 +1,4 @@
-<<<<<<< HEAD
-import { Notice } from '@linode/ui';
-import { BetaChip } from '@linode/ui';
-=======
-import { BetaChip, FormControl, Paper } from '@linode/ui';
->>>>>>> 8c3c7fdd
+import { BetaChip, FormControl, Notice, Paper } from '@linode/ui';
 import { createDatabaseSchema } from '@linode/validation/lib/databases.schema';
 import Grid from '@mui/material/Unstable_Grid2';
 import { createLazyRoute } from '@tanstack/react-router';
@@ -25,11 +20,6 @@
 import { ErrorState } from 'src/components/ErrorState/ErrorState';
 import { FormControlLabel } from 'src/components/FormControlLabel';
 import { LandingHeader } from 'src/components/LandingHeader';
-<<<<<<< HEAD
-import { Paper } from 'src/components/Paper';
-=======
-import { Notice } from 'src/components/Notice/Notice';
->>>>>>> 8c3c7fdd
 import { Radio } from 'src/components/Radio/Radio';
 import { RadioGroup } from 'src/components/RadioGroup';
 import { RegionSelect } from 'src/components/RegionSelect/RegionSelect';
