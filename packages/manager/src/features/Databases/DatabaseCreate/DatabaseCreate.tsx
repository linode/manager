import {
  ClusterSize,
  CreateDatabasePayload,
  DatabaseClusterSizeObject,
  DatabaseEngine,
  DatabasePriceObject,
  DatabaseType,
  Engine,
<<<<<<< HEAD
  DatabaseClusterSizeObject,
  ComprehensiveReplicationType,
=======
  ReplicationType,
>>>>>>> b098100e
} from '@linode/api-v4/lib/databases/types';
import { APIError } from '@linode/api-v4/lib/types';
import { createDatabaseSchema } from '@linode/validation/lib/databases.schema';
import { useFormik } from 'formik';
import { groupBy } from 'ramda';
import * as React from 'react';
import { useHistory } from 'react-router-dom';
import MongoDBIcon from 'src/assets/icons/mongodb.svg';
import MySQLIcon from 'src/assets/icons/mysql.svg';
import PostgreSQLIcon from 'src/assets/icons/postgresql.svg';
import BreadCrumb from 'src/components/Breadcrumb';
import Button from 'src/components/Button';
import CircleProgress from 'src/components/CircleProgress';
import Chip from 'src/components/core/Chip';
import Divider from 'src/components/core/Divider';
import FormControl from 'src/components/core/FormControl';
import FormControlLabel from 'src/components/core/FormControlLabel';
import Paper from 'src/components/core/Paper';
import RadioGroup from 'src/components/core/RadioGroup';
import { makeStyles, Theme } from 'src/components/core/styles';
import Typography from 'src/components/core/Typography';
import DismissibleBanner from 'src/components/DismissibleBanner';
import SingleValue from 'src/components/EnhancedSelect/components/SingleValue';
import Select, { Item } from 'src/components/EnhancedSelect/Select';
import RegionSelect from 'src/components/EnhancedSelect/variants/RegionSelect';
import RegionOption from 'src/components/EnhancedSelect/variants/RegionSelect/RegionOption';
import ErrorState from 'src/components/ErrorState';
import Grid from 'src/components/Grid';
import Link from 'src/components/Link';
import MultipleIPInput from 'src/components/MultipleIPInput';
import Notice from 'src/components/Notice';
import Radio from 'src/components/Radio';
import { regionHelperText } from 'src/components/SelectRegionPanel/SelectRegionPanel';
import TextField from 'src/components/TextField';
import { databaseEngineMap } from 'src/features/Databases/DatabaseLanding/DatabaseRow';
import { enforceIPMasks } from 'src/features/Firewalls/FirewallDetail/Rules/FirewallRuleDrawer';
import SelectPlanPanel from 'src/features/linodes/LinodesCreate/SelectPlanPanel';
import useFlags from 'src/hooks/useFlags';
import {
  useCreateDatabaseMutation,
  useDatabaseEnginesQuery,
  useDatabaseTypesQuery,
} from 'src/queries/databases';
import { useRegionsQuery } from 'src/queries/regions';
import { formatStorageUnits } from 'src/utilities/formatStorageUnits';
import { handleAPIErrors } from 'src/utilities/formikErrorUtils';
import getSelectedOptionFromGroupedOptions from 'src/utilities/getSelectedOptionFromGroupedOptions';
import {
  ExtendedIP,
  ipFieldPlaceholder,
  validateIPs,
} from 'src/utilities/ipUtils';
import scrollErrorIntoView from 'src/utilities/scrollErrorIntoView';

const useStyles = makeStyles((theme: Theme) => ({
  formControlLabel: {
    marginBottom: theme.spacing(),
  },
  btnCtn: {
    display: 'flex',
    justifyContent: 'flex-end',
    alignItems: 'center',
    marginTop: theme.spacing(2),
    [theme.breakpoints.down('xs')]: {
      flexDirection: 'column',
      alignItems: 'flex-end',
      marginTop: theme.spacing(),
    },
  },
  createBtn: {
    whiteSpace: 'nowrap',
    [theme.breakpoints.down('sm')]: {
      marginRight: theme.spacing(),
    },
  },
  createText: {
    marginLeft: theme.spacing(),
    marginRight: theme.spacing(3),
    [theme.breakpoints.down('xs')]: {
      padding: theme.spacing(),
      marginRight: 0,
    },
  },
  selectPlanPanel: {
    padding: 0,
    margin: 0,
  },
  labelToolTipCtn: {
    '& strong': {
      padding: 8,
    },
    '& ul': {
      margin: '4px',
    },
  },
  nodeHelpIcon: {
    padding: '0px 0px 0px 2px',
    marginTop: '-2px',
  },
  chip: {
    fontFamily: theme.font.bold,
    fontSize: '0.625rem',
    height: 16,
    marginTop: 4,
    marginLeft: theme.spacing(),
    letterSpacing: '.25px',
    textTransform: 'uppercase',
  },
  tooltip: {
    '& .MuiTooltip-tooltip': {
      [theme.breakpoints.up('md')]: {
        minWidth: 350,
      },
    },
  },
  notice: {
    fontSize: 15,
    lineHeight: '18px',
  },
}));

const engineIcons = {
  mysql: () => <MySQLIcon width="24" height="24" />,
  postgresql: () => <PostgreSQLIcon width="24" height="24" />,
  mongodb: () => <MongoDBIcon width="24" height="24" />,
};

const getEngineOptions = (engines: DatabaseEngine[]) => {
  const groupedEngines = groupBy<DatabaseEngine>((engineObject) => {
    if (engineObject.engine.match(/mysql/i)) {
      return 'MySQL';
    }
    if (engineObject.engine.match(/postgresql/i)) {
      return 'PostgreSQL';
    }
    if (engineObject.engine.match(/mongodb/i)) {
      return 'MongoDB';
    }
    if (engineObject.engine.match(/redis/i)) {
      return 'Redis';
    }
    return 'Other';
  }, engines);
  return ['MySQL', 'PostgreSQL', 'MongoDB', 'Redis', 'Other'].reduce(
    (accum, thisGroup) => {
      if (
        !groupedEngines[thisGroup] ||
        groupedEngines[thisGroup].length === 0
      ) {
        return accum;
      }
      return [
        ...accum,
        {
          label: thisGroup,
          options: groupedEngines[thisGroup]
            .map((engineObject) => ({
              ...engineObject,
              label: `${databaseEngineMap[engineObject.engine]} v${
                engineObject.version
              }`,
              value: `${engineObject.engine}/${engineObject.version}`,
              flag: engineIcons[engineObject.engine],
            }))
            .sort((a, b) => (a.version > b.version ? -1 : 1)),
        },
      ];
    },
    []
  );
};

export interface ExtendedDatabaseType extends DatabaseType {
  heading: string;
}

interface NodePricing {
  single: DatabasePriceObject | undefined;
  multi: DatabasePriceObject | undefined;
}

const DatabaseCreate: React.FC<{}> = () => {
  const classes = useStyles();
  const history = useHistory();
  const flags = useFlags();

  const {
    data: regionsData,
    isLoading: regionsLoading,
    error: regionsError,
  } = useRegionsQuery();

  const {
    data: engines,
    isLoading: enginesLoading,
    error: enginesError,
  } = useDatabaseEnginesQuery();

  const {
    data: dbtypes,
    isLoading: typesLoading,
    error: typesError,
  } = useDatabaseTypesQuery();

  const { mutateAsync: createDatabase } = useCreateDatabaseMutation();

  const [selectedEngine, setSelectedEngine] = React.useState<Engine>('mysql');
  const [nodePricing, setNodePricing] = React.useState<NodePricing>();
  const [createError, setCreateError] = React.useState<string>();
  const [ipErrorsFromAPI, setIPErrorsFromAPI] = React.useState<APIError[]>();

  const engineOptions = React.useMemo(() => {
    if (!engines) {
      return [];
    }
    return getEngineOptions(engines);
  }, [engines]);

  const displayTypes: ExtendedDatabaseType[] = React.useMemo(() => {
    if (!dbtypes) {
      return [];
    }
    return dbtypes.map((type) => {
      const { label } = type;
      const formattedLabel = formatStorageUnits(label);

      return {
        ...type,
        label: formattedLabel,
        heading: formattedLabel,
      };
    });
  }, [dbtypes]);

  const handleIPBlur = (ips: ExtendedIP[]) => {
    const ipsWithMasks = enforceIPMasks(ips);
    setFieldValue('allow_list', ipsWithMasks);
  };

  const handleIPValidation = () => {
    const validatedIps = validateIPs(values.allow_list, {
      allowEmptyAddress: true,
      errorMessage: 'Must be a valid IPv4 address',
    });

    if (validatedIps.some((ip) => ip.error)) {
      setFieldValue('allow_list', validatedIps);
    } else {
      setFieldValue(
        'allow_list',
        validatedIps.map((ip) => {
          delete ip.error;
          return {
            ...ip,
          };
        })
      );
    }
  };

  const submitForm = async () => {
    if (values.allow_list.some((ip) => ip.error)) {
      return;
    }

    setCreateError(undefined);
    setSubmitting(true);

    const _allow_list = values.allow_list.reduce((accum, ip) => {
      if (ip.address !== '') {
        return [...accum, ip.address];
      }
      return accum;
    }, []);

    const createPayload: CreateDatabasePayload = {
      ...values,
      allow_list: _allow_list,
    };

    try {
      const response = await createDatabase(createPayload);
      history.push(`/databases/${response.id}`);
    } catch (errors) {
      const ipErrors = errors.filter(
        (error: APIError) => error.field === 'allow_list'
      );
      if (ipErrors) {
        setIPErrorsFromAPI(ipErrors);
      }
      handleAPIErrors(errors, setFieldError, setCreateError);
    }

    setSubmitting(false);
  };

  const {
    values,
    errors,
    isSubmitting,
    handleSubmit,
    setFieldValue,
    setFieldError,
    setSubmitting,
  } = useFormik({
    initialValues: {
      label: '',
      engine: 'mysql' as Engine,
      region: '',
      type: '',
      cluster_size: -1 as ClusterSize,
      replication_type: 'none' as ComprehensiveReplicationType,
      replication_commit_type: undefined, // specific to Postgres
      allow_list: [
        {
          address: '',
          error: '',
        },
      ],
      ssl_connection: true,
      storage_engine: undefined, // specific to MongoDB
      compression_type: undefined, // specific to MongoDB
    },
    validationSchema: createDatabaseSchema,
    validateOnChange: false,
    validate: handleIPValidation,
    onSubmit: submitForm,
  });

  React.useEffect(() => {
    if (errors || createError) {
      scrollErrorIntoView();
    }
  }, [errors, createError]);

  const labelToolTip = (
    <div className={classes.labelToolTipCtn}>
      <strong>Label must:</strong>
      <ul>
        <li>Begin with an alpha character</li>
        <li>Contain only alpha characters or single hyphens</li>
        <li>Be between 3 - 32 characters</li>
      </ul>
    </div>
  );

  const nodeOptions = [
    {
      value: 1,
      label: (
        <Typography>
          1 Node {` `}
          <br />
          <span style={{ fontSize: '12px' }}>
            {`$${nodePricing?.single?.monthly || 0}/month $${
              nodePricing?.single?.hourly || 0
            }/hr`}
          </span>
        </Typography>
      ),
    },
    {
      value: 3,
      label: (
        <Typography>
          3 Nodes - High Availability (recommended)
          <br />
          <span style={{ fontSize: '12px' }}>
            {`$${nodePricing?.multi?.monthly || 0}/month $${
              nodePricing?.multi?.hourly || 0
            }/hr`}
          </span>
        </Typography>
      ),
    },
  ];

  React.useEffect(() => {
    if (values.type.length === 0 || !dbtypes) {
      return;
    }

    const type = dbtypes.find((type) => type.id === values.type);
    if (!type) {
      return;
    }

    const engineType = values.engine.split('/')[0];

    setNodePricing({
      single: type.engines[engineType].find(
        (cluster: DatabaseClusterSizeObject) => cluster.quantity === 1
      )?.price,
      multi: type.engines[engineType].find(
        (cluster: DatabaseClusterSizeObject) => cluster.quantity === 3
      )?.price,
    });
    setFieldValue(
      'cluster_size',
      values.cluster_size < 1 ? 3 : values.cluster_size
    );
    setFieldValue(
      'replication_type',
      determineReplicationType(values.cluster_size, values.engine)
    );
    setFieldValue(
      'replication_commit_type',
      determineReplicationCommitType(values.engine)
    );
    setFieldValue('storage_engine', determineStorageEngine(values.engine));
    setFieldValue('compression_type', determineCompressionType(values.engine));
  }, [dbtypes, setFieldValue, values.cluster_size, values.type, values.engine]);

  if (regionsLoading || !regionsData || enginesLoading || typesLoading) {
    return <CircleProgress />;
  }

  if (regionsError || enginesError || typesError) {
    return <ErrorState errorText="An unexpected error occurred." />;
  }

  return (
    <form onSubmit={handleSubmit}>
      {flags.databaseBeta ? (
        <DismissibleBanner
          preferenceKey="dbaas-open-beta-notice"
          productInformationIndicator
        >
          <Typography>
            Managed Database for MySQL is available in a free, open beta period
            until May 2nd, 2022. This is a beta environment and should not be
            used to support production workloads. Review the{' '}
            <Link to="https://www.linode.com/legal-eatp">
              Early Adopter Program SLA
            </Link>
            .
          </Typography>
        </DismissibleBanner>
      ) : null}
      <BreadCrumb
        labelTitle="Create"
        pathname={location.pathname}
        crumbOverrides={[
          {
            position: 1,
            label: 'Database Clusters',
          },
        ]}
        labelOptions={{
          suffixComponent: flags.databaseBeta ? (
            <Chip className={classes.chip} label="beta" component="span" />
          ) : null,
        }}
      />
      <Paper>
        {createError ? <Notice error text={createError} /> : null}
        <Grid item>
          <Typography variant="h2">Name Your Cluster</Typography>
          <TextField
            data-qa-label-input
            errorText={errors.label}
            label="Cluster Label"
            tooltipText={labelToolTip}
            tooltipClasses={classes.tooltip}
            onChange={(e) => setFieldValue('label', e.target.value)}
            value={values.label}
          />
        </Grid>
        <Divider spacingTop={38} spacingBottom={12} />
        <Grid item>
          <Typography variant="h2">Select Engine and Region</Typography>
          <Select
            label="Database Engine"
            value={getSelectedOptionFromGroupedOptions(
              values.engine,
              engineOptions
            )}
            errorText={errors.engine}
            options={engineOptions}
            components={{ Option: RegionOption, SingleValue }}
            placeholder={'Select a Database Engine'}
            onChange={(selected: Item<string>) => {
              setFieldValue('engine', selected.value);

              const selection = selected.value.split('/')[0];
              setSelectedEngine(selection as Engine);
            }}
            isClearable={false}
          />
        </Grid>
        <Grid item>
          <RegionSelect
            errorText={errors.region}
            handleSelection={(selected: string) =>
              setFieldValue('region', selected)
            }
            regions={regionsData}
            selectedID={values.region}
          />
          <div style={{ marginTop: 8 }}>{regionHelperText()}</div>
        </Grid>
        <Divider spacingTop={38} spacingBottom={12} />
        <Grid item>
          <SelectPlanPanel
            data-qa-select-plan
            error={errors.type}
            types={displayTypes}
            onSelect={(selected: string) => {
              setFieldValue('type', selected);
            }}
            selectedID={values.type}
            updateFor={[values.type, selectedEngine, errors]}
            header="Choose a Plan"
            className={classes.selectPlanPanel}
            isCreate
            selectedEngine={selectedEngine}
          />
        </Grid>
        <Divider spacingTop={26} spacingBottom={12} />
        <Grid item>
          <Typography variant="h2" style={{ marginBottom: 4 }}>
            Set Number of Nodes{' '}
          </Typography>
          <Typography style={{ marginBottom: 8 }}>
            We recommend 3 nodes in a database cluster to avoid downtime during
            upgrades and maintenance.
          </Typography>
          <FormControl
            onChange={(e: React.ChangeEvent<HTMLInputElement>) => {
              setFieldValue('cluster_size', +e.target.value);
              setFieldValue(
                'replication_type',
                +e.target.value === 1 ? 'none' : 'semi_synch'
              );
            }}
            data-testid="database-nodes"
          >
            {errors.cluster_size ? (
              <Notice error text={errors.cluster_size} />
            ) : null}
            <RadioGroup
              style={{ marginTop: 0, marginBottom: 0 }}
              value={values.cluster_size}
            >
              {nodeOptions.map((nodeOption) => (
                <FormControlLabel
                  key={nodeOption.value}
                  value={nodeOption.value}
                  label={nodeOption.label}
                  control={<Radio />}
                  data-qa-radio={nodeOption.label}
                  className={classes.formControlLabel}
                />
              ))}
            </RadioGroup>
          </FormControl>
          <Grid item xs={12} md={8}>
            {flags.databaseBeta ? (
              <Notice informational className={classes.notice}>
                <strong>
                  Notice: There is no charge for database clusters during beta.
                </strong>{' '}
                Database clusters will be subject to charges when the beta
                period ends on May 2nd, 2022.{' '}
                <Link to="https://www.linode.com/pricing/#databases">
                  View pricing
                </Link>
                .
              </Notice>
            ) : undefined}
          </Grid>
        </Grid>
        <Divider spacingTop={26} spacingBottom={12} />
        <Grid item>
          <Typography variant="h2" style={{ marginBottom: 4 }}>
            Add Access Controls
          </Typography>
          <Typography>
            Add any IPv4 address or range that should be authorized to access
            this cluster.
          </Typography>
          <Typography>
            By default, all public and private connections are denied.{' '}
            <Link to="https://www.linode.com/docs/products/databases/managed-databases/guides/manage-access-controls/">
              Learn more
            </Link>
            .
          </Typography>
          <Typography style={{ marginTop: 16 }}>
            You can add or modify access controls after your database cluster is
            active.{' '}
          </Typography>
          <Grid style={{ marginTop: 24, maxWidth: 450 }}>
            {ipErrorsFromAPI
              ? ipErrorsFromAPI.map((apiError: APIError) => (
                  <Notice key={apiError.reason} text={apiError.reason} error />
                ))
              : null}
            <MultipleIPInput
              title="Allowed IP Address(es) or Range(s)"
              placeholder={ipFieldPlaceholder}
              ips={values.allow_list}
              onChange={(address) => setFieldValue('allow_list', address)}
              onBlur={handleIPBlur}
            />
          </Grid>
        </Grid>
      </Paper>
      <Grid className={classes.btnCtn}>
        <Typography className={classes.createText}>
          Your database node(s) will take approximately 15-30 minutes to
          provision.
        </Typography>
        <Button
          type="submit"
          buttonType="primary"
          loading={isSubmitting}
          className={classes.createBtn}
        >
          Create Database Cluster
        </Button>
      </Grid>
    </form>
  );
};

const determineReplicationType = (clusterSize: number, engine: string) => {
  if (Boolean(engine.match(/mongo/))) {
    return undefined;
  }

  // If engine is a MySQL or Postgres one and it's a standalone DB instance
  if (clusterSize === 1) {
    return 'none';
  }

  // MySQL engine & cluster = semi_synch. PostgreSQL engine & cluster = asynch.
  if (Boolean(engine.match(/mysql/))) {
    return 'semi_synch';
  } else {
    return 'asynch';
  }
};

const determineReplicationCommitType = (engine: string) => {
  // 'local' is the default.
  if (Boolean(engine.match(/postgres/))) {
    return 'local';
  }

  return undefined;
};

const determineStorageEngine = (engine: string) => {
  // 'wiredtiger' is the default.
  if (Boolean(engine.match(/mongo/))) {
    return 'wiredtiger';
  }

  return undefined;
};

const determineCompressionType = (engine: string) => {
  // 'none' is the default.
  if (Boolean(engine.match(/mongo/))) {
    return 'none';
  }

  return undefined;
};

export default DatabaseCreate;<|MERGE_RESOLUTION|>--- conflicted
+++ resolved
@@ -1,17 +1,12 @@
 import {
   ClusterSize,
+  ComprehensiveReplicationType,
   CreateDatabasePayload,
   DatabaseClusterSizeObject,
   DatabaseEngine,
   DatabasePriceObject,
   DatabaseType,
   Engine,
-<<<<<<< HEAD
-  DatabaseClusterSizeObject,
-  ComprehensiveReplicationType,
-=======
-  ReplicationType,
->>>>>>> b098100e
 } from '@linode/api-v4/lib/databases/types';
 import { APIError } from '@linode/api-v4/lib/types';
 import { createDatabaseSchema } from '@linode/validation/lib/databases.schema';
