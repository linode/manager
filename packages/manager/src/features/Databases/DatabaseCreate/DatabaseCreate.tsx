<<<<<<< HEAD
import { BetaChip, Divider } from '@linode/ui';
=======
import { FormControl } from '@linode/ui';
import { BetaChip } from '@linode/ui';
>>>>>>> 293c6771
import { createDatabaseSchema } from '@linode/validation/lib/databases.schema';
import Grid from '@mui/material/Unstable_Grid2';
import { createLazyRoute } from '@tanstack/react-router';
import { useFormik } from 'formik';
import { groupBy } from 'ramda';
import * as React from 'react';
import { useHistory } from 'react-router-dom';
import { makeStyles } from 'tss-react/mui';

import MongoDBIcon from 'src/assets/icons/mongodb.svg';
import MySQLIcon from 'src/assets/icons/mysql.svg';
import PostgreSQLIcon from 'src/assets/icons/postgresql.svg';
import { Button } from 'src/components/Button/Button';
import { CircleProgress } from 'src/components/CircleProgress';
import { _SingleValue } from 'src/components/EnhancedSelect/components/SingleValue';
import Select from 'src/components/EnhancedSelect/Select';
import { ErrorMessage } from 'src/components/ErrorMessage';
import { ErrorState } from 'src/components/ErrorState/ErrorState';
import { FormControlLabel } from 'src/components/FormControlLabel';
import { LandingHeader } from 'src/components/LandingHeader';
import { Notice } from 'src/components/Notice/Notice';
import { Paper } from 'src/components/Paper';
import { Radio } from 'src/components/Radio/Radio';
import { RadioGroup } from 'src/components/RadioGroup';
import { RegionSelect } from 'src/components/RegionSelect/RegionSelect';
import { RegionHelperText } from 'src/components/SelectRegionPanel/RegionHelperText';
import { TextField } from 'src/components/TextField';
import { Typography } from 'src/components/Typography';
import { getRestrictedResourceText } from 'src/features/Account/utils';
import { PlansPanel } from 'src/features/components/PlansPanel/PlansPanel';
import { EngineOption } from 'src/features/Databases/DatabaseCreate/EngineOption';
import { DatabaseLogo } from 'src/features/Databases/DatabaseLanding/DatabaseLogo';
import { databaseEngineMap } from 'src/features/Databases/DatabaseLanding/DatabaseRow';
import { useIsDatabasesEnabled } from 'src/features/Databases/utilities';
import { enforceIPMasks } from 'src/features/Firewalls/FirewallDetail/Rules/FirewallRuleDrawer.utils';
import { typeLabelDetails } from 'src/features/Linodes/presentation';
import { useRestrictedGlobalGrantCheck } from 'src/hooks/useRestrictedGlobalGrantCheck';
import {
  useCreateDatabaseMutation,
  useDatabaseEnginesQuery,
  useDatabaseTypesQuery,
} from 'src/queries/databases/databases';
import { useRegionsQuery } from 'src/queries/regions/regions';
import { formatStorageUnits } from 'src/utilities/formatStorageUnits';
import { handleAPIErrors } from 'src/utilities/formikErrorUtils';
import { getSelectedOptionFromGroupedOptions } from 'src/utilities/getSelectedOptionFromGroupedOptions';
import { validateIPs } from 'src/utilities/ipUtils';
import { scrollErrorIntoViewV2 } from 'src/utilities/scrollErrorIntoViewV2';

import { DatabaseCreateAccessControls } from './DatabaseCreateAccessControls';

import type {
  ClusterSize,
  ComprehensiveReplicationType,
  CreateDatabasePayload,
  DatabaseClusterSizeObject,
  DatabaseEngine,
  DatabasePriceObject,
  Engine,
} from '@linode/api-v4/lib/databases/types';
import type { APIError } from '@linode/api-v4/lib/types';
import type { Theme } from '@mui/material/styles';
import type { Item } from 'src/components/EnhancedSelect/Select';
import type { PlanSelectionType } from 'src/features/components/PlansPanel/types';
import type { ExtendedIP } from 'src/utilities/ipUtils';

const useStyles = makeStyles()((theme: Theme) => ({
  btnCtn: {
    alignItems: 'center',
    display: 'flex',
    justifyContent: 'flex-end',
    marginTop: theme.spacing(2),
    [theme.breakpoints.down('sm')]: {
      alignItems: 'flex-end',
      flexDirection: 'column',
      marginTop: theme.spacing(),
    },
  },
  chip: {
    marginLeft: 6,
    marginTop: 4,
  },
  createBtn: {
    [theme.breakpoints.down('md')]: {
      marginRight: theme.spacing(),
    },
    whiteSpace: 'nowrap',
  },
  createText: {
    marginLeft: theme.spacing(),
    marginRight: theme.spacing(3),
    [theme.breakpoints.down('sm')]: {
      marginRight: 0,
      padding: theme.spacing(),
    },
  },
  engineSelect: {
    '& .react-select__option--is-focused': {
      '&:not(.react-select__option--is-selected)': {
        '& svg': {
          filter: 'brightness(0) invert(1)',
        },
      },
    },
  },
  formControlLabel: {
    marginBottom: theme.spacing(),
  },
  labelToolTipCtn: {
    '& strong': {
      padding: 8,
    },
    '& ul': {
      margin: '4px',
    },
  },
  nodeHelpIcon: {
    marginTop: '-2px',
    padding: '0px 0px 0px 2px',
  },
  notice: {
    fontSize: 15,
    lineHeight: '18px',
  },
  selectPlanPanel: {
    margin: 0,
    padding: 0,
  },
  tooltip: {
    '& .MuiTooltip-tooltip': {
      [theme.breakpoints.up('md')]: {
        minWidth: 350,
      },
    },
  },
}));

const engineIcons = {
  mongodb: <MongoDBIcon height="24" width="24" />,
  mysql: <MySQLIcon height="24" width="24" />,
  postgresql: <PostgreSQLIcon height="24" width="24" />,
  redis: null,
};

const getEngineOptions = (engines: DatabaseEngine[]) => {
  const groupedEngines = groupBy<DatabaseEngine>((engineObject) => {
    if (engineObject.engine.match(/mysql/i)) {
      return 'MySQL';
    }
    if (engineObject.engine.match(/postgresql/i)) {
      return 'PostgreSQL';
    }
    if (engineObject.engine.match(/mongodb/i)) {
      return 'MongoDB';
    }
    if (engineObject.engine.match(/redis/i)) {
      return 'Redis';
    }
    return 'Other';
  }, engines);
  return ['MySQL', 'PostgreSQL', 'MongoDB', 'Redis', 'Other'].reduce(
    (accum, thisGroup) => {
      if (
        !groupedEngines[thisGroup] ||
        groupedEngines[thisGroup].length === 0
      ) {
        return accum;
      }
      return [
        ...accum,
        {
          label: thisGroup,
          options: groupedEngines[thisGroup]
            .map((engineObject) => ({
              ...engineObject,
              flag: engineIcons[engineObject.engine],
              label: `${databaseEngineMap[engineObject.engine]} v${
                engineObject.version
              }`,
              value: `${engineObject.engine}/${engineObject.version}`,
            }))
            .sort((a, b) => (a.version > b.version ? -1 : 1)),
        },
      ];
    },
    []
  );
};

export interface NodePricing {
  double: DatabasePriceObject | undefined;
  multi: DatabasePriceObject | undefined;
  single: DatabasePriceObject | undefined;
}

const DatabaseCreate = () => {
  const { classes } = useStyles();
  const history = useHistory();
  const { isDatabasesV2Beta, isDatabasesV2Enabled } = useIsDatabasesEnabled();
  const isRestricted = useRestrictedGlobalGrantCheck({
    globalGrantType: 'add_databases',
  });

  const {
    data: regionsData,
    error: regionsError,
    isLoading: regionsLoading,
  } = useRegionsQuery();

  const {
    data: engines,
    error: enginesError,
    isLoading: enginesLoading,
  } = useDatabaseEnginesQuery(true);

  const {
    data: dbtypes,
    error: typesError,
    isLoading: typesLoading,
  } = useDatabaseTypesQuery({
    platform: isDatabasesV2Enabled ? 'rdbms-default' : 'rdbms-legacy',
  });

  const formRef = React.useRef<HTMLFormElement>(null);
  const { mutateAsync: createDatabase } = useCreateDatabaseMutation();

  const [nodePricing, setNodePricing] = React.useState<NodePricing>();
  const [createError, setCreateError] = React.useState<string>();
  const [ipErrorsFromAPI, setIPErrorsFromAPI] = React.useState<APIError[]>();
  const [selectedTab, setSelectedTab] = React.useState(0);

  const engineOptions = React.useMemo(() => {
    if (!engines) {
      return [];
    }
    return getEngineOptions(engines);
  }, [engines]);

  const handleIPBlur = (ips: ExtendedIP[]) => {
    const ipsWithMasks = enforceIPMasks(ips);
    setFieldValue('allow_list', ipsWithMasks);
  };

  const handleIPValidation = () => {
    const validatedIps = validateIPs(values.allow_list, {
      allowEmptyAddress: true,
      errorMessage: 'Must be a valid IPv4 address',
    });

    if (validatedIps.some((ip) => ip.error)) {
      setFieldValue('allow_list', validatedIps);
    } else {
      setFieldValue(
        'allow_list',
        validatedIps.map((ip) => {
          delete ip.error;
          return {
            ...ip,
          };
        })
      );
    }
  };

  const submitForm = async () => {
    if (values.allow_list.some((ip) => ip.error)) {
      return;
    }

    setCreateError(undefined);
    setSubmitting(true);

    const _allow_list = values.allow_list.reduce((accum, ip) => {
      if (ip.address !== '') {
        return [...accum, ip.address];
      }
      return accum;
    }, []);

    const createPayload: CreateDatabasePayload = {
      ...values,
      allow_list: _allow_list,
    };
    if (isDatabasesV2Beta) {
      delete createPayload.replication_type;
    }
    try {
      const response = await createDatabase(createPayload);
      history.push(`/databases/${response.engine}/${response.id}`);
    } catch (errors) {
      const ipErrors = errors.filter(
        (error: APIError) => error.field === 'allow_list'
      );
      if (ipErrors) {
        setIPErrorsFromAPI(ipErrors);
      }
      handleAPIErrors(errors, setFieldError, setCreateError);
    }

    setSubmitting(false);
  };

  const {
    errors,
    handleSubmit,
    isSubmitting,
    setFieldError,
    setFieldValue,
    setSubmitting,
    values,
  } = useFormik({
    initialValues: {
      allow_list: [
        {
          address: '',
          error: '',
        },
      ],
      cluster_size: -1 as ClusterSize,
      compression_type: undefined, // specific to MongoDB
      engine: 'mysql' as Engine,
      label: '',
      region: '',
      replication_commit_type: undefined, // specific to Postgres
      replication_type: 'none' as ComprehensiveReplicationType,
      ssl_connection: true,
      storage_engine: undefined, // specific to MongoDB
      type: '',
    },
    onSubmit: submitForm,
    validate: () => {
      handleIPValidation();
      scrollErrorIntoViewV2(formRef);
    },
    validateOnChange: false,
    validationSchema: createDatabaseSchema,
  });

  const selectedEngine = values.engine.split('/')[0] as Engine;

  const displayTypes: PlanSelectionType[] = React.useMemo(() => {
    if (!dbtypes) {
      return [];
    }
    return dbtypes.map((type) => {
      const { label } = type;
      const formattedLabel = formatStorageUnits(label);
      const singleNodePricing = type.engines[selectedEngine]?.find(
        (cluster) => cluster.quantity === 1
      );
      const price = singleNodePricing?.price ?? {
        hourly: null,
        monthly: null,
      };
      const subHeadings = [
        `$${price.monthly}/mo ($${price.hourly}/hr)`,
        typeLabelDetails(type.memory, type.disk, type.vcpus),
      ] as [string, string];
      return {
        ...type,
        formattedLabel,
        heading: formattedLabel,
        price,
        subHeadings,
      };
    });
  }, [dbtypes, selectedEngine]);

  const nodeOptions = React.useMemo(() => {
    const hasDedicated = displayTypes.some(
      (type) => type.class === 'dedicated'
    );

    const options = [
      {
        label: (
          <Typography>
            1 Node {` `}
            <br />
            <span style={{ fontSize: '12px' }}>
              {`$${nodePricing?.single?.monthly || 0}/month $${
                nodePricing?.single?.hourly || 0
              }/hr`}
            </span>
          </Typography>
        ),
        value: 1,
      },
    ];

    if (hasDedicated && selectedTab === 0 && isDatabasesV2Enabled) {
      options.push({
        label: (
          <Typography>
            2 Nodes - High Availability
            <br />
            <span style={{ fontSize: '12px' }}>
              {`$${nodePricing?.double?.monthly || 0}/month $${
                nodePricing?.double?.hourly || 0
              }/hr`}
            </span>
          </Typography>
        ),
        value: 2,
      });
    }

    options.push({
      label: (
        <Typography>
          3 Nodes - High Availability (recommended)
          <br />
          <span style={{ fontSize: '12px' }}>
            {`$${nodePricing?.multi?.monthly || 0}/month $${
              nodePricing?.multi?.hourly || 0
            }/hr`}
          </span>
        </Typography>
      ),
      value: 3,
    });

    return options;
  }, [selectedTab, nodePricing, displayTypes, isDatabasesV2Enabled]);

  const labelToolTip = (
    <div className={classes.labelToolTipCtn}>
      <strong>Label must:</strong>
      <ul>
        <li>Begin with an alpha character</li>
        <li>Contain only alpha characters or single hyphens</li>
        <li>Be between 3 - 32 characters</li>
      </ul>
    </div>
  );

  const handleTabChange = (index: number) => {
    setSelectedTab(index);
  };

  React.useEffect(() => {
    if (values.type.length === 0 || !dbtypes) {
      return;
    }

    const type = dbtypes.find((type) => type.id === values.type);
    if (!type) {
      return;
    }

    const engineType = values.engine.split('/')[0] as Engine;

    setNodePricing({
      double: type.engines[engineType]?.find(
        (cluster: DatabaseClusterSizeObject) => cluster.quantity === 2
      )?.price,
      multi: type.engines[engineType]?.find(
        (cluster: DatabaseClusterSizeObject) => cluster.quantity === 3
      )?.price,
      single: type.engines[engineType]?.find(
        (cluster: DatabaseClusterSizeObject) => cluster.quantity === 1
      )?.price,
    });
    setFieldValue(
      'cluster_size',
      values.cluster_size < 1 ? 3 : values.cluster_size
    );
    if (!isDatabasesV2Enabled) {
      setFieldValue(
        'replication_type',
        determineReplicationType(values.cluster_size, values.engine)
      );
      setFieldValue(
        'replication_commit_type',
        determineReplicationCommitType(values.engine)
      );
    }
    setFieldValue('storage_engine', determineStorageEngine(values.engine));
    setFieldValue('compression_type', determineCompressionType(values.engine));
  }, [
    dbtypes,
    setFieldValue,
    values.cluster_size,
    values.type,
    values.engine,
    isDatabasesV2Enabled,
  ]);

  if (regionsLoading || !regionsData || enginesLoading || typesLoading) {
    return <CircleProgress />;
  }

  if (regionsError || enginesError || typesError) {
    return <ErrorState errorText="An unexpected error occurred." />;
  }

  return (
    <form onSubmit={handleSubmit} ref={formRef}>
      <LandingHeader
        breadcrumbProps={{
          crumbOverrides: [
            {
              label: 'Database Clusters',
              position: 1,
            },
          ],
          labelOptions: {
            suffixComponent: isDatabasesV2Beta ? (
              <BetaChip className={classes.chip} component="span" />
            ) : null,
          },
          pathname: location.pathname,
        }}
        title="Create"
      />
      {isRestricted && (
        <Notice
          text={getRestrictedResourceText({
            action: 'create',
            resourceType: 'Databases',
          })}
          important
          spacingTop={16}
          variant="error"
        />
      )}
      <Paper>
        {createError && (
          <Notice variant="error">
            <ErrorMessage
              entity={{ type: 'database_id' }}
              message={createError}
            />
          </Notice>
        )}
        <Grid>
          <Typography variant="h2">Name Your Cluster</Typography>
          <TextField
            data-qa-label-input
            disabled={isRestricted}
            errorText={errors.label}
            label="Cluster Label"
            onChange={(e) => setFieldValue('label', e.target.value)}
            tooltipClasses={classes.tooltip}
            tooltipText={labelToolTip}
            value={values.label}
          />
        </Grid>
        <Divider spacingBottom={12} spacingTop={38} />
        <Grid>
          <Typography variant="h2">Select Engine and Region</Typography>
          <Select
            onChange={(selected: Item<string>) => {
              setFieldValue('engine', selected.value);
            }}
            value={getSelectedOptionFromGroupedOptions(
              values.engine,
              engineOptions
            )}
            className={classes.engineSelect}
            components={{ Option: EngineOption, SingleValue: _SingleValue }}
            disabled={isRestricted}
            errorText={errors.engine}
            isClearable={false}
            label="Database Engine"
            options={engineOptions}
            placeholder={'Select a Database Engine'}
          />
        </Grid>
        <Grid>
          <RegionSelect
            currentCapability="Managed Databases"
            disableClearable
            disabled={isRestricted}
            errorText={errors.region}
            onChange={(e, region) => setFieldValue('region', region.id)}
            regions={regionsData}
            value={values.region}
          />
          <RegionHelperText mt={1} />
        </Grid>
        <Divider spacingBottom={12} spacingTop={38} />
        <Grid>
          <PlansPanel
            onSelect={(selected: string) => {
              setFieldValue('type', selected);
            }}
            className={classes.selectPlanPanel}
            data-qa-select-plan
            disabled={isRestricted}
            error={errors.type}
            handleTabChange={handleTabChange}
            header="Choose a Plan"
            isCreate
            regionsData={regionsData}
            selectedId={values.type}
            selectedRegionID={values.region}
            types={displayTypes}
          />
        </Grid>
        <Divider spacingBottom={12} spacingTop={26} />
        <Grid>
          <Typography style={{ marginBottom: 4 }} variant="h2">
            Set Number of Nodes{' '}
          </Typography>
          <Typography style={{ marginBottom: 8 }}>
            We recommend 3 nodes in a database cluster to avoid downtime during
            upgrades and maintenance.
          </Typography>
          <FormControl
            onChange={(e: React.ChangeEvent<HTMLInputElement>) => {
              setFieldValue('cluster_size', +e.target.value);
              !isDatabasesV2Enabled &&
                setFieldValue(
                  'replication_type',
                  +e.target.value === 1 ? 'none' : 'semi_synch'
                );
            }}
            data-testid="database-nodes"
            disabled={isRestricted}
          >
            {errors.cluster_size ? (
              <Notice text={errors.cluster_size} variant="error" />
            ) : null}
            <RadioGroup
              aria-disabled={isRestricted}
              style={{ marginBottom: 0, marginTop: 0 }}
              value={values.cluster_size}
            >
              {nodeOptions.map((nodeOption) => (
                <FormControlLabel
                  className={classes.formControlLabel}
                  control={<Radio />}
                  data-qa-radio={nodeOption.label}
                  key={nodeOption.value}
                  label={nodeOption.label}
                  value={nodeOption.value}
                />
              ))}
            </RadioGroup>
          </FormControl>
        </Grid>
        <Divider spacingBottom={12} spacingTop={26} />
        <DatabaseCreateAccessControls
          disabled={isRestricted}
          errors={ipErrorsFromAPI}
          ips={values.allow_list}
          onBlur={handleIPBlur}
          onChange={(ips: ExtendedIP[]) => setFieldValue('allow_list', ips)}
        />
      </Paper>
      <Grid className={classes.btnCtn}>
        <Typography className={classes.createText}>
          Your database node(s) will take approximately 15-30 minutes to
          provision.
        </Typography>
        <Button
          buttonType="primary"
          className={classes.createBtn}
          disabled={isRestricted}
          loading={isSubmitting}
          type="submit"
        >
          Create Database Cluster
        </Button>
      </Grid>
      {isDatabasesV2Enabled && <DatabaseLogo />}
    </form>
  );
};

const determineReplicationType = (clusterSize: number, engine: string) => {
  if (Boolean(engine.match(/mongo/))) {
    return undefined;
  }

  // If engine is a MySQL or Postgres one and it's a standalone DB instance
  if (clusterSize === 1) {
    return 'none';
  }

  // MySQL engine & cluster = semi_synch. PostgreSQL engine & cluster = asynch.
  if (Boolean(engine.match(/mysql/))) {
    return 'semi_synch';
  } else {
    return 'asynch';
  }
};

const determineReplicationCommitType = (engine: string) => {
  // 'local' is the default.
  if (Boolean(engine.match(/postgres/))) {
    return 'local';
  }

  return undefined;
};

const determineStorageEngine = (engine: string) => {
  // 'wiredtiger' is the default.
  if (Boolean(engine.match(/mongo/))) {
    return 'wiredtiger';
  }

  return undefined;
};

const determineCompressionType = (engine: string) => {
  // 'none' is the default.
  if (Boolean(engine.match(/mongo/))) {
    return 'none';
  }

  return undefined;
};

export const databaseCreateLazyRoute = createLazyRoute('/databases/create')({
  component: DatabaseCreate,
});

export default DatabaseCreate;<|MERGE_RESOLUTION|>--- conflicted
+++ resolved
@@ -1,9 +1,4 @@
-<<<<<<< HEAD
-import { BetaChip, Divider } from '@linode/ui';
-=======
-import { FormControl } from '@linode/ui';
-import { BetaChip } from '@linode/ui';
->>>>>>> 293c6771
+import { BetaChip, Divider, FormControl } from '@linode/ui';
 import { createDatabaseSchema } from '@linode/validation/lib/databases.schema';
 import Grid from '@mui/material/Unstable_Grid2';
 import { createLazyRoute } from '@tanstack/react-router';
