--- conflicted
+++ resolved
@@ -1,4 +1,3 @@
-<<<<<<< HEAD
 import {
   BetaChip,
   CircleProgress,
@@ -7,10 +6,7 @@
   Notice,
   Paper,
 } from '@linode/ui';
-=======
-import { BetaChip, CircleProgress, Divider, Notice, Paper } from '@linode/ui';
 import { formatStorageUnits } from '@linode/utilities';
->>>>>>> 9eade9d8
 import { createDatabaseSchema } from '@linode/validation/lib/databases.schema';
 import Grid from '@mui/material/Grid2';
 import { createLazyRoute } from '@tanstack/react-router';
