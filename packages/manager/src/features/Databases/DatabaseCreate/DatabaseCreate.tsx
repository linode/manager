--- conflicted
+++ resolved
@@ -235,7 +235,6 @@
   return (
     <>
       <DocumentTitleSegment segment="Create a Database" />
-<<<<<<< HEAD
       <LandingHeader
         breadcrumbProps={{
           crumbOverrides: [
@@ -248,22 +247,7 @@
         }}
         title="Create"
       />
-      <form onSubmit={handleSubmit} ref={formRef} data-testid="db-create-form">
-=======
       <form data-testid="db-create-form" onSubmit={handleSubmit} ref={formRef}>
-        <LandingHeader
-          breadcrumbProps={{
-            crumbOverrides: [
-              {
-                label: 'Database Clusters',
-                position: 1,
-              },
-            ],
-            pathname: location.pathname,
-          }}
-          title="Create"
-        />
->>>>>>> 4db0e0c7
         {isRestricted && (
           <Notice
             spacingTop={16}
