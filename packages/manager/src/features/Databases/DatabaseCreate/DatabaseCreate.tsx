--- conflicted
+++ resolved
@@ -1,7 +1,4 @@
-<<<<<<< HEAD
 import { useRegionsQuery } from '@linode/queries';
-import { BetaChip, CircleProgress, Divider, Notice, Paper } from '@linode/ui';
-=======
 import {
   BetaChip,
   CircleProgress,
@@ -10,7 +7,6 @@
   Notice,
   Paper,
 } from '@linode/ui';
->>>>>>> 0074dcc4
 import { formatStorageUnits } from '@linode/utilities';
 import { createDatabaseSchema } from '@linode/validation/lib/databases.schema';
 import Grid from '@mui/material/Grid2';
