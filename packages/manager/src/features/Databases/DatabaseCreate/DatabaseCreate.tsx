--- conflicted
+++ resolved
@@ -29,6 +29,7 @@
 import { RegionHelperText } from 'src/components/SelectRegionPanel/RegionHelperText';
 import { TextField } from 'src/components/TextField';
 import { Typography } from 'src/components/Typography';
+import { getRestrictedResourceText } from 'src/features/Account/utils';
 import { PlansPanel } from 'src/features/components/PlansPanel/PlansPanel';
 import { EngineOption } from 'src/features/Databases/DatabaseCreate/EngineOption';
 import { DatabaseLogo } from 'src/features/Databases/DatabaseLanding/DatabaseLogo';
@@ -36,6 +37,7 @@
 import { useIsDatabasesEnabled } from 'src/features/Databases/utilities';
 import { enforceIPMasks } from 'src/features/Firewalls/FirewallDetail/Rules/FirewallRuleDrawer.utils';
 import { typeLabelDetails } from 'src/features/Linodes/presentation';
+import { useRestrictedGlobalGrantCheck } from 'src/hooks/useRestrictedGlobalGrantCheck';
 import {
   useCreateDatabaseMutation,
   useDatabaseEnginesQuery,
@@ -47,6 +49,8 @@
 import { getSelectedOptionFromGroupedOptions } from 'src/utilities/getSelectedOptionFromGroupedOptions';
 import { validateIPs } from 'src/utilities/ipUtils';
 import { scrollErrorIntoViewV2 } from 'src/utilities/scrollErrorIntoViewV2';
+
+import { DatabaseCreateAccessControls } from './DatabaseCreateAccessControls';
 
 import type {
   ClusterSize,
@@ -62,12 +66,6 @@
 import type { Item } from 'src/components/EnhancedSelect/Select';
 import type { PlanSelectionType } from 'src/features/components/PlansPanel/types';
 import type { ExtendedIP } from 'src/utilities/ipUtils';
-<<<<<<< HEAD
-import { useRestrictedGlobalGrantCheck } from 'src/hooks/useRestrictedGlobalGrantCheck';
-import { getRestrictedResourceText } from 'src/features/Account/utils';
-=======
-import { DatabaseCreateAccessControls } from './DatabaseCreateAccessControls';
->>>>>>> 43000641
 
 const useStyles = makeStyles()((theme: Theme) => ({
   btnCtn: {
@@ -647,54 +645,13 @@
           </FormControl>
         </Grid>
         <Divider spacingBottom={12} spacingTop={26} />
-<<<<<<< HEAD
-        <Grid>
-          <Typography style={{ marginBottom: 4 }} variant="h2">
-            Add Access Controls
-          </Typography>
-          <Typography>
-            Add any IPv4 address or range that should be authorized to access
-            this cluster.
-          </Typography>
-          <Typography>
-            By default, all public and private connections are denied.{' '}
-            <Link to="https://techdocs.akamai.com/cloud-computing/docs/manage-access-controls">
-              Learn more
-            </Link>
-            .
-          </Typography>
-          <Typography style={{ marginTop: 16 }}>
-            You can add or modify access controls after your database cluster is
-            active.{' '}
-          </Typography>
-          <Grid style={{ marginTop: 24, maxWidth: 450 }}>
-            {ipErrorsFromAPI
-              ? ipErrorsFromAPI.map((apiError: APIError) => (
-                  <Notice
-                    key={apiError.reason}
-                    text={apiError.reason}
-                    variant="error"
-                  />
-                ))
-              : null}
-            <MultipleIPInput
-              inputProps={{ disabled: isRestricted }}
-              ips={values.allow_list}
-              onBlur={handleIPBlur}
-              onChange={(address) => setFieldValue('allow_list', address)}
-              placeholder={ipFieldPlaceholder}
-              title="Allowed IP Address(es) or Range(s)"
-            />
-          </Grid>
-        </Grid>
-=======
         <DatabaseCreateAccessControls
+          disabled={isRestricted}
           errors={ipErrorsFromAPI}
           ips={values.allow_list}
           onBlur={handleIPBlur}
           onChange={(ips: ExtendedIP[]) => setFieldValue('allow_list', ips)}
         />
->>>>>>> 43000641
       </Paper>
       <Grid className={classes.btnCtn}>
         <Typography className={classes.createText}>
