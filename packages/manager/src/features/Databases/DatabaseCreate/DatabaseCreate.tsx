--- conflicted
+++ resolved
@@ -1,8 +1,4 @@
-<<<<<<< HEAD
-import { BetaChip, FormControl, Notice, Paper } from '@linode/ui';
-=======
-import { BetaChip, Paper } from '@linode/ui';
->>>>>>> 7adb6cff
+import { BetaChip, Notice, Paper } from '@linode/ui';
 import { createDatabaseSchema } from '@linode/validation/lib/databases.schema';
 import Grid from '@mui/material/Unstable_Grid2';
 import { createLazyRoute } from '@tanstack/react-router';
@@ -15,16 +11,6 @@
 import { ErrorMessage } from 'src/components/ErrorMessage';
 import { ErrorState } from 'src/components/ErrorState/ErrorState';
 import { LandingHeader } from 'src/components/LandingHeader';
-<<<<<<< HEAD
-import { Radio } from 'src/components/Radio/Radio';
-import { RadioGroup } from 'src/components/RadioGroup';
-import { RegionSelect } from 'src/components/RegionSelect/RegionSelect';
-import { RegionHelperText } from 'src/components/SelectRegionPanel/RegionHelperText';
-import { TextField } from 'src/components/TextField';
-import { Typography } from 'src/components/Typography';
-=======
-import { Notice } from 'src/components/Notice/Notice';
->>>>>>> 7adb6cff
 import { getRestrictedResourceText } from 'src/features/Account/utils';
 import { DatabaseClusterData } from 'src/features/Databases/DatabaseCreate/DatabaseClusterData';
 import {
