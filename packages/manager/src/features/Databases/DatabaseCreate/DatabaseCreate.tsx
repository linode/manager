<<<<<<< HEAD
import { BetaChip, Divider, FormControl } from '@linode/ui';
=======
import { BetaChip, Paper } from '@linode/ui';
>>>>>>> 4ec07b0e
import { createDatabaseSchema } from '@linode/validation/lib/databases.schema';
import Grid from '@mui/material/Unstable_Grid2';
import { createLazyRoute } from '@tanstack/react-router';
import { useFormik } from 'formik';
import * as React from 'react';
import { useHistory } from 'react-router-dom';

import { CircleProgress } from 'src/components/CircleProgress';
<<<<<<< HEAD
import { _SingleValue } from 'src/components/EnhancedSelect/components/SingleValue';
import Select from 'src/components/EnhancedSelect/Select';
=======
import { Divider } from 'src/components/Divider';
>>>>>>> 4ec07b0e
import { ErrorMessage } from 'src/components/ErrorMessage';
import { ErrorState } from 'src/components/ErrorState/ErrorState';
import { LandingHeader } from 'src/components/LandingHeader';
import { Notice } from 'src/components/Notice/Notice';
import { getRestrictedResourceText } from 'src/features/Account/utils';
import { DatabaseClusterData } from 'src/features/Databases/DatabaseCreate/DatabaseClusterData';
import {
  StyledBtnCtn,
  StyledCreateBtn,
  StyledPlansPanel,
  StyledTypography,
} from 'src/features/Databases/DatabaseCreate/DatabaseCreate.style';
import { DatabaseNodeSelector } from 'src/features/Databases/DatabaseCreate/DatabaseNodeSelector';
import { DatabaseSummarySection } from 'src/features/Databases/DatabaseCreate/DatabaseSummarySection';
import { DatabaseLogo } from 'src/features/Databases/DatabaseLanding/DatabaseLogo';
import { useIsDatabasesEnabled } from 'src/features/Databases/utilities';
import { enforceIPMasks } from 'src/features/Firewalls/FirewallDetail/Rules/FirewallRuleDrawer.utils';
import { typeLabelDetails } from 'src/features/Linodes/presentation';
import { useRestrictedGlobalGrantCheck } from 'src/hooks/useRestrictedGlobalGrantCheck';
import {
  useCreateDatabaseMutation,
  useDatabaseEnginesQuery,
  useDatabaseTypesQuery,
} from 'src/queries/databases/databases';
import { useRegionsQuery } from 'src/queries/regions/regions';
import { formatStorageUnits } from 'src/utilities/formatStorageUnits';
import { handleAPIErrors } from 'src/utilities/formikErrorUtils';
import { validateIPs } from 'src/utilities/ipUtils';
import { scrollErrorIntoViewV2 } from 'src/utilities/scrollErrorIntoViewV2';

import { DatabaseCreateAccessControls } from './DatabaseCreateAccessControls';
import {
  determineCompressionType,
  determineReplicationCommitType,
  determineReplicationType,
  determineStorageEngine,
} from './utilities';

import type {
  ClusterSize,
  ComprehensiveReplicationType,
  CreateDatabasePayload,
  Engine,
} from '@linode/api-v4/lib/databases/types';
import type { APIError } from '@linode/api-v4/lib/types';
import type { PlanSelectionWithDatabaseType } from 'src/features/components/PlansPanel/types';
import type { ExtendedIP } from 'src/utilities/ipUtils';

const DatabaseCreate = () => {
  const history = useHistory();
  const {
    isDatabasesV2Beta,
    isDatabasesV2Enabled,
    isDatabasesV2GA,
  } = useIsDatabasesEnabled();
  const isRestricted = useRestrictedGlobalGrantCheck({
    globalGrantType: 'add_databases',
  });
  const {
    data: regionsData,
    error: regionsError,
    isLoading: regionsLoading,
  } = useRegionsQuery();

  const {
    data: engines,
    error: enginesError,
    isLoading: enginesLoading,
  } = useDatabaseEnginesQuery(true);

  const {
    data: dbtypes,
    error: typesError,
    isLoading: typesLoading,
  } = useDatabaseTypesQuery({
    platform: isDatabasesV2Enabled ? 'rdbms-default' : 'rdbms-legacy',
  });

  const formRef = React.useRef<HTMLFormElement>(null);
  const { mutateAsync: createDatabase } = useCreateDatabaseMutation();

  const [createError, setCreateError] = React.useState<string>();
  const [ipErrorsFromAPI, setIPErrorsFromAPI] = React.useState<APIError[]>();
  const [selectedTab, setSelectedTab] = React.useState(0);

  const handleIPBlur = (ips: ExtendedIP[]) => {
    const ipsWithMasks = enforceIPMasks(ips);
    setFieldValue('allow_list', ipsWithMasks);
  };

  const handleIPValidation = () => {
    const validatedIps = validateIPs(values.allow_list, {
      allowEmptyAddress: true,
      errorMessage: 'Must be a valid IPv4 address',
    });

    if (validatedIps.some((ip) => ip.error)) {
      setFieldValue('allow_list', validatedIps);
    } else {
      setFieldValue(
        'allow_list',
        validatedIps.map((ip) => {
          delete ip.error;
          return {
            ...ip,
          };
        })
      );
    }
  };

  const submitForm = async () => {
    if (values.allow_list.some((ip) => ip.error)) {
      return;
    }

    setCreateError(undefined);
    setSubmitting(true);

    const _allow_list = values.allow_list.reduce((accum, ip) => {
      if (ip.address !== '') {
        return [...accum, ip.address];
      }
      return accum;
    }, []);

    const createPayload: CreateDatabasePayload = {
      ...values,
      allow_list: _allow_list,
    };
    if (isDatabasesV2Enabled) {
      delete createPayload.replication_type;
    }
    try {
      const response = await createDatabase(createPayload);
      history.push(`/databases/${response.engine}/${response.id}`);
    } catch (errors) {
      const ipErrors = errors.filter(
        (error: APIError) => error.field === 'allow_list'
      );
      if (ipErrors) {
        setIPErrorsFromAPI(ipErrors);
      }
      handleAPIErrors(errors, setFieldError, setCreateError);
    }

    setSubmitting(false);
  };

  const {
    errors,
    handleSubmit,
    isSubmitting,
    setFieldError,
    setFieldValue,
    setSubmitting,
    values,
  } = useFormik({
    initialValues: {
      allow_list: [
        {
          address: '',
          error: '',
        },
      ],
      cluster_size: -1 as ClusterSize,
      compression_type: undefined, // specific to MongoDB
      engine: 'mysql' as Engine,
      label: '',
      region: '',
      replication_commit_type: undefined, // specific to Postgres
      replication_type: 'none' as ComprehensiveReplicationType,
      ssl_connection: true,
      storage_engine: undefined, // specific to MongoDB
      type: '',
    },
    onSubmit: submitForm,
    validate: () => {
      handleIPValidation();
      scrollErrorIntoViewV2(formRef);
    },
    validateOnChange: false,
    validationSchema: createDatabaseSchema,
  });

  React.useEffect(() => {
    if (setFieldValue) {
      setFieldValue(
        'cluster_size',
        values.cluster_size < 1 ? 3 : values.cluster_size
      );
      if (!isDatabasesV2Enabled) {
        setFieldValue(
          'replication_type',
          determineReplicationType(values.cluster_size, values.engine)
        );
        setFieldValue(
          'replication_commit_type',
          determineReplicationCommitType(values.engine)
        );
      }
      setFieldValue('storage_engine', determineStorageEngine(values.engine));
      setFieldValue(
        'compression_type',
        determineCompressionType(values.engine)
      );
    }
  }, [setFieldValue, values.cluster_size, values.engine, isDatabasesV2Enabled]);

  const selectedEngine = values.engine.split('/')[0] as Engine;

  const displayTypes: PlanSelectionWithDatabaseType[] = React.useMemo(() => {
    if (!dbtypes) {
      return [];
    }
    return dbtypes.map((type) => {
      const { label } = type;
      const formattedLabel = formatStorageUnits(label);
      const singleNodePricing = type.engines[selectedEngine]?.find(
        (cluster) => cluster.quantity === 1
      );
      const price = singleNodePricing?.price ?? {
        hourly: null,
        monthly: null,
      };
      const subHeadings = [
        `$${price.monthly}/mo ($${price.hourly}/hr)`,
        typeLabelDetails(type.memory, type.disk, type.vcpus),
      ] as [string, string];
      return {
        ...type,
        formattedLabel,
        heading: formattedLabel,
        price,
        subHeadings,
      };
    });
  }, [dbtypes, selectedEngine]);

  const selectedPlan = React.useMemo(() => {
    return displayTypes?.find((type) => type.id === values.type);
  }, [displayTypes, values.type]);

  const handleTabChange = (index: number) => {
    setSelectedTab(index);
    setFieldValue('type', undefined);
    setFieldValue('cluster_size', 3);
  };

  if (regionsLoading || !regionsData || enginesLoading || typesLoading) {
    return <CircleProgress />;
  }

  if (regionsError || typesError || enginesError) {
    return <ErrorState errorText="An unexpected error occurred." />;
  }

  const handleNodeChange = (size: ClusterSize | undefined) => {
    setFieldValue('cluster_size', size);
    isDatabasesV2Enabled &&
      setFieldValue('replication_type', size === 1 ? 'none' : 'semi_synch');
  };
  return (
    <form onSubmit={handleSubmit} ref={formRef}>
      <LandingHeader
        breadcrumbProps={{
          crumbOverrides: [
            {
              label: 'Database Clusters',
              position: 1,
            },
          ],
          labelOptions: {
            suffixComponent: isDatabasesV2Beta ? (
              <BetaChip
                component="span"
                sx={{ marginLeft: '6px', marginTop: '4px' }}
              />
            ) : null,
          },
          pathname: location.pathname,
        }}
        title="Create"
      />
      {isRestricted && (
        <Notice
          text={getRestrictedResourceText({
            action: 'create',
            resourceType: 'Databases',
          })}
          important
          spacingTop={16}
          variant="error"
        />
      )}
      <Paper>
        {createError && (
          <Notice variant="error">
            <ErrorMessage
              entity={{ type: 'database_id' }}
              message={createError}
            />
          </Notice>
        )}
        <DatabaseClusterData
          engines={engines}
          errors={errors}
          onChange={(field: string, value: any) => setFieldValue(field, value)}
          regionsData={regionsData}
          values={values}
        />
        <Divider spacingBottom={12} spacingTop={38} />
        <Grid>
          <StyledPlansPanel
            onSelect={(selected: string) => {
              setFieldValue('type', selected);
            }}
            data-qa-select-plan
            disabled={isRestricted}
            error={errors.type}
            handleTabChange={handleTabChange}
            header="Choose a Plan"
            isCreate
            regionsData={regionsData}
            selectedId={values.type}
            selectedRegionID={values.region}
            types={displayTypes}
          />
        </Grid>
        <Divider spacingBottom={12} spacingTop={26} />
        <Grid>
          <DatabaseNodeSelector
            handleNodeChange={(v: ClusterSize) => {
              handleNodeChange(v);
            }}
            displayTypes={displayTypes}
            error={errors.cluster_size}
            selectedClusterSize={values.cluster_size}
            selectedEngine={selectedEngine}
            selectedPlan={selectedPlan}
            selectedTab={selectedTab}
          />
        </Grid>
        <Divider spacingBottom={12} spacingTop={26} />
        <DatabaseCreateAccessControls
          disabled={isRestricted}
          errors={ipErrorsFromAPI}
          ips={values.allow_list}
          onBlur={handleIPBlur}
          onChange={(ips: ExtendedIP[]) => setFieldValue('allow_list', ips)}
        />
      </Paper>
      {isDatabasesV2GA && (
        <Paper sx={{ marginTop: 2 }}>
          <DatabaseSummarySection
            currentClusterSize={values.cluster_size}
            currentEngine={selectedEngine}
            currentPlan={selectedPlan}
          />
        </Paper>
      )}
      <StyledBtnCtn>
        <StyledTypography>
          Your database node(s) will take approximately 15-30 minutes to
          provision.
        </StyledTypography>
        <StyledCreateBtn
          buttonType="primary"
          disabled={isRestricted}
          loading={isSubmitting}
          type="submit"
        >
          Create Database Cluster
        </StyledCreateBtn>
      </StyledBtnCtn>
      {isDatabasesV2Enabled && <DatabaseLogo />}
    </form>
  );
};

export const databaseCreateLazyRoute = createLazyRoute('/databases/create')({
  component: DatabaseCreate,
});

export default DatabaseCreate;<|MERGE_RESOLUTION|>--- conflicted
+++ resolved
@@ -1,8 +1,4 @@
-<<<<<<< HEAD
-import { BetaChip, Divider, FormControl } from '@linode/ui';
-=======
-import { BetaChip, Paper } from '@linode/ui';
->>>>>>> 4ec07b0e
+import { BetaChip, Divider, Paper } from '@linode/ui';
 import { createDatabaseSchema } from '@linode/validation/lib/databases.schema';
 import Grid from '@mui/material/Unstable_Grid2';
 import { createLazyRoute } from '@tanstack/react-router';
@@ -11,12 +7,6 @@
 import { useHistory } from 'react-router-dom';
 
 import { CircleProgress } from 'src/components/CircleProgress';
-<<<<<<< HEAD
-import { _SingleValue } from 'src/components/EnhancedSelect/components/SingleValue';
-import Select from 'src/components/EnhancedSelect/Select';
-=======
-import { Divider } from 'src/components/Divider';
->>>>>>> 4ec07b0e
 import { ErrorMessage } from 'src/components/ErrorMessage';
 import { ErrorState } from 'src/components/ErrorState/ErrorState';
 import { LandingHeader } from 'src/components/LandingHeader';
