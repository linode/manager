<<<<<<< HEAD
import { Box, Button, Typography } from '@linode/ui';
import { Grid, styled } from '@mui/material';

import { Autocomplete } from 'src/components/Autocomplete/Autocomplete';
import { TextField } from 'src/components/TextField';
=======
import { Box, Button, TextField } from '@linode/ui';
import { Grid, styled } from '@mui/material';

import { Autocomplete } from 'src/components/Autocomplete/Autocomplete';
import { Typography } from 'src/components/Typography';
>>>>>>> 4b3fe8ae
import { PlansPanel } from 'src/features/components/PlansPanel/PlansPanel';

export const StyledLabelTooltip = styled(Box, {
  label: 'StyledLabelTooltip',
})(() => ({
  '& strong': {
    padding: 8,
  },
  '& ul': {
    margin: '4px',
  },
}));

export const StyledTextField = styled(TextField, {
  label: 'StyledTextField',
})(({ theme }) => ({
  '& .MuiTooltip-tooltip': {
    [theme.breakpoints.up('md')]: {
      minWidth: 350,
    },
  },
}));

export const StyledEngineSelect = styled(Autocomplete, {
  label: 'StyledTextField',
})(() => ({
  '& .react-select__option--is-focused': {
    '&:not(.react-select__option--is-selected)': {
      '& svg': {
        filter: 'brightness(0) invert(1)',
      },
    },
  },
}));

export const StyledPlansPanel = styled(PlansPanel, {
  label: 'StyledPlansPanel',
})(() => ({
  margin: 0,
  padding: 0,
}));

export const StyledBtnCtn = styled(Grid, {
  label: 'StyledBtnCtn',
})(({ theme }) => ({
  alignItems: 'center',
  display: 'flex',
  justifyContent: 'flex-end',
  marginTop: theme.spacing(2),
  [theme.breakpoints.down('sm')]: {
    alignItems: 'flex-end',
    flexDirection: 'column',
    marginTop: theme.spacing(),
  },
}));

export const StyledCreateBtn = styled(Button, {
  label: 'StyledCreateBtn',
})(({ theme }) => ({
  [theme.breakpoints.down('md')]: {
    marginRight: theme.spacing(),
  },
  whiteSpace: 'nowrap',
}));

export const StyledTypography = styled(Typography, {
  label: 'StyledTypography',
})(({ theme }) => ({
  marginLeft: theme.spacing(),
  marginRight: theme.spacing(3),
  [theme.breakpoints.down('sm')]: {
    marginRight: 0,
    padding: theme.spacing(),
  },
}));

export const StyledSpan = styled('span', {
  label: 'StyledSpan',
})(({ theme }) => ({
  borderRight: `1px solid ${theme.borderColors.borderTypography}`,
  color: theme.textColors.tableStatic,
  marginLeft: theme.spacing(1),
  marginRight: theme.spacing(1),
  paddingRight: theme.spacing(1),
}));<|MERGE_RESOLUTION|>--- conflicted
+++ resolved
@@ -1,16 +1,7 @@
-<<<<<<< HEAD
-import { Box, Button, Typography } from '@linode/ui';
+import { Box, Button, TextField, Typography } from '@linode/ui';
 import { Grid, styled } from '@mui/material';
 
 import { Autocomplete } from 'src/components/Autocomplete/Autocomplete';
-import { TextField } from 'src/components/TextField';
-=======
-import { Box, Button, TextField } from '@linode/ui';
-import { Grid, styled } from '@mui/material';
-
-import { Autocomplete } from 'src/components/Autocomplete/Autocomplete';
-import { Typography } from 'src/components/Typography';
->>>>>>> 4b3fe8ae
 import { PlansPanel } from 'src/features/components/PlansPanel/PlansPanel';
 
 export const StyledLabelTooltip = styled(Box, {
