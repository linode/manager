<<<<<<< HEAD
import { Autocomplete, Box, Button, TextField } from '@linode/ui';
import { Grid, styled } from '@mui/material';

import { Typography } from 'src/components/Typography';
=======
import { Box, Button, TextField, Typography } from '@linode/ui';
import { Grid, styled } from '@mui/material';

import { Autocomplete } from 'src/components/Autocomplete/Autocomplete';
>>>>>>> 8c11b285
import { PlansPanel } from 'src/features/components/PlansPanel/PlansPanel';

export const StyledLabelTooltip = styled(Box, {
  label: 'StyledLabelTooltip',
})(() => ({
  '& strong': {
    padding: 8,
  },
  '& ul': {
    margin: '4px',
  },
}));

export const StyledTextField = styled(TextField, {
  label: 'StyledTextField',
})(({ theme }) => ({
  '& .MuiTooltip-tooltip': {
    [theme.breakpoints.up('md')]: {
      minWidth: 350,
    },
  },
}));

export const StyledEngineSelect = styled(Autocomplete, {
  label: 'StyledTextField',
})(() => ({
  '& .react-select__option--is-focused': {
    '&:not(.react-select__option--is-selected)': {
      '& svg': {
        filter: 'brightness(0) invert(1)',
      },
    },
  },
}));

export const StyledPlansPanel = styled(PlansPanel, {
  label: 'StyledPlansPanel',
})(() => ({
  margin: 0,
  padding: 0,
}));

export const StyledBtnCtn = styled(Grid, {
  label: 'StyledBtnCtn',
})(({ theme }) => ({
  alignItems: 'center',
  display: 'flex',
  justifyContent: 'flex-end',
  marginTop: theme.spacing(2),
  [theme.breakpoints.down('sm')]: {
    alignItems: 'flex-end',
    flexDirection: 'column',
    marginTop: theme.spacing(),
  },
}));

export const StyledCreateBtn = styled(Button, {
  label: 'StyledCreateBtn',
})(({ theme }) => ({
  [theme.breakpoints.down('md')]: {
    marginRight: theme.spacing(),
  },
  whiteSpace: 'nowrap',
}));

export const StyledTypography = styled(Typography, {
  label: 'StyledTypography',
})(({ theme }) => ({
  marginLeft: theme.spacing(),
  marginRight: theme.spacing(3),
  [theme.breakpoints.down('sm')]: {
    marginRight: 0,
    padding: theme.spacing(),
  },
}));

export const StyledSpan = styled('span', {
  label: 'StyledSpan',
})(({ theme }) => ({
  borderRight: `1px solid ${theme.borderColors.borderTypography}`,
  color: theme.textColors.tableStatic,
  marginLeft: theme.spacing(1),
  marginRight: theme.spacing(1),
  paddingRight: theme.spacing(1),
}));<|MERGE_RESOLUTION|>--- conflicted
+++ resolved
@@ -1,14 +1,6 @@
-<<<<<<< HEAD
-import { Autocomplete, Box, Button, TextField } from '@linode/ui';
+import { Autocomplete, Box, Button, TextField, Typography } from '@linode/ui';
 import { Grid, styled } from '@mui/material';
 
-import { Typography } from 'src/components/Typography';
-=======
-import { Box, Button, TextField, Typography } from '@linode/ui';
-import { Grid, styled } from '@mui/material';
-
-import { Autocomplete } from 'src/components/Autocomplete/Autocomplete';
->>>>>>> 8c11b285
 import { PlansPanel } from 'src/features/components/PlansPanel/PlansPanel';
 
 export const StyledLabelTooltip = styled(Box, {
