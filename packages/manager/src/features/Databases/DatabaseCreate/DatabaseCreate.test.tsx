import { waitForElementToBeRemoved } from '@testing-library/react';
import userEvent from '@testing-library/user-event';
import * as React from 'react';

import { accountFactory, databaseTypeFactory } from 'src/factories';
import { makeResourcePage } from 'src/mocks/serverHandlers';
import { http, HttpResponse, server } from 'src/mocks/testServer';
import {
<<<<<<< HEAD
  getShadowRootElement,
  mockMatchMedia,
  renderWithTheme,
} from 'src/utilities/testHelpers';
=======
  mockMatchMedia,
  renderWithThemeAndRouter,
} from 'src/utilities/testHelpers';

import { DatabaseCreate } from './DatabaseCreate';
>>>>>>> dc57f753

const loadingTestId = 'circle-progress';

const queryMocks = vi.hoisted(() => ({
  useProfile: vi.fn().mockReturnValue({ data: { restricted: false } }),
}));

vi.mock('@linode/queries', async () => {
  const actual = await vi.importActual('@linode/queries');
  return {
    ...actual,
    useProfile: queryMocks.useProfile,
  };
});

beforeAll(() => mockMatchMedia());

describe('Database Create', () => {
  it('should render loading state', async () => {
    const { getByTestId } = await renderWithThemeAndRouter(<DatabaseCreate />);
    expect(getByTestId(loadingTestId)).toBeInTheDocument();
  });

  it('should render inputs', async () => {
    const { getAllByTestId, getAllByText } = await renderWithThemeAndRouter(
      <DatabaseCreate />
    );
    await waitForElementToBeRemoved(getAllByTestId(loadingTestId));

    getAllByText('Cluster Label');
    getAllByText('Database Engine');
    getAllByText('Region');
    getAllByText('Choose a Plan');
    getAllByTestId('database-nodes');
    getAllByTestId('domain-transfer-input');
    getAllByText('Create Database Cluster');
  });

  it('should render VPC content when feature flag is present', async () => {
    const { getAllByTestId, getAllByText } = await renderWithThemeAndRouter(
      <DatabaseCreate />,
      {
        flags: { databaseVpc: true },
      }
    );
    await waitForElementToBeRemoved(getAllByTestId(loadingTestId));
    getAllByText('Configure Networking');
  });

  it('should display the correct node price and disable 3 nodes for 1 GB plans', async () => {
    const standardTypes = [
      databaseTypeFactory.build({
        class: 'nanode',
        id: 'g6-nanode-1',
        label: `Nanode 1 GB`,
        memory: 1024,
      }),
      ...databaseTypeFactory.buildList(7, { class: 'standard' }),
    ];
    const dedicatedTypes = databaseTypeFactory.buildList(7, {
      class: 'dedicated',
    });
    server.use(
      http.get('*/databases/types', () => {
        return HttpResponse.json(
          makeResourcePage([...standardTypes, ...dedicatedTypes])
        );
      })
    );

    const { getAllByText, getByTestId, getByLabelText, getByText } =
      await renderWithThemeAndRouter(<DatabaseCreate />);

    await waitForElementToBeRemoved(getByTestId(loadingTestId));

    const regionSelect = getByLabelText('Region');
    await userEvent.click(regionSelect);
    await userEvent.click(getByText('US, Newark, NJ (us-east)'));

    // default to $0 if no plan is selected
    const nodeRadioBtns = getByTestId('database-nodes');
    expect(nodeRadioBtns).toHaveTextContent('$0/month $0/hr');

    // update node pricing if a plan is selected
    const radioBtn = getAllByText('Nanode 1 GB')[0];
    await userEvent.click(radioBtn);
    expect(nodeRadioBtns).toHaveTextContent('$60/month $0.09/hr');
    expect(nodeRadioBtns).toHaveTextContent('$140/month $0.21/hr');
  });

  it('should display the correct nodes for account with Managed Databases', async () => {
    server.use(
      http.get('*/account', () => {
        const account = accountFactory.build({
          capabilities: ['Managed Databases'],
        });
        return HttpResponse.json(account);
      })
    );

    const {
      getAllByRole,
      getAllByText,
      getByTestId,
      getByLabelText,
      getByText,
    } = await renderWithThemeAndRouter(<DatabaseCreate />);

    await waitForElementToBeRemoved(getByTestId(loadingTestId));

    const regionSelect = getByLabelText('Region');
    await userEvent.click(regionSelect);
    await userEvent.click(getByText('US, Newark, NJ (us-east)'));

    const sharedTab = getAllByRole('tab')[1];
    await userEvent.click(sharedTab);
    // default to $0 if no plan is selected
    const nodeRadioBtns = getByTestId('database-nodes');
    expect(nodeRadioBtns).toHaveTextContent('$0/month $0/hr');

    // update node pricing if a plan is selected
    const radioBtn = getAllByText('Linode 2 GB')[0];

    await userEvent.click(radioBtn);
    expect(nodeRadioBtns).toHaveTextContent('$60/month $0.09/hr');
    expect(nodeRadioBtns).not.toHaveTextContent('$100/month $0.15/hr');
    expect(nodeRadioBtns).toHaveTextContent('$140/month $0.21/hr');
  });

  it('should have the "Create Database Cluster" button disabled for restricted users', async () => {
    queryMocks.useProfile.mockReturnValue({ data: { restricted: true } });

<<<<<<< HEAD
    const { getByTestId } = renderWithTheme(<DatabaseCreate />);
=======
    const { findByText, getByTestId } = await renderWithThemeAndRouter(
      <DatabaseCreate />
    );
>>>>>>> dc57f753

    expect(getByTestId(loadingTestId)).toBeInTheDocument();

    await waitForElementToBeRemoved(getByTestId(loadingTestId));

    const buttonHost = getByTestId('create-database-cluster');
    const createClusterButton = buttonHost
      ? await getShadowRootElement(buttonHost, 'button')
      : null;

    expect(buttonHost).toBeInTheDocument();
    expect(createClusterButton).toBeDisabled();
  });

  it('should disable form inputs for restricted users', async () => {
    queryMocks.useProfile.mockReturnValue({ data: { restricted: true } });

    const {
      findAllByRole,
      findAllByTestId,
      findByPlaceholderText,
      getByTestId,
    } = await renderWithThemeAndRouter(<DatabaseCreate />);

    expect(getByTestId(loadingTestId)).toBeInTheDocument();

    await waitForElementToBeRemoved(getByTestId(loadingTestId));
    const textInputs = await findAllByTestId('textfield-input');
    textInputs.forEach((input: HTMLInputElement) => {
      expect(input).toBeDisabled();
    });

    const dbEngineSelect = await findByPlaceholderText(
      'Select a Database Engine'
    );
    expect(dbEngineSelect).toBeDisabled();
    const regionSelect = await findByPlaceholderText('Select a Region');
    expect(regionSelect).toBeDisabled();

    const radioButtons = await findAllByRole('radio');
    radioButtons.forEach((radioButton: HTMLElement) => {
      expect(radioButton).toBeDisabled();
    });
  });

  it('should have the "Create Database Cluster" button enabled for users with full access', async () => {
    queryMocks.useProfile.mockReturnValue({ data: { restricted: false } });

<<<<<<< HEAD
    const { getByTestId } = renderWithTheme(<DatabaseCreate />);
=======
    const { findByText, getByTestId } = await renderWithThemeAndRouter(
      <DatabaseCreate />
    );
>>>>>>> dc57f753

    expect(getByTestId(loadingTestId)).toBeInTheDocument();

    await waitForElementToBeRemoved(getByTestId(loadingTestId));

    const buttonHost = getByTestId('create-database-cluster');
    const createClusterButton = buttonHost
      ? await getShadowRootElement(buttonHost, 'button')
      : null;

    expect(buttonHost).toBeInTheDocument();
    expect(createClusterButton).toBeEnabled();
  });

  it('should enable form inputs for users with full access', async () => {
    queryMocks.useProfile.mockReturnValue({ data: { restricted: false } });

    const {
      findAllByRole,
      findAllByTestId,
      findByPlaceholderText,
      getByTestId,
    } = await renderWithThemeAndRouter(<DatabaseCreate />);

    expect(getByTestId(loadingTestId)).toBeInTheDocument();

    await waitForElementToBeRemoved(getByTestId(loadingTestId));
    const textInputs = await findAllByTestId('textfield-input');
    textInputs.forEach((input: HTMLInputElement) => {
      expect(input).toBeEnabled();
    });

    const dbEngineSelect = await findByPlaceholderText(
      'Select a Database Engine'
    );
    expect(dbEngineSelect).toBeEnabled();
    const regionSelect = await findByPlaceholderText('Select a Region');
    expect(regionSelect).toBeEnabled();

    const radioButtons = await findAllByRole('radio');
    radioButtons.forEach((radioButton: HTMLElement) => {
      expect(radioButton).toBeEnabled();
    });
  });
});<|MERGE_RESOLUTION|>--- conflicted
+++ resolved
@@ -6,18 +6,12 @@
 import { makeResourcePage } from 'src/mocks/serverHandlers';
 import { http, HttpResponse, server } from 'src/mocks/testServer';
 import {
-<<<<<<< HEAD
   getShadowRootElement,
-  mockMatchMedia,
-  renderWithTheme,
-} from 'src/utilities/testHelpers';
-=======
   mockMatchMedia,
   renderWithThemeAndRouter,
 } from 'src/utilities/testHelpers';
 
 import { DatabaseCreate } from './DatabaseCreate';
->>>>>>> dc57f753
 
 const loadingTestId = 'circle-progress';
 
@@ -150,13 +144,7 @@
   it('should have the "Create Database Cluster" button disabled for restricted users', async () => {
     queryMocks.useProfile.mockReturnValue({ data: { restricted: true } });
 
-<<<<<<< HEAD
-    const { getByTestId } = renderWithTheme(<DatabaseCreate />);
-=======
-    const { findByText, getByTestId } = await renderWithThemeAndRouter(
-      <DatabaseCreate />
-    );
->>>>>>> dc57f753
+    const { getByTestId } = await renderWithThemeAndRouter(<DatabaseCreate />);
 
     expect(getByTestId(loadingTestId)).toBeInTheDocument();
 
@@ -205,13 +193,7 @@
   it('should have the "Create Database Cluster" button enabled for users with full access', async () => {
     queryMocks.useProfile.mockReturnValue({ data: { restricted: false } });
 
-<<<<<<< HEAD
-    const { getByTestId } = renderWithTheme(<DatabaseCreate />);
-=======
-    const { findByText, getByTestId } = await renderWithThemeAndRouter(
-      <DatabaseCreate />
-    );
->>>>>>> dc57f753
+    const { getByTestId } = await renderWithThemeAndRouter(<DatabaseCreate />);
 
     expect(getByTestId(loadingTestId)).toBeInTheDocument();
 
