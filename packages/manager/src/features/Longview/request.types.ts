export interface Stat {
  x: number;
  y: number;
}

/*
  interfaced used solely for the purpose
  of interacting with the Longview API _start_ and _end_
  query params. Because the API doesn't return a dataset for
  the requested start time if no data existed at that time,
  the client will be responsible for prepending the dataset
  with a dummy data point at the start time requested

  As an added bounus, each interface below will have a 'yAsNull'
  type argument so the developer can choose to override the Stat types
 */
export interface StatWithDummyPoint {
  x: number;
  y: number | null;
}

interface FS<WithDummy extends '' | 'yAsNull' = ''> {
  itotal: WithDummy extends 'yAsNull' ? StatWithDummyPoint[] : Stat[];
  ifree: WithDummy extends 'yAsNull' ? StatWithDummyPoint[] : Stat[];
  total: WithDummy extends 'yAsNull' ? StatWithDummyPoint[] : Stat[];
  free: WithDummy extends 'yAsNull' ? StatWithDummyPoint[] : Stat[];
  path: string;
}

export interface Disk<WithDummy extends '' | 'yAsNull' = ''> {
  dm: number;
  children: number;
  mounted: number;
  childof: number;
  isswap: number;
  write_bytes?: WithDummy extends 'yAsNull' ? StatWithDummyPoint[] : Stat[];
  writes?: WithDummy extends 'yAsNull' ? StatWithDummyPoint[] : Stat[];
  reads?: WithDummy extends 'yAsNull' ? StatWithDummyPoint[] : Stat[];
  read_bytes?: WithDummy extends 'yAsNull' ? StatWithDummyPoint[] : Stat[];
  fs?: FS<WithDummy>;
}
/*
  each key will be the name of the disk

  So if I have 1 ext disk and 1 swap, the keys might be:

  {
    /dev/sdb: Disk,
    /dev/sda: Disk
  }

*/
export interface LongviewDisk<WithDummy extends '' | 'yAsNull' = ''> {
  Disk: Record<string, Disk<WithDummy>>;
}

interface RealMemory<WithDummy extends '' | 'yAsNull' = ''> {
  free: WithDummy extends 'yAsNull' ? StatWithDummyPoint[] : Stat[];
  buffers: WithDummy extends 'yAsNull' ? StatWithDummyPoint[] : Stat[];
  used: WithDummy extends 'yAsNull' ? StatWithDummyPoint[] : Stat[];
  cache: WithDummy extends 'yAsNull' ? StatWithDummyPoint[] : Stat[];
}

interface SwapMemory<WithDummy extends '' | 'yAsNull' = ''> {
  free: WithDummy extends 'yAsNull' ? StatWithDummyPoint[] : Stat[];
  used: WithDummy extends 'yAsNull' ? StatWithDummyPoint[] : Stat[];
}

export interface LongviewMemory<WithDummy extends '' | 'yAsNull' = ''> {
  Memory: {
    real: RealMemory<WithDummy>;
    swap: SwapMemory<WithDummy>;
  };
}

export interface CPU<WithDummy extends '' | 'yAsNull' = ''> {
  user: WithDummy extends 'yAsNull' ? StatWithDummyPoint[] : Stat[];
  wait: WithDummy extends 'yAsNull' ? StatWithDummyPoint[] : Stat[];
  system: WithDummy extends 'yAsNull' ? StatWithDummyPoint[] : Stat[];
}

/*
  each key will be cpu${number}

  So if I have 2 CPUs, the keys will be:

  {
    cpu0: CPU,
    cpu1: CPU
  }

*/
export interface LongviewCPU<WithDummy extends '' | 'yAsNull' = ''> {
  CPU: Record<string, CPU<WithDummy>>;
}

export interface LongviewLoad<WithDummy extends '' | 'yAsNull' = ''> {
  Load: WithDummy extends 'yAsNull' ? StatWithDummyPoint[] : Stat[];
}

export interface InboundOutboundNetwork<WithDummy extends '' | 'yAsNull' = ''> {
  rx_bytes: WithDummy extends 'yAsNull' ? StatWithDummyPoint[] : Stat[];
  tx_bytes: WithDummy extends 'yAsNull' ? StatWithDummyPoint[] : Stat[];
}

export type LongviewNetworkInterface<
  WithDummy extends '' | 'yAsNull' = ''
> = Record<string, InboundOutboundNetwork<WithDummy>>;
export interface LongviewNetwork<WithDummy extends '' | 'yAsNull' = ''> {
  Network: {
    mac_addr: string;
    Interface: LongviewNetworkInterface<WithDummy>;
  };
}

export interface LastUpdated {
  updated: number;
}

export interface Uptime {
  uptime: number;
}

export interface LongviewPackage {
  name: string;
  current: string;
  new: string;
  held: number;
}

export interface LongviewPackages {
  Packages: LongviewPackage[];
}

export interface LongviewService {
  user: string;
  ip: string;
  type: string;
  port: number;
  name: string;
}

export interface LongviewPort {
  count: number;
  user: string;
  name: string;
}
export interface LongviewPortsResponse {
  Ports?: {
    listening: LongviewService[];
    active: LongviewPort[];
  };
}

export interface LongviewSystemInfo {
  SysInfo: {
    arch: string;
    client: string;
    type: string;
    os: {
      distversion: string;
      dist: string;
    };
    cpu: {
      cores: number;
      type: string;
    };
    hostname: string;
    kernel: string;
  };
}
// Resulting shape of calling `/fetch` with an api_action of `getValues` or
// `getLatestValues` (and asking for the "Processes.*" key).
export interface LongviewProcesses<WithDummy extends '' | 'yAsNull' = ''> {
  Processes?: Record<string, Process<WithDummy>>;
}

export type Process<WithDummy extends '' | 'yAsNull' = ''> = {
  longname: string;
} & Record<string, ProcessStats<WithDummy>>;

export interface ProcessStats<WithDummy extends '' | 'yAsNull' = ''> {
  count?: WithDummy extends 'yAsNull' ? StatWithDummyPoint[] : Stat[];
  cpu?: WithDummy extends 'yAsNull' ? StatWithDummyPoint[] : Stat[];
  ioreadkbytes?: WithDummy extends 'yAsNull' ? StatWithDummyPoint[] : Stat[];
  iowritekbytes?: WithDummy extends 'yAsNull' ? StatWithDummyPoint[] : Stat[];
  mem?: WithDummy extends 'yAsNull' ? StatWithDummyPoint[] : Stat[];
}

// Resulting shape of calling `/fetch` with an api_action of `getTopProcesses`.
export interface LongviewTopProcesses {
  Processes?: Record<string, TopProcess>;
}

export type TopProcess = Record<string, TopProcessStat>;

export interface TopProcessStat {
  count: number;
  cpu: number;
  mem: number;
  entries: number;
}

export type AllData = LongviewCPU &
  LongviewDisk &
  LongviewLoad &
  LongviewMemory &
  LongviewNetwork &
  LongviewSystemInfo &
  LongviewPackages &
  LongviewProcesses &
  Uptime &
  LongviewPortsResponse &
  LastUpdated &
  LongviewApplications;

export interface WithStartAndEnd {
  start: number;
  end: number;
}

export interface Get {
  (
    token: string,
    action: 'lastUpdated' | 'getLatestValue' | 'getValues',
    options?: Options
  ): Promise<LongviewResponse>;
  (token: string, action: 'getTopProcesses', options?: Options): Promise<
    LongviewResponse<LongviewTopProcesses>
  >;
}

export type LongviewAction =
  | 'batch'
  | 'getTopProcesses'
  | 'getLatestValue'
  | 'getValue'
  | 'getValues'
  | 'lastUpdated';

export interface LongviewResponse<T = Partial<AllData>> {
  VERSION: number;
  ACTION: LongviewAction;
  DATA: T;
  NOTIFICATIONS: LongviewNotification[];
}

export interface LongviewNotification {
  CODE: number;
  SEVERITY: number;
  TEXT: string;
}

/**
 * Scaffolding; expand as we gather requirements.
 */

export type LongviewFieldName =
  | 'cpu'
  | 'uptime'
  | 'memory'
  | 'load'
  | 'sysinfo'
  | 'network'
  | 'disk'
  | 'packages'
  | 'processes'
  | 'listeningServices'
  | 'activeConnections'
  | 'nginx'
<<<<<<< HEAD
  | 'apache';
=======
  | 'nginxProcesses';
>>>>>>> f1bd0a9e

export interface Options {
  fields: LongviewFieldName[];
  start?: number;
  end?: number;
}

export interface LongviewApplications {
  Applications?: {
    Nginx?: NginxResponse;
    MySql?: any;
    Apache?: ApacheResponse;
  };
}

export interface NginxResponse {
  version: string;
  status: number;
  status_message: string;
  requests: Stat[];
  writing: Stat[];
  accepted_cons: Stat[];
  handled_cons: Stat[];
  reading: Stat[];
  waiting: Stat[];
  active: Stat[];
}

<<<<<<< HEAD
export interface ApacheResponse {
  version: string;
  status: number;
  status_message: string;
  requests: Stat[];
  writing: Stat[];
  accepted_cons: Stat[];
  handled_cons: Stat[];
  reading: Stat[];
  waiting: Stat[];
  active: Stat[];
=======
/**
 * This has its own process type because it
 * is used as its own entity in the Nginx tab
 * of detail view.
 */
export interface NginxUserProcess {
  iowritekbytes: Stat[];
  ioreadkbytes: Stat[];
  mem: Stat[];
  count: Stat[];
  cpu: Stat[];
}

export type NginxUserProcesses = Record<string, NginxUserProcess>;

export interface NginxProcesses {
  nginx: {
    longname: string;
  } & NginxUserProcesses;
>>>>>>> f1bd0a9e
}<|MERGE_RESOLUTION|>--- conflicted
+++ resolved
@@ -268,11 +268,8 @@
   | 'listeningServices'
   | 'activeConnections'
   | 'nginx'
-<<<<<<< HEAD
-  | 'apache';
-=======
+  | 'apache'
   | 'nginxProcesses';
->>>>>>> f1bd0a9e
 
 export interface Options {
   fields: LongviewFieldName[];
@@ -301,7 +298,6 @@
   active: Stat[];
 }
 
-<<<<<<< HEAD
 export interface ApacheResponse {
   version: string;
   status: number;
@@ -313,7 +309,8 @@
   reading: Stat[];
   waiting: Stat[];
   active: Stat[];
-=======
+}
+
 /**
  * This has its own process type because it
  * is used as its own entity in the Nginx tab
@@ -333,5 +330,4 @@
   nginx: {
     longname: string;
   } & NginxUserProcesses;
->>>>>>> f1bd0a9e
 }