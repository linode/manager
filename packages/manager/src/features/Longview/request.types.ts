--- conflicted
+++ resolved
@@ -269,13 +269,10 @@
   | 'activeConnections'
   | 'nginx'
   | 'nginxProcesses'
-<<<<<<< HEAD
   | 'apache'
-  | 'apacheProcesses';
-=======
+  | 'apacheProcesses'
   | 'mysql'
   | 'mysqlProcesses';
->>>>>>> 917b2a84
 
 export interface Options {
   fields: LongviewFieldName[];
@@ -286,13 +283,8 @@
 export interface LongviewApplications {
   Applications?: {
     Nginx?: NginxResponse;
-<<<<<<< HEAD
-    MySql?: any;
     Apache?: ApacheResponse;
-=======
     MySQL?: MySQLResponse;
-    Apache?: any;
->>>>>>> 917b2a84
   };
 }
 
@@ -309,7 +301,6 @@
   active: Stat[];
 }
 
-<<<<<<< HEAD
 export interface ApacheResponse {
   Workers: Stat[];
   status_message: string;
@@ -319,26 +310,6 @@
   'Total Accesses': Stat[];
 }
 
-/**
- * This has its own process type because it
- * is used as its own entity in the Nginx tab
- * of detail view.
- */
-export interface NginxUserProcess {
-  iowritekbytes: Stat[];
-  ioreadkbytes: Stat[];
-  mem: Stat[];
-  count: Stat[];
-  cpu: Stat[];
-}
-
-export type NginxUserProcesses = Record<string, NginxUserProcess>;
-
-export interface NginxProcesses {
-  nginx: {
-    longname: string;
-  } & NginxUserProcesses;
-=======
 export interface MySQLResponse {
   status_message: string;
   status: number;
@@ -358,5 +329,4 @@
   Slow_queries: Stat[];
   Aborted_clients: Stat[];
   Aborted_connects: Stat[];
->>>>>>> 917b2a84
 }