--- conflicted
+++ resolved
@@ -11,11 +11,7 @@
   LongviewTopProcesses,
 } from 'src/features/Longview/request.types';
 
-<<<<<<< HEAD
 import { LongviewPackageDrawer } from '../../LongviewPackageDrawer';
-=======
-import LongviewPackageDrawer from '../../LongviewPackageDrawer';
->>>>>>> dfeb7b84
 import { ActiveConnections } from './ActiveConnections/ActiveConnections';
 import { StyledItemGrid } from './CommonStyles.styles';
 import { GaugesSection } from './GaugesSection';
@@ -115,11 +111,7 @@
         <StyledItemGrid
           container
           justifyContent="space-between"
-<<<<<<< HEAD
-          spacing={0}
-=======
           sx={{ paddingLeft: 0, paddingRight: 0 }}
->>>>>>> dfeb7b84
           xs={12}
         >
           <ListeningServices
