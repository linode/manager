--- conflicted
+++ resolved
@@ -8,16 +8,11 @@
 import Typography from 'src/components/core/Typography';
 // import Select from 'src/components/EnhancedSelect/Select';
 import Grid from 'src/components/Grid';
+import { Props as LVDataProps } from 'src/containers/longview.stats.container';
+
+import ActiveConnections from './ActiveConnections';
 import IconSection from './IconSection';
-
-<<<<<<< HEAD
-import { Props as LVDataProps } from 'src/containers/longview.stats.container';
-=======
-import ActiveConnections from './ActiveConnections';
 import ListeningServices from './ListeningServices';
-
-import { systemInfo } from 'src/__data__/longview';
->>>>>>> 2398f645
 
 const useStyles = makeStyles((theme: Theme) => ({
   paperSection: {
