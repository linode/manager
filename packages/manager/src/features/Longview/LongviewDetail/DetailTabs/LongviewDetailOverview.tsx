--- conflicted
+++ resolved
@@ -15,12 +15,8 @@
 import IconSection from './IconSection';
 import ListeningServices from './ListeningServices';
 
-<<<<<<< HEAD
-=======
-import { systemInfo } from 'src/__data__/longview';
 import { LongviewTopProcesses } from 'src/features/Longview/request.types';
 
->>>>>>> 12d77979
 const useStyles = makeStyles((theme: Theme) => ({
   paperSection: {
     padding: theme.spacing(3) + 1,
@@ -36,15 +32,11 @@
 
 interface Props {
   client: string;
-<<<<<<< HEAD
   longviewClientData: LVDataProps['longviewClientData'];
-=======
   topProcessesData: LongviewTopProcesses;
   topProcessesLoading: boolean;
   topProcessesError?: APIError[];
   lastUpdatedError?: APIError[];
-  // systemInfo: LVDataProps['longviewClientData'];
->>>>>>> 12d77979
 }
 
 export type CombinedProps = RouteComponentProps<{ id: string }> & Props;
@@ -66,120 +58,10 @@
         <Grid item xs={12}>
           <Paper className={classes.paperSection}>
             <Grid container justify="space-between" item xs={12} spacing={0}>
-<<<<<<< HEAD
               <IconSection
                 longviewClientData={props.longviewClientData}
                 client={props.client}
               />
-=======
-              <Grid item xs={12} md={4} lg={3}>
-                <Grid
-                  container
-                  item
-                  wrap="nowrap"
-                  alignItems="flex-start"
-                  className={classes.iconSection}
-                >
-                  <Grid item>
-                    <EntityIcon variant="linode" marginTop={1} />
-                  </Grid>
-                  <Grid item>
-                    <Typography variant="h3" className={classes.wrapHeader}>
-                      {props.client}
-                    </Typography>
-                    <Typography>{hostname}</Typography>
-                    <Typography>Up 47d 19h 22m</Typography>
-                  </Grid>
-                </Grid>
-                <Grid
-                  container
-                  item
-                  wrap="nowrap"
-                  alignItems="flex-start"
-                  className={classes.iconSection}
-                >
-                  <Grid item>
-                    <ServerIcon />
-                  </Grid>
-                  <Grid item>
-                    <Typography>
-                      {`${osDist} ${osDistVersion}`}
-                      {`(${kernel})`}
-                    </Typography>
-                  </Grid>
-                </Grid>
-                <Grid
-                  container
-                  item
-                  wrap="nowrap"
-                  alignItems="center"
-                  className={classes.iconSection}
-                >
-                  <Grid item>
-                    <CPUIcon />
-                  </Grid>
-                  <Grid item>
-                    <Typography>{cpuType}</Typography>
-                    {cpuCoreCount && (
-                      <Typography>
-                        {`${cpuCoreCount} ${coreCountDisplay}`}
-                      </Typography>
-                    )}
-                  </Grid>
-                </Grid>
-                <Grid
-                  container
-                  item
-                  wrap="nowrap"
-                  alignItems="center"
-                  className={classes.iconSection}
-                >
-                  <Grid item>
-                    <RamIcon />
-                  </Grid>
-                  <Grid item>
-                    <Typography>1 GB RAM</Typography>
-                    <Typography>512 MB Swap</Typography>
-                  </Grid>
-                </Grid>
-                <Grid
-                  container
-                  item
-                  wrap="nowrap"
-                  alignItems="center"
-                  className={classes.iconSection}
-                >
-                  <Grid item>
-                    <DiskIcon />
-                  </Grid>
-                  <Grid item>
-                    <Typography>2000 GB Storage</Typography>
-                    <Typography>500 GB Available</Typography>
-                  </Grid>
-                </Grid>
-                <Grid
-                  container
-                  item
-                  wrap="nowrap"
-                  alignItems="center"
-                  className={classes.iconSection}
-                >
-                  <Grid item>
-                    <PackageIcon />
-                  </Grid>
-                  <Grid item>
-                    <Typography>
-                      6 Package Updates Available{' '}
-                      <HelpIcon
-                        className={classes.toolTip}
-                        text={`Time to upgrade!`}
-                        tooltipPosition="right"
-                      />
-                    </Typography>
-                  </Grid>
-                </Grid>
-              </Grid>
->>>>>>> 12d77979
 
               <Grid item xs={12} md={4} lg={6}>
                 Gauges
