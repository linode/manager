--- conflicted
+++ resolved
@@ -39,6 +39,9 @@
 export const LongviewDetailOverview: React.FC<CombinedProps> = props => {
   const classes = useStyles();
   const {
+    client,
+    clientID,
+    longviewClientData,
     topProcessesData,
     topProcessesLoading,
     topProcessesError,
@@ -59,46 +62,19 @@
               spacing={0}
             >
               <IconSection
-                longviewClientData={props.longviewClientData}
-                client={props.client}
+                longviewClientData={longviewClientData}
+                client={client}
               />
-<<<<<<< HEAD
               <GaugesSection
-                clientID={props.clientID}
-                lastUpdatedError={props.lastUpdatedError}
+                clientID={clientID}
+                lastUpdatedError={lastUpdatedError}
               />
-              <Grid item xs={12} md={4} lg={3}>
-                <Box
-                  display="flex"
-                  flexDirection="row"
-                  justifyContent="space-between"
-                >
-                  <Typography variant="h2">Top Processes</Typography>
-                  <Link to={`${url}/processes`} className={classes.detailsLink}>
-                    View Details
-                  </Link>
-                </Box>
-                {/* @todo: Replace with real component. */}
-                {topProcessesLoading && <div>Loading...</div>}
-                {(lastUpdatedError || topProcessesError) && <div>Error!</div>}
-                {Object.keys(topProcessesData.Processes || []).length > 0 && (
-                  <pre>
-                    {JSON.stringify(props.topProcessesData.Processes, null, 2)}
-                  </pre>
-                )}
-              </Grid>
-=======
-
-              <Grid item xs={12} md={4} lg={6}>
-                Gauges
-              </Grid>
               <TopProcesses
                 topProcessesData={topProcessesData}
                 topProcessesLoading={topProcessesLoading}
                 topProcessesError={topProcessesError}
                 lastUpdatedError={lastUpdatedError}
               />
->>>>>>> ddb812b7
             </Grid>
           </Paper>
         </Grid>
