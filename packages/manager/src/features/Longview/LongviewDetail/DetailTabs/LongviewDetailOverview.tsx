import { APIError } from 'linode-js-sdk/lib/types';
import { pathOr } from 'ramda';
import * as React from 'react';
import { RouteComponentProps } from 'react-router-dom';

import Paper from 'src/components/core/Paper';
import { makeStyles, Theme } from 'src/components/core/styles';
import Typography from 'src/components/core/Typography';
// import Select from 'src/components/EnhancedSelect/Select';
import Grid from 'src/components/Grid';
import { Props as LVDataProps } from 'src/containers/longview.stats.container';

import ActiveConnections from './ActiveConnections';
import GaugesSection from './GaugesSection';
import IconSection from './IconSection';
import ListeningServices from './ListeningServices';

import {
  LongviewPortsResponse,
  LongviewTopProcesses
} from 'src/features/Longview/request.types';
import TopProcesses from './TopProcesses';

const useStyles = makeStyles((theme: Theme) => ({
  paperSection: {
    padding: theme.spacing(3) + 1,
    marginBottom: theme.spacing(1) + 3
  }
}));

interface Props {
  client: string;
  clientID: number;
  longviewClientData: LVDataProps['longviewClientData'];
  topProcessesData: LongviewTopProcesses;
  topProcessesLoading: boolean;
  topProcessesError?: APIError[];
  lastUpdated?: number;
  lastUpdatedError?: APIError[];
  listeningPortsLoading: boolean;
  listeningPortsError?: APIError[];
  listeningPortsData: LongviewPortsResponse;
}

export type CombinedProps = RouteComponentProps<{ id: string }> & Props;

export const LongviewDetailOverview: React.FC<CombinedProps> = props => {
  const classes = useStyles();
  const {
<<<<<<< HEAD
    client,
    clientID,
    longviewClientData,
=======
    lastUpdated,
    listeningPortsData,
    listeningPortsError,
    listeningPortsLoading,
>>>>>>> c832a965
    topProcessesData,
    topProcessesLoading,
    topProcessesError,
    lastUpdatedError
  } = props;

  /**
   * Show an error for the services/connections
   * tables if the request errors, or if there is
   * a lastUpdated error (which will happen in the
   * event of a network error)
   */
  const _hasError = listeningPortsError || lastUpdatedError;
  const portsError = Boolean(_hasError)
    ? pathOr<string>('Error retrieving data', [0, 'reason'], _hasError)
    : undefined;

  return (
    <React.Fragment>
      <Grid container>
        <Grid item xs={12}>
          <Paper className={classes.paperSection}>
            <Grid
              container
              justify="space-between"
              alignItems="flex-start"
              item
              xs={12}
              spacing={0}
            >
              <IconSection
                longviewClientData={longviewClientData}
                client={client}
              />
              <GaugesSection
                clientID={clientID}
                lastUpdatedError={lastUpdatedError}
              />
              <TopProcesses
                topProcessesData={topProcessesData}
                topProcessesLoading={topProcessesLoading}
                topProcessesError={topProcessesError}
                lastUpdatedError={lastUpdatedError}
              />
            </Grid>
          </Paper>
        </Grid>
        <Grid
          container
          alignItems="flex-end"
          justify="space-between"
          item
          xs={12}
          spacing={0}
        >
          <Grid item>
            <Typography variant="h2">Resource Allocation History</Typography>
          </Grid>
          <Grid item>
            {/* TODO make this functional
              <Select
                options={rangeSelectOptions}
                defaultValue={rangeSelectOptions[0]}
                onChange={handleChartRangeChange}
                name="chartRange"
                id="chartRange"
                small
                label="Select Time Range"
                hideLabel
                isClearable={false}
                data-qa-item="chartRange"
              />
              */}
          </Grid>
        </Grid>
        <Grid item xs={12}>
          <Paper className={classes.paperSection}>Graphs here</Paper>
        </Grid>
        <Grid container justify="space-between" item spacing={0}>
          <ListeningServices
            services={pathOr([], ['Ports', 'listening'], listeningPortsData)}
            servicesLoading={listeningPortsLoading && !lastUpdated}
            servicesError={portsError}
          />
          <ActiveConnections
            connections={pathOr([], ['Ports', 'active'], listeningPortsData)}
            connectionsLoading={listeningPortsLoading && !lastUpdated}
            connectionsError={portsError}
          />
        </Grid>
      </Grid>
    </React.Fragment>
  );
};

export default React.memo(LongviewDetailOverview);<|MERGE_RESOLUTION|>--- conflicted
+++ resolved
@@ -47,16 +47,13 @@
 export const LongviewDetailOverview: React.FC<CombinedProps> = props => {
   const classes = useStyles();
   const {
-<<<<<<< HEAD
     client,
     clientID,
     longviewClientData,
-=======
     lastUpdated,
     listeningPortsData,
     listeningPortsError,
     listeningPortsLoading,
->>>>>>> c832a965
     topProcessesData,
     topProcessesLoading,
     topProcessesError,
