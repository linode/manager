--- conflicted
+++ resolved
@@ -29,11 +29,8 @@
 
 interface Props {
   client: string;
-<<<<<<< HEAD
   clientID: number;
-=======
   clientAPIKey: string;
->>>>>>> 80bb3d72
   longviewClientData: LVDataProps['longviewClientData'];
   topProcessesData: LongviewTopProcesses;
   topProcessesLoading: boolean;
@@ -50,13 +47,10 @@
 export const LongviewDetailOverview: React.FC<CombinedProps> = props => {
   const classes = useStyles();
   const {
-<<<<<<< HEAD
     client,
     clientID,
     longviewClientData,
-=======
     clientAPIKey,
->>>>>>> 80bb3d72
     lastUpdated,
     listeningPortsData,
     listeningPortsError,
