import { pathOr } from 'ramda';
import * as React from 'react';
import { compose } from 'recompose';
import {
  makeStyles,
  Theme,
  withTheme,
  WithTheme
} from 'src/components/core/styles';

import Typography from 'src/components/core/Typography';

import LongviewLineGraph from 'src/components/LongviewLineGraph';
<<<<<<< HEAD
import { StatWithDummyPoint } from '../../../request.types';
import GraphCard from '../../GraphCard';
=======
import { isToday as _isToday } from 'src/utilities/isToday';
import { Stat, StatWithDummyPoint } from '../../../request.types';
import { convertData } from '../../../shared/formatters';
>>>>>>> 2c5f0888

const useStyles = makeStyles((theme: Theme) => ({
  graphContainer: {
    marginTop: theme.spacing(),
    display: 'flex',
    flexFlow: 'row wrap',
    justifyContent: 'space-around',
    '& > div': {
      flexGrow: 1,
      width: '33%',
      [theme.breakpoints.down('md')]: {
        marginTop: theme.spacing(),
        width: '60%'
      }
    }
  }
}));

export interface Props {
  isSwap: boolean;
  childOf: boolean;
  sysInfoType: string;
  isMounted: boolean;
  timezone: string;
  iFree: Stat[];
  iTotal: Stat[];
  free: Stat[];
  total: Stat[];
  reads: Stat[];
  writes: Stat[];
  diskLabel: string;
  startTime: number;
  endTime: number;
  loading: boolean;
}

type CombinedProps = Props & WithTheme;

const Graphs: React.FC<CombinedProps> = props => {
  const {
    isSwap,
    childOf,
    sysInfoType,
    diskLabel,
    theme,
    loading,
    timezone,
    free,
    total,
    iFree,
    isMounted,
    iTotal,
    startTime,
    endTime,
    reads,
    writes
  } = props;

  const classes = useStyles();

  if (childOf) {
    /** @todo document the why here. This comes from old Longview.JS */
    return (
      <Typography variant="subtitle1">
        <strong>{diskLabel}</strong>
        <React.Fragment>
          {' '}
          Longview doesn't gather data on this type of device.
        </React.Fragment>
      </Typography>
    );
  }

  const isToday = _isToday(endTime, startTime);
  const labelHelperText = generateHelperText(sysInfoType, isSwap, isMounted);

  const _free = formatSpace(free, total);
  const _inodes = formatINodes(iFree, iTotal);

  return (
    <GraphCard title={diskLabel} helperText={labelHelperText}>
      <div className={classes.graphContainer}>
        {sysInfoType.toLowerCase() !== 'openvz' && (
          <div data-testid="diskio-graph">
            <LongviewLineGraph
              loading={loading}
              data={[
                {
                  data: convertData(writes, startTime, endTime, formatDiskIO),
                  label: 'Write',
                  borderColor: theme.graphs.orangeBorder,
                  backgroundColor: theme.graphs.orange
                },
                {
                  data: convertData(reads, startTime, endTime, formatDiskIO),
                  label: 'Read',
                  borderColor: theme.graphs.yellowBorder,
                  backgroundColor: theme.graphs.yellow
                }
              ]}
              title="Disk I/O"
              showToday={isToday}
              subtitle="ops/s"
              timezone={timezone}
            />
          </div>
        )}
        {/*
              only show inodes and space if the
              disk is mounted and is not a swap partition
              because longview doesn't track those stats
            */
        !isSwap && isMounted && (
          <React.Fragment>
            <div data-testid="space-graph">
              <LongviewLineGraph
                data={[
                  {
                    data: convertData(_free, startTime, endTime),
                    label: 'Space',
                    borderColor: theme.graphs.salmonBorder,
                    backgroundColor: theme.graphs.salmon
                  }
                ]}
                showToday={isToday}
                title="Space"
                subtitle="GB"
                timezone={timezone}
                // @todo replace with byte-to-target converter after rebase
                suggestedMax={total[0]?.y / 1024 / 1024 / 1024}
              />
            </div>
            <div data-testid="inodes-graph">
              <LongviewLineGraph
                data={[
                  {
                    data: convertData(_inodes, startTime, endTime),
                    label: 'Inodes',
                    borderColor: theme.graphs.pinkBorder,
                    backgroundColor: theme.graphs.pink
                  }
                ]}
                showToday={isToday}
                title="Inodes"
                timezone={timezone}
                // @todo replace with byte-to-target converter after rebase
                suggestedMax={iTotal[0]?.y}
              />
            </div>
          </React.Fragment>
        )}
      </div>
    </GraphCard>
  );
};

export const formatINodes = (
  ifree: Stat[],
  itotal: Stat[]
): StatWithDummyPoint[] => {
  return itotal.map((eachTotalStat, index) => {
    const { y: totalY, x: totalX } = eachTotalStat;
    const { y: freeY } = pathOr(
      { y: null, x: 0 },
      [index],
      ifree
    ) as StatWithDummyPoint;

    const cleanedY =
      typeof totalY === 'number' && typeof freeY === 'number'
        ? +(totalY - freeY).toFixed(2)
        : null;

    return { x: totalX, y: cleanedY };
  });
};

/**
 * We want to show how much spaced is used on each disk,
 * and are given free space and total space from the LV API.
 *
 * If we have data for a given point in time (y is not null),
 * then we can calculate used space by total - free.
 * @param free
 * @param total
 */
export const formatSpace = (free: Stat[], total: Stat[]) => {
  return free.map((thisPoint, idx) => {
    const _total = total[idx]?.y;
    const newY =
      typeof thisPoint.y === 'number' && typeof _total === 'number'
        ? // @todo replace with byte-to-target converter after rebase
          // or possibly run getUnit() or equivalent here so it's not always GB
          +((_total - thisPoint.y) / 1024 / 1024 / 1024).toFixed(2)
        : null;
    return { x: thisPoint.x, y: newY };
  });
};

export const formatDiskIO = (value: number) => {
  return typeof value === 'number' ? +value.toFixed(2) : null;
};

export const generateHelperText = (
  type: string,
  isSwap: boolean,
  isMounted: boolean
) => {
  const diskIsOpenVZType = type.toLowerCase() === 'openvz';

  if (diskIsOpenVZType) {
    return "Longview doesn't gather Disk I/O on OpenVZ Linodes.";
  }

  if (isSwap) {
    return "Longview doesn't gather Space and Inode data on Swap disks.";
  }

  if (!isMounted) {
    return "Longview doesn't gather Space and Inode data on unmounted disks.";
  }

  return '';
};

export default compose<CombinedProps, Props>(React.memo, withTheme)(Graphs);<|MERGE_RESOLUTION|>--- conflicted
+++ resolved
@@ -7,18 +7,12 @@
   withTheme,
   WithTheme
 } from 'src/components/core/styles';
-
 import Typography from 'src/components/core/Typography';
-
 import LongviewLineGraph from 'src/components/LongviewLineGraph';
-<<<<<<< HEAD
-import { StatWithDummyPoint } from '../../../request.types';
-import GraphCard from '../../GraphCard';
-=======
 import { isToday as _isToday } from 'src/utilities/isToday';
 import { Stat, StatWithDummyPoint } from '../../../request.types';
 import { convertData } from '../../../shared/formatters';
->>>>>>> 2c5f0888
+import GraphCard from '../../GraphCard';
 
 const useStyles = makeStyles((theme: Theme) => ({
   graphContainer: {
@@ -95,8 +89,11 @@
   const isToday = _isToday(endTime, startTime);
   const labelHelperText = generateHelperText(sysInfoType, isSwap, isMounted);
 
-  const _free = formatSpace(free, total);
-  const _inodes = formatINodes(iFree, iTotal);
+  const _free = React.useMemo(() => formatSpace(free, total), [free, total]);
+  const _inodes = React.useMemo(() => formatINodes(iFree, iTotal), [
+    iFree,
+    iTotal
+  ]);
 
   return (
     <GraphCard title={diskLabel} helperText={labelHelperText}>
@@ -176,8 +173,8 @@
 };
 
 export const formatINodes = (
-  ifree: Stat[],
-  itotal: Stat[]
+  ifree: StatWithDummyPoint[],
+  itotal: StatWithDummyPoint[]
 ): StatWithDummyPoint[] => {
   return itotal.map((eachTotalStat, index) => {
     const { y: totalY, x: totalX } = eachTotalStat;
