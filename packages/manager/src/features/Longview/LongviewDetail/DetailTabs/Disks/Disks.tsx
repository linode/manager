import { APIError } from 'linode-js-sdk/lib/types';
import * as React from 'react';
import { RouteComponentProps } from 'react-router-dom';
import { compose } from 'recompose';
import { makeStyles, Theme } from 'src/components/core/styles';

import Box from 'src/components/core/Box';
import ErrorState from 'src/components/ErrorState';
import LandingLoading from 'src/components/LandingLoading';
import Placeholder from 'src/components/Placeholder';
import TimeRangeSelect from '../../../shared/TimeRangeSelect';
import DiskGraph from './DiskGraph';

import { WithStartAndEnd } from '../../../request.types';
import { useGraphs } from '../OverviewGraphs/useGraphs';

const useStyles = makeStyles((theme: Theme) => ({
  root: {
    width: 250,
    marginBottom: theme.spacing()
  }
}));

interface Props extends RouteComponentProps<{}> {
  clientAPIKey: string;
  clientID: number;
  clientLastUpdated?: number;
  lastUpdated?: number;
  lastUpdatedError?: APIError[];
  timezone: string;
}

type CombinedProps = Props;

const Disks: React.FC<CombinedProps> = props => {
  const classes = useStyles();
  const {
    lastUpdated,
    lastUpdatedError,
    clientLastUpdated,
    clientAPIKey
  } = props;

  const [time, setTimeBox] = React.useState<WithStartAndEnd>({
    start: 0,
    end: 0
  });

  const handleStatsChange = (start: number, end: number) => {
    setTimeBox({ start, end });
  };

<<<<<<< HEAD
  React.useEffect(() => {
    mounted = true;
    if (clientLastUpdated && start && end) {
      if (!diskStats) {
        setLoading(true);
      }

      setError('');

      getStats(clientAPIKey, 'getValues', {
        fields: ['disk', 'sysinfo'],
        start,
        end
      })
        .then(r => {
          if (mounted) {
            setLoading(false);
            const _disk = pathOr({}, ['DATA', 'Disk'], r);

            const pathsToAlter = Object.keys(_disk).reduce((acc, eachKey) => {
              acc.push(
                ...[
                  [eachKey, 'reads'],
                  [eachKey, 'writes'],
                  [eachKey, 'fs', 'free'],
                  [eachKey, 'fs', 'total'],
                  [eachKey, 'fs', 'itotal'],
                  [eachKey, 'fs', 'ifree']
                ]
              );

              return acc;
            }, [] as (string | number)[][]);

            const enhancedDisk = pathMaybeAddDataInThePast<Disk<'yAsNull'>>(
              _disk,
              start,
              pathsToAlter
            );

            updateDiskStats(enhancedDisk);
            updateSysInfoType(pathOr('', ['SysInfo', 'type'], r));
          }
        })
        .catch(e => {
          if (mounted) {
            setLoading(false);
            if (!diskStats) {
              setError(
                'There was an error fetching statistics for your Disks.'
              );
            }
          }
        });
    }
=======
  const { data, loading, error, request } = useGraphs(
    ['disk', 'sysinfo'],
    clientAPIKey,
    time.start,
    time.end
  );
>>>>>>> 2c5f0888

  React.useEffect(() => {
    request();
  }, [
    time.start,
    time.end,
    clientAPIKey,
    clientLastUpdated,
    lastUpdatedError,
    lastUpdated
  ]);

  const renderContent = () => {
    const diskData = data.Disk ?? {};
    if (error || lastUpdatedError) {
      return (
        <ErrorState errorText="There was an error fetching statistics for your Disks." />
      );
    }

    if (loading && Object.keys(diskData).length === 0) {
      return <LandingLoading />;
    }
    /*
      Longview doesn't return the Disk stats in any particular order, so sort them
      alphabetically now
    */
    const sortedKeys = Object.keys(diskData).sort();

    if (!loading && sortedKeys.length === 0) {
      // Empty state
      return (
        <Placeholder
          title="No disks detected"
          copy="The Longview agent has not detected any disks that it can monitor."
        />
      );
    }

    return sortedKeys.map(eachKey => (
<<<<<<< HEAD
      <DiskGraph
=======
      <DiskPaper
        loading={loading}
>>>>>>> 2c5f0888
        diskLabel={eachKey}
        key={eachKey}
        stats={diskData[eachKey]}
        timezone={props.timezone}
        sysInfoType={data.SysInfo?.type ?? ''}
        startTime={time.start}
        endTime={time.end}
      />
    ));
  };

  return (
    <div id="tabpanel-disks" role="tabpanel" aria-labelledby="tab-disks">
      <Box display="flex" flexDirection="row" justifyContent="flex-end">
        <TimeRangeSelect
          small
          className={classes.root}
          handleStatsChange={handleStatsChange}
          defaultValue="Past 30 Minutes"
          label="Select Time Range"
          hideLabel
        />
      </Box>
      {renderContent()}
    </div>
  );
};

export default compose<CombinedProps, Props>(React.memo)(Disks);<|MERGE_RESOLUTION|>--- conflicted
+++ resolved
@@ -50,70 +50,12 @@
     setTimeBox({ start, end });
   };
 
-<<<<<<< HEAD
-  React.useEffect(() => {
-    mounted = true;
-    if (clientLastUpdated && start && end) {
-      if (!diskStats) {
-        setLoading(true);
-      }
-
-      setError('');
-
-      getStats(clientAPIKey, 'getValues', {
-        fields: ['disk', 'sysinfo'],
-        start,
-        end
-      })
-        .then(r => {
-          if (mounted) {
-            setLoading(false);
-            const _disk = pathOr({}, ['DATA', 'Disk'], r);
-
-            const pathsToAlter = Object.keys(_disk).reduce((acc, eachKey) => {
-              acc.push(
-                ...[
-                  [eachKey, 'reads'],
-                  [eachKey, 'writes'],
-                  [eachKey, 'fs', 'free'],
-                  [eachKey, 'fs', 'total'],
-                  [eachKey, 'fs', 'itotal'],
-                  [eachKey, 'fs', 'ifree']
-                ]
-              );
-
-              return acc;
-            }, [] as (string | number)[][]);
-
-            const enhancedDisk = pathMaybeAddDataInThePast<Disk<'yAsNull'>>(
-              _disk,
-              start,
-              pathsToAlter
-            );
-
-            updateDiskStats(enhancedDisk);
-            updateSysInfoType(pathOr('', ['SysInfo', 'type'], r));
-          }
-        })
-        .catch(e => {
-          if (mounted) {
-            setLoading(false);
-            if (!diskStats) {
-              setError(
-                'There was an error fetching statistics for your Disks.'
-              );
-            }
-          }
-        });
-    }
-=======
   const { data, loading, error, request } = useGraphs(
     ['disk', 'sysinfo'],
     clientAPIKey,
     time.start,
     time.end
   );
->>>>>>> 2c5f0888
 
   React.useEffect(() => {
     request();
@@ -154,12 +96,8 @@
     }
 
     return sortedKeys.map(eachKey => (
-<<<<<<< HEAD
       <DiskGraph
-=======
-      <DiskPaper
         loading={loading}
->>>>>>> 2c5f0888
         diskLabel={eachKey}
         key={eachKey}
         stats={diskData[eachKey]}
