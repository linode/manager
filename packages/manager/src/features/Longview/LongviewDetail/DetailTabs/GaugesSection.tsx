--- conflicted
+++ resolved
@@ -17,20 +17,8 @@
 
 export const GaugesSection = React.memo((props: Props) => {
   return (
-<<<<<<< HEAD
-    <StyledOuterGrid container md={5} xs={12}>
+    <StyledOuterGrid container md={5} spacing={2} xs={12}>
       <StyledGaugeContainerGrid xs={4}>
-=======
-    <Grid
-      className={classes.gaugesOuter}
-      container
-      item
-      md={5}
-      spacing={2}
-      xs={12}
-    >
-      <Grid className={classes.gaugeContainer} item xs={4}>
->>>>>>> d71430d9
         <CPUGauge
           clientID={props.clientID}
           lastUpdatedError={props.lastUpdatedError}
