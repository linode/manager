import * as React from 'react';

import { MaskableText } from 'src/components/MaskableText/MaskableText';
import OrderBy from 'src/components/OrderBy';
import { Table } from 'src/components/Table';
import { TableBody } from 'src/components/TableBody';
import { TableCell } from 'src/components/TableCell';
import { TableHead } from 'src/components/TableHead';
import { TableRow } from 'src/components/TableRow';
import { TableRowEmpty } from 'src/components/TableRowEmpty/TableRowEmpty';
import { TableRowError } from 'src/components/TableRowError/TableRowError';
import { TableRowLoading } from 'src/components/TableRowLoading/TableRowLoading';
import { TableSortCell } from 'src/components/TableSortCell';
import { formatCPU } from 'src/features/Longview/shared/formatters';
import { useWindowDimensions } from 'src/hooks/useWindowDimensions';
import { readableBytes } from 'src/utilities/unitConversions';

<<<<<<< HEAD
import { StyledDiv } from './ProcessesTable.styles';
=======
import { StyledDiv, StyledTable } from './ProcessesTable.styles';
>>>>>>> caca6dd0

import type { Process } from './types';
import type { APIError } from '@linode/api-v4/lib/types';

export interface ProcessesTableProps {
  error?: string;
  lastUpdatedError?: APIError[];
  processesData: ExtendedProcess[];
  processesLoading: boolean;
  selectedProcess: Process | null;
  setSelectedProcess: (process: Process) => void;
}

export const ProcessesTable = React.memo((props: ProcessesTableProps) => {
  const { width } = useWindowDimensions();

  const {
    error,
    processesData,
    processesLoading,
    selectedProcess,
    setSelectedProcess,
  } = props;

  return (
    <OrderBy
      data={processesData}
      order={'asc'}
      orderBy={'name'}
      preferenceKey="lv-detail-processes"
    >
      {({ data: orderedData, handleOrderChange, order, orderBy }) => (
        <Table
          // This prop is necessary to show the "ActiveCaret", and we only
          // want it on large viewports.
          noOverflow={width >= 1280}
          spacingTop={16}
        >
          <TableHead>
            <TableRow>
              <TableSortCell
                active={orderBy === 'name'}
                direction={order}
                handleClick={handleOrderChange}
                label="name"
                style={{ width: '20%' }}
              >
                Process
              </TableSortCell>
              <TableSortCell
                active={orderBy === 'user'}
                direction={order}
                handleClick={handleOrderChange}
                label="user"
                style={{ width: '20%' }}
              >
                User
              </TableSortCell>
              <TableSortCell
                active={orderBy === 'maxCount'}
                direction={order}
                handleClick={handleOrderChange}
                label="maxCount"
                style={{ width: '15%' }}
              >
                Max Count
              </TableSortCell>
              <TableSortCell
                active={orderBy === 'averageIO'}
                direction={order}
                handleClick={handleOrderChange}
                label="averageIO"
                style={{ width: '15%' }}
              >
                Avg IO
              </TableSortCell>
              <TableSortCell
                active={orderBy === 'averageCPU'}
                direction={order}
                handleClick={handleOrderChange}
                label="averageCPU"
                style={{ width: '15%' }}
              >
                Avg CPU
              </TableSortCell>
              <TableSortCell
                active={orderBy === 'averageMem'}
                direction={order}
                handleClick={handleOrderChange}
                label="averageMem"
                style={{ width: '15%' }}
              >
                Avg Mem
              </TableSortCell>
            </TableRow>
          </TableHead>
          <TableBody>
            {renderLoadingErrorData(
              processesLoading,
              orderedData,
              selectedProcess,
              setSelectedProcess,
              error
            )}
          </TableBody>
        </Table>
      )}
    </OrderBy>
  );
});

const renderLoadingErrorData = (
  loading: boolean,
  data: ExtendedProcess[],
  selectedProcess: Process | null,
  setSelectedProcess: (process: Process) => void,
  error?: string
) => {
  if (error && data.length === 0) {
    return <TableRowError colSpan={12} message={error} />;
  }
  if (loading) {
    return <TableRowLoading columns={6} />;
  }
  if (data.length === 0) {
    return <TableRowEmpty colSpan={12} />;
  }

  return data.map((thisProcess, idx) => (
    <ProcessesTableRow
      isSelected={
        selectedProcess?.name === thisProcess.name &&
        selectedProcess?.user === thisProcess.user
      }
      key={`process-${idx}`}
      setSelectedProcess={setSelectedProcess}
      {...thisProcess}
    />
  ));
};

export interface ProcessTableRowProps extends ExtendedProcess {
  isSelected: boolean;
  setSelectedProcess: (process: Process) => void;
}

export const ProcessesTableRow = React.memo((props: ProcessTableRowProps) => {
  const {
    averageCPU,
    averageIO,
    averageMem,
    isSelected,
    maxCount,
    name,
    setSelectedProcess,
    user,
  } = props;

  return (
    <TableRow
      onKeyUp={(e: any) =>
        e.key === 'Enter' && setSelectedProcess({ name, user })
      }
      data-testid="longview-service-row"
      forceIndex
      onClick={() => setSelectedProcess({ name, user })}
      selected={isSelected}
    >
      <TableCell data-testid={`name-${name}`}>
        <StyledDiv>{name}</StyledDiv>
      </TableCell>
      <TableCell data-testid={`user-${user}`}>
        <MaskableText isToggleable text={user} />
      </TableCell>
      <TableCell data-testid={`max-count-${Math.round(maxCount)}`}>
        {Math.round(maxCount)}
      </TableCell>
      <TableCell data-testid={`average-io-${averageIO}`}>
        {
          readableBytes(averageIO, { round: 0, unitLabels: { bytes: 'B' } })
            .formatted
        }
        /s
      </TableCell>
      <TableCell data-testid={`average-cpu-${averageCPU}`}>
        {formatCPU(averageCPU)}
      </TableCell>
      <TableCell data-testid={`average-mem-${averageMem}`}>
        {readableBytes(averageMem * 1024, { round: 0 }).formatted}
      </TableCell>
    </TableRow>
  );
});

export interface ExtendedProcess {
  averageCPU: number;
  averageIO: number;
  averageMem: number;
  id: string;
  maxCount: number;
  name: string;
  user: string;
}<|MERGE_RESOLUTION|>--- conflicted
+++ resolved
@@ -15,11 +15,7 @@
 import { useWindowDimensions } from 'src/hooks/useWindowDimensions';
 import { readableBytes } from 'src/utilities/unitConversions';
 
-<<<<<<< HEAD
 import { StyledDiv } from './ProcessesTable.styles';
-=======
-import { StyledDiv, StyledTable } from './ProcessesTable.styles';
->>>>>>> caca6dd0
 
 import type { Process } from './types';
 import type { APIError } from '@linode/api-v4/lib/types';
