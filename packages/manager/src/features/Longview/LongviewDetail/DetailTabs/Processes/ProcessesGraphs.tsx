--- conflicted
+++ resolved
@@ -1,19 +1,9 @@
-import { Box } from '@linode/ui';
+import { Box, Paper } from '@linode/ui';
 import { useTheme } from '@mui/material/styles';
 import * as React from 'react';
 
 import { LongviewLineGraph } from 'src/components/LongviewLineGraph/LongviewLineGraph';
-<<<<<<< HEAD
 import { Typography } from 'src/components/Typography';
-import { Paper } from '@linode/ui';
-import {
-  LongviewProcesses,
-  WithStartAndEnd,
-} from 'src/features/Longview/request.types';
-=======
-import { Paper } from 'src/components/Paper';
-import { Typography } from 'src/components/Typography';
->>>>>>> 24d05983
 import {
   convertData,
   formatMemory,
