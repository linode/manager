import * as React from 'react';
import Paper from 'src/components/core/Paper';
import { makeStyles, withTheme, WithTheme } from '@mui/styles';
import { Theme } from '@mui/material/styles';
<<<<<<< HEAD
import Typography from 'src/components/core/Typography';
=======
import { Typography } from 'src/components/Typography';
>>>>>>> d63e70a2
import { LongviewLineGraph } from 'src/components/LongviewLineGraph/LongviewLineGraph';
import {
  LongviewProcesses,
  WithStartAndEnd,
} from 'src/features/Longview/request.types';
import {
  convertData,
  formatMemory,
} from 'src/features/Longview/shared/formatters';
import { statMax } from 'src/features/Longview/shared/utilities';
import {
  convertBytesToTarget,
  readableBytes,
} from 'src/utilities/unitConversions';
import { Process } from './types';

const useStyles = makeStyles((theme: Theme) => ({
  root: {
    marginTop: theme.spacing(1.25),
    padding: theme.spacing(3),
  },
  graphWrap: {
    marginTop: theme.spacing(3),
  },
  title: {
    [theme.breakpoints.down('lg')]: {
      marginLeft: theme.spacing(),
    },
  },
}));

interface Props {
  processesData: LongviewProcesses;
  processesLoading: boolean;
  error?: string;
  selectedProcess: Process | null;
  clientAPIKey: string;
  timezone: string;
  lastUpdated?: number;
  isToday: boolean;
  time: WithStartAndEnd;
}

type CombinedProps = Props & WithTheme;

const ProcessesGraphs: React.FC<CombinedProps> = (props) => {
  const classes = useStyles();

  const {
    error,
    processesData,
    processesLoading,
    selectedProcess,
    timezone,
    isToday,
    time,
    theme,
  } = props;

  const { start, end } = time;

  const name = selectedProcess?.name ?? '';
  const user = selectedProcess?.user ?? '';
  const process = processesData.Processes?.[name]?.[user] ?? {};

  const cpu = process.cpu ?? [];
  const count = process.count ?? [];
  const memory = process.mem ?? [];
  const iowritekbytes = process.iowritekbytes ?? [];
  const ioreadkbytes = process.ioreadkbytes ?? [];

  const memMax = React.useMemo(() => statMax(memory), [memory]);
  // Multiplied by 1024 because the API returns memory in KB.
  const memUnit = readableBytes(memMax * 1024).unit;

  const ioMax = React.useMemo(
    () => Math.max(statMax(iowritekbytes), statMax(ioreadkbytes)),
    [iowritekbytes, ioreadkbytes]
  );
  const ioUnit = readableBytes(ioMax).unit;

  const formatDisk = (value: number | null) => {
    if (!value) {
      return value;
    }
    return readableBytes(value, { unit: ioUnit }).value;
  };

  const _convertData = React.useCallback(convertData, [
    processesData,
    start,
    end,
  ]);

  const commonGraphProps = {
    timezone,
    showToday: isToday,
    loading: processesLoading,
    error,
  };

  return (
    <>
      <Typography variant="h2" className={classes.title}>
        Process History{name && `: ${name}`}
      </Typography>
      <Paper className={classes.root}>
        <LongviewLineGraph
          title="CPU"
          subtitle="%"
          unit="%"
          ariaLabel="CPU Usage Graph"
          data={[
            {
              data: _convertData(cpu, start, end),
              label: 'CPU',
              borderColor: 'transparent',
              backgroundColor: theme.graphs.cpu.system,
            },
          ]}
          {...commonGraphProps}
        />
        <div className={classes.graphWrap}>
          <LongviewLineGraph
            title="RAM"
            subtitle={memUnit}
            ariaLabel="RAM Usage Graph"
            formatData={(value: number) => convertBytesToTarget(memUnit, value)}
            formatTooltip={(value: number) => readableBytes(value).formatted}
            data={[
              {
                data: _convertData(memory, start, end, formatMemory),
                label: 'RAM',
                borderColor: 'transparent',
                backgroundColor: theme.graphs.memory.used,
              },
            ]}
            {...commonGraphProps}
          />
        </div>
        <div className={classes.graphWrap}>
          <LongviewLineGraph
            title="Count"
            suggestedMax={10}
            ariaLabel="Process Count Graph"
            data={[
              {
                data: _convertData(count, start, end, formatCount),
                label: 'Count',
                borderColor: 'transparent',
                backgroundColor: theme.graphs.processCount,
              },
            ]}
            {...commonGraphProps}
          />
        </div>
        <div className={classes.graphWrap}>
          <LongviewLineGraph
            title="Disk I/O"
            subtitle={ioUnit + '/s'}
            unit={'/s'}
            ariaLabel="Disk I/O Graph"
            formatData={(value: number) => convertBytesToTarget(ioUnit, value)}
            formatTooltip={(value: number) => readableBytes(value).formatted}
            nativeLegend
            data={[
              {
                label: 'Write',
                borderColor: 'transparent',
                backgroundColor: theme.graphs.diskIO.write,
                data: _convertData(iowritekbytes, start, end, formatDisk),
              },
              {
                label: 'Read',
                borderColor: 'transparent',
                backgroundColor: theme.graphs.diskIO.read,
                data: _convertData(ioreadkbytes, start, end, formatDisk),
              },
            ]}
            {...commonGraphProps}
          />
        </div>
      </Paper>
    </>
  );
};

export default withTheme(ProcessesGraphs);

export const formatCount = (value: number | null) => {
  if (!value) {
    return value;
  }
  return Math.round(value);
};<|MERGE_RESOLUTION|>--- conflicted
+++ resolved
@@ -2,11 +2,7 @@
 import Paper from 'src/components/core/Paper';
 import { makeStyles, withTheme, WithTheme } from '@mui/styles';
 import { Theme } from '@mui/material/styles';
-<<<<<<< HEAD
-import Typography from 'src/components/core/Typography';
-=======
 import { Typography } from 'src/components/Typography';
->>>>>>> d63e70a2
 import { LongviewLineGraph } from 'src/components/LongviewLineGraph/LongviewLineGraph';
 import {
   LongviewProcesses,
