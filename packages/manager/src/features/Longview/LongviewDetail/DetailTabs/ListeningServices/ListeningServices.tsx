import * as React from 'react';
import { makeStyles, Theme } from 'src/components/core/styles';
import TableBody from 'src/components/core/TableBody';
import TableHead from 'src/components/core/TableHead';
import Typography from 'src/components/core/Typography';
import Grid from 'src/components/Grid';
import OrderBy from 'src/components/OrderBy';
import Paginate from 'src/components/Paginate';
import PaginationFooter from 'src/components/PaginationFooter';
import Table_PreCMR from 'src/components/Table';
import Table_CMR from 'src/components/Table/Table_CMR';
import TableRow_PreCMR from 'src/components/TableRow';
import TableRow_CMR from 'src/components/TableRow/TableRow_CMR';
import TableRowEmptyState_PreCMR from 'src/components/TableRowEmptyState';
import TableRowEmptyState_CMR from 'src/components/TableRowEmptyState/TableRowEmptyState_CMR';
import TableRowError_PreCMR from 'src/components/TableRowError';
import TableRowError_CMR from 'src/components/TableRowError/TableRowError_CMR';
import TableRowLoading_PreCMR from 'src/components/TableRowLoading';
import TableRowLoading_CMR from 'src/components/TableRowLoading/TableRowLoading_CMR';
import TableSortCell_PreCMR from 'src/components/TableSortCell';
import TableSortCell_CMR from 'src/components/TableSortCell/TableSortCell_CMR';
import { LongviewService } from 'src/features/Longview/request.types';
import useFlags from 'src/hooks/useFlags';
import LongviewServiceRow from './LongviewServiceRow';

const useStyles = makeStyles((theme: Theme) => ({
  table: {
    [theme.breakpoints.down('sm')]: {
      '& tbody > tr > td:first-child .data': {
        textAlign: 'right'
      }
    },
    [theme.breakpoints.up('md')]: {
      '& thead > tr > th:last-child': {
        textAlign: 'right'
      },
      '& tbody > tr > td:last-child': {
        textAlign: 'right'
      }
    }
  },
  cmrSpacing: {
    [theme.breakpoints.down('md')]: {
      marginLeft: theme.spacing()
    }
  }
}));

export interface TableProps {
  services: LongviewService[];
  servicesLoading: boolean;
  servicesError?: string;
  cmrFlag?: boolean;
}

export const ListeningServices: React.FC<TableProps> = props => {
<<<<<<< HEAD
  const classes = useStyles();
  const flags = useFlags();

  const { services, servicesError, servicesLoading } = props;
=======
  const { services, servicesError, servicesLoading, cmrFlag } = props;
>>>>>>> ebb269d6
  return (
    <Grid item xs={12} md={8}>
      <Typography variant="h2" className={flags.cmr ? classes.cmrSpacing : ''}>
        Listening Services
      </Typography>
      <ServicesTable
        services={services}
        servicesLoading={servicesLoading}
        servicesError={servicesError}
        cmrFlag={cmrFlag}
      />
    </Grid>
  );
};

export const ServicesTable: React.FC<TableProps> = props => {
  const { services, servicesError, servicesLoading, cmrFlag } = props;
  const classes = useStyles();

  const Table = cmrFlag ? Table_CMR : Table_PreCMR;
  const TableRow = cmrFlag ? TableRow_CMR : TableRow_PreCMR;
  const TableSortCell = cmrFlag ? TableSortCell_CMR : TableSortCell_PreCMR;

  return (
    <OrderBy
      data={services}
      orderBy={'process'}
      order={'asc'}
      preferenceKey={'listening-services'}
    >
      {({ data: orderedData, handleOrderChange, order, orderBy }) => (
        <Paginate data={orderedData} pageSize={25}>
          {({
            data: paginatedData,
            count,
            handlePageChange,
            handlePageSizeChange,
            page,
            pageSize
          }) => (
            <>
              <Table
                spacingTop={16}
                tableClass={`${services.length > 0 ? classes.table : ''}`}
              >
                <TableHead>
                  <TableRow>
                    <TableSortCell
                      data-qa-table-header="Process"
                      active={orderBy === 'name'}
                      label="name"
                      direction={order}
                      handleClick={handleOrderChange}
                      style={{ width: '25%' }}
                    >
                      Process
                    </TableSortCell>
                    <TableSortCell
                      data-qa-table-header="User"
                      active={orderBy === 'user'}
                      label="user"
                      direction={order}
                      handleClick={handleOrderChange}
                      style={{ width: '25%' }}
                    >
                      User
                    </TableSortCell>
                    <TableSortCell
                      data-qa-table-header="Protocol"
                      active={orderBy === 'type'}
                      label="type"
                      direction={order}
                      handleClick={handleOrderChange}
                      style={{ width: '15%' }}
                    >
                      Protocol
                    </TableSortCell>
                    <TableSortCell
                      data-qa-table-header="Port"
                      active={orderBy === 'port'}
                      label="port"
                      direction={order}
                      handleClick={handleOrderChange}
                      style={{ width: '10%' }}
                    >
                      Port
                    </TableSortCell>
                    <TableSortCell
                      data-qa-table-header="IP"
                      active={orderBy === 'ip'}
                      label="ip"
                      direction={order}
                      handleClick={handleOrderChange}
                      style={{ width: '25%' }}
                    >
                      IP
                    </TableSortCell>
                  </TableRow>
                </TableHead>
                <TableBody>
                  {renderLoadingErrorData(
                    servicesLoading,
                    paginatedData,
                    servicesError,
                    cmrFlag
                  )}
                </TableBody>
              </Table>
              <PaginationFooter
                count={count}
                page={page}
                pageSize={pageSize}
                handlePageChange={handlePageChange}
                handleSizeChange={handlePageSizeChange}
                eventCategory="Longview active connections"
              />
            </>
          )}
        </Paginate>
      )}
    </OrderBy>
  );
};

const renderLoadingErrorData = (
  loading: boolean,
  data: LongviewService[],
  error?: string,
  cmrFlag?: boolean
) => {
  const TableRowError = cmrFlag ? TableRowError_CMR : TableRowError_PreCMR;
  const TableRowLoading = cmrFlag
    ? TableRowLoading_CMR
    : TableRowLoading_PreCMR;
  const TableRowEmptyState = cmrFlag
    ? TableRowEmptyState_CMR
    : TableRowEmptyState_PreCMR;

  if (error) {
    return <TableRowError colSpan={12} message={error} />;
  }
  if (loading) {
    return <TableRowLoading colSpan={6} />;
  }
  if (data.length === 0) {
    return <TableRowEmptyState colSpan={12} message="No listening services." />;
  }

  return data.map((thisService, idx) => (
    <LongviewServiceRow key={`longview-service-${idx}`} service={thisService} />
  ));
};

export default ListeningServices;<|MERGE_RESOLUTION|>--- conflicted
+++ resolved
@@ -54,14 +54,10 @@
 }
 
 export const ListeningServices: React.FC<TableProps> = props => {
-<<<<<<< HEAD
   const classes = useStyles();
   const flags = useFlags();
 
-  const { services, servicesError, servicesLoading } = props;
-=======
   const { services, servicesError, servicesLoading, cmrFlag } = props;
->>>>>>> ebb269d6
   return (
     <Grid item xs={12} md={8}>
       <Typography variant="h2" className={flags.cmr ? classes.cmrSpacing : ''}>
