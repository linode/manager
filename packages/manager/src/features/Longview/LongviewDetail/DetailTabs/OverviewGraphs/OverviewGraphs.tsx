import * as React from 'react';
import Paper from 'src/components/core/Paper';
import { makeStyles, Theme } from 'src/components/core/styles';
import Typography from 'src/components/core/Typography';
import Grid from 'src/components/Grid';
import LongviewLineGraph from 'src/components/LongviewLineGraph';
import { WithStartAndEnd } from '../../../request';
import TimeRangeSelect from '../../../shared/TimeRangeSelect';
import CPUGraph from './CPUGraph';
import DiskGraph from './DiskGraph';
import LoadGraph from './LoadGraph';
import MemoryGraph from './MemoryGraph';

const useStyles = makeStyles((theme: Theme) => ({
  paperSection: {
    padding: theme.spacing(3) + 1,
    marginBottom: theme.spacing(1) + 3
  },
  selectOuter: {
    '& .time-range-select': {
      width: 150
    }
  }
}));

interface Props {
  clientAPIKey: string;
  timezone: string;
}
export type CombinedProps = Props;

export const OverviewGraphs: React.FC<CombinedProps> = props => {
  const { clientAPIKey, timezone } = props;
  const classes = useStyles();
  const [time, setTimeBox] = React.useState<WithStartAndEnd>({
    start: 0,
    end: 0
  });

  const handleStatsChange = (start: number, end: number) => {
    setTimeBox({ start, end });
  };

  const isToday = time.end - time.start < 60 * 60 * 25;

  const graphProps = {
    clientAPIKey,
    timezone,
    isToday,
    start: time.start,
    end: time.end
  };

  return (
    <Grid container item spacing={0}>
      <Grid
        container
        item
        direction="row"
        justify="space-between"
        alignItems="center"
        spacing={0}
        className="py0"
      >
        <Grid item>
          <Typography variant="h2">Resource Allocation History</Typography>
        </Grid>
        <Grid item className={classes.selectOuter}>
          <TimeRangeSelect
            handleStatsChange={handleStatsChange}
            defaultValue={'Past 30 Minutes'}
            label="Select Time Range"
            start={time.start}
            end={time.end}
            hideLabel
          />
        </Grid>
      </Grid>
      <Grid item />
      <Grid item xs={12}>
        <Paper className={classes.paperSection}>
          <Grid
            container
            direction="row"
            justify="space-between"
            alignItems="center"
            spacing={4}
          >
            <Grid item xs={12} sm={6}>
              <CPUGraph {...graphProps} />
            </Grid>
            <Grid item xs={12} sm={6}>
              <MemoryGraph {...graphProps} />
            </Grid>
            <Grid item xs={12} sm={6}>
              <LongviewLineGraph
                title="Network"
                subtitle="KB/s"
                showToday={isToday}
                timezone={timezone}
                data={[]}
              />
            </Grid>
<<<<<<< HEAD
            <Grid item xs={6}>
              <DiskGraph {...graphProps} />
=======
            <Grid item xs={12} sm={6}>
              <LongviewLineGraph
                title="Disk I/O"
                subtitle="ops/s"
                showToday={isToday}
                timezone={timezone}
                data={[]}
              />
>>>>>>> 244a4362
            </Grid>
            <Grid item xs={12} sm={6}>
              <LoadGraph {...graphProps} />
            </Grid>
          </Grid>
        </Paper>
      </Grid>
    </Grid>
  );
};

export default OverviewGraphs;<|MERGE_RESOLUTION|>--- conflicted
+++ resolved
@@ -101,19 +101,8 @@
                 data={[]}
               />
             </Grid>
-<<<<<<< HEAD
-            <Grid item xs={6}>
+            <Grid item xs={12} sm={6}>
               <DiskGraph {...graphProps} />
-=======
-            <Grid item xs={12} sm={6}>
-              <LongviewLineGraph
-                title="Disk I/O"
-                subtitle="ops/s"
-                showToday={isToday}
-                timezone={timezone}
-                data={[]}
-              />
->>>>>>> 244a4362
             </Grid>
             <Grid item xs={12} sm={6}>
               <LoadGraph {...graphProps} />
