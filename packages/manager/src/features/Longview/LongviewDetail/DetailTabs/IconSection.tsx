import { useTheme } from '@mui/material/styles';
import { pathOr } from 'ramda';
import * as React from 'react';

import CPUIcon from 'src/assets/icons/longview/cpu-icon.svg';
import DiskIcon from 'src/assets/icons/longview/disk.svg';
import PackageIcon from 'src/assets/icons/longview/package-icon.svg';
import RamIcon from 'src/assets/icons/longview/ram-sticks.svg';
import ServerIcon from 'src/assets/icons/longview/server-icon.svg';
import { Grid } from 'src/components/Grid';
import { Typography } from 'src/components/Typography';
import { Props as LVDataProps } from 'src/containers/longview.stats.container';
import { formatUptime } from 'src/utilities/formatUptime';
import { readableBytes } from 'src/utilities/unitConversions';

import { LongviewPackage } from '../../request.types';
import {
  getPackageNoticeText,
  getTotalMemoryUsage,
  sumStorage,
} from '../../shared/utilities';
import { StyledIconGrid, StyledIconTextLink } from './IconSection.styles';

interface Props {
  client: string;
  longviewClientData: LVDataProps['longviewClientData'];
  openPackageDrawer: () => void;
}

export const IconSection = React.memo((props: Props) => {
  const theme = useTheme();

  const hostname = pathOr(
    'Hostname not available',
    ['SysInfo', 'hostname'],
    props.longviewClientData
  );

  const osDist = pathOr(
    'Distro information not available',
    ['SysInfo', 'os', 'dist'],
    props.longviewClientData
  );

  const osDistVersion = pathOr(
    '',
    ['SysInfo', 'os', 'distversion'],
    props.longviewClientData
  );

  const kernel = pathOr('', ['SysInfo', 'kernel'], props.longviewClientData);

  const cpuType = pathOr(
    'CPU information not available',
    ['SysInfo', 'cpu', 'type'],
    props.longviewClientData
  );

  const uptime = pathOr<null | number>(
    null,
    ['Uptime'],
    props.longviewClientData
  );

  const formattedUptime =
    uptime !== null ? `Up ${formatUptime(uptime)}` : 'Uptime not available';

  const cpuCoreCount = pathOr(
    '',
    ['SysInfo', 'cpu', 'cores'],
    props.longviewClientData
  );

  const coreCountDisplay = cpuCoreCount && cpuCoreCount > 1 ? `Cores` : `Core`;

  const packages = pathOr<LongviewPackage[] | null>(
    null,
    ['Packages'],
    props.longviewClientData
  );

  const packagesToUpdate = getPackageNoticeText(packages);

  const usedMemory = pathOr(
    0,
    ['Memory', 'real', 'used', 0, 'y'],
    props.longviewClientData
  );
  const freeMemory = pathOr(
    0,
    ['Memory', 'real', 'free', 0, 'y'],
    props.longviewClientData
  );

  const freeSwap = pathOr<number>(
    0,
    ['Memory', 'swap', 'free', 0, 'y'],
    props.longviewClientData
  );
  const usedSwap = pathOr<number>(
    0,
    ['Memory', 'swap', 'used', 0, 'y'],
    props.longviewClientData
  );

  const convertedTotalMemory = getTotalMemoryUsage(usedMemory, freeMemory);
  const convertedTotalSwap = getTotalMemoryUsage(usedSwap, freeSwap);

  const storageInBytes = sumStorage(props.longviewClientData.Disk);

  return (
    <Grid item lg={3} md={6} xs={12}>
      <Grid
        sx={{
          marginBottom: `calc(${theme.spacing(3)} - 2)`,
        }}
        alignItems="flex-start"
        container
        item
        spacing={2}
        wrap="nowrap"
      >
        <Grid item>
          <Typography sx={{ wordBreak: 'break-all' }} variant="h3">
            {props.client}
          </Typography>
          <Typography>{hostname}</Typography>
          <Typography>{formattedUptime}</Typography>
        </Grid>
      </Grid>
<<<<<<< HEAD
      <Grid alignItems="flex-start" container item wrap="nowrap">
        <StyledIconGrid item md={2} sm={1} xs={2}>
=======
      <Grid
        alignItems="flex-start"
        className={classes.iconSection}
        container
        item
        spacing={2}
        wrap="nowrap"
      >
        <Grid className={classes.iconItem} item md={2} sm={1} xs={2}>
>>>>>>> d71430d9
          <ServerIcon />
        </StyledIconGrid>
        <Grid item xs={10}>
          <Typography>
            {osDist} {osDistVersion} {kernel && `(${kernel})`}
          </Typography>
        </Grid>
      </Grid>
<<<<<<< HEAD
      <Grid alignItems="center" container item wrap="nowrap">
        <StyledIconGrid item md={2} sm={1} xs={2}>
=======
      <Grid
        alignItems="center"
        className={classes.iconSection}
        container
        spacing={2}
        item
        wrap="nowrap"
      >
        <Grid className={classes.iconItem} item md={2} sm={1} xs={2}>
>>>>>>> d71430d9
          <CPUIcon />
        </StyledIconGrid>
        <Grid item xs={10}>
          <Typography>{cpuType}</Typography>
          {cpuCoreCount && (
            <Typography>{`${cpuCoreCount} ${coreCountDisplay}`}</Typography>
          )}
        </Grid>
      </Grid>
<<<<<<< HEAD
      <Grid alignItems="center" container item wrap="nowrap">
        <StyledIconGrid item md={2} sm={1} xs={2}>
=======
      <Grid
        alignItems="center"
        className={classes.iconSection}
        container
        spacing={2}
        item
        wrap="nowrap"
      >
        <Grid className={classes.iconItem} item md={2} sm={1} xs={2}>
>>>>>>> d71430d9
          <RamIcon />
        </StyledIconGrid>
        {convertedTotalMemory.value !== 0 && convertedTotalSwap.value !== 0 ? (
          <Grid item xs={10}>
            <Typography>
              {`${convertedTotalMemory.value} ${convertedTotalMemory.unit} RAM`}
            </Typography>
            <Typography>
              {`${convertedTotalSwap.value} ${convertedTotalSwap.unit} Swap`}
            </Typography>
          </Grid>
        ) : (
          <Grid item xs={10}>
            <Typography>RAM information not available</Typography>
          </Grid>
        )}
      </Grid>
<<<<<<< HEAD
      <Grid alignItems="center" container item wrap="nowrap">
        <StyledIconGrid item md={2} sm={1} xs={2}>
=======
      <Grid
        alignItems="center"
        className={classes.iconSection}
        container
        spacing={2}
        item
        wrap="nowrap"
      >
        <Grid className={classes.iconItem} item md={2} sm={1} xs={2}>
>>>>>>> d71430d9
          <DiskIcon />
        </StyledIconGrid>

        {storageInBytes.total !== 0 ? (
          <Grid item xs={10}>
            <Typography>
              {`${
                readableBytes(storageInBytes.total, { unit: 'GB' }).formatted
              } Storage`}
            </Typography>
            <Typography>
              {`${
                readableBytes(storageInBytes.free, { unit: 'GB' }).formatted
              } Available`}
            </Typography>
          </Grid>
        ) : (
          <Grid item xs={10}>
            <Typography>Storage information not available</Typography>
          </Grid>
        )}
      </Grid>
<<<<<<< HEAD
      <Grid alignItems="center" container item wrap="nowrap">
=======
      <Grid
        alignItems="center"
        className={classes.iconSection}
        container
        spacing={2}
        item
        wrap="nowrap"
      >
>>>>>>> d71430d9
        {packages && packages.length > 0 ? (
          <Grid item md={2} sm={1} sx={{ alignSelf: 'center' }} xs={2}>
            <StyledIconTextLink
              SideIcon={PackageIcon}
              onClick={props.openPackageDrawer}
              text={packagesToUpdate}
              title={packagesToUpdate}
            >
              {packagesToUpdate}
            </StyledIconTextLink>
          </Grid>
        ) : (
<<<<<<< HEAD
          <Grid alignItems="center" container item wrap="nowrap">
            <StyledIconGrid item md={2} sm={1} xs={2}>
              <PackageIcon />
            </StyledIconGrid>
=======
          <Grid
            alignItems="center"
            className={classes.packageStaticOuter}
            container
            spacing={2}
            item
            wrap="nowrap"
          >
            <Grid className={classes.iconItem} item md={2} sm={1} xs={2}>
              <PackageIcon className={classes.packageStaticIcon} />
            </Grid>
>>>>>>> d71430d9
            <Grid item xs={10}>
              <Typography>{packagesToUpdate}</Typography>
            </Grid>
          </Grid>
        )}
      </Grid>
    </Grid>
  );
});<|MERGE_RESOLUTION|>--- conflicted
+++ resolved
@@ -128,20 +128,8 @@
           <Typography>{formattedUptime}</Typography>
         </Grid>
       </Grid>
-<<<<<<< HEAD
-      <Grid alignItems="flex-start" container item wrap="nowrap">
-        <StyledIconGrid item md={2} sm={1} xs={2}>
-=======
-      <Grid
-        alignItems="flex-start"
-        className={classes.iconSection}
-        container
-        item
-        spacing={2}
-        wrap="nowrap"
-      >
-        <Grid className={classes.iconItem} item md={2} sm={1} xs={2}>
->>>>>>> d71430d9
+      <Grid alignItems="flex-start" container item spacing={2} wrap="nowrap">
+        <StyledIconGrid item md={2} sm={1} xs={2}>
           <ServerIcon />
         </StyledIconGrid>
         <Grid item xs={10}>
@@ -150,20 +138,8 @@
           </Typography>
         </Grid>
       </Grid>
-<<<<<<< HEAD
-      <Grid alignItems="center" container item wrap="nowrap">
-        <StyledIconGrid item md={2} sm={1} xs={2}>
-=======
-      <Grid
-        alignItems="center"
-        className={classes.iconSection}
-        container
-        spacing={2}
-        item
-        wrap="nowrap"
-      >
-        <Grid className={classes.iconItem} item md={2} sm={1} xs={2}>
->>>>>>> d71430d9
+      <Grid alignItems="center" container item spacing={2} wrap="nowrap">
+        <StyledIconGrid item md={2} sm={1} xs={2}>
           <CPUIcon />
         </StyledIconGrid>
         <Grid item xs={10}>
@@ -173,20 +149,8 @@
           )}
         </Grid>
       </Grid>
-<<<<<<< HEAD
-      <Grid alignItems="center" container item wrap="nowrap">
-        <StyledIconGrid item md={2} sm={1} xs={2}>
-=======
-      <Grid
-        alignItems="center"
-        className={classes.iconSection}
-        container
-        spacing={2}
-        item
-        wrap="nowrap"
-      >
-        <Grid className={classes.iconItem} item md={2} sm={1} xs={2}>
->>>>>>> d71430d9
+      <Grid alignItems="center" container item spacing={2} wrap="nowrap">
+        <StyledIconGrid item md={2} sm={1} xs={2}>
           <RamIcon />
         </StyledIconGrid>
         {convertedTotalMemory.value !== 0 && convertedTotalSwap.value !== 0 ? (
@@ -204,20 +168,8 @@
           </Grid>
         )}
       </Grid>
-<<<<<<< HEAD
-      <Grid alignItems="center" container item wrap="nowrap">
-        <StyledIconGrid item md={2} sm={1} xs={2}>
-=======
-      <Grid
-        alignItems="center"
-        className={classes.iconSection}
-        container
-        spacing={2}
-        item
-        wrap="nowrap"
-      >
-        <Grid className={classes.iconItem} item md={2} sm={1} xs={2}>
->>>>>>> d71430d9
+      <Grid alignItems="center" container item spacing={2} wrap="nowrap">
+        <StyledIconGrid item md={2} sm={1} xs={2}>
           <DiskIcon />
         </StyledIconGrid>
 
@@ -240,18 +192,7 @@
           </Grid>
         )}
       </Grid>
-<<<<<<< HEAD
-      <Grid alignItems="center" container item wrap="nowrap">
-=======
-      <Grid
-        alignItems="center"
-        className={classes.iconSection}
-        container
-        spacing={2}
-        item
-        wrap="nowrap"
-      >
->>>>>>> d71430d9
+      <Grid alignItems="center" container item spacing={2} wrap="nowrap">
         {packages && packages.length > 0 ? (
           <Grid item md={2} sm={1} sx={{ alignSelf: 'center' }} xs={2}>
             <StyledIconTextLink
@@ -264,24 +205,10 @@
             </StyledIconTextLink>
           </Grid>
         ) : (
-<<<<<<< HEAD
-          <Grid alignItems="center" container item wrap="nowrap">
+          <Grid alignItems="center" container item spacing={2} wrap="nowrap">
             <StyledIconGrid item md={2} sm={1} xs={2}>
               <PackageIcon />
             </StyledIconGrid>
-=======
-          <Grid
-            alignItems="center"
-            className={classes.packageStaticOuter}
-            container
-            spacing={2}
-            item
-            wrap="nowrap"
-          >
-            <Grid className={classes.iconItem} item md={2} sm={1} xs={2}>
-              <PackageIcon className={classes.packageStaticIcon} />
-            </Grid>
->>>>>>> d71430d9
             <Grid item xs={10}>
               <Typography>{packagesToUpdate}</Typography>
             </Grid>
