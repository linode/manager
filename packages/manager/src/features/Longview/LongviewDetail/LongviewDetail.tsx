--- conflicted
+++ resolved
@@ -1,4 +1,4 @@
-import { Notice } from '@linode/ui';
+import { Notice, Paper } from '@linode/ui';
 import { createLazyRoute } from '@tanstack/react-router';
 import { pathOr } from 'ramda';
 import * as React from 'react';
@@ -9,12 +9,6 @@
 import { ErrorState } from 'src/components/ErrorState/ErrorState';
 import { LandingHeader } from 'src/components/LandingHeader';
 import { NotFound } from 'src/components/NotFound';
-<<<<<<< HEAD
-import { Paper } from 'src/components/Paper';
-=======
-import { Notice } from 'src/components/Notice/Notice';
-import { Paper } from '@linode/ui';
->>>>>>> 8c3c7fdd
 import { SuspenseLoader } from 'src/components/SuspenseLoader';
 import { SafeTabPanel } from 'src/components/Tabs/SafeTabPanel';
 import { TabLinkList } from 'src/components/Tabs/TabLinkList';
