--- conflicted
+++ resolved
@@ -1,9 +1,4 @@
-<<<<<<< HEAD
-import { Paper } from '@linode/ui';
-import { CircleProgress } from '@linode/ui';
-=======
-import { Notice, Paper } from '@linode/ui';
->>>>>>> abbedaf1
+import { CircleProgress, Notice, Paper } from '@linode/ui';
 import { createLazyRoute } from '@tanstack/react-router';
 import { pathOr } from 'ramda';
 import * as React from 'react';
@@ -13,10 +8,6 @@
 import { ErrorState } from 'src/components/ErrorState/ErrorState';
 import { LandingHeader } from 'src/components/LandingHeader';
 import { NotFound } from 'src/components/NotFound';
-<<<<<<< HEAD
-import { Notice } from 'src/components/Notice/Notice';
-=======
->>>>>>> abbedaf1
 import { SuspenseLoader } from 'src/components/SuspenseLoader';
 import { SafeTabPanel } from 'src/components/Tabs/SafeTabPanel';
 import { TabLinkList } from 'src/components/Tabs/TabLinkList';
