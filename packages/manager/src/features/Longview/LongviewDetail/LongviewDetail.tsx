import { LongviewClient } from 'linode-js-sdk/lib/longview';
import { pathOr } from 'ramda';
import * as React from 'react';
import {
  matchPath,
  Redirect,
  Route,
  RouteComponentProps,
  Switch
} from 'react-router-dom';
import { compose } from 'recompose';
import Breadcrumb from 'src/components/Breadcrumb';
import CircleProgress from 'src/components/CircleProgress';
import AppBar from 'src/components/core/AppBar';
import Box from 'src/components/core/Box';
import Paper from 'src/components/core/Paper';
import Tab from 'src/components/core/Tab';
import Tabs from 'src/components/core/Tabs';
import DefaultLoader from 'src/components/DefaultLoader';
import DocumentationButton from 'src/components/DocumentationButton';
import ErrorState from 'src/components/ErrorState';
import NotFound from 'src/components/NotFound';
import TabLink from 'src/components/TabLink';
import withLongviewClients, {
  DispatchProps,
  Props as LVProps
} from 'src/containers/longview.container';
import withClientStats, {
  Props as LVDataProps
} from 'src/containers/longview.stats.container';
import withProfile from 'src/containers/profile.container';
import { get } from 'src/features/Longview/request';
import {
  LongviewPortsResponse,
  LongviewTopProcesses
} from 'src/features/Longview/request.types';
import { useAPIRequest } from 'src/hooks/useAPIRequest';
import useFlags from 'src/hooks/useFlags';
import { useClientLastUpdated } from '../shared/useClientLastUpdated';
import FeatureComingSoon from './DetailTabs/FeatureComingSoon';
import ProcessesLanding from './DetailTabs/Processes/ProcessesLanding';

const topProcessesEmptyDataSet: LongviewTopProcesses = { Processes: {} };

interface Props {
  client?: LongviewClient;
  longviewClientsLastUpdated: number;
  longviewClientsLoading: LVProps['longviewClientsLoading'];
  longviewClientsError: LVProps['longviewClientsError'];
}

const Overview = DefaultLoader({
  loader: () => import('./DetailTabs/LongviewDetailOverview')
});

const Installation = DefaultLoader({
  loader: () => import('./DetailTabs/Installation')
});

const Disks = DefaultLoader({
  loader: () => import('./DetailTabs/Disks')
});

export type CombinedProps = RouteComponentProps<{ id: string }> &
  Props &
  LVDataProps &
  ProfileProps &
  DispatchProps;

export const LongviewDetail: React.FC<CombinedProps> = props => {
  const {
    client,
    longviewClientsLastUpdated,
    longviewClientsLoading,
    longviewClientsError,
    longviewClientData,
    timezone
  } = props;

  React.useEffect(() => {
    /** request clients if they haven't already been requested */
    if (longviewClientsLastUpdated === 0) {
      props.getLongviewClients();
    }
  }, []);
  const clientAPIKey = client && client.api_key;
  const flags = useFlags();
  const showAllTabs = Boolean(flags.longviewTabs);

  const { lastUpdated, lastUpdatedError } = useClientLastUpdated(
    clientAPIKey,
    clientAPIKey ? () => props.getClientStats(clientAPIKey) : undefined
  );

  const topProcesses = useAPIRequest<LongviewTopProcesses>(
    // We can only make this request if we have a clientAPIKey, so we use `null`
    // if we don't (which will happen the first time this component mounts). We
    // also check for `lastUpdated`, otherwise we'd make an extraneous request
    // when it is retrieved.
    clientAPIKey && lastUpdated
      ? () => get(clientAPIKey, 'getTopProcesses')
      : null,
    topProcessesEmptyDataSet,
    [clientAPIKey, lastUpdated]
  );

  const listeningPorts = useAPIRequest<LongviewPortsResponse>(
    clientAPIKey && lastUpdated
      ? () =>
          get(clientAPIKey, 'getValues', {
            fields: ['listeningServices', 'activeConnections']
          })
      : null,
    { Ports: { listening: [], active: [] } },
    [clientAPIKey, lastUpdated]
  );

  const tabOptions = [
    {
      title: 'Overview',
      display: true,
      routeName: `${props.match.url}/overview`
    },
    {
      title: 'Processes',
      display: true,
      routeName: `${props.match.url}/processes`
    },
    {
      title: 'Network',
      display: true,
      routeName: `${props.match.url}/network`
    },
    {
      title: 'Disks',
      display: true,
      routeName: `${props.match.url}/disks`
    },
    {
      title: 'Apache',
      display: client && client.apps.apache,
      routeName: `${props.match.url}/apache`
    },
    {
      title: 'Nginx',
      display: client && client.apps.nginx,
      routeName: `${props.match.url}/nginx`
    },
    {
      title: 'MySQL',
      display: client && client.apps.mysql,
      routeName: `${props.match.url}/mysql`
    },
    {
      title: 'Installation',
      display: true,
      routeName: `${props.match.url}/installation`
    }
  ];

  // Filtering out conditional tabs if they don't exist on client
  const tabs = tabOptions.filter(tab => tab.display === true);

  const handleTabChange = (
    _: React.ChangeEvent<HTMLDivElement>,
    value: number
  ) => {
    const routeName = tabs[value].routeName;
    props.history.push(`${routeName}`);
  };

  const url = props.match.url;
  const matches = (p: string) => {
    return Boolean(matchPath(p, { path: props.location.pathname }));
  };

  if (longviewClientsLoading && longviewClientsLastUpdated === 0) {
    return (
      <Paper>
        <CircleProgress />
      </Paper>
    );
  }

  if (longviewClientsError.read && longviewClientsLastUpdated === 0) {
    return (
      <Paper>
        <ErrorState errorText={longviewClientsError.read[0].reason} />
      </Paper>
    );
  }

  if (!client && !longviewClientsLoading) {
    return <NotFound />;
  }

  if (!client) {
    /*
      this is already handled from the case above, but this is here
      so that we don't have to do undefined checking in the render method
      below
     */
    return null;
  }

  return (
    <React.Fragment>
      <Box display="flex" flexDirection="row" justifyContent="space-between">
        <Breadcrumb
          pathname={props.location.pathname}
          firstAndLastOnly
          labelTitle={client.label}
          labelOptions={{ noCap: true }}
        />
        <DocumentationButton
          href={'https://www.linode.com/docs/platform/longview/longview/'}
        />
      </Box>
      <AppBar position="static" color="default" role="tablist">
        <Tabs
          value={tabs.findIndex(tab => matches(tab.routeName)) || 0}
          onChange={handleTabChange}
          indicatorColor="primary"
          textColor="primary"
          variant="scrollable"
          scrollButtons="on"
        >
          {tabs.map(tab => (
            <Tab
              key={tab.title}
              data-qa-tab={tab.title}
              component={React.forwardRef((forwardedProps, ref) => (
                <TabLink
                  to={tab.routeName}
                  title={tab.title}
                  {...forwardedProps}
                  ref={ref}
                />
              ))}
            />
          ))}
        </Tabs>
      </AppBar>
      <Switch>
        <Route
          exact
          strict
          path={`${url}/processes`}
          render={() => {
            if (!showAllTabs) {
              return (
                <FeatureComingSoon
                  title="Processes"
                  clientLabel={client.label}
                />
              );
            }

            return (
              <ProcessesLanding
                clientAPIKey={client.api_key}
                lastUpdated={lastUpdated}
                lastUpdatedError={lastUpdatedError}
              />
<<<<<<< HEAD
            )}
          />
        )}
        {showAllTabs && (
          <Route
            exact
            strict
            path={`${url}/network`}
            render={() => <h2>Apache</h2>}
          />
        )}
        {showAllTabs && (
          <Route
            exact
            strict
            path={`${url}/disks`}
            render={routerProps => (
=======
            );
          }}
        />
        <Route
          exact
          strict
          path={`${url}/network`}
          render={() => (
            <FeatureComingSoon title="Network" clientLabel={client.label} />
          )}
        />
        <Route
          exact
          strict
          path={`${url}/disks`}
          render={routerProps => {
            if (!showAllTabs) {
              return (
                <FeatureComingSoon title="Disks" clientLabel={client.label} />
              );
            }

            return (
>>>>>>> 6c03c142
              <Disks
                clientID={client.id}
                clientAPIKey={client.api_key}
                clientLastUpdated={lastUpdated}
                lastUpdatedError={lastUpdatedError}
                timezone={props.timezone}
                {...routerProps}
              />
            );
          }}
        />
        )}
        <Route
          exact
          strict
          path={`${url}/apache`}
          render={() => (
            <FeatureComingSoon title="Apache" clientLabel={client.label} />
          )}
        />
        )}
        <Route
          exact
          strict
          path={`${url}/nginx`}
          render={() => (
            <FeatureComingSoon title="Nginx" clientLabel={client.label} />
          )}
        />
        )}
        <Route
          exact
          strict
          path={`${url}/mysql`}
          render={() => (
            <FeatureComingSoon title="MySQL" clientLabel={client.label} />
          )}
        />
        )}
        <Route
          exact
          strict
          path={`${url}/installation`}
          render={routerProps => (
            <Installation
              clientInstallationKey={client.install_code}
              clientAPIKey={client.api_key}
              {...routerProps}
            />
          )}
        />
        <Route
          strict
          exact
          path={`${url}/overview`}
          render={routerProps => (
            <Overview
              client={client.label}
              clientID={client.id}
              clientAPIKey={client.api_key}
              longviewClientData={longviewClientData}
              timezone={timezone}
              {...routerProps}
              topProcessesData={topProcesses.data}
              topProcessesLoading={topProcesses.loading}
              topProcessesError={topProcesses.error}
              listeningPortsData={listeningPorts.data}
              listeningPortsError={listeningPorts.error}
              listeningPortsLoading={listeningPorts.loading}
              lastUpdatedError={lastUpdatedError}
              lastUpdated={lastUpdated}
            />
          )}
        />
        <Redirect to={`${url}/overview`} />
      </Switch>
    </React.Fragment>
  );
};

interface ProfileProps {
  timezone: string;
}

export default compose<CombinedProps, {}>(
  React.memo,
  withClientStats<RouteComponentProps<{ id: string }>>(ownProps => {
    return +pathOr<string>('', ['match', 'params', 'id'], ownProps);
  }),
  withProfile<ProfileProps, {}>((own, { profileData }) => ({
    timezone: (profileData || {}).timezone || 'GMT'
  })),
  withLongviewClients<Props, RouteComponentProps<{ id: string }>>(
    (
      own,
      {
        longviewClientsData,
        longviewClientsLastUpdated,
        longviewClientsLoading,
        longviewClientsError
      }
    ) => {
      // This is explicitly typed, otherwise `client` would be typed as
      // `LongviewClient`, even though there's a chance it could be undefined.
      const client: LongviewClient | undefined =
        longviewClientsData[pathOr<string>('', ['match', 'params', 'id'], own)];

      return {
        client,
        longviewClientsLastUpdated,
        longviewClientsLoading,
        longviewClientsError
      };
    }
  )
)(LongviewDetail);<|MERGE_RESOLUTION|>--- conflicted
+++ resolved
@@ -262,25 +262,6 @@
                 lastUpdated={lastUpdated}
                 lastUpdatedError={lastUpdatedError}
               />
-<<<<<<< HEAD
-            )}
-          />
-        )}
-        {showAllTabs && (
-          <Route
-            exact
-            strict
-            path={`${url}/network`}
-            render={() => <h2>Apache</h2>}
-          />
-        )}
-        {showAllTabs && (
-          <Route
-            exact
-            strict
-            path={`${url}/disks`}
-            render={routerProps => (
-=======
             );
           }}
         />
@@ -304,7 +285,6 @@
             }
 
             return (
->>>>>>> 6c03c142
               <Disks
                 clientID={client.id}
                 clientAPIKey={client.api_key}
