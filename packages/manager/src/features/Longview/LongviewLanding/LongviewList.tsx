import { LongviewClient } from 'linode-js-sdk/lib/longview/types';
import * as React from 'react';
import { compose } from 'recompose';
import CircleProgress from 'src/components/CircleProgress';
import Box from 'src/components/core/Box';
import Paper from 'src/components/core/Paper';
import { makeStyles, Theme } from 'src/components/core/styles';
import Typography from 'src/components/core/Typography';
import ErrorState from 'src/components/ErrorState';
import Paginate from 'src/components/Paginate';
import PaginationFooter from 'src/components/PaginationFooter';
import { Props as LVProps } from 'src/containers/longview.container';
import LongviewRows from './LongviewListRows';

const useStyles = makeStyles((theme: Theme) => ({
  empty: {
    height: '20em',
    display: 'flex',
    alignItems: 'center',
    justifyContent: 'center'
  },
  button: {
    background: 'none',
    color: theme.palette.primary.main,
    border: 'none',
    padding: 0,
    font: 'inherit',
    cursor: 'pointer',
    '&:hover': {
      textDecoration: 'underline'
    }
  },
  emptyText: {
    fontSize: '1.1em'
  }
}));

type LongviewProps = Omit<
  LVProps,
  | 'longviewClientsData'
  | 'getLongviewClients'
  | 'createLongviewClient'
  | 'deleteLongviewClient'
  | 'updateLongviewClient'
>;

interface Props {
  loading: boolean;
  filteredData: LongviewClient[];
  createLongviewClient: () => void;
  openPackageDrawer: (id: number, label: string) => void;
  triggerDeleteLongviewClient: (
    longviewClientID: number,
    longviewClientLabel: string
  ) => void;
}

type CombinedProps = Props & LongviewProps;

const LongviewList: React.FC<CombinedProps> = props => {
  const {
    createLongviewClient,
    loading,
    filteredData,
    longviewClientsError,
    longviewClientsLastUpdated,
    longviewClientsLoading,
    longviewClientsResults,
    openPackageDrawer,
    triggerDeleteLongviewClient
  } = props;

  const classes = useStyles();

  // Empty state and a new client is being created
  const newClientIsLoading = loading && longviewClientsResults === 0;

  if (
    (longviewClientsLoading && longviewClientsLastUpdated === 0) ||
    newClientIsLoading
  ) {
    return (
      <Paper>
        <CircleProgress />
      </Paper>
    );
  }

  /**
   * Only show an error if we haven't received data
   */
  if (longviewClientsError.read && longviewClientsLastUpdated === 0) {
    const errorText = longviewClientsError.read[0].reason;
    return (
      <Paper>
        <ErrorState errorText={errorText} />
      </Paper>
    );
  }

  /** Empty state */
  if (longviewClientsLastUpdated !== 0 && longviewClientsResults === 0) {
    return (
      <Paper className={classes.empty}>
        <Typography variant="body1" className={classes.emptyText}>
          You have no Longview clients configured.{' '}
          <button className={classes.button} onClick={createLongviewClient}>
            Click here to add one.
          </button>
        </Typography>
      </Paper>
    );
  }

  return (
    <React.Fragment>
<<<<<<< HEAD
      <OrderBy data={filteredData} orderBy={'label'} order={'asc'}>
        {({ data: orderedData, handleOrderChange, order, orderBy }) => (
          <Paginate data={orderedData}>
            {({
              data: paginatedAndOrderedData,
              count,
              handlePageChange,
              handlePageSizeChange,
              page,
              pageSize
            }) => (
              <>
                <Box flexDirection="column">
                  <LongviewRows
                    longviewClientsData={paginatedAndOrderedData}
                    triggerDeleteLongviewClient={triggerDeleteLongviewClient}
                    openPackageDrawer={openPackageDrawer}
                  />
                </Box>
                <PaginationFooter
                  count={count}
                  handlePageChange={handlePageChange}
                  handleSizeChange={handlePageSizeChange}
                  page={page}
                  pageSize={pageSize}
                  eventCategory="Longview Table"
                />
              </>
            )}
          </Paginate>
=======
      <Paginate data={filteredData}>
        {({
          data: paginatedAndOrderedData,
          count,
          handlePageChange,
          handlePageSizeChange,
          page,
          pageSize
        }) => (
          <>
            <Box flexDirection="column">
              <LongviewRows
                longviewClientsData={paginatedAndOrderedData}
                triggerDeleteLongviewClient={triggerDeleteLongviewClient}
              />
            </Box>
            <PaginationFooter
              count={count}
              handlePageChange={handlePageChange}
              handleSizeChange={handlePageSizeChange}
              page={page}
              pageSize={pageSize}
              eventCategory="Longview Table"
            />
          </>
>>>>>>> 96e48b43
        )}
      </Paginate>
    </React.Fragment>
  );
};

export default compose<CombinedProps, CombinedProps>(React.memo)(LongviewList);<|MERGE_RESOLUTION|>--- conflicted
+++ resolved
@@ -114,38 +114,6 @@
 
   return (
     <React.Fragment>
-<<<<<<< HEAD
-      <OrderBy data={filteredData} orderBy={'label'} order={'asc'}>
-        {({ data: orderedData, handleOrderChange, order, orderBy }) => (
-          <Paginate data={orderedData}>
-            {({
-              data: paginatedAndOrderedData,
-              count,
-              handlePageChange,
-              handlePageSizeChange,
-              page,
-              pageSize
-            }) => (
-              <>
-                <Box flexDirection="column">
-                  <LongviewRows
-                    longviewClientsData={paginatedAndOrderedData}
-                    triggerDeleteLongviewClient={triggerDeleteLongviewClient}
-                    openPackageDrawer={openPackageDrawer}
-                  />
-                </Box>
-                <PaginationFooter
-                  count={count}
-                  handlePageChange={handlePageChange}
-                  handleSizeChange={handlePageSizeChange}
-                  page={page}
-                  pageSize={pageSize}
-                  eventCategory="Longview Table"
-                />
-              </>
-            )}
-          </Paginate>
-=======
       <Paginate data={filteredData}>
         {({
           data: paginatedAndOrderedData,
@@ -160,6 +128,7 @@
               <LongviewRows
                 longviewClientsData={paginatedAndOrderedData}
                 triggerDeleteLongviewClient={triggerDeleteLongviewClient}
+                openPackageDrawer={openPackageDrawer}
               />
             </Box>
             <PaginationFooter
@@ -171,7 +140,6 @@
               eventCategory="Longview Table"
             />
           </>
->>>>>>> 96e48b43
         )}
       </Paginate>
     </React.Fragment>
