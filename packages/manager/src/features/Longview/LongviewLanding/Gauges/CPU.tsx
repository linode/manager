<<<<<<< HEAD
import { clamp } from '@linode/ui';
=======
import { Typography } from '@linode/ui';
>>>>>>> 31960f53
import { useTheme } from '@mui/material/styles';
import { pathOr } from 'ramda';
import * as React from 'react';

import { GaugePercent } from 'src/components/GaugePercent/GaugePercent';
import withClientStats from 'src/containers/longview.stats.container';
import { pluralize } from 'src/utilities/pluralize';

import { baseGaugeProps } from './common';

import type { CPU } from '../../request.types';
import type { BaseProps as Props } from './common';
import type { Props as LVDataProps } from 'src/containers/longview.stats.container';

interface getFinalUsedCPUProps extends Props, LVDataProps {}

export const getFinalUsedCPU = (data: LVDataProps['longviewClientData']) => {
  const numberOfCores = pathOr(0, ['SysInfo', 'cpu', 'cores'], data);
  const usedCPU = sumCPUUsage(data.CPU);
  return normalizeValue(usedCPU, numberOfCores);
};

export const CPUGauge = withClientStats<Props>((ownProps) => ownProps.clientID)(
  (props: getFinalUsedCPUProps) => {
    const {
      lastUpdatedError,
      longviewClientData,
      longviewClientDataError: error,
      longviewClientDataLoading: loading,
    } = props;

    const theme = useTheme();

    const numberOfCores = pathOr(
      0,
      ['SysInfo', 'cpu', 'cores'],
      longviewClientData
    );
    const usedCPU = sumCPUUsage(longviewClientData.CPU);
    const finalUsedCPU = normalizeValue(usedCPU, numberOfCores);

    return (
      <GaugePercent
        {...baseGaugeProps}
        // The MAX depends on the number of CPU cores. Default to 1 if cores
        innerText={innerText(
          finalUsedCPU || 0,
          loading,
          !!error || !!lastUpdatedError
        )}
        subTitle={
          <>
            <Typography>
              <strong>CPU</strong>
            </Typography>
            {!error && !loading && (
              <Typography>
                {pluralize('Core', 'Cores', numberOfCores || 0)}
              </Typography>
            )}
          </>
        }
        filledInColor={theme.graphs.blue}
        // doesn't exist or is 0.
        max={100 * numberOfCores}
        value={usedCPU}
      />
    );
  }
);

// UTILITIES
export const sumCPUUsage = (CPUData: Record<string, CPU> = {}) => {
  let sum = 0;
  Object.keys(CPUData).forEach((key) => {
    const cpu = CPUData[key];
    Object.keys(cpu).forEach((entry) => {
      const val = pathOr(0, [entry, 0, 'y'], cpu);
      sum += val;
    });
  });
  return sum;
};

export const normalizeValue = (value: number, numCores: number) => {
  // Clamp with throw if `max` is less than `min` and as of Aug 17th, 2023,
  // the Longview service allows users to have a negative number of cores.
  if (numCores < 0) {
    return 0;
  }
  const clamped = clamp(0, 100 * numCores, value);
  return Math.round(clamped);
};

export const innerText = (value: number, loading: boolean, error: boolean) => {
  if (error) {
    return 'Error';
  }

  if (loading) {
    return 'Loading...';
  }

  return `${value}%`;
};<|MERGE_RESOLUTION|>--- conflicted
+++ resolved
@@ -1,8 +1,4 @@
-<<<<<<< HEAD
-import { clamp } from '@linode/ui';
-=======
-import { Typography } from '@linode/ui';
->>>>>>> 31960f53
+import { Typography, clamp } from '@linode/ui';
 import { useTheme } from '@mui/material/styles';
 import { pathOr } from 'ramda';
 import * as React from 'react';
