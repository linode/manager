--- conflicted
+++ resolved
@@ -44,7 +44,6 @@
       top: -4
     }
   },
-<<<<<<< HEAD
   packageLink: {
     background: 'none',
     color: theme.palette.primary.main,
@@ -55,7 +54,7 @@
     '&:hover': {
       textDecoration: 'underline'
     }
-=======
+  },
   packageButton: {
     fontSize: '0.875rem',
     padding: 0,
@@ -68,7 +67,6 @@
   },
   lastUpdatedText: {
     fontSize: '0.75rem'
->>>>>>> 714f3cb5
   }
 }));
 
@@ -162,32 +160,17 @@
         ) : (
           <>
             <Typography>{formattedUptime}</Typography>
-<<<<<<< HEAD
-            <Typography>
-              {numPackagesToUpdate > 0 ? (
-                <button
-                  className={classes.packageLink}
-                  onClick={openPackageDrawer}
-                >
-                  {packagesToUpdate}
-                </button>
-              ) : (
-                packagesToUpdate
-              )}
-            </Typography>
-=======
-            {packages && packages.length > 0 ? (
+            {numPackagesToUpdate > 0 ? (
               <Button
                 className={classes.packageButton}
                 title={packagesToUpdate}
-                onClick={() => window.open('#')}
+                onClick={() => openPackageDrawer()}
               >
                 {packagesToUpdate}
               </Button>
             ) : (
               <Typography>{packagesToUpdate}</Typography>
             )}
->>>>>>> 714f3cb5
           </>
         )}
       </Grid>
