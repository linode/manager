import * as React from 'react';
import { Link } from 'react-router-dom';

import Typography from 'src/components/core/Typography';
import EditableEntityLabel from 'src/components/EditableEntityLabel';
import Grid from 'src/components/Grid';

<<<<<<< HEAD
interface Props {
  clientID: number;
}

export const LongviewClientHeader: React.FC<Props> = props => {
=======
import withLongviewClients, {
  DispatchProps
} from 'src/containers/longview.container';

interface Props {
  clientID: number;
  clientLabel: string;
}

type CombinedProps = Props & DispatchProps;

export const LongviewClientHeader: React.FC<CombinedProps> = props => {
  const { clientID, clientLabel, updateLongviewClient } = props;
  const [updating, setUpdating] = React.useState<boolean>(false);

  const handleUpdateLabel = (newLabel: string) => {
    setUpdating(true);
    return updateLongviewClient(clientID, newLabel)
      .then(_ => {
        setUpdating(false);
      })
      .catch(_ => setUpdating(false));
  };

>>>>>>> f6596cea
  return (
    <Grid
      container
      item
      direction="column"
      spacing={2}
      style={{ paddingTop: '16px', paddingLeft: '16px' }}
    >
      <Grid
        container
        item
        direction="row"
        justify="flex-start"
        alignItems="center"
      >
        <EditableEntityLabel
          text={clientLabel}
          iconVariant="linode"
          subText="dev.hostname.com"
          status="running"
          onEdit={handleUpdateLabel}
          loading={updating}
        />
      </Grid>
      <Grid item>
        <Typography>Up 47d 19h 22m</Typography>
        <Typography>2 packages have updates</Typography>
      </Grid>
      <Grid item>
<<<<<<< HEAD
        <Link to={`/longview/clients/${props.clientID}`}>View details</Link>
=======
        <Link to={`/longview/clients/${clientID}`}>View details</Link>
>>>>>>> f6596cea
      </Grid>
    </Grid>
  );
};

/** We only need the update action here, easier than prop drilling through 4 components */
export default withLongviewClients(() => ({}))(LongviewClientHeader);<|MERGE_RESOLUTION|>--- conflicted
+++ resolved
@@ -5,13 +5,6 @@
 import EditableEntityLabel from 'src/components/EditableEntityLabel';
 import Grid from 'src/components/Grid';
 
-<<<<<<< HEAD
-interface Props {
-  clientID: number;
-}
-
-export const LongviewClientHeader: React.FC<Props> = props => {
-=======
 import withLongviewClients, {
   DispatchProps
 } from 'src/containers/longview.container';
@@ -36,7 +29,6 @@
       .catch(_ => setUpdating(false));
   };
 
->>>>>>> f6596cea
   return (
     <Grid
       container
@@ -66,11 +58,7 @@
         <Typography>2 packages have updates</Typography>
       </Grid>
       <Grid item>
-<<<<<<< HEAD
-        <Link to={`/longview/clients/${props.clientID}`}>View details</Link>
-=======
         <Link to={`/longview/clients/${clientID}`}>View details</Link>
->>>>>>> f6596cea
       </Grid>
     </Grid>
   );
