--- conflicted
+++ resolved
@@ -108,11 +108,7 @@
     longviewClientLastUpdated !== 0;
 
   return (
-<<<<<<< HEAD
-    <StyledRootGrid>
-=======
-    <Grid className={classes.root} container direction="column" spacing={2}>
->>>>>>> 7087f4af
+    <StyledRootGrid spacing={2}>
       <Grid item>
         {userCanModifyClient ? (
           <EditableEntityLabel
