import {
  getActiveLongviewPlan,
  LongviewSubscription,
  updateActiveLongviewPlan,
} from '@linode/api-v4/lib/longview';
import { APIError } from '@linode/api-v4/lib/types';
import classNames from 'classnames';
import * as React from 'react';
<<<<<<< HEAD
import Button from 'src/components/Button';
=======
import { Button } from 'src/components/Button/Button';
>>>>>>> d63e70a2
import { Chip } from 'src/components/core/Chip';
import CircularProgress from 'src/components/core/CircularProgress';
import Paper from 'src/components/core/Paper';
import { makeStyles } from '@mui/styles';
import { Theme } from '@mui/material/styles';
import { TableBody } from 'src/components/TableBody';
import { TableHead } from 'src/components/TableHead';
import { DocumentTitleSegment } from 'src/components/DocumentTitle';
import { Notice } from 'src/components/Notice/Notice';
import { Radio } from 'src/components/Radio/Radio';
import { SupportLink } from 'src/components/SupportLink';
import { Table } from 'src/components/Table';
import { TableCell } from 'src/components/TableCell';
import { TableRow } from 'src/components/TableRow';
import { TableRowError } from 'src/components/TableRowError/TableRowError';
import { TableRowLoading } from 'src/components/TableRowLoading/TableRowLoading';
import { useGrants, useProfile } from 'src/queries/profile';
import { UseAPIRequest } from 'src/hooks/useAPIRequest';
import { getAPIErrorOrDefault } from 'src/utilities/errorUtils';
import { useAccountSettings } from 'src/queries/accountSettings';

const useStyles = makeStyles((theme: Theme) => ({
  root: {
    padding: theme.spacing(3),
    paddingBottom: 4,
  },
  collapsedTable: {
    minHeight: 0,
  },
  table: {
    border: `1px solid ${theme.borderColors.borderTable}`,
    '& td': {
      whiteSpace: 'nowrap',
    },
    '& tbody tr': {
      cursor: 'pointer',
    },
  },
  radio: {
    marginLeft: `-${theme.spacing(0.5)}`,
    marginRight: theme.spacing(2),
    padding: 2,
  },
  currentSubscriptionLabel: {
    display: 'flex',
    alignItems: 'center',
    marginLeft: 2,
    paddingRight: theme.spacing(3),
    [theme.breakpoints.down('lg')]: {
      paddingRight: 0,
    },
  },
  chip: {
    borderRadius: 1,
    fontSize: '0.65rem',
    marginLeft: theme.spacing(2),
    paddingLeft: theme.spacing(0.5),
    paddingRight: theme.spacing(0.5),
    textTransform: 'uppercase',
  },
  planCell: {
    [theme.breakpoints.up('md')]: {
      width: '40%',
    },
  },
  clientCell: {
    [theme.breakpoints.up('md')]: {
      width: '10%',
    },
  },
  dataRetentionCell: {
    [theme.breakpoints.up('md')]: {
      width: '15%',
    },
  },
  dataResolutionCell: {
    [theme.breakpoints.up('md')]: {
      width: '15%',
    },
  },
  priceCell: {
    [theme.breakpoints.up('md')]: {
      width: '15%',
    },
  },
  submitButton: {
    marginTop: theme.spacing(3),
    marginBottom: theme.spacing(3),
  },
  disabledTableRow: {
    cursor: 'not-allowed !important',
  },
  link: {
    '& a': {
      color: theme.textColors.linkActiveLight,
    },
    '& a:hover': {
      color: theme.palette.primary.main,
    },
  },
}));

// If an account has the "free" Longview plan,
// longview_subscription will be {}. We'd rather use
// a string identifer in this component to keep track of the "free" plan, so
// we'll create a fake ID for it.
export const LONGVIEW_FREE_ID = 'longview-free';

interface Props {
  subscriptionRequestHook: UseAPIRequest<LongviewSubscription[]>;
}

export type CombinedProps = Props;

export const managedText = (
  <span>
    Longview Pro is included with Linode Managed. If you need additional
    clients, please{' '}
    <SupportLink
      title="Request for additional Longview clients"
      description=""
      text="contact Support"
    />{' '}
    for additional Longview plan options.
  </span>
);

export const LongviewPlans: React.FC<CombinedProps> = (props) => {
  const { subscriptionRequestHook: subscriptions } = props;
  const classes = useStyles();
  const mounted = React.useRef<boolean>(false);

  const { data: profile } = useProfile();
  const { data: grants } = useGrants();
  const { data: accountSettings } = useAccountSettings();

  const isManaged = Boolean(accountSettings?.managed);

  const mayUserModifyLVSubscription =
    !(profile?.restricted || false) ||
    (grants?.global.longview_subscription &&
      grants.global.account_access === 'read_write');

  const [currentSubscription, setCurrentSubscription] = React.useState<
    string | undefined
  >(undefined);

  const [selectedSub, setSelectedSub] = React.useState<string>(
    currentSubscription || ''
  );
  const [updateLoading, setUpdateLoading] = React.useState<boolean>(false);
  const [updateErrorMsg, setUpdateErrorMsg] = React.useState<string>('');
  const [updateSuccessMsg, setUpdateSuccessMsg] = React.useState<string>('');

  React.useEffect(() => {
    mounted.current = true;
    return () => {
      mounted.current = false;
    };
  }, []);

  React.useEffect(() => {
    getActiveLongviewPlan()
      .then((plan: LongviewSubscription) => {
        if (!mounted.current) {
          return;
        }
        const activeID = plan.id ?? LONGVIEW_FREE_ID;
        setCurrentSubscription(activeID);
        setSelectedSub(activeID);
      })
      .catch((_) => {
        if (!mounted.current) {
          return;
        }

        setUpdateErrorMsg('Error loading your current Longview plan');
      });
  }, []);

  const onSubmit = () => {
    // No need to do anything if the user hasn't selected a different plan.
    if (selectedSub === currentSubscription) {
      return;
    }

    setUpdateLoading(true);
    setUpdateErrorMsg('');
    setUpdateSuccessMsg('');

    // If the user has selected the free plan, which need to make a switch for
    // {}, which is what the API wants.
    const payload =
      selectedSub === LONGVIEW_FREE_ID
        ? {}
        : { longview_subscription: selectedSub };

    updateActiveLongviewPlan(payload)
      .then((_) => {
        setUpdateLoading(false);
        setUpdateSuccessMsg('Plan updated successfully.');
        setCurrentSubscription(selectedSub);
      })
      .catch((err) => {
        const normalizedError = getAPIErrorOrDefault(
          err,
          'There was an error updating your Longview Plan.'
        );
        setUpdateLoading(false);
        setUpdateErrorMsg(normalizedError[0].reason);
      });
  };

  const onRadioSelect = React.useCallback(
    (e: React.FormEvent<HTMLInputElement>) =>
      setSelectedSub(e.currentTarget.value),
    []
  );

  // Hide table if current plan is not being displayed
  // ie. Users with no access to Longview
  const isTableDisplayed =
    Boolean(subscriptions.error) ||
    currentSubscription === selectedSub ||
    mayUserModifyLVSubscription;

  const isButtonDisabled =
    Boolean(subscriptions.error) ||
    currentSubscription === selectedSub ||
    !mayUserModifyLVSubscription;

  if (!profile) {
    return <CircularProgress data-testid="loading" />;
  }

  return (
    <>
      <DocumentTitleSegment segment="Plan Details" />
      {isManaged ? (
        <Paper className={`${classes.root} ${classes.collapsedTable}`}>
          {updateErrorMsg && <Notice error text={updateErrorMsg} />}
          {updateSuccessMsg && <Notice success text={updateSuccessMsg} />}
          <Notice className={classes.link} success>
            {managedText}
          </Notice>
        </Paper>
      ) : (
        <>
          {mayUserModifyLVSubscription && updateErrorMsg && (
            <Notice error text={updateErrorMsg} />
          )}
          {!mayUserModifyLVSubscription && (
            <Notice
              error
              important
              text="You don't have permissions to change the Longview plan. Please contact an account administrator for details."
            />
          )}
          {updateSuccessMsg && <Notice success text={updateSuccessMsg} />}
          {isTableDisplayed && (
            <>
              <Table className={classes.table}>
                <TableHead>
                  <TableRow>
                    <TableCell className={classes.planCell}>Plan</TableCell>
                    <TableCell className={classes.clientCell}>
                      Clients
                    </TableCell>
                    <TableCell className={classes.dataRetentionCell}>
                      Data Retention
                    </TableCell>
                    <TableCell className={classes.dataResolutionCell}>
                      Data Resolution
                    </TableCell>
                    <TableCell className={classes.priceCell}>Price</TableCell>
                  </TableRow>
                </TableHead>
                <TableBody>
                  <LongviewPlansTableBody
                    loading={subscriptions.loading}
                    error={subscriptions.error}
                    subscriptions={subscriptions.data}
                    onRadioSelect={onRadioSelect}
                    onRowSelect={setSelectedSub}
                    currentSubscriptionOnAccount={currentSubscription}
                    selectedSub={selectedSub}
                    disabled={!mayUserModifyLVSubscription}
                  />
                </TableBody>
              </Table>
              <Button
                buttonType="primary"
                onClick={onSubmit}
                className={classes.submitButton}
                disabled={isButtonDisabled}
                loading={updateLoading}
                data-testid="submit-button"
              >
                Change Plan
              </Button>
            </>
          )}
        </>
      )}
    </>
  );
};

export default React.memo(LongviewPlans);

// =============================================================================
// LongviewPlansTableBody
// =============================================================================
interface LongviewPlansTableBodyProps {
  loading: boolean;
  error: APIError[] | undefined;
  subscriptions: LongviewSubscription[];
  onRowSelect: (plan: string) => void;
  onRadioSelect: (e: React.FormEvent<HTMLInputElement>) => void;
  currentSubscriptionOnAccount?: string;
  selectedSub: string;
  disabled: boolean;
}

export const LongviewPlansTableBody: React.FC<LongviewPlansTableBodyProps> = React.memo(
  (props) => {
    const { loading, error, subscriptions, selectedSub, ...rest } = props;

    if (loading) {
      return <TableRowLoading columns={5} />;
    }

    if (error && error.length > 0) {
      return <TableRowError colSpan={12} message={error[0].reason} />;
    }

    return (
      <>
        {/* The first row is hard-coded, as the "free" plan is not returned from
      the API. */}
        <LongviewSubscriptionRow
          key={LONGVIEW_FREE_ID}
          id={LONGVIEW_FREE_ID}
          plan="Longview Free"
          clients={10}
          dataRetention="Limited to 12 hours"
          dataResolution="Every 5 minutes"
          price="FREE"
          isSelected={selectedSub === LONGVIEW_FREE_ID}
          {...rest}
        />
        {/* We use data from /longview/subscriptions to generate the remaining
      rows. */}
        {subscriptions.map((sub) => (
          <LongviewSubscriptionRow
            key={sub.id}
            id={sub.id}
            plan={sub.label}
            clients={sub.clients_included}
            dataRetention="Unlimited"
            dataResolution="Every minute"
            price={formatPrice(sub.price)}
            isSelected={selectedSub === sub.id}
            {...rest}
          />
        ))}
      </>
    );
  }
);

// =============================================================================
// LongviewSubscriptionRow
// =============================================================================
interface LongviewSubscriptionRowProps {
  id: string;
  plan: string;
  clients: number;
  dataRetention: string;
  dataResolution: string;
  price: string;
  onRowSelect: (plan: string) => void;
  onRadioSelect: (e: React.FormEvent<HTMLInputElement>) => void;
  currentSubscriptionOnAccount?: string;
  isSelected: boolean;
  disabled: boolean;
}

export const LongviewSubscriptionRow: React.FC<LongviewSubscriptionRowProps> = React.memo(
  (props) => {
    const {
      id,
      plan,
      clients,
      dataRetention,
      dataResolution,
      price,
      onRowSelect,
      onRadioSelect,
      currentSubscriptionOnAccount,
      isSelected,
      disabled,
    } = props;

    const styles = useStyles();

    const handleClick = () => {
      if (disabled) {
        return;
      }
      onRowSelect(id);
    };

    return (
      <TableRow
        key={id}
        onClick={handleClick}
        className={classNames({
          [styles.disabledTableRow]: disabled,
        })}
        data-testid={`lv-sub-table-row-${id}`}
        ariaLabel={plan}
      >
        <TableCell data-testid={`plan-cell-${id}`}>
          <div className={styles.currentSubscriptionLabel}>
            <Radio
              value={id}
              checked={isSelected}
              onChange={onRadioSelect}
              className={styles.radio}
              id={id}
              data-testid={`lv-sub-radio-${id}`}
              disabled={disabled}
            />
            {plan}
            {currentSubscriptionOnAccount === id && (
              <Chip
                data-testid={`current-plan-${id}`}
                label="Current Plan"
                className={styles.chip}
              />
            )}
          </div>
        </TableCell>
        <TableCell
          className={styles.clientCell}
          data-testid={`clients-cell-${id}`}
        >
          {clients}
        </TableCell>
        <TableCell
          className={styles.dataRetentionCell}
          data-testid={`data-retention-cell-${id}`}
        >
          {dataRetention}
        </TableCell>
        <TableCell
          className={styles.dataResolutionCell}
          data-testid={`data-resolution-cell-${id}`}
        >
          {dataResolution}
        </TableCell>
        <TableCell
          className={styles.priceCell}
          data-testid={`price-cell-${id}`}
        >
          {price}
        </TableCell>
      </TableRow>
    );
  }
);

// =============================================================================
// Utilities
// =============================================================================
export const formatPrice = (price: LongviewSubscription['price']): string => {
  return `$${price.hourly.toFixed(2)}/hr ($${price.monthly}/mo)`;
};<|MERGE_RESOLUTION|>--- conflicted
+++ resolved
@@ -6,11 +6,7 @@
 import { APIError } from '@linode/api-v4/lib/types';
 import classNames from 'classnames';
 import * as React from 'react';
-<<<<<<< HEAD
-import Button from 'src/components/Button';
-=======
 import { Button } from 'src/components/Button/Button';
->>>>>>> d63e70a2
 import { Chip } from 'src/components/core/Chip';
 import CircularProgress from 'src/components/core/CircularProgress';
 import Paper from 'src/components/core/Paper';
