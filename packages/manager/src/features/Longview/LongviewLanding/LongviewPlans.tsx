--- conflicted
+++ resolved
@@ -2,19 +2,10 @@
   getActiveLongviewPlan,
   updateActiveLongviewPlan,
 } from '@linode/api-v4/lib/longview';
-<<<<<<< HEAD
-import { Button, Notice, Paper } from '@linode/ui';
+import { Button, CircleProgress, Notice, Paper } from '@linode/ui';
 import { useTheme } from '@mui/material/styles';
 import * as React from 'react';
 
-import { CircleProgress } from 'src/components/CircleProgress';
-=======
-import { CircleProgress, Notice, Paper } from '@linode/ui';
-import { useTheme } from '@mui/material/styles';
-import * as React from 'react';
-
-import { Button } from 'src/components/Button/Button';
->>>>>>> afbd8d94
 import { DocumentTitleSegment } from 'src/components/DocumentTitle';
 import { Radio } from 'src/components/Radio/Radio';
 import { SupportLink } from 'src/components/SupportLink';
