--- conflicted
+++ resolved
@@ -6,7 +6,6 @@
 import { APIError } from '@linode/api-v4/lib/types';
 import * as classnames from 'classnames';
 import * as React from 'react';
-import { compose } from 'recompose';
 import Button from 'src/components/Button';
 import Chip from 'src/components/core/Chip';
 import CircularProgress from 'src/components/core/CircularProgress';
@@ -23,22 +22,10 @@
 import TableRow from 'src/components/TableRow';
 import TableRowError from 'src/components/TableRowError';
 import TableRowLoading from 'src/components/TableRowLoading';
-<<<<<<< HEAD
-import accountSettingsContainer, {
-  Props as AccountSettingsProps,
-} from 'src/containers/accountSettings.container';
+import { isManaged } from 'src/queries/accountSettings';
 import { hasGrant } from 'src/features/Profile/permissionsHelpers';
+import { useGrants, useProfile } from 'src/queries/profile';
 import { UseAPIRequest } from 'src/hooks/useAPIRequest';
-import { useGrants, useProfile } from 'src/queries/profile';
-=======
-import {
-  hasGrant,
-  isRestrictedUser,
-} from 'src/features/Profile/permissionsHelpers';
-import { UseAPIRequest } from 'src/hooks/useAPIRequest';
-import { useAccountSettings } from 'src/queries/accountSettings';
-import { MapState } from 'src/store/types';
->>>>>>> 2dd41c6e
 import { getAPIErrorOrDefault } from 'src/utilities/errorUtils';
 
 const useStyles = makeStyles((theme: Theme) => ({
@@ -132,11 +119,7 @@
   subscriptionRequestHook: UseAPIRequest<LongviewSubscription[]>;
 }
 
-<<<<<<< HEAD
-export type CombinedProps = Props & AccountSettingsProps;
-=======
-export type CombinedProps = Props & ReduxStateProps;
->>>>>>> 2dd41c6e
+export type CombinedProps = Props;
 
 export const managedText = (
   <span>
@@ -152,11 +135,10 @@
 );
 
 export const LongviewPlans: React.FC<CombinedProps> = (props) => {
-  const { accountSettings, subscriptionRequestHook: subscriptions } = props;
+  const { subscriptionRequestHook: subscriptions } = props;
   const classes = useStyles();
   const mounted = React.useRef<boolean>(false);
 
-<<<<<<< HEAD
   const { data: profile } = useProfile();
   const { data: grants } = useGrants();
 
@@ -164,14 +146,6 @@
     !(profile?.restricted || false) ||
     (hasGrant(grants, 'longview_subscription') &&
       hasGrant(grants, 'account_access') === 'read_write');
-=======
-  const { data: accountSettings } = useAccountSettings();
-
-  const {
-    subscriptionRequestHook: subscriptions,
-    mayUserModifyLVSubscription,
-  } = props;
->>>>>>> 2dd41c6e
 
   const [currentSubscription, setCurrentSubscription] = React.useState<
     string | undefined
@@ -248,8 +222,6 @@
       setSelectedSub(e.currentTarget.value),
     []
   );
-
-  const isManaged = accountSettings ? accountSettings.managed : false;
 
   // Hide table if current plan is not being displayed
   // ie. Users with no access to Longview
@@ -340,34 +312,7 @@
   );
 };
 
-<<<<<<< HEAD
-const enhanced = compose<CombinedProps, Props>(
-  React.memo,
-  accountSettingsContainer()
-);
-=======
-interface ReduxStateProps {
-  mayUserViewAccountSettings: boolean;
-  mayUserModifyLVSubscription: boolean;
-}
-
-const mapStateToProps: MapState<ReduxStateProps, CombinedProps> = (state) => ({
-  mayUserViewAccountSettings:
-    !isRestrictedUser(state) ||
-    hasGrant(state, 'account_access') === 'read_only' ||
-    hasGrant(state, 'account_access') === 'read_write',
-  mayUserModifyLVSubscription:
-    !isRestrictedUser(state) ||
-    (hasGrant(state, 'longview_subscription') &&
-      hasGrant(state, 'account_access') === 'read_write'),
-});
-
-const connected = connect(mapStateToProps);
-
-const enhanced = compose<CombinedProps, Props>(React.memo, connected);
->>>>>>> 2dd41c6e
-
-export default enhanced(LongviewPlans);
+export default React.memo(LongviewPlans);
 
 // =============================================================================
 // LongviewPlansTableBody
