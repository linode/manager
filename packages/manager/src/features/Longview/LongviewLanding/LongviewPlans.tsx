import * as classnames from 'classnames';
import { AccountSettings } from 'linode-js-sdk/lib/account';
import { LongviewSubscription } from 'linode-js-sdk/lib/longview/types';
import { APIError } from 'linode-js-sdk/lib/types';
import * as React from 'react';
import { compose } from 'recompose';
import Button from 'src/components/Button';
import Chip from 'src/components/core/Chip';
import Paper from 'src/components/core/Paper';
import { makeStyles, Theme } from 'src/components/core/styles';
import TableBody from 'src/components/core/TableBody';
import TableHead from 'src/components/core/TableHead';
import { DocumentTitleSegment } from 'src/components/DocumentTitle';
import Notice from 'src/components/Notice';
import Radio from 'src/components/Radio';
import SupportLink from 'src/components/SupportLink';
import Table from 'src/components/Table';
import TableCell from 'src/components/TableCell';
import TableRow from 'src/components/TableRow';
import TableRowError from 'src/components/TableRowError';
import TableRowLoading from 'src/components/TableRowLoading';
import accountSettingsContainer, {
  DispatchProps,
  SettingsProps
} from 'src/containers/accountSettings.container';
import { UseAPIRequest } from 'src/hooks/useAPIRequest';
import { COMPACT_SPACING_UNIT } from 'src/themeFactory';
import { getAPIErrorOrDefault } from 'src/utilities/errorUtils';

const useStyles = makeStyles((theme: Theme) => {
  const border = `1px solid ${theme.bg.main}`;

  return {
    root: {
      padding: theme.spacing(3),
      paddingBottom: 0,
      display: 'flex',
      flexDirection: 'column',
      justifyContent: 'space-between',
      // These values represent the table size with 5 elements in compact
      // and normal mode. It's brittle, I know, but I'm not sure of another way.
      minHeight: theme.spacing() === COMPACT_SPACING_UNIT ? 311 : 419
    },
    collapsedTable: {
      minHeight: 0
    },
    table: {
      borderTop: border,
      borderRight: border,
      borderLeft: border,
      '& td': {
        whiteSpace: 'nowrap',
        borderBottom: border
      },
      '& tbody tr': {
        cursor: 'pointer'
      },
      '& th, thead > tr:first-child:before': {
        borderBottom: border
      },
      '& tr:before': {
        borderBottom: border
      }
    },
    radio: {
      marginLeft: -(theme.spacing(1) / 2),
      marginRight: theme.spacing(2) - 1,
      padding: 2
    },
    currentSubscriptionLabel: {
      display: 'flex',
      alignItems: 'center',
      marginLeft: 2,
      paddingRight: theme.spacing(3),
      [theme.breakpoints.down('md')]: {
        paddingRight: 0
      }
    },
    chip: {
      backgroundColor: theme.color.green,
      color: '#fff',
      textTransform: 'uppercase',
      minHeight: theme.spacing(2) + 11,
      paddingLeft: theme.spacing(0.5),
      paddingRight: theme.spacing(0.5),
      marginTop: 0,
      marginBottom: 0,
      marginLeft: theme.spacing(2)
    },
    planCell: {
      width: '40%'
    },
    clientCell: {
      width: '10%'
    },
    dataRetentionCell: {
      width: '15%'
    },
    dataResolutionCell: {
      width: '15%'
    },
    priceCell: {
      width: '15%'
    },
    submitButton: {
      alignSelf: 'flex-start',
      marginTop: theme.spacing(4) - 2,
      marginBottom: theme.spacing(4) - 2
    }
  };
});

// If an account has the "free" Longview plan,
// accountSettings.longview_subscription will be `null`. We'd rather use
// a string identifer in this component to be keep track of the "free" plan, so
// we'll create a fake ID for it.
export const LONGVIEW_FREE_ID = 'longview-free';

interface Props {
  subscriptionRequestHook: UseAPIRequest<LongviewSubscription[]>;
}

export type CombinedProps = Props & SettingsProps & DispatchProps;

export const LongviewPlans: React.FC<CombinedProps> = props => {
  const {
    accountSettings,
    subscriptionRequestHook: subscriptions,
    updateAccountSettings
  } = props;
  const styles = useStyles();

  const currentSubscriptionOnAccount = getCurrentSubscriptionOnAccount(
    accountSettings
  );

  const [selectedSub, setSelectedSub] = React.useState<string>(
    currentSubscriptionOnAccount
  );
  const [updateLoading, setUpdateLoading] = React.useState<boolean>(false);
  const [updateErrorMsg, setUpdateErrorMsg] = React.useState<string>('');

  const onSubmit = () => {
    // No need to do anything if the user hasn't selected a different plan.
    if (selectedSub === currentSubscriptionOnAccount) {
      return;
    }

    setUpdateLoading(true);
    setUpdateErrorMsg('');

    // If the user has selected the free plan, which need to make a switch for
    // `null`, which is what the API wants.
    const newSubscriptionID =
      selectedSub === LONGVIEW_FREE_ID ? null : selectedSub;

    updateAccountSettings({
      longview_subscription: newSubscriptionID
    })
      .then(_ => {
        setUpdateLoading(false);
        // If the user has selected the free plan, the response to the PUT
        // request will have the old longview_subscription. I don't know why.
        // We need to manually update the store in this case.
        if (selectedSub === LONGVIEW_FREE_ID) {
          props.updateAccountSettingsInStore({ longview_subscription: null });
        }
      })
      .catch(err => {
        const normalizedError = getAPIErrorOrDefault(
          err,
          'There was an error updating your Longview Plan.'
        );
        setUpdateLoading(false);
        setUpdateErrorMsg(normalizedError[0].reason);
      });
  };

  const onRadioSelect = React.useCallback(
    (e: React.FormEvent<HTMLInputElement>) =>
      setSelectedSub(e.currentTarget.value),
    []
  );

  const isManaged = accountSettings ? accountSettings.managed : false;

  const isButtonDisabled =
    Boolean(subscriptions.error) ||
    currentSubscriptionOnAccount === selectedSub;

  return (
    <>
      <DocumentTitleSegment segment="Plan Details" />
      <Paper
        className={classnames({
          [styles.root]: true,
          [styles.collapsedTable]: isManaged
        })}
      >
        {updateErrorMsg && <Notice error text={updateErrorMsg} />}
<<<<<<< HEAD
        {isManaged && (
          <Notice
            success
            text={
              <span>
                Managed customers receive a complimentary Longview Pro 10 Pack.
                If you need more than 10 clients, please{' '}
                <SupportLink
                  title="Request for additional Longview clients"
                  description=""
                  text="contact Support"
                />{' '}
                for additional Longview plan options.
              </span>
            }
          />
        )}
        {!isManaged && (
          <>
            <Table className={styles.table} isResponsive={false}>
              <TableHead>
                <TableRow>
                  <TableCell className={styles.planCell}>Plan</TableCell>
                  <TableCell className={styles.clientCell}>Clients</TableCell>
                  <TableCell className={styles.dataRetentionCell}>
                    Data Retention
                  </TableCell>
                  <TableCell className={styles.dataResolutionCell}>
                    Data Resolution
                  </TableCell>
                  <TableCell className={styles.priceCell}>Price</TableCell>
                </TableRow>
              </TableHead>
              <TableBody>
                <LongviewPlansTableBody
                  loading={subscriptions.loading}
                  error={subscriptions.error}
                  subscriptions={subscriptions.data}
                  onRadioSelect={onRadioSelect}
                  onRowSelect={setSelectedSub}
                  currentSubscriptionOnAccount={currentSubscriptionOnAccount}
                  selectedSub={selectedSub}
                />
              </TableBody>
            </Table>
            <Button
              className={styles.submitButton}
              buttonType="primary"
              onClick={onSubmit}
              loading={updateLoading}
              disabled={isButtonDisabled}
              data-testid="submit-button"
            >
              Change Plan
            </Button>
          </>
        )}
=======
        <Table className={styles.table}>
          <TableHead>
            <TableRow>
              <TableCell className={styles.planCell}>Plan</TableCell>
              <TableCell className={styles.clientCell}>Clients</TableCell>
              <TableCell className={styles.dataRetentionCell}>
                Data Retention
              </TableCell>
              <TableCell className={styles.dataResolutionCell}>
                Data Resolution
              </TableCell>
              <TableCell className={styles.priceCell}>Price</TableCell>
            </TableRow>
          </TableHead>
          <TableBody>
            <LongviewPlansTableBody
              loading={subscriptions.loading}
              error={subscriptions.error}
              subscriptions={subscriptions.data}
              onRadioSelect={onRadioSelect}
              onRowSelect={setSelectedSub}
              currentSubscriptionOnAccount={currentSubscriptionOnAccount}
              selectedSub={selectedSub}
            />
          </TableBody>
        </Table>
        <Button
          className={styles.submitButton}
          buttonType="primary"
          onClick={onSubmit}
          loading={updateLoading}
          disabled={Boolean(subscriptions.error)}
          data-testid="submit-button"
        >
          Change Plan
        </Button>
>>>>>>> 0e25fa1c
      </Paper>
    </>
  );
};

const enhanced = compose<CombinedProps, Props>(
  React.memo,
  accountSettingsContainer()
);

export default enhanced(LongviewPlans);

// =============================================================================
// LongviewPlansTableBody
// =============================================================================
interface LongviewPlansTableBodyProps {
  loading: boolean;
  error: APIError[] | undefined;
  subscriptions: LongviewSubscription[];
  onRowSelect: (plan: string) => void;
  onRadioSelect: (e: React.FormEvent<HTMLInputElement>) => void;
  currentSubscriptionOnAccount: string;
  selectedSub: string;
}

export const LongviewPlansTableBody: React.FC<
  LongviewPlansTableBodyProps
> = React.memo(props => {
  const { loading, error, subscriptions, selectedSub, ...rest } = props;

  if (loading) {
    return <TableRowLoading colSpan={12} />;
  }

  if (error && error.length > 0) {
    return <TableRowError colSpan={12} message={error[0].reason} />;
  }

  return (
    <>
      {/* The first row is hard-coded, as the "free" plan is not returned from
      the API. */}
      <LongviewSubscriptionRow
        key={LONGVIEW_FREE_ID}
        id={LONGVIEW_FREE_ID}
        plan="Longview Free"
        clients={10}
        dataRetention="Limited to 12 hours"
        dataResolution="Every 5 minutes"
        price="FREE"
        isSelected={selectedSub === LONGVIEW_FREE_ID}
        {...rest}
      />
      {/* We use data from /longview/subscriptions to generate the remaining
      rows. */}
      {subscriptions.map(sub => (
        <LongviewSubscriptionRow
          key={sub.id}
          id={sub.id}
          plan={sub.label}
          clients={sub.clients_included}
          dataRetention="Unlimited"
          dataResolution="Every minute"
          price={formatPrice(sub.price)}
          isSelected={selectedSub === sub.id}
          {...rest}
        />
      ))}
    </>
  );
});

// =============================================================================
// LongviewSubscriptionRow
// =============================================================================
interface LongviewSubscriptionRowProps {
  id: string;
  plan: string;
  clients: number;
  dataRetention: string;
  dataResolution: string;
  price: string;
  onRowSelect: (plan: string) => void;
  onRadioSelect: (e: React.FormEvent<HTMLInputElement>) => void;
  currentSubscriptionOnAccount: string;
  isSelected: boolean;
}

export const LongviewSubscriptionRow: React.FC<
  LongviewSubscriptionRowProps
> = React.memo(props => {
  const {
    id,
    plan,
    clients,
    dataRetention,
    dataResolution,
    price,
    onRowSelect,
    onRadioSelect,
    currentSubscriptionOnAccount,
    isSelected
  } = props;

  const styles = useStyles();

  return (
    <TableRow
      key={id}
      onClick={() => onRowSelect(id)}
      rowLink={() => onRowSelect(id)}
      data-testid={`lv-sub-table-row-${id}`}
    >
      <TableCell data-testid={`plan-cell-${id}`}>
        <div className={styles.currentSubscriptionLabel}>
          <Radio
            value={id}
            checked={isSelected}
            onChange={onRadioSelect}
            className={styles.radio}
            id={id}
            data-testid={`lv-sub-radio-${id}`}
          />
          {plan}
          {currentSubscriptionOnAccount === id && (
            <Chip label="Current Plan" className={styles.chip} />
          )}
        </div>
      </TableCell>
      <TableCell
        className={styles.clientCell}
        data-testid={`clients-cell-${id}`}
      >
        {clients}
      </TableCell>
      <TableCell
        className={styles.dataRetentionCell}
        data-testid={`data-retention-cell-${id}`}
      >
        {dataRetention}
      </TableCell>
      <TableCell
        className={styles.dataResolutionCell}
        data-testid={`data-resolution-cell-${id}`}
      >
        {dataResolution}
      </TableCell>
      <TableCell className={styles.priceCell} data-testid={`price-cell-${id}`}>
        {price}
      </TableCell>
    </TableRow>
  );
});

// =============================================================================
// Utilities
// =============================================================================
export const formatPrice = (price: LongviewSubscription['price']): string => {
  return `$${price.hourly.toFixed(2)}/hr ($${price.monthly}/mo)`;
};

// Return the Longview subscription on the account, or the default if
// accountSettings is undefined or if the account has the "free" plan enabled
// (in which case accountSettings.longview_subscription will be `null`).
export const getCurrentSubscriptionOnAccount = (
  accountSettings?: AccountSettings,
  defaultSubscriptionID = LONGVIEW_FREE_ID
) => {
  if (!accountSettings || accountSettings.longview_subscription === null) {
    return defaultSubscriptionID;
  }

  // If the customer has Managed, their Longview client limit is 10. However,
  // account/settings.longview_subscription comes back as 'longview-100'!
  if (accountSettings.managed) {
    return 'longview-10';
  }

  return accountSettings.longview_subscription;
};<|MERGE_RESOLUTION|>--- conflicted
+++ resolved
@@ -198,7 +198,6 @@
         })}
       >
         {updateErrorMsg && <Notice error text={updateErrorMsg} />}
-<<<<<<< HEAD
         {isManaged && (
           <Notice
             success
@@ -218,7 +217,7 @@
         )}
         {!isManaged && (
           <>
-            <Table className={styles.table} isResponsive={false}>
+            <Table className={styles.table}>
               <TableHead>
                 <TableRow>
                   <TableCell className={styles.planCell}>Plan</TableCell>
@@ -256,44 +255,6 @@
             </Button>
           </>
         )}
-=======
-        <Table className={styles.table}>
-          <TableHead>
-            <TableRow>
-              <TableCell className={styles.planCell}>Plan</TableCell>
-              <TableCell className={styles.clientCell}>Clients</TableCell>
-              <TableCell className={styles.dataRetentionCell}>
-                Data Retention
-              </TableCell>
-              <TableCell className={styles.dataResolutionCell}>
-                Data Resolution
-              </TableCell>
-              <TableCell className={styles.priceCell}>Price</TableCell>
-            </TableRow>
-          </TableHead>
-          <TableBody>
-            <LongviewPlansTableBody
-              loading={subscriptions.loading}
-              error={subscriptions.error}
-              subscriptions={subscriptions.data}
-              onRadioSelect={onRadioSelect}
-              onRowSelect={setSelectedSub}
-              currentSubscriptionOnAccount={currentSubscriptionOnAccount}
-              selectedSub={selectedSub}
-            />
-          </TableBody>
-        </Table>
-        <Button
-          className={styles.submitButton}
-          buttonType="primary"
-          onClick={onSubmit}
-          loading={updateLoading}
-          disabled={Boolean(subscriptions.error)}
-          data-testid="submit-button"
-        >
-          Change Plan
-        </Button>
->>>>>>> 0e25fa1c
       </Paper>
     </>
   );
