import {
  getActiveLongviewPlan,
  updateActiveLongviewPlan,
} from '@linode/api-v4/lib/longview';
import { Notice } from '@linode/ui';
import { useTheme } from '@mui/material/styles';
import * as React from 'react';

import { Button } from 'src/components/Button/Button';
import { CircleProgress } from 'src/components/CircleProgress';
import { DocumentTitleSegment } from 'src/components/DocumentTitle';
<<<<<<< HEAD
import { Paper } from 'src/components/Paper';
=======
import { Notice } from 'src/components/Notice/Notice';
import { Paper } from '@linode/ui';
>>>>>>> 8c3c7fdd
import { Radio } from 'src/components/Radio/Radio';
import { SupportLink } from 'src/components/SupportLink';
import { TableBody } from 'src/components/TableBody';
import { TableCell } from 'src/components/TableCell';
import { TableHead } from 'src/components/TableHead';
import { TableRow } from 'src/components/TableRow';
import { TableRowError } from 'src/components/TableRowError/TableRowError';
import { TableRowLoading } from 'src/components/TableRowLoading/TableRowLoading';
import { useAccountSettings } from 'src/queries/account/settings';
import { useGrants, useProfile } from 'src/queries/profile/profile';
import { getAPIErrorOrDefault } from 'src/utilities/errorUtils';

import {
  StyledChip,
  StyledClientCell,
  StyledDataOrPriceCell,
  StyledDiv,
  StyledNotice,
  StyledPlanCell,
  StyledTable,
  StyledTableRow,
} from './LongviewPlans.styles';

import type { LongviewSubscription } from '@linode/api-v4/lib/longview';
import type { APIError } from '@linode/api-v4/lib/types';
import type { UseAPIRequest } from 'src/hooks/useAPIRequest';

// If an account has the "free" Longview plan,
// longview_subscription will be {}. We'd rather use
// a string identifer in this component to keep track of the "free" plan, so
// we'll create a fake ID for it.
export const LONGVIEW_FREE_ID = 'longview-free';

export interface LongviewPlansProps {
  subscriptionRequestHook: UseAPIRequest<LongviewSubscription[]>;
}

export const managedText = (
  <span>
    Longview Pro is included with Linode Managed. If you need additional
    clients, please{' '}
    <SupportLink
      description=""
      text="contact Support"
      title="Request for additional Longview clients"
    />{' '}
    for additional Longview plan options.
  </span>
);

export const LongviewPlans = (props: LongviewPlansProps) => {
  const { subscriptionRequestHook: subscriptions } = props;
  const theme = useTheme();
  const mounted = React.useRef<boolean>(false);

  const { data: profile } = useProfile();
  const { data: grants } = useGrants();
  const { data: accountSettings } = useAccountSettings();

  const isManaged = Boolean(accountSettings?.managed);

  const mayUserModifyLVSubscription =
    !(profile?.restricted || false) ||
    (grants?.global.longview_subscription &&
      grants.global.account_access === 'read_write');

  const [currentSubscription, setCurrentSubscription] = React.useState<
    string | undefined
  >(undefined);

  const [selectedSub, setSelectedSub] = React.useState<string>(
    currentSubscription || ''
  );
  const [updateLoading, setUpdateLoading] = React.useState<boolean>(false);
  const [updateErrorMsg, setUpdateErrorMsg] = React.useState<string>('');
  const [updateSuccessMsg, setUpdateSuccessMsg] = React.useState<string>('');

  React.useEffect(() => {
    mounted.current = true;
    return () => {
      mounted.current = false;
    };
  }, []);

  React.useEffect(() => {
    getActiveLongviewPlan()
      .then((plan: LongviewSubscription) => {
        if (!mounted.current) {
          return;
        }
        const activeID = plan.id ?? LONGVIEW_FREE_ID;
        setCurrentSubscription(activeID);
        setSelectedSub(activeID);
      })
      .catch((_) => {
        if (!mounted.current) {
          return;
        }

        setUpdateErrorMsg('Error loading your current Longview plan');
      });
  }, []);

  const onSubmit = () => {
    // No need to do anything if the user hasn't selected a different plan.
    if (selectedSub === currentSubscription) {
      return;
    }

    setUpdateLoading(true);
    setUpdateErrorMsg('');
    setUpdateSuccessMsg('');

    // If the user has selected the free plan, which need to make a switch for
    // {}, which is what the API wants.
    const payload =
      selectedSub === LONGVIEW_FREE_ID
        ? {}
        : { longview_subscription: selectedSub };

    updateActiveLongviewPlan(payload)
      .then((_) => {
        setUpdateLoading(false);
        setUpdateSuccessMsg('Plan updated successfully.');
        setCurrentSubscription(selectedSub);
      })
      .catch((err) => {
        const normalizedError = getAPIErrorOrDefault(
          err,
          'There was an error updating your Longview Plan.'
        );
        setUpdateLoading(false);
        setUpdateErrorMsg(normalizedError[0].reason);
      });
  };

  const onRadioSelect = React.useCallback(
    (e: React.FormEvent<HTMLInputElement>) =>
      setSelectedSub(e.currentTarget.value),
    []
  );

  // Hide table if current plan is not being displayed
  // ie. Users with no access to Longview
  const isTableDisplayed =
    Boolean(subscriptions.error) ||
    currentSubscription === selectedSub ||
    mayUserModifyLVSubscription;

  const isButtonDisabled =
    Boolean(subscriptions.error) ||
    currentSubscription === selectedSub ||
    !mayUserModifyLVSubscription;

  if (!profile) {
    return <CircleProgress />;
  }

  return (
    <>
      <DocumentTitleSegment segment="Plan Details" />
      {isManaged ? (
        <Paper
          sx={{
            minHeight: 0,
            padding: theme.spacing(3),
            paddingBottom: '4px',
          }}
        >
          {updateErrorMsg && <Notice text={updateErrorMsg} variant="error" />}
          {updateSuccessMsg && (
            <Notice text={updateSuccessMsg} variant="success" />
          )}
          <StyledNotice variant="success">{managedText}</StyledNotice>
        </Paper>
      ) : (
        <>
          {mayUserModifyLVSubscription && updateErrorMsg && (
            <Notice text={updateErrorMsg} variant="error" />
          )}
          {!mayUserModifyLVSubscription && (
            <Notice
              important
              text="You don't have permissions to change the Longview plan. Please contact an account administrator for details."
              variant="error"
            />
          )}
          {updateSuccessMsg && (
            <Notice text={updateSuccessMsg} variant="success" />
          )}
          {isTableDisplayed && (
            <>
              <StyledTable>
                <TableHead>
                  <TableRow>
                    <StyledPlanCell>Plan</StyledPlanCell>
                    <StyledClientCell>Clients</StyledClientCell>
                    <StyledDataOrPriceCell>
                      Data Retention
                    </StyledDataOrPriceCell>
                    <StyledDataOrPriceCell>
                      Data Resolution
                    </StyledDataOrPriceCell>
                    <StyledDataOrPriceCell>Price</StyledDataOrPriceCell>
                  </TableRow>
                </TableHead>
                <TableBody>
                  <LongviewPlansTableBody
                    currentSubscriptionOnAccount={currentSubscription}
                    disabled={!mayUserModifyLVSubscription}
                    error={subscriptions.error}
                    loading={subscriptions.loading}
                    onRadioSelect={onRadioSelect}
                    onRowSelect={setSelectedSub}
                    selectedSub={selectedSub}
                    subscriptions={subscriptions.data}
                  />
                </TableBody>
              </StyledTable>
              <Button
                sx={{
                  marginBottom: theme.spacing(3),
                  marginTop: theme.spacing(3),
                }}
                buttonType="primary"
                data-testid="submit-button"
                disabled={isButtonDisabled}
                loading={updateLoading}
                onClick={onSubmit}
              >
                Change Plan
              </Button>
            </>
          )}
        </>
      )}
    </>
  );
};

export default React.memo(LongviewPlans);

// =============================================================================
// LongviewPlansTableBody
// =============================================================================
interface LongviewPlansTableBodyProps {
  currentSubscriptionOnAccount?: string;
  disabled: boolean;
  error: APIError[] | undefined;
  loading: boolean;
  onRadioSelect: (e: React.FormEvent<HTMLInputElement>) => void;
  onRowSelect: (plan: string) => void;
  selectedSub: string;
  subscriptions: LongviewSubscription[];
}

export const LongviewPlansTableBody = React.memo(
  (props: LongviewPlansTableBodyProps) => {
    const { error, loading, selectedSub, subscriptions, ...rest } = props;

    if (loading) {
      return <TableRowLoading columns={5} />;
    }

    if (error && error.length > 0) {
      return <TableRowError colSpan={12} message={error[0].reason} />;
    }

    return (
      <>
        {/* The first row is hard-coded, as the "free" plan is not returned from
      the API. */}
        <LongviewSubscriptionRow
          clients={10}
          dataResolution="Every 5 minutes"
          dataRetention="Limited to 12 hours"
          id={LONGVIEW_FREE_ID}
          isSelected={selectedSub === LONGVIEW_FREE_ID}
          key={LONGVIEW_FREE_ID}
          plan="Longview Free"
          price="FREE"
          {...rest}
        />
        {/* We use data from /longview/subscriptions to generate the remaining
      rows. */}
        {subscriptions.map((sub) => (
          <LongviewSubscriptionRow
            clients={sub.clients_included}
            dataResolution="Every minute"
            dataRetention="Unlimited"
            id={sub.id}
            isSelected={selectedSub === sub.id}
            key={sub.id}
            plan={sub.label}
            price={formatPrice(sub.price)}
            {...rest}
          />
        ))}
      </>
    );
  }
);

// =============================================================================
// LongviewSubscriptionRow
// =============================================================================
export interface LongviewSubscriptionRowProps {
  clients: number;
  currentSubscriptionOnAccount?: string;
  dataResolution: string;
  dataRetention: string;
  disabled: boolean;
  id: string;
  isSelected: boolean;
  onRadioSelect: (e: React.FormEvent<HTMLInputElement>) => void;
  onRowSelect: (plan: string) => void;
  plan: string;
  price: string;
}

export const LongviewSubscriptionRow = React.memo(
  (props: LongviewSubscriptionRowProps) => {
    const {
      clients,
      currentSubscriptionOnAccount,
      dataResolution,
      dataRetention,
      disabled,
      id,
      isSelected,
      onRadioSelect,
      onRowSelect,
      plan,
      price,
    } = props;

    const theme = useTheme();

    const handleClick = () => {
      if (disabled) {
        return;
      }
      onRowSelect(id);
    };

    return (
      <StyledTableRow
        data-testid={`lv-sub-table-row-${id}`}
        disabled={disabled}
        key={id}
        onClick={handleClick}
      >
        <TableCell data-testid={`plan-cell-${id}`}>
          <StyledDiv>
            <Radio
              sx={{
                marginLeft: `-${theme.spacing(0.5)}`,
                marginRight: theme.spacing(2),
                padding: '2px',
              }}
              checked={isSelected}
              data-testid={`lv-sub-radio-${id}`}
              disabled={disabled}
              id={id}
              onChange={onRadioSelect}
              value={id}
            />
            {plan}
            {currentSubscriptionOnAccount === id && (
              <StyledChip
                data-testid={`current-plan-${id}`}
                label="Current Plan"
              />
            )}
          </StyledDiv>
        </TableCell>
        <StyledClientCell data-testid={`clients-cell-${id}`}>
          {clients}
        </StyledClientCell>
        <StyledDataOrPriceCell data-testid={`data-retention-cell-${id}`}>
          {dataRetention}
        </StyledDataOrPriceCell>
        <StyledDataOrPriceCell data-testid={`data-resolution-cell-${id}`}>
          {dataResolution}
        </StyledDataOrPriceCell>
        <StyledDataOrPriceCell data-testid={`price-cell-${id}`}>
          {price}
        </StyledDataOrPriceCell>
      </StyledTableRow>
    );
  }
);

// =============================================================================
// Utilities
// =============================================================================
export const formatPrice = (price: LongviewSubscription['price']): string => {
  return `$${price.hourly.toFixed(2)}/hr ($${price.monthly}/mo)`;
};<|MERGE_RESOLUTION|>--- conflicted
+++ resolved
@@ -2,19 +2,13 @@
   getActiveLongviewPlan,
   updateActiveLongviewPlan,
 } from '@linode/api-v4/lib/longview';
-import { Notice } from '@linode/ui';
+import { Notice, Paper } from '@linode/ui';
 import { useTheme } from '@mui/material/styles';
 import * as React from 'react';
 
 import { Button } from 'src/components/Button/Button';
 import { CircleProgress } from 'src/components/CircleProgress';
 import { DocumentTitleSegment } from 'src/components/DocumentTitle';
-<<<<<<< HEAD
-import { Paper } from 'src/components/Paper';
-=======
-import { Notice } from 'src/components/Notice/Notice';
-import { Paper } from '@linode/ui';
->>>>>>> 8c3c7fdd
 import { Radio } from 'src/components/Radio/Radio';
 import { SupportLink } from 'src/components/SupportLink';
 import { TableBody } from 'src/components/TableBody';
