import * as classnames from 'classnames';
import { AccountSettings } from '@linode/api-v4/lib/account';
import { LongviewSubscription } from '@linode/api-v4/lib/longview/types';
import { APIError } from '@linode/api-v4/lib/types';
import * as React from 'react';
import { connect } from 'react-redux';
import { compose } from 'recompose';
import Button from 'src/components/Button';
import Chip from 'src/components/core/Chip';
import Paper from 'src/components/core/Paper';
import { makeStyles, Theme } from 'src/components/core/styles';
import TableBody from 'src/components/core/TableBody';
import TableHead from 'src/components/core/TableHead';
import { DocumentTitleSegment } from 'src/components/DocumentTitle';
import Notice from 'src/components/Notice';
import Radio from 'src/components/Radio';
import SupportLink from 'src/components/SupportLink';
import Table from 'src/components/Table';
import TableCell from 'src/components/TableCell';
import TableRow from 'src/components/TableRow';
import TableRowError from 'src/components/TableRowError';
import TableRowLoading from 'src/components/TableRowLoading';
import accountSettingsContainer, {
  Props as AccountSettingsProps
} from 'src/containers/accountSettings.container';
import {
  hasGrant,
  isRestrictedUser
} from 'src/features/Profile/permissionsHelpers';
import { UseAPIRequest } from 'src/hooks/useAPIRequest';
import { MapState } from 'src/store/types';
import { COMPACT_SPACING_UNIT } from 'src/themeFactory';
import { getAPIErrorOrDefault } from 'src/utilities/errorUtils';

const useStyles = makeStyles((theme: Theme) => {
  const border = `1px solid ${theme.bg.main}`;

  return {
    root: {
      padding: theme.spacing(3),
      paddingBottom: 0,
      display: 'flex',
      flexDirection: 'column',
      justifyContent: 'space-between',
      // These values represent the table size with 5 elements in compact
      // and normal mode. It's brittle, I know, but I'm not sure of another way.
      minHeight: theme.spacing() === COMPACT_SPACING_UNIT ? 311 : 419
    },
    collapsedTable: {
      minHeight: 0
    },
    table: {
      borderTop: border,
      borderRight: border,
      borderLeft: border,
      '& td': {
        whiteSpace: 'nowrap',
        borderBottom: border
      },
      '& tbody tr': {
        cursor: 'pointer'
      },
      '& th, thead > tr:first-child:before': {
        borderBottom: border
      },
      '& tr:before': {
        borderBottom: border
      }
    },
    radio: {
      marginLeft: -(theme.spacing(1) / 2),
      marginRight: theme.spacing(2) - 1,
      padding: 2
    },
    currentSubscriptionLabel: {
      display: 'flex',
      alignItems: 'center',
      marginLeft: 2,
      paddingRight: theme.spacing(3),
      [theme.breakpoints.down('md')]: {
        paddingRight: 0
      }
    },
    chip: {
      backgroundColor: theme.color.green,
      color: '#fff',
      textTransform: 'uppercase',
      minHeight: theme.spacing(2) + 11,
      paddingLeft: theme.spacing(0.5),
      paddingRight: theme.spacing(0.5),
      marginTop: 0,
      marginBottom: 0,
      marginLeft: theme.spacing(2)
    },
    planCell: {
      [theme.breakpoints.up('md')]: {
        width: '40%'
      }
    },
    clientCell: {
      [theme.breakpoints.up('md')]: {
        width: '10%'
      }
    },
    dataRetentionCell: {
      [theme.breakpoints.up('md')]: {
        width: '15%'
      }
    },
    dataResolutionCell: {
      [theme.breakpoints.up('md')]: {
        width: '15%'
      }
    },
    priceCell: {
      [theme.breakpoints.up('md')]: {
        width: '15%'
      }
    },
    submitButton: {
      alignSelf: 'flex-start',
      marginTop: theme.spacing(4) - 2,
      marginBottom: theme.spacing(4) - 2
    },
    disabledTableRow: {
      cursor: 'not-allowed !important'
    }
  };
});

// If an account has the "free" Longview plan,
// accountSettings.longview_subscription will be `null`. We'd rather use
// a string identifer in this component to be keep track of the "free" plan, so
// we'll create a fake ID for it.
export const LONGVIEW_FREE_ID = 'longview-free';

interface Props {
  subscriptionRequestHook: UseAPIRequest<LongviewSubscription[]>;
}

export type CombinedProps = Props & AccountSettingsProps & ReduxStateProps;

export const managedText = (
  <span>
    Longview Pro is included with Linode Managed. If you need additional
    clients, please{' '}
    <SupportLink
      title="Request for additional Longview clients"
      description=""
      text="contact Support"
    />{' '}
    for additional Longview plan options.
  </span>
);

export const LongviewPlans: React.FC<CombinedProps> = props => {
  const {
    accountSettings,
    subscriptionRequestHook: subscriptions,
    updateAccountSettings,
    mayUserViewAccountSettings,
    mayUserModifyLVSubscription
  } = props;
  const styles = useStyles();

  const currentSubscriptionOnAccount = getCurrentSubscriptionOnAccount(
    mayUserViewAccountSettings,
    accountSettings
  );

  const [selectedSub, setSelectedSub] = React.useState<string>(
    currentSubscriptionOnAccount || ''
  );
  const [updateLoading, setUpdateLoading] = React.useState<boolean>(false);
  const [updateErrorMsg, setUpdateErrorMsg] = React.useState<string>('');

  const onSubmit = () => {
    // No need to do anything if the user hasn't selected a different plan.
    if (selectedSub === currentSubscriptionOnAccount) {
      return;
    }

    setUpdateLoading(true);
    setUpdateErrorMsg('');

    // If the user has selected the free plan, which need to make a switch for
    // `null`, which is what the API wants.
    const newSubscriptionID =
      selectedSub === LONGVIEW_FREE_ID ? null : selectedSub;

    updateAccountSettings({
      longview_subscription: newSubscriptionID
    })
      .then(_ => {
        setUpdateLoading(false);
        // If the user has selected the free plan, the response to the PUT
        // request will have the old longview_subscription. I don't know why.
        // We need to manually update the store in this case.
        if (selectedSub === LONGVIEW_FREE_ID) {
          props.updateAccountSettingsInStore({ longview_subscription: null });
        }
      })
      .catch(err => {
        const normalizedError = getAPIErrorOrDefault(
          err,
          'There was an error updating your Longview Plan.'
        );
        setUpdateLoading(false);
        setUpdateErrorMsg(normalizedError[0].reason);
      });
  };

  const onRadioSelect = React.useCallback(
    (e: React.FormEvent<HTMLInputElement>) =>
      setSelectedSub(e.currentTarget.value),
    []
  );

  const isManaged = accountSettings ? accountSettings.managed : false;

  const isButtonDisabled =
    Boolean(subscriptions.error) ||
    currentSubscriptionOnAccount === selectedSub ||
    !mayUserModifyLVSubscription;

  return (
    <>
      <DocumentTitleSegment segment="Plan Details" />
      <Paper
        className={classnames({
          [styles.root]: true,
          [styles.collapsedTable]: isManaged
        })}
      >
        {updateErrorMsg && <Notice error text={updateErrorMsg} />}
        {!mayUserModifyLVSubscription && !isManaged && (
          <Notice
            error
            important
            text="You don't have permissions to change the Longview plan. Please contact an account administrator for details."
          />
        )}
        {isManaged && <Notice success text={managedText} />}
        {!isManaged && (
          <>
            <Table className={styles.table}>
              <TableHead>
                <TableRow>
                  <TableCell className={styles.planCell}>Plan</TableCell>
                  <TableCell className={styles.clientCell}>Clients</TableCell>
                  <TableCell className={styles.dataRetentionCell}>
                    Data Retention
                  </TableCell>
                  <TableCell className={styles.dataResolutionCell}>
                    Data Resolution
                  </TableCell>
                  <TableCell className={styles.priceCell}>Price</TableCell>
                </TableRow>
              </TableHead>
              <TableBody>
                <LongviewPlansTableBody
                  loading={subscriptions.loading}
                  error={subscriptions.error}
                  subscriptions={subscriptions.data}
                  onRadioSelect={onRadioSelect}
                  onRowSelect={setSelectedSub}
                  currentSubscriptionOnAccount={currentSubscriptionOnAccount}
                  selectedSub={selectedSub}
                  disabled={!mayUserModifyLVSubscription}
                />
              </TableBody>
            </Table>
            <Button
              className={styles.submitButton}
              buttonType="primary"
              onClick={onSubmit}
              loading={updateLoading}
              disabled={isButtonDisabled}
              data-testid="submit-button"
            >
              Change Plan
            </Button>
          </>
        )}
      </Paper>
    </>
  );
};

interface ReduxStateProps {
  mayUserViewAccountSettings: boolean;
  mayUserModifyLVSubscription: boolean;
}

const mapStateToProps: MapState<ReduxStateProps, CombinedProps> = state => ({
  mayUserViewAccountSettings:
    !isRestrictedUser(state) ||
    hasGrant(state, 'account_access') === 'read_only' ||
    hasGrant(state, 'account_access') === 'read_write',
  mayUserModifyLVSubscription:
    !isRestrictedUser(state) ||
    (hasGrant(state, 'longview_subscription') &&
      hasGrant(state, 'account_access') === 'read_write')
});

const connected = connect(mapStateToProps);

const enhanced = compose<CombinedProps, Props>(
  React.memo,
  connected,
  accountSettingsContainer()
);

export default enhanced(LongviewPlans);

// =============================================================================
// LongviewPlansTableBody
// =============================================================================
interface LongviewPlansTableBodyProps {
  loading: boolean;
  error: APIError[] | undefined;
  subscriptions: LongviewSubscription[];
  onRowSelect: (plan: string) => void;
  onRadioSelect: (e: React.FormEvent<HTMLInputElement>) => void;
  currentSubscriptionOnAccount?: string;
  selectedSub: string;
  disabled: boolean;
}

export const LongviewPlansTableBody: React.FC<LongviewPlansTableBodyProps> = React.memo(
  props => {
    const { loading, error, subscriptions, selectedSub, ...rest } = props;

    if (loading) {
      return <TableRowLoading colSpan={12} />;
    }

    if (error && error.length > 0) {
      return <TableRowError colSpan={12} message={error[0].reason} />;
    }

    return (
      <>
        {/* The first row is hard-coded, as the "free" plan is not returned from
      the API. */}
        <LongviewSubscriptionRow
          key={LONGVIEW_FREE_ID}
          id={LONGVIEW_FREE_ID}
          plan="Longview Free"
          clients={10}
          dataRetention="Limited to 12 hours"
          dataResolution="Every 5 minutes"
          price="FREE"
          isSelected={selectedSub === LONGVIEW_FREE_ID}
          {...rest}
        />
        {/* We use data from /longview/subscriptions to generate the remaining
      rows. */}
        {subscriptions.map(sub => (
          <LongviewSubscriptionRow
            key={sub.id}
            id={sub.id}
            plan={sub.label}
            clients={sub.clients_included}
            dataRetention="Unlimited"
            dataResolution="Every minute"
            price={formatPrice(sub.price)}
            isSelected={selectedSub === sub.id}
            {...rest}
          />
        ))}
      </>
    );
  }
);

// =============================================================================
// LongviewSubscriptionRow
// =============================================================================
interface LongviewSubscriptionRowProps {
  id: string;
  plan: string;
  clients: number;
  dataRetention: string;
  dataResolution: string;
  price: string;
  onRowSelect: (plan: string) => void;
  onRadioSelect: (e: React.FormEvent<HTMLInputElement>) => void;
  currentSubscriptionOnAccount?: string;
  isSelected: boolean;
  disabled: boolean;
}

export const LongviewSubscriptionRow: React.FC<LongviewSubscriptionRowProps> = React.memo(
  props => {
    const {
      id,
      plan,
      clients,
      dataRetention,
      dataResolution,
      price,
      onRowSelect,
      onRadioSelect,
      currentSubscriptionOnAccount,
      isSelected,
      disabled
    } = props;

    const styles = useStyles();

    const handleClick = () => {
      if (disabled) {
        return;
      }
      onRowSelect(id);
    };

    return (
      <TableRow
        key={id}
        onClick={handleClick}
        rowLink={disabled ? undefined : handleClick}
        className={classnames({
          [styles.disabledTableRow]: disabled
        })}
        data-testid={`lv-sub-table-row-${id}`}
<<<<<<< HEAD
        ariaLabel={plan}
=======
>>>>>>> 5a6eb3cf
      >
        <TableCell data-testid={`plan-cell-${id}`}>
          <div className={styles.currentSubscriptionLabel}>
            <Radio
              value={id}
              checked={isSelected}
              onChange={onRadioSelect}
              className={styles.radio}
              id={id}
              data-testid={`lv-sub-radio-${id}`}
              disabled={disabled}
            />
            {plan}
            {currentSubscriptionOnAccount === id && (
              <Chip
                data-testid="current-plan"
                label="Current Plan"
                className={styles.chip}
              />
            )}
          </div>
        </TableCell>
        <TableCell
          className={styles.clientCell}
          data-testid={`clients-cell-${id}`}
        >
          {clients}
        </TableCell>
        <TableCell
          className={styles.dataRetentionCell}
          data-testid={`data-retention-cell-${id}`}
        >
          {dataRetention}
        </TableCell>
        <TableCell
          className={styles.dataResolutionCell}
          data-testid={`data-resolution-cell-${id}`}
        >
          {dataResolution}
        </TableCell>
        <TableCell
          className={styles.priceCell}
          data-testid={`price-cell-${id}`}
        >
          {price}
        </TableCell>
      </TableRow>
    );
  }
);

// =============================================================================
// Utilities
// =============================================================================
export const formatPrice = (price: LongviewSubscription['price']): string => {
  return `$${price.hourly.toFixed(2)}/hr ($${price.monthly}/mo)`;
};

// Return the Longview subscription on the account, or the default if
// accountSettings is undefined or if the account has the "free" plan enabled
// (in which case accountSettings.longview_subscription will be `null`).
export const getCurrentSubscriptionOnAccount = (
  mayUserViewAccountSettings: boolean,
  accountSettings?: AccountSettings,
  defaultSubscriptionID = LONGVIEW_FREE_ID
) => {
  if (!mayUserViewAccountSettings) {
    return undefined;
  }

  return accountSettings &&
    typeof accountSettings.longview_subscription === 'string'
    ? accountSettings.longview_subscription
    : defaultSubscriptionID;
};<|MERGE_RESOLUTION|>--- conflicted
+++ resolved
@@ -425,10 +425,7 @@
           [styles.disabledTableRow]: disabled
         })}
         data-testid={`lv-sub-table-row-${id}`}
-<<<<<<< HEAD
         ariaLabel={plan}
-=======
->>>>>>> 5a6eb3cf
       >
         <TableCell data-testid={`plan-cell-${id}`}>
           <div className={styles.currentSubscriptionLabel}>
