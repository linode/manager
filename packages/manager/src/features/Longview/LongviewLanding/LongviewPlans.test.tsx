--- conflicted
+++ resolved
@@ -7,7 +7,6 @@
 import { withDocumentTitleProvider } from 'src/components/DocumentTitle';
 import { accountSettingsFactory } from 'src/factories';
 import { longviewSubscriptionFactory } from 'src/factories/longviewSubscription';
-import { rest, server } from 'src/mocks/testServer';
 import { renderWithTheme } from 'src/utilities/testHelpers';
 import {
   CombinedProps,
@@ -33,17 +32,6 @@
 afterAll(() => server.close());
 
 const props: CombinedProps = {
-<<<<<<< HEAD
-  accountSettingsError: {},
-  accountSettingsLastUpdated: 0,
-  accountSettingsLoading: false,
-  requestAccountSettings: jest.fn(),
-  updateAccountSettings: jest.fn(),
-  updateAccountSettingsInStore: jest.fn(),
-=======
-  mayUserModifyLVSubscription: true,
-  mayUserViewAccountSettings: true,
->>>>>>> 2dd41c6e
   subscriptionRequestHook: {
     data: mockLongviewSubscriptions,
     lastUpdated: 0,
