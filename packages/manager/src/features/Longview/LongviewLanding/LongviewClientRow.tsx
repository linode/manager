--- conflicted
+++ resolved
@@ -117,13 +117,8 @@
               />
             </Grid>
             <Grid item md={9} xs={12}>
-<<<<<<< HEAD
-              <Grid alignItems="center" container direction="row">
+              <Grid alignItems="center" container direction="row" spacing={2}>
                 <StyledGrid sm={2} xs={4}>
-=======
-              <Grid alignItems="center" container direction="row" spacing={2}>
-                <Grid className={classes.gaugeContainer} item sm={2} xs={4}>
->>>>>>> 7087f4af
                   <CPUGauge
                     clientID={clientID}
                     lastUpdatedError={lastUpdatedError}
