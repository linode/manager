--- conflicted
+++ resolved
@@ -1,9 +1,3 @@
-<<<<<<< HEAD
-import { APIError } from 'linode-js-sdk/lib/types';
-import { pathOr } from 'ramda';
-=======
-import Close from '@material-ui/icons/Close';
->>>>>>> 0c62311b
 import * as React from 'react';
 import { compose } from 'recompose';
 
@@ -64,100 +58,15 @@
     clientID,
     clientLabel,
     clientAPIKey,
+    triggerDeleteLongviewClient,
     clientInstallKey,
-    updateLongviewClient,
-    triggerDeleteLongviewClient
+    updateLongviewClient
   } = props;
 
   const { lastUpdated, lastUpdatedError, authed } = useClientLastUpdated(
     clientAPIKey,
     () => props.getClientStats(clientAPIKey)
   );
-<<<<<<< HEAD
-  const currentLastUpdated = React.useRef(lastUpdated);
-  const [lastUpdatedError, setLastUpdatedError] = React.useState<
-    APIError[] | undefined
-  >();
-  const [authed, setAuthed] = React.useState<boolean>(true);
-
-  const requestAndSetLastUpdated = () => {
-    /*
-     get the current last updated value
-
-     This function is called as a closure inside the onMount useEffect
-     so we need to use a ref to get the new value
-    */
-    const { current: newLastUpdated } = currentLastUpdated;
-
-    setLastUpdatedError(undefined);
-
-    return getLastUpdated(clientAPIKey)
-      .then(response => {
-        /*
-          only update _lastUpdated_ state if it hasn't already been set
-          or the API response is in a time past what's already been set.
-        */
-        if (
-          mounted &&
-          (typeof newLastUpdated === 'undefined' ||
-            pathOr(0, ['updated'], response) > newLastUpdated)
-        ) {
-          setLastUpdated(response.updated);
-          props.getClientStats(props.clientAPIKey);
-        }
-      })
-      .catch(e => {
-        /**
-         * The first request we make after creating a new client will almost always
-         * return an authentication failed error.
-         */
-        const reason = pathOr('', [0, 'reason'], e);
-
-        if (mounted) {
-          if (reason.match(/authentication/i)) {
-            setAuthed(false);
-          }
-
-          /* only set lastUpdated error if we haven't already gotten data before */
-          if (typeof newLastUpdated === 'undefined') {
-            setLastUpdatedError(e);
-          }
-        }
-      });
-  };
-
-  React.useEffect(() => {
-    /*
-     update the ref each time the lastUpdate state changes
-
-     Why not just add lastUpdated as a dependency to the useEffect below?
-     Because we don't want to re-instatiate the setInterval() over and over again
-     but instead just do it once.
-
-     The closure inside the useEffect below needs to know when lastUpdated changes
-     but doesn't necessarily need to be re-defined again. useRef lets us accomplish this
-
-     See: https://github.com/facebook/react/issues/14010#issuecomment-433788147
-
-    */
-    currentLastUpdated.current = lastUpdated;
-  }, [lastUpdated]);
-
-  /** request on first mount */
-  React.useEffect(() => {
-    requestAndSetLastUpdated().then(() => {
-      requestInterval = setInterval(() => {
-        requestAndSetLastUpdated();
-      }, 10000);
-    });
-
-    return () => {
-      mounted = false;
-      clearInterval(requestInterval);
-    };
-  }, []);
-=======
->>>>>>> 0c62311b
 
   /**
    * We want to show a "waiting for data" state
@@ -170,8 +79,8 @@
         clientLabel={clientLabel}
         clientAPIKey={clientAPIKey}
         installCode={clientInstallKey}
+        triggerDeleteLongviewClient={triggerDeleteLongviewClient}
         updateLongviewClient={updateLongviewClient}
-        triggerDeleteLongviewClient={triggerDeleteLongviewClient}
       />
     );
   }
