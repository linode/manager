import Close from '@material-ui/icons/Close';
import { pathOr } from 'ramda';
import * as React from 'react';
import { compose } from 'recompose';

import IconButton from 'src/components/core/IconButton';
import Paper from 'src/components/core/Paper';
import { makeStyles, Theme } from 'src/components/core/styles';
import Grid from 'src/components/Grid';
import CPUGauge from './Gauges/CPU';
import { ActionHandlers } from './LongviewActionMenu';

import { getLastUpdated } from '../request';
import LoadGauge from './Gauges/Load';
import NetworkGauge from './Gauges/Network';
import RAMGauge from './Gauges/RAM';
import StorageGauge from './Gauges/Storage';
import SwapGauge from './Gauges/Swap';
import LongviewClientHeader from './LongviewClientHeader';
import LongviewClientInstructions from './LongviewClientInstructions';

import withClientStats, {
  Props as LVDataProps
} from 'src/containers/longview.stats.container';

const useStyles = makeStyles((theme: Theme) => ({
  root: {
    marginBottom: theme.spacing(4),
    padding: `0px ${theme.spacing()}px ${theme.spacing(
      3
    )}px ${theme.spacing()}px`
  },
  container: {
    height: 150,
    '@media (max-width: 1100px)': {
      flexDirection: 'column',
      height: 'inherit'
    }
  },
  button: {
    padding: 0,
    '&:hover': {
      color: theme.color.red
    }
  },
  label: {
    paddingLeft: theme.spacing(2)
  }
}));

interface Props extends ActionHandlers {
  clientID: number;
  clientLabel: string;
  clientAPIKey: string;
}

type CombinedProps = Props & LVDataProps;

const LongviewClientRow: React.FC<CombinedProps> = props => {
  const classes = useStyles();

  let requestInterval: NodeJS.Timeout;
  let mounted = true;

  const {
    clientID,
    clientLabel,
    clientAPIKey,
    triggerDeleteLongviewClient
  } = props;

  /*
   lastUpdated _might_ come back from the endpoint as 0, so it's important
   that we differentiate between _0_ and _undefined_
   */
  const [lastUpdated, setLastUpdated] = React.useState<number | undefined>(0);
  const [authed, setAuthed] = React.useState<boolean>(true);

  const requestAndSetLastUpdated = () => {
    return getLastUpdated(clientAPIKey)
      .then(response => {
        /*
          only update _lastUpdated_ state if it hasn't already been set
          or the API response is in a time past what's already been set.
        */
        if (
          mounted &&
          (!lastUpdated || pathOr(0, ['updated'], response) > lastUpdated)
        ) {
          setLastUpdated(response.updated);
          props.getClientStats(props.clientAPIKey);
        }
      })
      .catch(e => {
        /**
         * The first request we make after creating a new client will almost always
         * return an authentication failed error.
         */
        const reason = pathOr('', [0, 'reason'], e);
        if (mounted && reason.match(/authentication/i)) {
          setAuthed(false);
        }
      });
  };

  /** request on first mount */
  React.useEffect(() => {
    requestAndSetLastUpdated().then(() => {
      requestInterval = setInterval(() => {
        requestAndSetLastUpdated();
      }, 10000);
    });

    return () => {
      mounted = false;
      clearInterval(requestInterval);
    };
  }, []);

  /**
   * We want to show a "waiting for data" state
   * until data has been returned.
   */
  if (!authed || lastUpdated === 0) {
    return (
      <LongviewClientInstructions
        clientID={clientID}
        clientLabel={clientLabel}
        installCode={'D3DD4F69-817B-4FF5-8F4C80029AD4F815'}
        triggerDeleteLongviewClient={triggerDeleteLongviewClient}
      />
    );
  }

  return (
<<<<<<< HEAD
    <TableRow
      className={classes.root}
      rowLink={`/longview/clients/${clientID}`}
    >
      <TableCell>{`${clientLabel}`}</TableCell>
      <TableCell>
        <CPUGauge clientAPIKey={clientAPIKey} lastUpdated={lastUpdated} />
      </TableCell>
      <TableCell>
        <RAMGauge token={clientAPIKey} lastUpdated={lastUpdated} />
      </TableCell>
      <TableCell>
        <SwapGauge token={clientAPIKey} lastUpdated={lastUpdated} />
      </TableCell>
      <TableCell>
        <LoadGauge token={clientAPIKey} lastUpdated={lastUpdated} />
      </TableCell>
      <TableCell>
        <NetworkGauge />
      </TableCell>
      <TableCell>
        <StorageGauge clientAPIKey={clientAPIKey} lastUpdated={lastUpdated} />
      </TableCell>
      <TableCell>
        <ActionMenu
          longviewClientID={clientID}
          longviewClientLabel={clientLabel}
          {...actionHandlers}
        />
      </TableCell>
    </TableRow>
=======
    <Paper className={classes.root}>
      <Grid
        container
        direction="row"
        wrap="nowrap"
        justify="space-between"
        alignItems="center"
        className={classes.container}
        aria-label="List of Your Longview Clients"
      >
        <Grid item xs={2} className={classes.label}>
          <LongviewClientHeader />
        </Grid>
        <Grid item>
          <CPUGauge clientID={clientID} />
        </Grid>
        <Grid item>
          <RAMGauge clientID={clientID} />
        </Grid>
        <Grid item>
          <SwapGauge token={clientAPIKey} lastUpdated={lastUpdated} />
        </Grid>
        <Grid item>
          <LoadGauge token={clientAPIKey} lastUpdated={lastUpdated} />
        </Grid>
        <Grid item>
          <NetworkGauge token={clientAPIKey} lastUpdated={lastUpdated} />
        </Grid>
        <Grid item>
          <StorageGauge clientAPIKey={clientAPIKey} lastUpdated={lastUpdated} />
        </Grid>
        <Grid item style={{ alignSelf: 'flex-start' }}>
          <IconButton
            onClick={() => triggerDeleteLongviewClient(clientID, clientLabel)}
            className={classes.button}
          >
            <Close width={30} height={30} />
          </IconButton>
        </Grid>
      </Grid>
    </Paper>
>>>>>>> 27adf57f
  );
};

export default compose<CombinedProps, Props>(
  React.memo,
  withClientStats<Props>(ownProps => ownProps.clientID)
)(LongviewClientRow);<|MERGE_RESOLUTION|>--- conflicted
+++ resolved
@@ -133,39 +133,6 @@
   }
 
   return (
-<<<<<<< HEAD
-    <TableRow
-      className={classes.root}
-      rowLink={`/longview/clients/${clientID}`}
-    >
-      <TableCell>{`${clientLabel}`}</TableCell>
-      <TableCell>
-        <CPUGauge clientAPIKey={clientAPIKey} lastUpdated={lastUpdated} />
-      </TableCell>
-      <TableCell>
-        <RAMGauge token={clientAPIKey} lastUpdated={lastUpdated} />
-      </TableCell>
-      <TableCell>
-        <SwapGauge token={clientAPIKey} lastUpdated={lastUpdated} />
-      </TableCell>
-      <TableCell>
-        <LoadGauge token={clientAPIKey} lastUpdated={lastUpdated} />
-      </TableCell>
-      <TableCell>
-        <NetworkGauge />
-      </TableCell>
-      <TableCell>
-        <StorageGauge clientAPIKey={clientAPIKey} lastUpdated={lastUpdated} />
-      </TableCell>
-      <TableCell>
-        <ActionMenu
-          longviewClientID={clientID}
-          longviewClientLabel={clientLabel}
-          {...actionHandlers}
-        />
-      </TableCell>
-    </TableRow>
-=======
     <Paper className={classes.root}>
       <Grid
         container
@@ -207,7 +174,6 @@
         </Grid>
       </Grid>
     </Paper>
->>>>>>> 27adf57f
   );
 };
 
