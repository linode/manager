import Close from '@material-ui/icons/Close';
import { pathOr } from 'ramda';
import * as React from 'react';
import { compose } from 'recompose';

import IconButton from 'src/components/core/IconButton';
import Paper from 'src/components/core/Paper';
import { makeStyles, Theme } from 'src/components/core/styles';
import Grid from 'src/components/Grid';
import CPUGauge from './Gauges/CPU';
import { ActionHandlers } from './LongviewActionMenu';

import { getLastUpdated } from '../request';
import LoadGauge from './Gauges/Load';
import NetworkGauge from './Gauges/Network';
import RAMGauge from './Gauges/RAM';
import StorageGauge from './Gauges/Storage';
import SwapGauge from './Gauges/Swap';
import LongviewClientHeader from './LongviewClientHeader';
import LongviewClientInstructions from './LongviewClientInstructions';

const useStyles = makeStyles((theme: Theme) => ({
  root: {
    marginBottom: theme.spacing(4),
    padding: `0px ${theme.spacing()}px ${theme.spacing(
      3
    )}px ${theme.spacing()}px`
  },
  container: {
    height: 176,
    '@media (max-width: 1100px)': {
      flexDirection: 'column',
      height: 'inherit'
    }
  },
  button: {
    padding: 0,
    '&:hover': {
      color: theme.color.red
    }
  },
  label: {
    paddingLeft: theme.spacing(2)
  }
}));

interface Props extends ActionHandlers {
  clientID: number;
  clientLabel: string;
  clientAPIKey: string;
}

type CombinedProps = Props;

const LongviewClientRow: React.FC<CombinedProps> = props => {
  const classes = useStyles();

  let requestInterval: NodeJS.Timeout;
  let mounted = true;

  const {
    clientID,
    clientLabel,
    clientAPIKey,
    triggerDeleteLongviewClient
  } = props;

  /* 
   lastUpdated _might_ come back from the endpoint as 0, so it's important
   that we differentiate between _0_ and _undefined_
   */
  const [lastUpdated, setLastUpdated] = React.useState<number | undefined>(0);
  const [authed, setAuthed] = React.useState<boolean>(true);

  const requestAndSetLastUpdated = () => {
    return getLastUpdated(clientAPIKey)
      .then(response => {
        /* 
          only update _lastUpdated_ state if it hasn't already been set
          or the API response is in a time past what's already been set.
        */
        if (
          mounted &&
          (!lastUpdated || pathOr(0, ['updated'], response) > lastUpdated)
        ) {
          setLastUpdated(response.updated);
        }
      })
      .catch(e => {
        /**
         * The first request we make after creating a new client will almost always
         * return an authentication failed error.
         */
        const reason = pathOr('', [0, 'reason'], e);
        if (reason.match(/authentication/i)) {
          setAuthed(false);
        }
      });
  };

  /** request on first mount */
  React.useEffect(() => {
    if (mounted) {
      requestAndSetLastUpdated();
    }

    return () => {
      mounted = false;
    };
  }, []);

  /** then request on an interval of 10 seconds */
  React.useEffect(() => {
    if (mounted) {
      requestInterval = setInterval(() => {
        requestAndSetLastUpdated();
      }, 10000);
    }

    return () => {
      mounted = false;
      clearInterval(requestInterval);
    };
  });

  /**
   * We want to show a "waiting for data" state
   * until data has been returned.
   */
  if (!authed || lastUpdated === 0) {
    return (
      <LongviewClientInstructions
        clientID={clientID}
        clientLabel={clientLabel}
        installCode={'D3DD4F69-817B-4FF5-8F4C80029AD4F815'}
        triggerDeleteLongviewClient={triggerDeleteLongviewClient}
      />
    );
  }

  return (
<<<<<<< HEAD
    <Paper className={classes.root}>
      <Grid
        container
        direction="row"
        wrap="nowrap"
        justify="space-between"
        alignItems="center"
        className={classes.container}
        aria-label="List of Your Longview Clients"
      >
        <Grid item xs={2} className={classes.label}>
          <LongviewClientHeader />
        </Grid>
=======
    <TableRow
      className={classes.root}
      rowLink={`/longview/clients/${clientID}`}
    >
      <TableCell>{`${clientLabel}`}</TableCell>
      <TableCell>
>>>>>>> 9369ea2d
        <CPUGauge clientAPIKey={clientAPIKey} lastUpdated={lastUpdated} />
        <Grid item>
          <RAMGauge token={clientAPIKey} lastUpdated={lastUpdated} />
        </Grid>
        <Grid item>
          <SwapGauge token={clientAPIKey} lastUpdated={lastUpdated} />
        </Grid>
        <Grid item>
          <LoadGauge token={clientAPIKey} lastUpdated={lastUpdated} />
        </Grid>
        <Grid item>
          <NetworkGauge token={clientAPIKey} lastUpdated={lastUpdated} />
        </Grid>
        <Grid item>
          <StorageGauge clientAPIKey={clientAPIKey} lastUpdated={lastUpdated} />
        </Grid>
        <Grid item style={{ alignSelf: 'flex-start' }}>
          <IconButton
            onClick={() => triggerDeleteLongviewClient(clientID, clientLabel)}
            className={classes.button}
          >
            <Close width={30} height={30} />
          </IconButton>
        </Grid>
      </Grid>
    </Paper>
  );
};

export default compose<CombinedProps, Props>(React.memo)(LongviewClientRow);<|MERGE_RESOLUTION|>--- conflicted
+++ resolved
@@ -139,7 +139,6 @@
   }
 
   return (
-<<<<<<< HEAD
     <Paper className={classes.root}>
       <Grid
         container
@@ -153,14 +152,6 @@
         <Grid item xs={2} className={classes.label}>
           <LongviewClientHeader />
         </Grid>
-=======
-    <TableRow
-      className={classes.root}
-      rowLink={`/longview/clients/${clientID}`}
-    >
-      <TableCell>{`${clientLabel}`}</TableCell>
-      <TableCell>
->>>>>>> 9369ea2d
         <CPUGauge clientAPIKey={clientAPIKey} lastUpdated={lastUpdated} />
         <Grid item>
           <RAMGauge token={clientAPIKey} lastUpdated={lastUpdated} />
