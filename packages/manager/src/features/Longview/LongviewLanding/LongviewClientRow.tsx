--- conflicted
+++ resolved
@@ -138,7 +138,6 @@
           <LongviewClientHeader />
         </Grid>
         <CPUGauge clientAPIKey={clientAPIKey} lastUpdated={lastUpdated} />
-<<<<<<< HEAD
         <Grid item>
           <RAMGauge token={clientAPIKey} lastUpdated={lastUpdated} />
         </Grid>
@@ -149,7 +148,7 @@
           <LoadGauge token={clientAPIKey} lastUpdated={lastUpdated} />
         </Grid>
         <Grid item>
-          <NetworkGauge />
+          <NetworkGauge token={clientAPIKey} lastUpdated={lastUpdated} />
         </Grid>
         <Grid item>
           <StorageGauge clientAPIKey={clientAPIKey} lastUpdated={lastUpdated} />
@@ -164,32 +163,6 @@
         </Grid>
       </Grid>
     </Paper>
-=======
-      </TableCell>
-      <TableCell>
-        <RAMGauge token={clientAPIKey} lastUpdated={lastUpdated} />
-      </TableCell>
-      <TableCell>
-        <SwapGauge token={clientAPIKey} lastUpdated={lastUpdated} />
-      </TableCell>
-      <TableCell>
-        <LoadGauge token={clientAPIKey} lastUpdated={lastUpdated} />
-      </TableCell>
-      <TableCell>
-        <NetworkGauge token={clientAPIKey} lastUpdated={lastUpdated} />
-      </TableCell>
-      <TableCell>
-        <StorageGauge clientAPIKey={clientAPIKey} lastUpdated={lastUpdated} />
-      </TableCell>
-      <TableCell>
-        <ActionMenu
-          longviewClientID={clientID}
-          longviewClientLabel={clientLabel}
-          {...actionHandlers}
-        />
-      </TableCell>
-    </TableRow>
->>>>>>> 91f59a86
   );
 };
 
