import {
  LongviewClient,
  LongviewSubscription
} from 'linode-js-sdk/lib/longview/types';
import { withSnackbar, WithSnackbarProps } from 'notistack';
import { pathOr } from 'ramda';
import * as React from 'react';
import { connect } from 'react-redux';
import { Link, RouteComponentProps } from 'react-router-dom';
import { compose } from 'recompose';
import AddNewLink from 'src/components/AddNewLink';
import { makeStyles, Theme } from 'src/components/core/styles';
import Typography from 'src/components/core/Typography';
import Search from 'src/components/DebouncedSearchTextField';
import Select, { Item } from 'src/components/EnhancedSelect/Select';
import Grid from 'src/components/Grid';
import withSettings, {
  Props as SettingsProps
} from 'src/containers/accountSettings.container';
import withLongviewClients, {
  Props as LongviewProps
} from 'src/containers/longview.container';
import withProfile from 'src/containers/profile.container';
import { State as StatsState } from 'src/store/longviewStats/longviewStats.reducer';
import { MapState } from 'src/store/types';
import { getAPIErrorOrDefault } from 'src/utilities/errorUtils';
import LongviewPackageDrawer from '../LongviewPackageDrawer';
import { sumUsedMemory } from '../shared/utilities';
import { getFinalUsedCPU } from './Gauges/CPU';
import { generateUsedNetworkAsBytes } from './Gauges/Network';
import { getUsedStorage } from './Gauges/Storage';
import DeleteDialog from './LongviewDeleteDialog';
import LongviewList from './LongviewList';
import SubscriptionDialog from './SubscriptionDialog';

const useStyles = makeStyles((theme: Theme) => ({
  headingWrapper: {
    marginBottom: theme.spacing(1)
  },
  addNew: {
    marginLeft: 'auto'
  },
  searchbar: {
    width: '100%',
    [theme.breakpoints.up('md')]: {
      width: 'auto',
      '& >div': {
        width: '300px'
      }
    }
  },
  cta: {
    marginTop: theme.spacing(2)
  },
  lastUpdated: {
    marginBottom: theme.spacing(2)
  },
  sortSelect: {
    width: 210,
    display: 'flex',
    flexFlow: 'row nowrap',
    alignItems: 'center',
    [theme.breakpoints.up('md')]: {
      width: 221
    }
  },
  selectLabel: {
    minWidth: '65px'
  }
}));

interface Props {
  subscriptionsData: LongviewSubscription[];
}

export type CombinedProps = Props &
  RouteComponentProps &
  LongviewProps &
  WithSnackbarProps &
  StateProps &
  SettingsProps &
  GrantsProps;

type SortKey = 'name' | 'cpu' | 'ram' | 'swap' | 'load' | 'network' | 'storage';

export const LongviewClients: React.FC<CombinedProps> = props => {
  const [newClientLoading, setNewClientLoading] = React.useState<boolean>(
    false
  );
  const [deleteDialogOpen, toggleDeleteDialog] = React.useState<boolean>(false);
  const [selectedClientID, setClientID] = React.useState<number | undefined>(
    undefined
  );
  const [selectedClientLabel, setClientLabel] = React.useState<string>('');

  /** Handlers/tracking variables for sorting by different client attributes */

  const sortOptions: Item<string>[] = [
    {
      label: 'Client Name',
      value: 'name'
    },
    {
      label: 'CPU',
      value: 'cpu'
    },
    {
      label: 'RAM',
      value: 'ram'
    },
    {
      label: 'Swap',
      value: 'swap'
    },
    {
      label: 'Load',
      value: 'load'
    },
    {
      label: 'Network',
      value: 'network'
    },
    {
      label: 'Storage',
      value: 'storage'
    }
  ];

  const [sortKey, setSortKey] = React.useState<SortKey>('name');
  const [query, setQuery] = React.useState<string>('');

  /**
   * Subscription warning modal (shown when a user has used all of their plan's
   * available LV clients)
   */

  const [subscriptionDialogOpen, setSubscriptionDialogOpen] = React.useState<
    boolean
  >(false);

  const classes = useStyles();

  React.useEffect(() => {
    props.getLongviewClients();
  }, []);

  const openDeleteDialog = React.useCallback(
    (id: number, label: string) => {
      toggleDeleteDialog(true);
      setClientID(id);
      setClientLabel(label);
    },
    [selectedClientID, selectedClientLabel]
  );

  const handleSubmit = () => {
    const {
      history: { push }
    } = props;

    if (isManaged) {
      push({
        pathname: '/support/tickets',
        state: {
          open: true,
          title: 'Request for additional Longview clients'
        }
      });
      return;
    }
    props.history.push('/longview/plan-details');
  };

  const handleAddClient = () => {
    setNewClientLoading(true);
    createLongviewClient()
      .then(_ => {
        setNewClientLoading(false);
      })
      .catch(errorResponse => {
        if (errorResponse[0].reason.match(/subscription/)) {
          // The user has reached their subscription limit.
          setSubscriptionDialogOpen(true);
          setNewClientLoading(false);
        } else {
          // Any network or other errors handled with a toast
          props.enqueueSnackbar(
            getAPIErrorOrDefault(
              errorResponse,
              'Error creating Longview client.'
            )[0].reason,
            { variant: 'error' }
          ),
            setNewClientLoading(false);
        }
      });
  };

  /**
   * State and handlers for the Packages drawer
   * (setClientLabel and setClientID are reused from the delete dialog)
   */
  const [drawerOpen, setDrawerOpen] = React.useState<boolean>(false);

  const handleDrawerOpen = React.useCallback(
    (id: number, label: string) => {
      setClientID(id);
      setClientLabel(label);
      setDrawerOpen(true);
    },
    [selectedClientID, selectedClientLabel]
  );

  const {
    longviewClientsData,
    longviewClientsError,
    longviewClientsLastUpdated,
    longviewClientsLoading,
    longviewClientsResults,
    lvClientData,
    accountSettings,
    subscriptionsData,
    createLongviewClient,
    deleteLongviewClient,
    userCanCreateClient
  } = props;

  const handleSearch = (newQuery: string) => {
    setQuery(newQuery);
  };

  const handleSortKeyChange = (selected: Item<string>) => {
    setSortKey(selected.value as SortKey);
  };

  const _subscription = pathOr('', ['longview_subscription'], accountSettings);
  const activeSubscription = subscriptionsData.find(
    thisSubscription => thisSubscription.id === _subscription
  );

  const isManaged = pathOr(false, ['managed'], accountSettings);
  // If this value is defined they're not on the free plan
  // and don't need to be CTA'd to upgrade.
  const isLongviewPro = Boolean(
    pathOr(false, ['longview_subscription'], accountSettings)
  );

  /**
   * Do the actual sorting & filtering
   */

  const clients = Object.values(longviewClientsData);
  const filteredList = filterLongviewClientsByQuery(
    query,
    clients,
    lvClientData
  );
  const sortedList = sortClientsBy(sortKey, filteredList, lvClientData);

  return (
    <React.Fragment>
<<<<<<< HEAD
      <div
        id="tabpanel-longview-clients"
        role="tabpanel"
        aria-labelledby="tab-longview-clients"
      >
        <Grid container className={classes.headingWrapper} alignItems="center">
          <Grid item className={`py0 ${classes.searchbar}`}>
            <Search
              placeholder="Filter by client label or hostname"
              onSearch={handleSearch}
              debounceTime={250}
              small
            />
          </Grid>
          <Grid item className={`py0 ${classes.sortSelect}`}>
            <Typography className={classes.selectLabel}>Sort by: </Typography>
            <Select
              small
              isClearable={false}
              options={sortOptions}
              value={sortOptions.find(
                thisOption => thisOption.value === sortKey
              )}
              onChange={handleSortKeyChange}
            />
          </Grid>
          <Grid item className={`${classes.addNew} py0`}>
            <AddNewLink
              onClick={handleAddClient}
              label={newClientLoading ? 'Loading...' : 'Add a Client'}
              disabled={!userCanCreateClient}
              disabledReason={
                userCanCreateClient
                  ? ''
                  : 'You are not authorized to create Longview Clients. Please contact an account administrator.'
              }
            />
          </Grid>
        </Grid>
        <LongviewList
          filteredData={sortedList}
          longviewClientsError={longviewClientsError}
          longviewClientsLastUpdated={longviewClientsLastUpdated}
          longviewClientsLoading={longviewClientsLoading}
          longviewClientsResults={longviewClientsResults}
          triggerDeleteLongviewClient={openDeleteDialog}
          openPackageDrawer={handleDrawerOpen}
          createLongviewClient={handleAddClient}
          loading={newClientLoading}
          userCanCreateLongviewClient={userCanCreateClient}
        />
        {!isLongviewPro && (
          <Grid
            className={classes.cta}
            container
            direction="column"
            alignItems="center"
            justify="center"
          >
            <Typography>
              <Link to={'/longview/plan-details'}>Upgrade to Longview Pro</Link>
              {` `}for more clients, longer data retention, and more frequent
              data updates.
            </Typography>
          </Grid>
        )}
        <DeleteDialog
          selectedLongviewClientID={selectedClientID}
          selectedLongviewClientLabel={selectedClientLabel}
          deleteClient={deleteLongviewClient}
          open={deleteDialogOpen}
          closeDialog={() => toggleDeleteDialog(false)}
        />
        <SubscriptionDialog
          isOpen={subscriptionDialogOpen}
          isManaged={isManaged}
          onClose={() => setSubscriptionDialogOpen(false)}
          onSubmit={handleSubmit}
          clientLimit={
            activeSubscription ? activeSubscription.clients_included : 10
          }
        />
        <LongviewPackageDrawer
          clientLabel={selectedClientLabel}
          clientID={selectedClientID || 0}
          isOpen={drawerOpen}
          onClose={() => setDrawerOpen(false)}
        />
      </div>
=======
      <Grid container className={classes.headingWrapper} alignItems="center">
        <Grid item className={`py0 ${classes.searchbar}`}>
          <Search
            placeholder="Filter by client label or hostname"
            label="Filter by client label or hostname"
            hideLabel
            onSearch={handleSearch}
            debounceTime={250}
            small
          />
        </Grid>
        <Grid item className={`py0 ${classes.sortSelect}`}>
          <Typography className={classes.selectLabel}>Sort by: </Typography>
          <Select
            small
            isClearable={false}
            options={sortOptions}
            value={sortOptions.find(thisOption => thisOption.value === sortKey)}
            onChange={handleSortKeyChange}
            label="Sort by"
            hideLabel
          />
        </Grid>
        <Grid item className={`${classes.addNew} py0`}>
          <AddNewLink
            onClick={handleAddClient}
            label={newClientLoading ? 'Loading...' : 'Add a Client'}
            disabled={!userCanCreateClient}
            disabledReason={
              userCanCreateClient
                ? ''
                : 'You are not authorized to create Longview Clients. Please contact an account administrator.'
            }
          />
        </Grid>
      </Grid>
      <LongviewList
        filteredData={sortedList}
        longviewClientsError={longviewClientsError}
        longviewClientsLastUpdated={longviewClientsLastUpdated}
        longviewClientsLoading={longviewClientsLoading}
        longviewClientsResults={longviewClientsResults}
        triggerDeleteLongviewClient={openDeleteDialog}
        openPackageDrawer={handleDrawerOpen}
        createLongviewClient={handleAddClient}
        loading={newClientLoading}
        userCanCreateLongviewClient={userCanCreateClient}
      />
      {!isLongviewPro && (
        <Grid
          className={classes.cta}
          container
          direction="column"
          alignItems="center"
          justify="center"
        >
          <Typography>
            <Link to={'/longview/plan-details'}>Upgrade to Longview Pro</Link>
            {` `}for more clients, longer data retention, and more frequent data
            updates.
          </Typography>
        </Grid>
      )}
      <DeleteDialog
        selectedLongviewClientID={selectedClientID}
        selectedLongviewClientLabel={selectedClientLabel}
        deleteClient={deleteLongviewClient}
        open={deleteDialogOpen}
        closeDialog={() => toggleDeleteDialog(false)}
      />
      <SubscriptionDialog
        isOpen={subscriptionDialogOpen}
        isManaged={isManaged}
        onClose={() => setSubscriptionDialogOpen(false)}
        onSubmit={handleSubmit}
        clientLimit={
          activeSubscription ? activeSubscription.clients_included : 10
        }
      />
      <LongviewPackageDrawer
        clientLabel={selectedClientLabel}
        clientID={selectedClientID || 0}
        isOpen={drawerOpen}
        onClose={() => setDrawerOpen(false)}
      />
>>>>>>> 0f4c6f97
    </React.Fragment>
  );
};

/**
 * Calling connect directly here rather than use a
 * container because this is a unique case; we need
 * access to data from all clients.
 */
interface StateProps {
  lvClientData: Record<string, StatsState>;
}

const mapStateToProps: MapState<StateProps, Props> = (state, ownProps) => {
  const lvClientData = pathOr({}, ['longviewStats'], state);
  return {
    lvClientData
  };
};

const connected = connect(mapStateToProps);

interface GrantsProps {
  userCanCreateClient: boolean;
}

export default compose<CombinedProps, Props & RouteComponentProps>(
  React.memo,
  connected,
  withProfile<GrantsProps, {}>((ownProps, { profileData }) => {
    const isRestrictedUser = (profileData || {}).restricted;
    const hasAddLongviewGrant = pathOr<boolean>(
      false,
      ['grants', 'global', 'add_longview'],
      profileData
    );
    return {
      userCanCreateClient:
        !isRestrictedUser || (hasAddLongviewGrant && isRestrictedUser)
    };
  }),
  withLongviewClients(),
  withSettings(),
  withSnackbar
)(LongviewClients);

/**
 * Helper function for sortClientsBy,
 * to reduce (a>b) {return -1 } boilerplate
 */
export const sortFunc = (
  a: string | number,
  b: string | number,
  order: 'asc' | 'desc' = 'desc'
) => {
  let result: number;
  if (a > b) {
    result = -1;
  } else if (a < b) {
    result = 1;
  } else {
    result = 0;
  }
  return order === 'desc' ? result : -result;
};

/**
 * Handle sorting by various metrics,
 * since the calculations for each are
 * specific to that metric.
 *
 * This could be extracted to ./utilities,
 * but it's unlikely to be used anywhere else.
 */
export const sortClientsBy = (
  sortKey: SortKey,
  clients: LongviewClient[],
  clientData: Record<string, StatsState>
) => {
  switch (sortKey) {
    case 'name':
      return clients.sort((a, b) => {
        return sortFunc(a.label, b.label, 'asc');
      });
    case 'cpu':
      return clients.sort((a, b) => {
        const aCPU = getFinalUsedCPU(pathOr(0, [a.id, 'data'], clientData));
        const bCPU = getFinalUsedCPU(pathOr(0, [b.id, 'data'], clientData));

        return sortFunc(aCPU, bCPU);
      });
    case 'ram':
      return clients.sort((a, b) => {
        const aRam = sumUsedMemory(pathOr({}, [a.id, 'data'], clientData));
        const bRam = sumUsedMemory(pathOr({}, [b.id, 'data'], clientData));
        return sortFunc(aRam, bRam);
      });
    case 'swap':
      return clients.sort((a, b) => {
        const aSwap = pathOr<number>(
          0,
          [a.id, 'data', 'Memory', 'swap', 'used', 0, 'y'],
          clientData
        );
        const bSwap = pathOr<number>(
          0,
          [b.id, 'data', 'Memory', 'swap', 'used', 0, 'y'],
          clientData
        );
        return sortFunc(aSwap, bSwap);
      });
    case 'load':
      return clients.sort((a, b) => {
        const aLoad = pathOr<number>(
          0,
          [a.id, 'data', 'Load', 0, 'y'],
          clientData
        );
        const bLoad = pathOr<number>(
          0,
          [b.id, 'data', 'Load', 0, 'y'],
          clientData
        );
        return sortFunc(aLoad, bLoad);
      });
    case 'network':
      return clients.sort((a, b) => {
        const aNet = generateUsedNetworkAsBytes(
          pathOr(0, [a.id, 'data', 'Network', 'Interface'], clientData)
        );
        const bNet = generateUsedNetworkAsBytes(
          pathOr(0, [b.id, 'data', 'Network', 'Interface'], clientData)
        );
        return sortFunc(aNet, bNet);
      });
    case 'storage':
      return clients.sort((a, b) => {
        const aStorage = getUsedStorage(pathOr(0, [a.id, 'data'], clientData));
        const bStorage = getUsedStorage(pathOr(0, [b.id, 'data'], clientData));
        return sortFunc(aStorage, bStorage);
      });
    default:
      return clients;
  }
};

export const filterLongviewClientsByQuery = (
  query: string,
  clientList: LongviewClient[],
  clientData: Record<string, StatsState>
) => {
  /** just return the original list if there's no query */
  if (!query.trim()) {
    return clientList;
  }

  /**
   * see https://stackoverflow.com/questions/3446170/escape-string-for-use-in-javascript-regex
   * We need to escape some characters because an error will be thrown if not:
   *
   * Invalid regular expression: Unmatched ')'
   */
  const cleanedQuery = query.replace(/[.*+?^${}()|[\]\\]/g, '\\$&');
  const queryRegex = new RegExp(`${cleanedQuery}`, 'gmi');

  return clientList.filter(thisClient => {
    if (thisClient.label.match(queryRegex)) {
      return true;
    }

    // If the label didn't match, check the hostname
    const hostname = pathOr<string>(
      '',
      ['data', 'SysInfo', 'hostname'],
      clientData[thisClient.id]
    );
    if (hostname.match(queryRegex)) {
      return true;
    }

    return false;
  });
};<|MERGE_RESOLUTION|>--- conflicted
+++ resolved
@@ -259,98 +259,14 @@
 
   return (
     <React.Fragment>
-<<<<<<< HEAD
-      <div
+      <Grid
+        container
+        className={classes.headingWrapper}
+        alignItems="center"
         id="tabpanel-longview-clients"
         role="tabpanel"
         aria-labelledby="tab-longview-clients"
       >
-        <Grid container className={classes.headingWrapper} alignItems="center">
-          <Grid item className={`py0 ${classes.searchbar}`}>
-            <Search
-              placeholder="Filter by client label or hostname"
-              onSearch={handleSearch}
-              debounceTime={250}
-              small
-            />
-          </Grid>
-          <Grid item className={`py0 ${classes.sortSelect}`}>
-            <Typography className={classes.selectLabel}>Sort by: </Typography>
-            <Select
-              small
-              isClearable={false}
-              options={sortOptions}
-              value={sortOptions.find(
-                thisOption => thisOption.value === sortKey
-              )}
-              onChange={handleSortKeyChange}
-            />
-          </Grid>
-          <Grid item className={`${classes.addNew} py0`}>
-            <AddNewLink
-              onClick={handleAddClient}
-              label={newClientLoading ? 'Loading...' : 'Add a Client'}
-              disabled={!userCanCreateClient}
-              disabledReason={
-                userCanCreateClient
-                  ? ''
-                  : 'You are not authorized to create Longview Clients. Please contact an account administrator.'
-              }
-            />
-          </Grid>
-        </Grid>
-        <LongviewList
-          filteredData={sortedList}
-          longviewClientsError={longviewClientsError}
-          longviewClientsLastUpdated={longviewClientsLastUpdated}
-          longviewClientsLoading={longviewClientsLoading}
-          longviewClientsResults={longviewClientsResults}
-          triggerDeleteLongviewClient={openDeleteDialog}
-          openPackageDrawer={handleDrawerOpen}
-          createLongviewClient={handleAddClient}
-          loading={newClientLoading}
-          userCanCreateLongviewClient={userCanCreateClient}
-        />
-        {!isLongviewPro && (
-          <Grid
-            className={classes.cta}
-            container
-            direction="column"
-            alignItems="center"
-            justify="center"
-          >
-            <Typography>
-              <Link to={'/longview/plan-details'}>Upgrade to Longview Pro</Link>
-              {` `}for more clients, longer data retention, and more frequent
-              data updates.
-            </Typography>
-          </Grid>
-        )}
-        <DeleteDialog
-          selectedLongviewClientID={selectedClientID}
-          selectedLongviewClientLabel={selectedClientLabel}
-          deleteClient={deleteLongviewClient}
-          open={deleteDialogOpen}
-          closeDialog={() => toggleDeleteDialog(false)}
-        />
-        <SubscriptionDialog
-          isOpen={subscriptionDialogOpen}
-          isManaged={isManaged}
-          onClose={() => setSubscriptionDialogOpen(false)}
-          onSubmit={handleSubmit}
-          clientLimit={
-            activeSubscription ? activeSubscription.clients_included : 10
-          }
-        />
-        <LongviewPackageDrawer
-          clientLabel={selectedClientLabel}
-          clientID={selectedClientID || 0}
-          isOpen={drawerOpen}
-          onClose={() => setDrawerOpen(false)}
-        />
-      </div>
-=======
-      <Grid container className={classes.headingWrapper} alignItems="center">
         <Grid item className={`py0 ${classes.searchbar}`}>
           <Search
             placeholder="Filter by client label or hostname"
@@ -435,7 +351,6 @@
         isOpen={drawerOpen}
         onClose={() => setDrawerOpen(false)}
       />
->>>>>>> 0f4c6f97
     </React.Fragment>
   );
 };
