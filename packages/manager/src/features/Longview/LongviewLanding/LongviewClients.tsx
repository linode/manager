--- conflicted
+++ resolved
@@ -271,17 +271,13 @@
 
   return (
     <React.Fragment>
-<<<<<<< HEAD
+      <DocumentTitleSegment segment="Clients" />
       <Grid
         container
         className={`${classes.headingWrapper} ${flags.cmr &&
           classes.cmrSpacing}`}
         alignItems="center"
       >
-=======
-      <DocumentTitleSegment segment="Clients" />
-      <Grid container className={classes.headingWrapper} alignItems="center">
->>>>>>> fd43269c
         <Grid item className={`py0 ${classes.searchbar}`}>
           <Search
             placeholder="Filter by client label or hostname"
