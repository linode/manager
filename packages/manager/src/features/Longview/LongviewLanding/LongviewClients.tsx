--- conflicted
+++ resolved
@@ -116,15 +116,10 @@
           />
         </Grid>
       </Grid>
-<<<<<<< HEAD
       <LongviewList
-        longviewClientsData={longviewClientsData}
-=======
-      <LongviewTable
         longviewClientsData={
           !!filteredClientList ? filteredClientList : longviewClientsData
         }
->>>>>>> 9369ea2d
         longviewClientsError={longviewClientsError}
         longviewClientsLastUpdated={longviewClientsLastUpdated}
         longviewClientsLoading={longviewClientsLoading}
