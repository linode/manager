import {
  ActiveLongviewPlan,
  LongviewClient,
  LongviewSubscription,
} from '@linode/api-v4/lib/longview/types';
import { isEmpty, pathOr } from 'ramda';
import * as React from 'react';
import { connect } from 'react-redux';
import { Link, RouteComponentProps } from 'react-router-dom';
import { compose } from 'recompose';

import { DebouncedSearchTextField } from 'src/components/DebouncedSearchTextField';
import { DocumentTitleSegment } from 'src/components/DocumentTitle';
import Select, { Item } from 'src/components/EnhancedSelect/Select';
import { Typography } from 'src/components/Typography';
import withLongviewClients, {
  Props as LongviewProps,
} from 'src/containers/longview.container';
import { useAccountSettings } from 'src/queries/accountSettings';
import { useGrants, useProfile } from 'src/queries/profile';
import { State as StatsState } from 'src/store/longviewStats/longviewStats.reducer';
import { MapState } from 'src/store/types';

import { LongviewPackageDrawer } from '../LongviewPackageDrawer';
import { sumUsedMemory } from '../shared/utilities';
import { getFinalUsedCPU } from './Gauges/CPU';
import { generateUsedNetworkAsBytes } from './Gauges/Network';
import { getUsedStorage } from './Gauges/Storage';
import {
  StyledCTAGrid,
  StyledHeadingGrid,
  StyledSearchbarGrid,
  StyledSortSelectGrid,
} from './LongviewClients.styles';
import { LongviewDeleteDialog } from './LongviewDeleteDialog';
import { LongviewList } from './LongviewList';
import { SubscriptionDialog } from './SubscriptionDialog';

interface Props {
  activeSubscription: ActiveLongviewPlan;
  handleAddClient: () => void;
  newClientLoading: boolean;
}

export type LongviewClientsCombinedProps = Props &
  RouteComponentProps &
  LongviewProps &
  StateProps;

type SortKey = 'cpu' | 'load' | 'name' | 'network' | 'ram' | 'storage' | 'swap';

export const LongviewClients = (props: LongviewClientsCombinedProps) => {
  const { getLongviewClients } = props;

  const { data: profile } = useProfile();
  const { data: grants } = useGrants();
  const { data: accountSettings } = useAccountSettings();

  const isRestrictedUser = Boolean(profile?.restricted);
  const hasAddLongviewGrant = Boolean(grants?.global?.add_longview);
  const isManaged = Boolean(accountSettings?.managed);

  const userCanCreateClient =
    !isRestrictedUser || (hasAddLongviewGrant && isRestrictedUser);

  const [deleteDialogOpen, toggleDeleteDialog] = React.useState<boolean>(false);
  const [selectedClientID, setClientID] = React.useState<number | undefined>(
    undefined
  );
  const [selectedClientLabel, setClientLabel] = React.useState<string>('');

  /** Handlers/tracking variables for sorting by different client attributes */

  const sortOptions: Item<string>[] = [
    {
      label: 'Client Name',
      value: 'name',
    },
    {
      label: 'CPU',
      value: 'cpu',
    },
    {
      label: 'RAM',
      value: 'ram',
    },
    {
      label: 'Swap',
      value: 'swap',
    },
    {
      label: 'Load',
      value: 'load',
    },
    {
      label: 'Network',
      value: 'network',
    },
    {
      label: 'Storage',
      value: 'storage',
    },
  ];

  const [sortKey, setSortKey] = React.useState<SortKey>('name');
  const [query, setQuery] = React.useState<string>('');

  /**
   * Subscription warning modal (shown when a user has used all of their plan's
   * available LV clients)
   */

  const [
    subscriptionDialogOpen,
    setSubscriptionDialogOpen,
  ] = React.useState<boolean>(false);

  React.useEffect(() => {
    getLongviewClients();
  }, [getLongviewClients]);

  const openDeleteDialog = React.useCallback((id: number, label: string) => {
    toggleDeleteDialog(true);
    setClientID(id);
    setClientLabel(label);
  }, []);

  const handleSubmit = () => {
    const {
      history: { push },
    } = props;

    if (isManaged) {
      push({
        pathname: '/support/tickets',
        state: {
          open: true,
          title: 'Request for additional Longview clients',
        },
      });
      return;
    }
    props.history.push('/longview/plan-details');
  };

  /**
   * State and handlers for the Packages drawer
   * (setClientLabel and setClientID are reused from the delete dialog)
   */
  const [drawerOpen, setDrawerOpen] = React.useState<boolean>(false);

  const handleDrawerOpen = React.useCallback((id: number, label: string) => {
    setClientID(id);
    setClientLabel(label);
    setDrawerOpen(true);
  }, []);

  const {
    activeSubscription,
    deleteLongviewClient,
    handleAddClient,
    longviewClientsData,
    longviewClientsError,
    longviewClientsLastUpdated,
    longviewClientsLoading,
    longviewClientsResults,
    lvClientData,
    newClientLoading,
  } = props;

  const handleSearch = (newQuery: string) => {
    setQuery(newQuery);
  };

  const handleSortKeyChange = (selected: Item<string>) => {
    setSortKey(selected.value as SortKey);
  };

  // If this value is defined they're not on the free plan
  // and don't need to be CTA'd to upgrade.

  const isLongviewPro = !isEmpty(activeSubscription);

  /**
   * Do the actual sorting & filtering
   */

  const clients: LongviewClient[] = Object.values(longviewClientsData);
  const filteredList = filterLongviewClientsByQuery(
    query,
    clients,
    lvClientData
  );
  const sortedList = sortClientsBy(sortKey, filteredList, lvClientData);

  return (
    <React.Fragment>
      <DocumentTitleSegment segment="Clients" />
<<<<<<< HEAD
      <StyledHeadingGrid>
        <StyledSearchbarGrid>
=======
      <Grid
        alignItems="center"
        className={classes.headingWrapper}
        container
        spacing={2}
      >
        <Grid className={classes.searchbar} item>
>>>>>>> 7087f4af
          <DebouncedSearchTextField
            debounceTime={250}
            hideLabel
            label="Filter by client label or hostname"
            onSearch={handleSearch}
            placeholder="Filter by client label or hostname"
          />
        </StyledSearchbarGrid>
        <StyledSortSelectGrid>
          <Typography sx={{ minWidth: '65px' }}>Sort by: </Typography>
          <Select
            value={sortOptions.find(
              (thisOption) => thisOption.value === sortKey
            )}
            hideLabel
            isClearable={false}
            label="Sort by"
            onChange={handleSortKeyChange}
            options={sortOptions}
            small
          />
        </StyledSortSelectGrid>
      </StyledHeadingGrid>
      <LongviewList
        createLongviewClient={handleAddClient}
        filteredData={sortedList}
        loading={newClientLoading}
        longviewClientsError={longviewClientsError}
        longviewClientsLastUpdated={longviewClientsLastUpdated}
        longviewClientsLoading={longviewClientsLoading}
        longviewClientsResults={longviewClientsResults}
        openPackageDrawer={handleDrawerOpen}
        triggerDeleteLongviewClient={openDeleteDialog}
        userCanCreateLongviewClient={userCanCreateClient}
      />
      {!isLongviewPro && (
<<<<<<< HEAD
        <StyledCTAGrid>
=======
        <Grid
          alignItems="center"
          className={classes.cta}
          container
          direction="column"
          justifyContent="center"
          spacing={2}
        >
>>>>>>> 7087f4af
          <Typography data-testid="longview-upgrade">
            <Link to={'/longview/plan-details'}>Upgrade to Longview Pro</Link>
            {` `}for more clients, longer data retention, and more frequent data
            updates.
          </Typography>
        </StyledCTAGrid>
      )}
      <LongviewDeleteDialog
        closeDialog={() => toggleDeleteDialog(false)}
        deleteClient={deleteLongviewClient}
        open={deleteDialogOpen}
        selectedLongviewClientID={selectedClientID}
        selectedLongviewClientLabel={selectedClientLabel}
      />
      <SubscriptionDialog
        clientLimit={
          isEmpty(activeSubscription)
            ? 10
            : (activeSubscription as LongviewSubscription).clients_included
        }
        isManaged={isManaged}
        isOpen={subscriptionDialogOpen}
        onClose={() => setSubscriptionDialogOpen(false)}
        onSubmit={handleSubmit}
      />
      <LongviewPackageDrawer
        clientID={selectedClientID || 0}
        clientLabel={selectedClientLabel}
        isOpen={drawerOpen}
        onClose={() => setDrawerOpen(false)}
      />
    </React.Fragment>
  );
};

interface StateProps {
  lvClientData: StatsState;
}

/**
 * Calling connect directly here rather than use a
 * container because this is a unique case; we need
 * access to data from all clients.
 */
const mapStateToProps: MapState<StateProps, Props> = (state, _ownProps) => {
  const lvClientData = state.longviewStats ?? {};
  return {
    lvClientData,
  };
};

const connected = connect(mapStateToProps);

export default compose<
  LongviewClientsCombinedProps,
  Props & RouteComponentProps
>(
  React.memo,
  connected,
  withLongviewClients()
)(LongviewClients);

/**
 * Helper function for sortClientsBy,
 * to reduce (a>b) {return -1 } boilerplate
 */
export const sortFunc = (
  a: number | string,
  b: number | string,
  order: 'asc' | 'desc' = 'desc'
) => {
  let result: number;
  if (a > b) {
    result = -1;
  } else if (a < b) {
    result = 1;
  } else {
    result = 0;
  }
  return order === 'desc' ? result : -result;
};

/**
 * Handle sorting by various metrics,
 * since the calculations for each are
 * specific to that metric.
 *
 * This could be extracted to ./utilities,
 * but it's unlikely to be used anywhere else.
 */
export const sortClientsBy = (
  sortKey: SortKey,
  clients: LongviewClient[],
  clientData: StatsState
) => {
  switch (sortKey) {
    case 'name':
      return clients.sort((a, b) => {
        return sortFunc(a.label, b.label, 'asc');
      });
    case 'cpu':
      return clients.sort((a, b) => {
        const aCPU = getFinalUsedCPU(pathOr(0, [a.id, 'data'], clientData));
        const bCPU = getFinalUsedCPU(pathOr(0, [b.id, 'data'], clientData));

        return sortFunc(aCPU, bCPU);
      });
    case 'ram':
      return clients.sort((a, b) => {
        const aRam = sumUsedMemory(pathOr({}, [a.id, 'data'], clientData));
        const bRam = sumUsedMemory(pathOr({}, [b.id, 'data'], clientData));
        return sortFunc(aRam, bRam);
      });
    case 'swap':
      return clients.sort((a, b) => {
        const aSwap = pathOr<number>(
          0,
          [a.id, 'data', 'Memory', 'swap', 'used', 0, 'y'],
          clientData
        );
        const bSwap = pathOr<number>(
          0,
          [b.id, 'data', 'Memory', 'swap', 'used', 0, 'y'],
          clientData
        );
        return sortFunc(aSwap, bSwap);
      });
    case 'load':
      return clients.sort((a, b) => {
        const aLoad = pathOr<number>(
          0,
          [a.id, 'data', 'Load', 0, 'y'],
          clientData
        );
        const bLoad = pathOr<number>(
          0,
          [b.id, 'data', 'Load', 0, 'y'],
          clientData
        );
        return sortFunc(aLoad, bLoad);
      });
    case 'network':
      return clients.sort((a, b) => {
        const aNet = generateUsedNetworkAsBytes(
          pathOr(0, [a.id, 'data', 'Network', 'Interface'], clientData)
        );
        const bNet = generateUsedNetworkAsBytes(
          pathOr(0, [b.id, 'data', 'Network', 'Interface'], clientData)
        );
        return sortFunc(aNet, bNet);
      });
    case 'storage':
      return clients.sort((a, b) => {
        const aStorage = getUsedStorage(pathOr(0, [a.id, 'data'], clientData));
        const bStorage = getUsedStorage(pathOr(0, [b.id, 'data'], clientData));
        return sortFunc(aStorage, bStorage);
      });
    default:
      return clients;
  }
};

export const filterLongviewClientsByQuery = (
  query: string,
  clientList: LongviewClient[],
  clientData: StatsState
) => {
  /** just return the original list if there's no query */
  if (!query.trim()) {
    return clientList;
  }

  /**
   * see https://stackoverflow.com/questions/3446170/escape-string-for-use-in-javascript-regex
   * We need to escape some characters because an error will be thrown if not:
   *
   * Invalid regular expression: Unmatched ')'
   */
  const cleanedQuery = query.replace(/[.*+?^${}()|[\]\\]/g, '\\$&');
  const queryRegex = new RegExp(`${cleanedQuery}`, 'gmi');

  return clientList.filter((thisClient) => {
    if (thisClient.label.match(queryRegex)) {
      return true;
    }

    // If the label didn't match, check the hostname
    const hostname = pathOr<string>(
      '',
      ['data', 'SysInfo', 'hostname'],
      clientData[thisClient.id]
    );
    if (hostname.match(queryRegex)) {
      return true;
    }

    return false;
  });
};<|MERGE_RESOLUTION|>--- conflicted
+++ resolved
@@ -196,18 +196,8 @@
   return (
     <React.Fragment>
       <DocumentTitleSegment segment="Clients" />
-<<<<<<< HEAD
-      <StyledHeadingGrid>
+      <StyledHeadingGrid spacing={2}>
         <StyledSearchbarGrid>
-=======
-      <Grid
-        alignItems="center"
-        className={classes.headingWrapper}
-        container
-        spacing={2}
-      >
-        <Grid className={classes.searchbar} item>
->>>>>>> 7087f4af
           <DebouncedSearchTextField
             debounceTime={250}
             hideLabel
@@ -244,18 +234,7 @@
         userCanCreateLongviewClient={userCanCreateClient}
       />
       {!isLongviewPro && (
-<<<<<<< HEAD
-        <StyledCTAGrid>
-=======
-        <Grid
-          alignItems="center"
-          className={classes.cta}
-          container
-          direction="column"
-          justifyContent="center"
-          spacing={2}
-        >
->>>>>>> 7087f4af
+        <StyledCTAGrid spacing={2}>
           <Typography data-testid="longview-upgrade">
             <Link to={'/longview/plan-details'}>Upgrade to Longview Pro</Link>
             {` `}for more clients, longer data retention, and more frequent data
