import {
  LongviewClient,
  LongviewSubscription
} from 'linode-js-sdk/lib/longview/types';
import { withSnackbar, WithSnackbarProps } from 'notistack';
import { pathOr } from 'ramda';
import * as React from 'react';
import { RouteComponentProps } from 'react-router-dom';
import { compose } from 'recompose';
import { makeStyles, Theme } from 'src/components/core/styles';

import AddNewLink from 'src/components/AddNewLink';
import Search from 'src/components/DebouncedSearchTextField';
import Grid from 'src/components/Grid';

import withSettings, {
  SettingsProps
} from 'src/containers/accountSettings.container';
import withLongviewClients, {
  Props as LongviewProps
} from 'src/containers/longview.container';

import { getAPIErrorOrDefault } from 'src/utilities/errorUtils';

import DeleteDialog from './LongviewDeleteDialog';
import LongviewList from './LongviewList';
<<<<<<< HEAD
import SubscriptionDialog from './SubscriptionDialog';
import UpdateDrawer from './UpdateClientDrawer';
=======
>>>>>>> f6596cea

const useStyles = makeStyles((theme: Theme) => ({
  headingWrapper: {
    marginTop: theme.spacing()
  },
  addNew: {
    marginLeft: 'auto'
  },
  searchbar: {
    marginBottom: theme.spacing(2),
    '& >div': {
      width: '300px'
    }
  }
}));

interface Props {
  subscriptionsData: LongviewSubscription[];
}

type CombinedProps = Props &
  RouteComponentProps &
  LongviewProps &
  WithSnackbarProps &
  SettingsProps;

export const LongviewClients: React.FC<CombinedProps> = props => {
  const [newClientLoading, setNewClientLoading] = React.useState<boolean>(
    false
  );
  const [filteredClientList, filterClientList] = React.useState<
    Record<string, LongviewClient> | undefined
  >();
  const [deleteDialogOpen, toggleDeleteDialog] = React.useState<boolean>(false);
  const [selectedClientID, setClientID] = React.useState<number | undefined>(
    undefined
  );
  const [selectedClientLabel, setClientLabel] = React.useState<string>('');

  /**
   * Subscription warning modal (shown when a user has used all of their plan's
   * available LV clients)
   */

  const [subscriptionDialogOpen, setSubscriptionDialogOpen] = React.useState<
    boolean
  >(false);

  const classes = useStyles();

  React.useEffect(() => {
    props.getLongviewClients();
  }, []);

<<<<<<< HEAD
  const openDeleteDialog = (id: number, label: string) => {
    toggleDeleteDialog(true);
    setClientID(id);
    setClientLabel(label);
  };

  const navigateToPlanDetails = () => {
    props.history.push('/longview/plan-details');
  };

  const openEditDrawer = (id: number, label: string) => {
    toggleEditDrawer(true);
    setClientID(id);
    setClientLabel(label);
  };
=======
  const openDeleteDialog = React.useCallback(
    (id: number, label: string) => {
      toggleDeleteDialog(true);
      setClientID(id);
      setClientLabel(label);
    },
    [selectedClientID, setClientLabel]
  );
>>>>>>> f6596cea

  const handleAddClient = () => {
    setNewClientLoading(true);
    createLongviewClient()
      .then(_ => {
        setNewClientLoading(false);
      })
      .catch(errorResponse => {
        if (errorResponse[0].reason.match(/subscription/)) {
          // The user has reached their subscription limit.
          setSubscriptionDialogOpen(true);
          setNewClientLoading(false);
        } else {
          // Any network or other errors handled with a toast
          props.enqueueSnackbar(
            getAPIErrorOrDefault(
              errorResponse,
              'Error creating Longview client.'
            )[0].reason,
            { variant: 'error' }
          ),
            setNewClientLoading(false);
        }
      });
  };

  const {
    longviewClientsData,
    longviewClientsError,
    longviewClientsLastUpdated,
    longviewClientsLoading,
    longviewClientsResults,
    subscriptionsData,
    accountSettings,
    createLongviewClient,
    deleteLongviewClient
  } = props;

  const handleSearch = (query: string) => {
    return filterClientList(
      filterLongviewClientsByQuery(query, longviewClientsData)
    );
  };

  const activeSubscription = subscriptionsData.find(
    thisSubscription =>
      thisSubscription.id ===
      pathOr('', ['longview_subscription'], accountSettings)
  );

  return (
    <React.Fragment>
      <Grid container className={classes.headingWrapper}>
        <Grid item className={`pt0 ${classes.searchbar}`}>
          <Search onSearch={handleSearch} debounceTime={250} />
        </Grid>
        <Grid item className={`${classes.addNew} pt0`}>
          <AddNewLink
            onClick={handleAddClient}
            label={newClientLoading ? 'Loading...' : 'Add a Client'}
          />
        </Grid>
      </Grid>
      <LongviewList
        longviewClientsData={
          !!filteredClientList ? filteredClientList : longviewClientsData
        }
        longviewClientsError={longviewClientsError}
        longviewClientsLastUpdated={longviewClientsLastUpdated}
        longviewClientsLoading={longviewClientsLoading}
        longviewClientsResults={longviewClientsResults}
        triggerDeleteLongviewClient={openDeleteDialog}
        createLongviewClient={handleAddClient}
        loading={newClientLoading}
      />
      <DeleteDialog
        selectedLongviewClientID={selectedClientID}
        selectedLongviewClientLabel={selectedClientLabel}
        deleteClient={deleteLongviewClient}
        open={deleteDialogOpen}
        closeDialog={() => toggleDeleteDialog(false)}
      />
      <SubscriptionDialog
        isOpen={subscriptionDialogOpen}
        onClose={() => setSubscriptionDialogOpen(false)}
        onSubmit={navigateToPlanDetails}
        clientLimit={
          activeSubscription ? activeSubscription.clients_included : 10
        }
      />
    </React.Fragment>
  );
};

export default compose<CombinedProps, Props & RouteComponentProps>(
  React.memo,
  withLongviewClients(),
  withSettings(),
  withSnackbar
)(LongviewClients);

export const filterLongviewClientsByQuery = (
  query: string,
  clientList: Record<string, LongviewClient>
) => {
  /** just return the original list if there's no query */
  if (!query.trim()) {
    return clientList;
  }

  /**
   * see https://stackoverflow.com/questions/3446170/escape-string-for-use-in-javascript-regex
   * We need to escape some characters because an error will be thrown if not:
   *
   * Invalid regular expression: Unmatched ')'
   */
  const cleanedQuery = query.replace(/[.*+?^${}()|[\]\\]/g, '\\$&');
  return Object.keys(clientList).reduce((acc, eachKey) => {
    const thisClient = clientList[eachKey];
    if (thisClient.label.match(new RegExp(`${cleanedQuery}`, 'gmi'))) {
      acc[eachKey] = thisClient;
    }

    return acc;
  }, {});
};<|MERGE_RESOLUTION|>--- conflicted
+++ resolved
@@ -24,11 +24,7 @@
 
 import DeleteDialog from './LongviewDeleteDialog';
 import LongviewList from './LongviewList';
-<<<<<<< HEAD
 import SubscriptionDialog from './SubscriptionDialog';
-import UpdateDrawer from './UpdateClientDrawer';
-=======
->>>>>>> f6596cea
 
 const useStyles = makeStyles((theme: Theme) => ({
   headingWrapper: {
@@ -83,7 +79,6 @@
     props.getLongviewClients();
   }, []);
 
-<<<<<<< HEAD
   const openDeleteDialog = (id: number, label: string) => {
     toggleDeleteDialog(true);
     setClientID(id);
@@ -93,22 +88,6 @@
   const navigateToPlanDetails = () => {
     props.history.push('/longview/plan-details');
   };
-
-  const openEditDrawer = (id: number, label: string) => {
-    toggleEditDrawer(true);
-    setClientID(id);
-    setClientLabel(label);
-  };
-=======
-  const openDeleteDialog = React.useCallback(
-    (id: number, label: string) => {
-      toggleDeleteDialog(true);
-      setClientID(id);
-      setClientLabel(label);
-    },
-    [selectedClientID, setClientLabel]
-  );
->>>>>>> f6596cea
 
   const handleAddClient = () => {
     setNewClientLoading(true);
