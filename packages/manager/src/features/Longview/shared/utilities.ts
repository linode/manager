import produce from 'immer';
import { pathOr } from 'ramda';
import { LVClientData } from 'src/containers/longview.stats.container';
import { generateUnits } from 'src/features/Longview/LongviewLanding/Gauges/Network';
import { pluralize } from 'src/utilities/pluralize';
import { readableBytes } from 'src/utilities/unitConversions';
import {
  CPU,
  Disk,
  InboundOutboundNetwork,
  LongviewNetwork,
  LongviewPackage,
  Stat,
  StatWithDummyPoint
} from '../request.types';

interface Storage {
  free: number;
  total: number;
}

export const getPackageNoticeText = (packages: LongviewPackage[]) => {
  if (!packages) {
    return 'Package information not available';
  }
  if (packages.length === 0) {
    return 'All packages up to date';
  }
  return `${pluralize(
    'package update',
    'package updates',
    packages.length
  )} available`;
};

export const getTotalSomething = (used: number, free: number) => {
  const total = used + free;
  const howManyBytesInGB = 1073741824;
  const memoryToBytes = total * 1024;
  return readableBytes(memoryToBytes, {
    unit: memoryToBytes > howManyBytesInGB ? 'GB' : 'MB'
  });
};

export const sumStorage = (DiskData: Record<string, Disk> = {}): Storage => {
  let free = 0;
  let total = 0;
  Object.keys(DiskData).forEach(key => {
    const disk = DiskData[key];
    free += pathOr(0, ['fs', 'free', 0, 'y'], disk);
    total += pathOr(0, ['fs', 'total', 0, 'y'], disk);
  });
  return { free, total };
};

// The LV API returns CPU usage statics as a map, with each key-value pair
// representing 1 CPU core. Data from a Linode with 2 CPU cores looks like this:
// {
//   cpu0: { system: Stat[], user: Stat[], wait: Stat[] },
//   cpu1: { system: Stat[], user: Stat[], wait: Stat[] }
// }
// When we display this data on the LV Overview Graphs, we want to see combined
// usage of each metric (i.e. `system` stats of all CPUs combined).
//
// Given a CPU usage statistics map, this function returns another CPU usage
// statistics map with combined Y values for each section (system, user, wait).
export const sumCPU = (CPUData: Record<string, CPU> = {}): CPU<'yAsNull'> => {
  const result: CPU<'yAsNull'> = {
    system: [],
    user: [],
    wait: []
  };

  // Protect against malformed data.
  if (!CPUData || typeof CPUData !== 'object') {
    return result;
  }

  // Iterate through each CPU and combine stats.
  Object.values(CPUData).forEach(thisCPU => {
    result.system = appendStats(result.system, thisCPU.system);
    result.user = appendStats(result.user, thisCPU.user);
    result.wait = appendStats(result.wait, thisCPU.wait);
  });

  return result;
};

// The LV API returns Network usage statics as a map, with each key-value pair
// representing 1 Network Interface. Data from a Linode with 2 Network
// Interfaces looks like this:
// {
//   eth0: { rx_bytes: Stat[], tx_bytes: Stat[] },
//   eth1: { rx_bytes: Stat[], tx_bytes: Stat[] }
// }
// When we display this data on the LV Overview Graphs, we want to see combined
// usage of each metric (i.e. `rx_bytes` stats of all Network Interfaces
// combined).
//
// Given a Network usage statistics map, this function returns another Network
// usage statistics map with combined Y values for each section (rx_bytes,
// tx_bytes).
type LongviewNetworkInterface = LongviewNetwork['Network']['Interface'];

export const sumNetwork = (
  networkData: LongviewNetworkInterface = {}
): InboundOutboundNetwork<'yAsNull'> => {
  const result: InboundOutboundNetwork<'yAsNull'> = {
    tx_bytes: [],
    rx_bytes: []
  };

  // Protect against malformed data.
  if (!networkData || typeof networkData !== 'object') {
    return result;
  }

  // Iterate through each CPU and combine stats.
  Object.values(networkData).forEach(thisNetworkInterface => {
    result.rx_bytes = appendStats(
      result.rx_bytes,
      thisNetworkInterface.rx_bytes
    );
    result.tx_bytes = appendStats(
      result.tx_bytes,
      thisNetworkInterface.tx_bytes
    );
  });

  return result;
};

/**
 * Given two Stat arrays, returns a Stat array with summed Y values if their
 * X values are equal. X values remain untouched.
 *
 * @param prevStats
 * @param newStats
 */
export const appendStats = (
  prevStats: StatWithDummyPoint[],
  newStats: StatWithDummyPoint[]
) => {
  return newStats.reduce(
    (acc, { x, y }, idx) => {
      const existing = acc[idx];

      // If the point doesn't exist yet, create it.
      if (!existing) {
        acc[idx] = { x, y };
      }

      // A bit of null checking here is necessary here since Y can be null.
      // We also check that the X values match.
      else if (existing.y && y && existing.x === x) {
        existing.y += y;
      }
      return acc;
    },
    [...prevStats]
  );
};

export const generateUsedMemory = (
  used: number,
  buffers: number,
  cache: number
) => {
  /**
   * calculation comes from original implementation of Longview.JS
   */
  const result = used - (buffers + cache);
  return result < 0 ? 0 : result;
};

export const generateTotalMemory = (used: number, free: number) => used + free;

/**
 * Used for calculating comparison values for sorting by RAM
 */
export const sumUsedMemory = (data: LVClientData) => {
  const usedMemory = pathOr(0, ['Memory', 'real', 'used', 0, 'y'], data);
  const buffers = pathOr(0, ['Memory', 'real', 'buffers', 0, 'y'], data);
  const cache = pathOr(0, ['Memory', 'real', 'cache', 0, 'y'], data);

  return generateUsedMemory(usedMemory, buffers, cache);
};

export const statAverage = (stats: Stat[] = []): number => {
  if (stats.length === 0) {
    return 0;
  }

  const sum = stats.reduce((acc, { y }) => acc + y, 0);
  return sum / stats.length;
};

export const statMax = (stats: StatWithDummyPoint[] = []): number => {
  if (stats.length === 0) {
    return 0;
  }

  return stats.reduce((acc, { y }) => {
    if (y === null) {
      return acc;
    }
    if (y > acc) {
      return y;
    }
    return acc;
  }, 0);
};

<<<<<<< HEAD
/**
 * sumStatsObject
 *
 * Generalized version of utilities such as sumNetwork.
 * Many LV endpoints return an indeterminate number of stats fields,
 * in a format something like:
 *
 * Network: {
 *  eth0: {
 *     rx_bytes: Stat[],
 *     tx_bytes: Stat[]
 * },
 *  eth1: {
 *     rx_bytes: Stat[],
 *     tx_bytes: Stat[],
 * }}
 *
 * A common task is to sum up total usage across all of these series
 * (e.g. total IO for all disks, total traffic across all net interfaces, etc.)
 * which is what this method does.
 *
 * @param data a Record<string, something> as in the example above. The
 * output will be a single data series of type T, where the y values will
 * be summed for each matching value of X.
 */
export const sumStatsObject = <T>(
  data: Record<string, T>,
  emptyState: T = {} as T
): T => {
  if (!data || typeof data !== 'object') {
    return emptyState;
  }
  return Object.values(data).reduce(
    (accum, thisObject) => {
      return produce(accum, draft => {
        Object.keys(thisObject).forEach(thisKey => {
          if (thisKey in accum) {
            draft[thisKey] = appendStats(accum[thisKey], thisObject[thisKey]);
          } else {
            draft[thisKey] = thisObject[thisKey];
          }
        });
      });
    },
    { ...emptyState }
  );
=======
export const getMaxUnitAndFormatNetwork = (
  rx_bytes: StatWithDummyPoint[],
  tx_bytes: StatWithDummyPoint[]
) => {
  // Determine the unit based on the largest value.
  const max = Math.max(statMax(rx_bytes), statMax(tx_bytes));
  const maxUnit = generateUnits(max).unit;

  const formatNetwork = (valueInBytes: number | null) => {
    if (valueInBytes === null) {
      return valueInBytes;
    }

    const valueInBits = valueInBytes * 8;

    if (maxUnit === 'Mb') {
      // If the unit we're using for the graph is Mb, return the output in Mb.
      const valueInMegabits = valueInBits / 1024 / 1024;
      return Math.round(valueInMegabits * 100) / 100;
    } else {
      // If the unit we're using for the graph is Kb, return the output in Kb.
      const valueInKilobits = valueInBits / 1024;
      return Math.round(valueInKilobits * 100) / 100;
    }
  };

  return { maxUnit, formatNetwork };
>>>>>>> 467a0745
};<|MERGE_RESOLUTION|>--- conflicted
+++ resolved
@@ -211,7 +211,6 @@
   }, 0);
 };
 
-<<<<<<< HEAD
 /**
  * sumStatsObject
  *
@@ -258,7 +257,8 @@
     },
     { ...emptyState }
   );
-=======
+};
+
 export const getMaxUnitAndFormatNetwork = (
   rx_bytes: StatWithDummyPoint[],
   tx_bytes: StatWithDummyPoint[]
@@ -286,5 +286,4 @@
   };
 
   return { maxUnit, formatNetwork };
->>>>>>> 467a0745
 };