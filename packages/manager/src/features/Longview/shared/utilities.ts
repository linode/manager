import { pathOr } from 'ramda';
import { LVClientData } from 'src/containers/longview.stats.container';
import { pluralize } from 'src/utilities/pluralize';
import { readableBytes } from 'src/utilities/unitConversions';
import { Disk, LongviewPackage, Stat } from '../request.types';

interface Storage {
  free: number;
  total: number;
}

export const getPackageNoticeText = (packages: LongviewPackage[]) => {
  if (!packages) {
    return 'Package information not available';
  }
  if (packages.length === 0) {
    return 'All packages up to date';
  }
  return `${pluralize(
    'package update',
    'package updates',
    packages.length
  )} available`;
};

export const getTotalSomething = (used: number, free: number) => {
  const total = used + free;
  const howManyBytesInGB = 1073741824;
  const memoryToBytes = total * 1024;
  return readableBytes(memoryToBytes, {
    unit: memoryToBytes > howManyBytesInGB ? 'GB' : 'MB'
  });
};

export const sumStorage = (DiskData: Record<string, Disk> = {}): Storage => {
  let free = 0;
  let total = 0;
  Object.keys(DiskData).forEach(key => {
    const disk = DiskData[key];
    free += pathOr(0, ['fs', 'free', 0, 'y'], disk);
    total += pathOr(0, ['fs', 'total', 0, 'y'], disk);
  });
  return { free, total };
};

<<<<<<< HEAD
export const statAverage = (stats: Stat[] = []): number => {
  if (stats.length === 0) {
    return 0;
  }

  const sum = stats.reduce((acc, { y }) => acc + y, 0);
  return sum / stats.length;
};

export const statMax = (stats: Stat[] = []): number => {
  if (stats.length === 0) {
    return 0;
  }

  return stats.reduce((acc, { y }) => {
    if (y > acc) {
      return y;
    }
    return acc;
  }, 0);
=======
export const generateUsedMemory = (
  used: number,
  buffers: number,
  cache: number
) => {
  /**
   * calculation comes from original implementation of Longview.JS
   */
  const result = used - (buffers + cache);
  return result < 0 ? 0 : result;
};

export const generateTotalMemory = (used: number, free: number) => used + free;

/**
 * Used for calculating comparison values for sorting by RAM
 */
export const sumUsedMemory = (data: LVClientData) => {
  const usedMemory = pathOr(0, ['Memory', 'real', 'used', 0, 'y'], data);
  const buffers = pathOr(0, ['Memory', 'real', 'buffers', 0, 'y'], data);
  const cache = pathOr(0, ['Memory', 'real', 'cache', 0, 'y'], data);

  return generateUsedMemory(usedMemory, buffers, cache);
>>>>>>> d64ecbdd
};<|MERGE_RESOLUTION|>--- conflicted
+++ resolved
@@ -43,28 +43,6 @@
   return { free, total };
 };
 
-<<<<<<< HEAD
-export const statAverage = (stats: Stat[] = []): number => {
-  if (stats.length === 0) {
-    return 0;
-  }
-
-  const sum = stats.reduce((acc, { y }) => acc + y, 0);
-  return sum / stats.length;
-};
-
-export const statMax = (stats: Stat[] = []): number => {
-  if (stats.length === 0) {
-    return 0;
-  }
-
-  return stats.reduce((acc, { y }) => {
-    if (y > acc) {
-      return y;
-    }
-    return acc;
-  }, 0);
-=======
 export const generateUsedMemory = (
   used: number,
   buffers: number,
@@ -88,5 +66,26 @@
   const cache = pathOr(0, ['Memory', 'real', 'cache', 0, 'y'], data);
 
   return generateUsedMemory(usedMemory, buffers, cache);
->>>>>>> d64ecbdd
+};
+
+export const statAverage = (stats: Stat[] = []): number => {
+  if (stats.length === 0) {
+    return 0;
+  }
+
+  const sum = stats.reduce((acc, { y }) => acc + y, 0);
+  return sum / stats.length;
+};
+
+export const statMax = (stats: Stat[] = []): number => {
+  if (stats.length === 0) {
+    return 0;
+  }
+
+  return stats.reduce((acc, { y }) => {
+    if (y > acc) {
+      return y;
+    }
+    return acc;
+  }, 0);
 };