import {
  CPU,
  InboundOutboundNetwork,
  LongviewNetwork,
  Stat
} from '../request.types';
import {
  appendStats,
  generateTotalMemory,
  generateUsedMemory,
  statAverage,
  statMax,
  sumCPU,
  sumNetwork,
  sumStatsObject
} from './utilities';

const generateStats = (yValues: number[]): Stat[] => {
  return yValues.map(n => ({ x: 0, y: n }));
};

describe('Utility Functions', () => {
  it('should generate used memory correctly', () => {
    expect(generateUsedMemory(400, 100, 100)).toBe(200);
    expect(generateUsedMemory(0, 100, 100)).toBe(0);
    expect(generateUsedMemory(1000, 100, 100)).toBe(800);
  });

  it('should generate total memory correctly', () => {
    expect(generateTotalMemory(100, 400)).toBe(500);
    expect(generateTotalMemory(500, 400)).toBe(900);
    expect(generateTotalMemory(100, 900)).toBe(1000);
  });

  describe('statAverage', () => {
    it('returns the average', () => {
      let data = generateStats([1, 2, 3]);
      expect(statAverage(data)).toBe(2);
      data = generateStats([1, 1]);
      expect(statAverage(data)).toBe(1);
      data = generateStats([1, 10]);
      expect(statAverage(data)).toBe(5.5);
      data = generateStats([1]);
      expect(statAverage(data)).toBe(1);
    });

    it('handles empty input', () => {
      expect(statAverage()).toBe(0);
    });
  });

  describe('statMax', () => {
    it('returns the max', () => {
      let data = generateStats([1, 2, 3]);
      expect(statMax(data)).toBe(3);
      data = generateStats([1, 1]);
      expect(statMax(data)).toBe(1);
      data = generateStats([10, 1]);
      expect(statMax(data)).toBe(10);
      data = generateStats([1]);
      expect(statMax(data)).toBe(1);
      data = generateStats([-1, 0]);
      expect(statMax(data)).toBe(0);
      data = generateStats([-1, 5]);
      expect(statMax(data)).toBe(5);
    });

    it('handles empty input', () => {
      expect(statMax()).toBe(0);
    });
  });

  describe('sumCPU', () => {
    const mockCPU: CPU = {
      system: generateStats([1]),
      user: generateStats([2]),
      wait: generateStats([3])
    };

    it('sums `system`, `user`, and `wait` stats (Y values) for each CPU', () => {
      const mockData: Record<string, CPU> = {
        cpu0: mockCPU,
        cpu1: mockCPU,
        cpu2: mockCPU
      };
      const result = sumCPU(mockData);

      expect(result.system[0].y).toBe(3);
      expect(result.user[0].y).toBe(6);
      expect(result.wait[0].y).toBe(9);
    });

    it('returns stats untouched if there is only one CPU', () => {
      const mockData: Record<string, CPU> = { cpu0: mockCPU };
      const result = sumCPU(mockData);

      expect(result.system[0].y).toBe(1);
      expect(result.user[0].y).toBe(2);
      expect(result.wait[0].y).toBe(3);
    });

    it('leaves X values untouched', () => {
      const mockStats = [{ x: 100, y: 1 }];
      const mockData: Record<string, CPU> = {
        cpu0: {
          system: mockStats,
          user: mockStats,
          wait: mockStats
        }
      };
      const result = sumCPU(mockData);

      expect(result.system[0].x).toBe(100);
      expect(result.user[0].x).toBe(100);
      expect(result.wait[0].x).toBe(100);
    });

    it('works if stat arrays are of different lengths', () => {
      const mockData: Record<string, CPU> = {
        cpu0: {
          system: [
            { x: 0, y: 1 },
            { x: 0, y: 1 }
          ],
          user: [],
          wait: []
        },
        cpu1: mockCPU
      };
      const result = sumCPU(mockData);
      expect(result.system).toHaveLength(2);
      expect(result.system[0].y).toBe(2);
      expect(result.user).toHaveLength(1);
      expect(result.wait).toHaveLength(1);
    });

    it('gracefully fails when given malformed data', () => {
      const emptyCPU = { system: [], user: [], wait: [] };

      expect(sumCPU({} as any)).toEqual(emptyCPU);
      expect(sumCPU([] as any)).toEqual(emptyCPU);
      expect(sumCPU(null as any)).toEqual(emptyCPU);
      expect(sumCPU(undefined as any)).toEqual(emptyCPU);
    });
  });

  describe('sumNetwork', () => {
    const mockNetworkInterface: InboundOutboundNetwork = {
      rx_bytes: generateStats([1]),
      tx_bytes: generateStats([2])
    };

    it('sums `rx_bytes` and `tx_bytes` for each Network Interface', () => {
      const mockData: LongviewNetwork['Network']['Interface'] = {
        eth0: mockNetworkInterface,
        eth1: mockNetworkInterface,
        eth2: mockNetworkInterface
      };
      const result = sumNetwork(mockData);

      expect(result.rx_bytes[0].y).toBe(3);
      expect(result.tx_bytes[0].y).toBe(6);
    });

    it('returns stats untouched if there is only one Network Interface', () => {
      const mockData: Record<string, InboundOutboundNetwork> = {
        eth0: mockNetworkInterface
      };
      const result = sumNetwork(mockData);

      expect(result.rx_bytes[0].y).toBe(1);
      expect(result.tx_bytes[0].y).toBe(2);
    });

    it('leaves X values untouched', () => {
      const mockStats = [{ x: 100, y: 1 }];
      const mockData: Record<string, InboundOutboundNetwork> = {
        cpu0: {
          rx_bytes: mockStats,
          tx_bytes: mockStats
        }
      };
      const result = sumNetwork(mockData);

      expect(result.rx_bytes[0].x).toBe(100);
      expect(result.tx_bytes[0].x).toBe(100);
    });

    it('works if stat arrays are of different lengths', () => {
      const mockData: Record<string, InboundOutboundNetwork> = {
        eth0: {
          rx_bytes: [
            { x: 0, y: 1 },
            { x: 0, y: 1 }
          ],
          tx_bytes: []
        },
        eth1: mockNetworkInterface
      };
      const result = sumNetwork(mockData);
      expect(result.rx_bytes).toHaveLength(2);
      expect(result.tx_bytes[0].y).toBe(2);
    });

    it('gracefully fails when given malformed data', () => {
      const emptyNetworkInterface = { rx_bytes: [], tx_bytes: [] };

      expect(sumNetwork({} as any)).toEqual(emptyNetworkInterface);
      expect(sumNetwork([] as any)).toEqual(emptyNetworkInterface);
      expect(sumNetwork(null as any)).toEqual(emptyNetworkInterface);
      expect(sumNetwork(undefined as any)).toEqual(emptyNetworkInterface);
    });
  });
<<<<<<< HEAD

  describe('appendStats', () => {
    it('sums Y values if X values are equal', () => {
      const a = [
        { y: 10, x: 1 },
        { y: 100, x: 2 }
      ];
      const b = [
        { y: 20, x: 1 },
        { y: 200, x: 2 }
      ];
      const result = appendStats(a, b);
      expect(result[0].y).toBe(30);
      expect(result[1].y).toBe(300);
    });
    it('sums Y values correctly when values are 0', () => {
      const a = [{ y: 0, x: 1 }];
      const b = [{ y: 10, x: 1 }];
      const result = appendStats(a, b);
      expect(result[0].y).toBe(10);
=======
  describe('sumStatsObject', () => {
    const mockNetworkInterface: InboundOutboundNetwork = {
      rx_bytes: generateStats([1]),
      tx_bytes: generateStats([2])
    };
    const emptyState = {
      rx_bytes: [],
      tx_bytes: []
    };

    it('sums all sub-fields for a given data set', () => {
      const mockData: LongviewNetwork['Network']['Interface'] = {
        eth0: mockNetworkInterface,
        eth1: mockNetworkInterface,
        eth2: mockNetworkInterface
      };
      const result = sumStatsObject<InboundOutboundNetwork>(
        mockData,
        emptyState
      );

      expect(result.rx_bytes[0].y).toBe(3);
      expect(result.tx_bytes[0].y).toBe(6);
    });

    it('returns stats untouched if there is only one provided object', () => {
      const mockData: Record<string, InboundOutboundNetwork> = {
        eth0: mockNetworkInterface
      };
      const result = sumStatsObject<InboundOutboundNetwork>(
        mockData,
        emptyState
      );

      expect(result.rx_bytes[0].y).toBe(1);
      expect(result.tx_bytes[0].y).toBe(2);
    });

    it('leaves X values untouched', () => {
      const mockStats = [{ x: 100, y: 1 }];
      const mockData: Record<string, InboundOutboundNetwork> = {
        cpu0: {
          rx_bytes: mockStats,
          tx_bytes: mockStats
        }
      };
      const result = sumStatsObject<InboundOutboundNetwork>(
        mockData,
        emptyState
      );

      expect(result.rx_bytes[0].x).toBe(100);
      expect(result.tx_bytes[0].x).toBe(100);
    });

    it('works if stat arrays are of different lengths', () => {
      const mockData: Record<string, InboundOutboundNetwork> = {
        eth0: {
          rx_bytes: [
            { x: 0, y: 1 },
            { x: 0, y: 1 }
          ],
          tx_bytes: []
        },
        eth1: mockNetworkInterface
      };
      const result = sumStatsObject<InboundOutboundNetwork>(
        mockData,
        emptyState
      );
      expect(result.rx_bytes).toHaveLength(2);
      expect(result.tx_bytes[0].y).toBe(2);
    });

    it('gracefully fails when given malformed data', () => {
      const emptyNetworkInterface = { rx_bytes: [], tx_bytes: [] };

      expect(sumStatsObject({} as any, emptyState)).toEqual(
        emptyNetworkInterface
      );
      expect(sumStatsObject([] as any, emptyState)).toEqual(
        emptyNetworkInterface
      );
      expect(sumStatsObject(null as any, emptyState)).toEqual(
        emptyNetworkInterface
      );
      expect(sumStatsObject(undefined as any, emptyState)).toEqual(
        emptyNetworkInterface
      );
    });

    it('defaults to {} when emptyState is not provided', () => {
      expect(sumStatsObject({})).toEqual({});
      expect(sumStatsObject(undefined as any)).toEqual({});
    });

    it('handles arbitrary data shapes', () => {
      const weirdData = {
        series1: {
          apples: generateStats([1]),
          oranges: generateStats([2]),
          pears: generateStats([3])
        },
        series2: {
          apples: generateStats([1]),
          oranges: generateStats([2]),
          pears: generateStats([3])
        }
      };
      const result = sumStatsObject<any>(weirdData);
      expect(result).toHaveProperty('apples');
      expect(result).toHaveProperty('oranges');
      expect(result).toHaveProperty('pears');
      expect(result.apples[0].y).toEqual(2);
      expect(result.pears[0].y).toEqual(6);
>>>>>>> d94c3035
    });
  });
});<|MERGE_RESOLUTION|>--- conflicted
+++ resolved
@@ -211,7 +211,6 @@
       expect(sumNetwork(undefined as any)).toEqual(emptyNetworkInterface);
     });
   });
-<<<<<<< HEAD
 
   describe('appendStats', () => {
     it('sums Y values if X values are equal', () => {
@@ -232,7 +231,9 @@
       const b = [{ y: 10, x: 1 }];
       const result = appendStats(a, b);
       expect(result[0].y).toBe(10);
-=======
+    });
+  });
+
   describe('sumStatsObject', () => {
     const mockNetworkInterface: InboundOutboundNetwork = {
       rx_bytes: generateStats([1]),
@@ -348,7 +349,6 @@
       expect(result).toHaveProperty('pears');
       expect(result.apples[0].y).toEqual(2);
       expect(result.pears[0].y).toEqual(6);
->>>>>>> d94c3035
     });
   });
 });