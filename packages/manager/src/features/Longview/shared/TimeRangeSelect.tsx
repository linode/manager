import { getActiveLongviewPlan } from '@linode/api-v4/lib/longview';
<<<<<<< HEAD
import * as React from 'react';

import Select from 'src/components/EnhancedSelect/Select';
=======
import { Select } from '@linode/ui';
import { isEmpty } from 'ramda';
import * as React from 'react';

>>>>>>> c5b43304
import {
  useMutatePreferences,
  usePreferences,
} from 'src/queries/profile/preferences';

<<<<<<< HEAD
import type {
  BaseSelectProps,
  Item,
} from 'src/components/EnhancedSelect/Select';
=======
import type { SelectOption, SelectProps } from '@linode/ui';
>>>>>>> c5b43304

interface Props
  extends Omit<
    SelectProps<SelectOption<Labels>>,
    'defaultValue' | 'onChange' | 'options'
  > {
  defaultValue?: Labels;
  handleStatsChange?: (start: number, end: number) => void;
}

export type Labels =
  | 'Past 7 Days'
  | 'Past 12 Hours'
  | 'Past 24 Hours'
  | 'Past 30 Days'
  | 'Past 30 Minutes'
  | 'Past Year';

export const TimeRangeSelect = React.memo((props: Props) => {
  const { defaultValue, handleStatsChange, ...restOfSelectProps } = props;

  const { data: preferences, refetch: refetchPreferences } = usePreferences();
  const { mutateAsync: updatePreferences } = useMutatePreferences();

  const [isLongviewPro, setLongviewPro] = React.useState(false);

  React.useEffect(() => {
    getActiveLongviewPlan()
      .then((response) => {
        setLongviewPro(Object.keys(response).length > 0);
      })
      .catch(); // Swallow errors, default to free tier time select options.
  }, []);

  /*
    the time range is the label instead of the value because it's a lot harder
    to keep Date.now() consistent with this state. We can get the actual
    values when it comes time to make the request.

    Use the value from user preferences if available, then fall back to
    the default that was passed to the component, and use Past 30 Minutes
    if all else fails.

    @todo Validation here to make sure that the value from user preferences
    is a valid time window.
  */
  const [selectedTimeRange, setTimeRange] = React.useState<Labels>(
    (preferences?.longviewTimeRange as Labels) ||
      defaultValue ||
      'Past 30 Minutes'
  );

  /*
    Why division by 1000?

    Because the Longview API doesn't expect the start and date time
    to the nearest millisecond - if you send anything more than 10 digits
    you won't get any data back
  */
  const nowInSeconds = Date.now() / 1000;

  React.useEffect(() => {
    // Do the math and send start/end values to the consumer
    // (in most cases the consumer has passed defaultValue={'last 30 minutes'}
    // but the calcs to turn that into start/end numbers live here)
    if (!!handleStatsChange) {
      handleStatsChange(
        Math.round(
          generateStartTime(
            selectedTimeRange,
            nowInSeconds,
            new Date().getFullYear()
          )
        ),
        Math.round(nowInSeconds)
      );
    }
  }, []);

  const options = generateSelectOptions(
    isLongviewPro,
    `${new Date().getFullYear()}`
  );

  const handleChange = (item: SelectOption<Labels>) => {
    setTimeRange(item.value);

    refetchPreferences()
      .then(({ data: response }) => response ?? Promise.reject())
      .then((response) => {
        updatePreferences({
          ...response,
          longviewTimeRange: item.value,
        });
      })
      .catch(); // swallow the error, it's nbd if the choice isn't saved

    if (!!handleStatsChange) {
      handleStatsChange(
        Math.round(
          generateStartTime(item.value, nowInSeconds, new Date().getFullYear())
        ),
        Math.round(nowInSeconds)
      );
    }
  };

  return (
    <Select
      {...restOfSelectProps}
      onChange={(_event, value) => handleChange(value)}
      options={options}
      value={options.find((o) => o.label === selectedTimeRange) || options[0]}
    />
  );
});

/**
 * Select option generator that aims to remain a pure function
 * and take in the current datetime as an argument and generate select values
 * based on what it's passed.
 *
 * @param { boolean } isLongviewPro - whether or not this user has a Longview Pro subscription
 * @param { string } currentYear - the current year
 */
export const generateSelectOptions = (
  isLongviewPro: boolean,
  currentYear: string
): SelectOption<Labels>[] => {
  const baseOptions: SelectOption<Labels>[] = [
    {
      label: 'Past 30 Minutes',
      value: 'Past 30 Minutes',
    },
    {
      label: 'Past 12 Hours',
      value: 'Past 12 Hours',
    },
  ];

  return isLongviewPro
    ? [
        ...baseOptions,
        {
          label: 'Past 24 Hours',
          value: 'Past 24 Hours',
        },
        {
          label: 'Past 7 Days',
          value: 'Past 7 Days',
        },
        {
          label: 'Past 30 Days',
          value: 'Past 30 Days',
        },
        {
          label: 'Past Year',
          value: 'Past Year',
        },
        {
          label: `${currentYear}` as Labels,
          value: `${currentYear}` as Labels,
        },
      ]
    : baseOptions;
};

/**
 *
 * @returns start time in seconds (NOT milliseconds)
 */
export const generateStartTime = (
  modifier: Labels,
  nowInSeconds: number,
  currentYear: number
) => {
  switch (modifier) {
    case 'Past 30 Minutes':
      return nowInSeconds - 30 * 60;
    case 'Past 12 Hours':
      return nowInSeconds - 12 * 60 * 60;
    case 'Past 24 Hours':
      return nowInSeconds - 24 * 60 * 60;
    case 'Past 7 Days':
      return nowInSeconds - 7 * 24 * 60 * 60;
    case 'Past 30 Days':
      return nowInSeconds - 30 * 24 * 60 * 60;
    case 'Past Year':
      return nowInSeconds - 365 * 24 * 60 * 60;
    default:
      return new Date(`Jan 1 ${currentYear}`).getTime() / 1000;
  }
};<|MERGE_RESOLUTION|>--- conflicted
+++ resolved
@@ -1,27 +1,13 @@
 import { getActiveLongviewPlan } from '@linode/api-v4/lib/longview';
-<<<<<<< HEAD
+import { Select } from '@linode/ui';
 import * as React from 'react';
 
-import Select from 'src/components/EnhancedSelect/Select';
-=======
-import { Select } from '@linode/ui';
-import { isEmpty } from 'ramda';
-import * as React from 'react';
-
->>>>>>> c5b43304
 import {
   useMutatePreferences,
   usePreferences,
 } from 'src/queries/profile/preferences';
 
-<<<<<<< HEAD
-import type {
-  BaseSelectProps,
-  Item,
-} from 'src/components/EnhancedSelect/Select';
-=======
 import type { SelectOption, SelectProps } from '@linode/ui';
->>>>>>> c5b43304
 
 interface Props
   extends Omit<
