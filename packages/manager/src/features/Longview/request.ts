import Axios, { AxiosResponse } from 'axios';
import { curry } from 'ramda';
import { LONGVIEW_ROOT } from 'src/constants';
import {
  Get,
  LongviewAction,
  LongviewFieldName,
  LongviewNotification,
  LongviewResponse,
  Options
} from './request.types';

/**
 * A successful LV request results in a response like this:
 *
 * [
 *   {
 *       "NOTIFICATIONS": [],
 *       "ACTION": "lastUpdated",
 *       "DATA": {
 *           "updated": 1568823297
 *       },
 *       "VERSION": 0.4
 *   }
 * ]
 *
 * It's always an array! This is (probably) to support
 * batch operations, where each response is a separate
 * entry in the array.
 *
 * This means that for a single request, the data we want
 * will be in response.data[0].DATA.
 *
 * Errors will have a status code of 200, with the errors in
 * the NOTIFICATIONS field:
 *
 * [
 *   {
 *       "VERSION": 0.4,
 *       "ACTION": "lastUpdated",
 *       "NOTIFICATIONS": [
 *           {
 *               "CODE": 4,
 *               "SEVERITY": 3,
 *               "TEXT": "Authentication failed."
 *           }
 *       ],
 *       "DATA": {}
 *   }
 * ]
 *
 * So the errors will be available at response.data[0].NOTIFICATIONS.
 */

/**
 * overload for the actual request
 *
 * this will need to be updated to account for different types of actions
 * and field names.
 *
 * For example if the action is getLatestValue and the field is ['CPU.*'],
 * the return type will be Promise<LongviewCPU>
 */

export const fieldNames: Record<LongviewFieldName, string> = {
  cpu: 'CPU.*',
  uptime: 'Uptime',
  memory: 'Memory.*',
  load: 'Load.*',
  network: 'Network.*',
  disk: 'Disk.*',
  sysinfo: 'SysInfo.*',
  packages: 'Packages',
  processes: 'Processes.*',
  listeningServices: 'Ports.listening',
  activeConnections: 'Ports.active',
  nginx: 'Applications.Nginx.*',
<<<<<<< HEAD
  apache: 'Applications.Apache.*'
=======
  nginxProcesses: 'Processes.nginx.*'
>>>>>>> f1bd0a9e
};

export const baseRequest = Axios.create({
  baseURL: LONGVIEW_ROOT,
  method: 'POST',
  headers: { 'Content-Type': 'Multivalue-FormData' }
});

export const handleLongviewResponse = (
  response: AxiosResponse<LongviewResponse<any>>
) => {
  const notifications = response.data[0].NOTIFICATIONS;
  /**
   * A SEVERITY code of 3 indicates
   * a fatal error; we should reject the promise.
   */
  const errors = notifications.filter(
    (thisNotification: LongviewNotification) => thisNotification.SEVERITY === 3
  );
  if (errors.length > 0) {
    return Promise.reject(errors);
  } else {
    return Promise.resolve(response.data[0]);
  }
};

export const get: Get = (
  token: string,
  action: LongviewAction,
  options: Partial<Options> = {}
) => {
  const { fields, start, end } = options;

  const request = baseRequest;
  const data = new FormData();
  data.set('api_key', token);
  data.set('api_action', action);
  if (fields) {
    data.set(
      'keys',
      JSON.stringify(fields.map(thisField => fieldNames[thisField]))
    );
  }
  if (start) {
    data.set('start', `${start}`);
  }
  if (end) {
    data.set('end', `${end}`);
  }
  return request({
    data
  }).then(handleLongviewResponse);
};

export const getLastUpdated = (token: string) => {
  return get(token, 'lastUpdated');
};

export const getValues = curry((token: string, options: Options) => {
  return get(token, 'getValues', options);
});

export const getLatestValue = curry((token: string, options: Options) => {
  return get(token, 'getLatestValue', options);
});

export const getTopProcesses = curry((token: string, options?: Options) => {
  return get(token, 'getTopProcesses', options);
});

export default get;

/*
 * getTopProcesses
 * lastUpdated
 * batch
 *  - api
 * getValues and getLatestValue
 *  - keys:
 *    - SysInfo.(os.distSysInfo|client)
 *    - Processes.*.(cpu|ioreadkbytes|iowritekbytes)
 *    - Disk.*.(reads|writes|read_bytes|write_bytes)
 *    - CPU.*.(wait|system|user)
 *    - Network.Linode.v[46].(rx|tx|ip6_rx|ip6_tx)(_private)_bytes
 *    - Network.Interface.*.(tx_bytes|rx_bytes)
 *    - Applications.{application}.status
 *    - Applications.{application}.status_message
 *    - Applications.Apache.Total
 *    - Applications.Nginx.(accepted_cons|handled_cons|requests)
 *    - Applications.MySQL.(Com|Slow_queries|Bytes|Connections|Max_used|Aborted|
 *    -                     Qcache_hits|Qcache_inserts)
 *    - Packages (?)
 **/<|MERGE_RESOLUTION|>--- conflicted
+++ resolved
@@ -75,11 +75,8 @@
   listeningServices: 'Ports.listening',
   activeConnections: 'Ports.active',
   nginx: 'Applications.Nginx.*',
-<<<<<<< HEAD
+  nginxProcesses: 'Processes.nginx.*',
   apache: 'Applications.Apache.*'
-=======
-  nginxProcesses: 'Processes.nginx.*'
->>>>>>> f1bd0a9e
 };
 
 export const baseRequest = Axios.create({
