--- conflicted
+++ resolved
@@ -1,16 +1,7 @@
-<<<<<<< HEAD
-import { Autocomplete, ListItem, Tooltip } from '@linode/ui';
-=======
-import { Tooltip, Typography } from '@linode/ui';
->>>>>>> 8c11b285
+import { Autocomplete, ListItem, Tooltip, Typography } from '@linode/ui';
 import * as React from 'react';
 
 import { Link } from 'src/components/Link';
-<<<<<<< HEAD
-import { Typography } from 'src/components/Typography';
-=======
-import { ListItem } from 'src/components/ListItem';
->>>>>>> 8c11b285
 
 import { PLACEMENT_GROUPS_DOCS_LINK } from './constants';
 import { placementGroupTypeOptions } from './utils';
