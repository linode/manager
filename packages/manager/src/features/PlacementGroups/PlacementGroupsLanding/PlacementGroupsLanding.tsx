--- conflicted
+++ resolved
@@ -100,12 +100,8 @@
           openCreatePlacementGroupDrawer={handleCreatePlacementGroup}
         />
         <PlacementGroupsCreateDrawer
-<<<<<<< HEAD
+          allPlacementGroups={placementGroups.data}
           disabledCreateButton={isLinodeReadOnly}
-          numberOfPlacementGroupsCreated={placementGroups?.results ?? 0}
-=======
-          allPlacementGroups={placementGroups.data}
->>>>>>> 0a6c1adb
           onClose={onClosePlacementGroupDrawer}
           open={isPlacementGroupCreateDrawerOpen}
         />
@@ -207,22 +203,13 @@
         pageSize={pagination.pageSize}
       />
       <PlacementGroupsCreateDrawer
-<<<<<<< HEAD
+        allPlacementGroups={placementGroups?.data ?? []}
         disabledCreateButton={isLinodeReadOnly}
-        numberOfPlacementGroupsCreated={placementGroups?.results ?? 0}
         onClose={onClosePlacementGroupDrawer}
         open={isPlacementGroupCreateDrawerOpen}
       />
-      <PlacementGroupsRenameDrawer
+      <PlacementGroupsEditDrawer
         disableEditButton={isLinodeReadOnly}
-        numberOfPlacementGroupsCreated={placementGroups?.results ?? 0}
-=======
-        allPlacementGroups={placementGroups?.data ?? []}
-        onClose={onClosePlacementGroupDrawer}
-        open={isPlacementGroupCreateDrawerOpen}
-      />
-      <PlacementGroupsEditDrawer
->>>>>>> 0a6c1adb
         onClose={onClosePlacementGroupDrawer}
         open={isPlacementGroupEditDrawerOpen}
       />
