--- conflicted
+++ resolved
@@ -1,9 +1,5 @@
-<<<<<<< HEAD
 import { useAllLinodesQuery, useLinodeQuery } from '@linode/queries';
-import { Button, Stack } from '@linode/ui';
-=======
 import { Button, ErrorState, Stack } from '@linode/ui';
->>>>>>> 0074dcc4
 import Grid from '@mui/material/Grid2';
 import { useNavigate, useParams, useSearch } from '@tanstack/react-router';
 import * as React from 'react';
