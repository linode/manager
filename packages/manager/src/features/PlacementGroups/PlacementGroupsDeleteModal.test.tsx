--- conflicted
+++ resolved
@@ -1,6 +1,6 @@
-import userEvent from '@testing-library/user-event';
 import * as React from 'react';
 
+import { userEvent } from '@testing-library/user-event';
 import { linodeFactory, placementGroupFactory } from 'src/factories';
 import { renderWithTheme } from 'src/utilities/testHelpers';
 
@@ -29,57 +29,31 @@
 
 describe('PlacementGroupsDeleteModal', () => {
   it('should render the right form elements', async () => {
-<<<<<<< HEAD
-    queryMocks.usePlacementGroupQuery.mockReturnValue({
-      data: placementGroupFactory.build({
-        affinity_type: 'anti_affinity',
-        id: 1,
-        label: 'PG-to-delete',
-        linodes: [
-          {
-            is_compliant: true,
-            linode: 1,
-          },
-        ],
-        region: 'us-east',
-      }),
-    });
-
     const { getByRole, getByTestId, getByText } = renderWithTheme(
-      <PlacementGroupsDeleteModal {...props} />
+      <PlacementGroupsDeleteModal
+        {...props}
+        linodes={[
+          linodeFactory.build({
+            id: 1,
+            label: 'test-linode',
+            region: 'us-east',
+          }),
+        ]}
+        selectedPlacementGroup={placementGroupFactory.build({
+          affinity_type: 'anti_affinity:local',
+          id: 1,
+          label: 'PG-to-delete',
+          members: [
+            {
+              is_compliant: true,
+              linode_id: 1,
+            },
+          ],
+          region: 'us-east',
+        })}
+        disableUnassignButton={false}
+      />
     );
-=======
-    let renderResult: RenderResult;
-    await act(async () => {
-      renderResult = renderWithTheme(
-        <PlacementGroupsDeleteModal
-          {...props}
-          linodes={[
-            linodeFactory.build({
-              id: 1,
-              label: 'test-linode',
-              region: 'us-east',
-            }),
-          ]}
-          selectedPlacementGroup={placementGroupFactory.build({
-            affinity_type: 'anti_affinity:local',
-            id: 1,
-            label: 'PG-to-delete',
-            members: [
-              {
-                is_compliant: true,
-                linode_id: 1,
-              },
-            ],
-            region: 'us-east',
-          })}
-          disableUnassignButton={false}
-        />
-      );
-    });
-
-    const { getByRole, getByTestId, getByText } = renderResult!;
->>>>>>> d52ad401
 
     expect(
       getByRole('heading', {
@@ -99,47 +73,25 @@
   });
 
   it("should be enabled when there's no assigned linodes", async () => {
-<<<<<<< HEAD
-    queryMocks.usePlacementGroupQuery.mockReturnValue({
-      data: placementGroupFactory.build({
-        affinity_type: 'anti_affinity',
-        id: 1,
-        label: 'PG-to-delete',
-        linodes: [],
-      }),
-    });
-
-    const { getByRole, getByTestId, getByText } = renderWithTheme(
-      <PlacementGroupsDeleteModal {...props} />
+    const { getByRole, getByTestId } = renderWithTheme(
+      <PlacementGroupsDeleteModal
+        {...props}
+        linodes={[
+          linodeFactory.build({
+            id: 1,
+            label: 'test-linode',
+            region: 'us-east',
+          }),
+        ]}
+        selectedPlacementGroup={placementGroupFactory.build({
+          affinity_type: 'anti_affinity:local',
+          id: 1,
+          label: 'PG-to-delete',
+          members: [],
+        })}
+        disableUnassignButton={false}
+      />
     );
-
-    expect(getByText('No Linodes assigned to this Placement Group.'));
-=======
-    let renderResult: RenderResult;
-    await act(async () => {
-      renderResult = renderWithTheme(
-        <PlacementGroupsDeleteModal
-          {...props}
-          linodes={[
-            linodeFactory.build({
-              id: 1,
-              label: 'test-linode',
-              region: 'us-east',
-            }),
-          ]}
-          selectedPlacementGroup={placementGroupFactory.build({
-            affinity_type: 'anti_affinity:local',
-            id: 1,
-            label: 'PG-to-delete',
-            members: [],
-          })}
-          disableUnassignButton={false}
-        />
-      );
-    });
-
-    const { getByRole, getByTestId } = renderResult!;
->>>>>>> d52ad401
 
     const textField = getByTestId('textfield-input');
     const deleteButton = getByRole('button', { name: 'Delete' });
