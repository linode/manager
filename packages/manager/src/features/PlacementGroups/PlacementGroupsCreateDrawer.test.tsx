import { fireEvent, waitFor } from '@testing-library/react';
import * as React from 'react';

<<<<<<< HEAD
import { regionFactory } from 'src/factories';
import { makeResourcePage } from 'src/mocks/serverHandlers';
import { rest, server } from 'src/mocks/testServer';
=======
>>>>>>> 0a6c1adb
import { renderWithTheme } from 'src/utilities/testHelpers';

import { PlacementGroupsCreateDrawer } from './PlacementGroupsCreateDrawer';

const commonProps = {
<<<<<<< HEAD
  disabledCreateButton: false,
=======
  allPlacementGroups: [],
>>>>>>> 0a6c1adb
  onClose: vi.fn(),
  open: true,
};

const queryMocks = vi.hoisted(() => ({
  useCreatePlacementGroup: vi.fn().mockReturnValue({
    mutateAsync: vi.fn().mockResolvedValue({}),
    reset: vi.fn(),
  }),
}));

vi.mock('src/queries/placementGroups', async () => {
  const actual = await vi.importActual('src/queries/placementGroups');
  return {
    ...actual,
    useCreatePlacementGroup: queryMocks.useCreatePlacementGroup,
  };
});

describe('PlacementGroupsCreateDrawer', () => {
  it('should render and have its fields enabled', () => {
    const { getAllByRole, getByLabelText, getByText } = renderWithTheme(
      <PlacementGroupsCreateDrawer {...commonProps} />
    );

    expect(getByLabelText('Label')).toBeEnabled();
    expect(getByLabelText('Region')).toBeEnabled();
    expect(getByLabelText('Affinity Type')).toBeEnabled();
    expect(getByText('Affinity Enforcement')).toBeInTheDocument();

    const radioInputs = getAllByRole('radio');
    expect(radioInputs).toHaveLength(2);
    expect(radioInputs[0]).toBeChecked();
  });

  it('Affinity Type select should have the correct options', async () => {
    const { getByPlaceholderText, getByText } = renderWithTheme(
      <PlacementGroupsCreateDrawer {...commonProps} />
    );

    const inputElement = getByPlaceholderText('Select an Affinity Type');
    fireEvent.focus(inputElement);

    fireEvent.change(inputElement, { target: { value: 'Affinity' } });
    expect(getByText('Affinity')).toBeInTheDocument();

    fireEvent.change(inputElement, { target: { value: 'Anti-affinity' } });
    expect(getByText('Anti-affinity')).toBeInTheDocument();
  });

  it('should populate the region select with the selected region prop', async () => {
    const { getByTestId } = renderWithTheme(
      <PlacementGroupsCreateDrawer
        selectedRegionId="us-east"
        {...commonProps}
      />
    );

    await waitFor(() => {
      expect(getByTestId('selected-region')).toHaveTextContent(
        'Newark, NJ (us-east)'
      );
    });
  });

  it('should call the mutation when the form is submitted', async () => {
    const {
      getByLabelText,
      getByPlaceholderText,
      getByRole,
      getByText,
    } = renderWithTheme(<PlacementGroupsCreateDrawer {...commonProps} />);

    fireEvent.change(getByLabelText('Label'), {
      target: { value: 'my-label' },
    });

    const regionSelect = getByPlaceholderText('Select a Region');
    fireEvent.focus(regionSelect);
    fireEvent.change(regionSelect, {
      target: { value: 'Newark, NJ (us-east)' },
    });
    await waitFor(() => {
      const selectedRegionOption = getByText('Newark, NJ (us-east)');
      fireEvent.click(selectedRegionOption);
    });

    fireEvent.click(getByRole('button', { name: 'Create Placement Group' }));

    await waitFor(() => {
      expect(
        queryMocks.useCreatePlacementGroup().mutateAsync
      ).toHaveBeenCalledWith({
        affinity_type: 'anti_affinity',
        is_strict: true,
        label: 'my-label',
        region: 'us-east',
      });
    });
  });

  it('should display an error message if the region has reached capacity', async () => {
    const regionWithoutCapacity = 'Fremont, CA (us-west)';
    const { getByPlaceholderText, getByText } = renderWithTheme(
      <PlacementGroupsCreateDrawer {...commonProps} />
    );

    const regionSelect = getByPlaceholderText('Select a Region');
    fireEvent.focus(regionSelect);
    fireEvent.change(regionSelect, {
      target: { value: regionWithoutCapacity },
    });
    await waitFor(() => {
      const selectedRegionOption = getByText(regionWithoutCapacity);
      fireEvent.click(selectedRegionOption);
    });

    await waitFor(() => {
      expect(getByText('This region has reached capacity')).toBeInTheDocument();
    });
  });
});<|MERGE_RESOLUTION|>--- conflicted
+++ resolved
@@ -1,22 +1,13 @@
 import { fireEvent, waitFor } from '@testing-library/react';
 import * as React from 'react';
 
-<<<<<<< HEAD
-import { regionFactory } from 'src/factories';
-import { makeResourcePage } from 'src/mocks/serverHandlers';
-import { rest, server } from 'src/mocks/testServer';
-=======
->>>>>>> 0a6c1adb
 import { renderWithTheme } from 'src/utilities/testHelpers';
 
 import { PlacementGroupsCreateDrawer } from './PlacementGroupsCreateDrawer';
 
 const commonProps = {
-<<<<<<< HEAD
+  allPlacementGroups: [],
   disabledCreateButton: false,
-=======
-  allPlacementGroups: [],
->>>>>>> 0a6c1adb
   onClose: vi.fn(),
   open: true,
 };
