import { fireEvent, waitFor } from '@testing-library/react';
import * as React from 'react';

import { renderWithTheme } from 'src/utilities/testHelpers';

import { PlacementGroupsCreateDrawer } from './PlacementGroupsCreateDrawer';

const commonProps = {
  allPlacementGroups: [],
  disabledPlacementGroupCreateButton: false,
  onClose: vi.fn(),
  open: true,
};

const queryMocks = vi.hoisted(() => ({
  useCreatePlacementGroup: vi.fn().mockReturnValue({
    mutateAsync: vi.fn().mockResolvedValue({}),
    reset: vi.fn(),
  }),
}));

vi.mock('src/queries/placementGroups', async () => {
  const actual = await vi.importActual('src/queries/placementGroups');
  return {
    ...actual,
    useCreatePlacementGroup: queryMocks.useCreatePlacementGroup,
  };
});

describe('PlacementGroupsCreateDrawer', () => {
  it('should render and have its fields enabled', () => {
    const { getAllByRole, getByLabelText, getByText } = renderWithTheme(
      <PlacementGroupsCreateDrawer {...commonProps} />
    );

    expect(getByLabelText('Label')).toBeEnabled();
    expect(getByLabelText('Region')).toBeEnabled();
    expect(getByLabelText('Affinity Type')).toBeEnabled();
    expect(getByText('Affinity Enforcement')).toBeInTheDocument();

    const radioInputs = getAllByRole('radio');
    expect(radioInputs).toHaveLength(2);
    expect(radioInputs[0]).toBeChecked();
  });

  it('Affinity Type select should have the correct options', async () => {
    const { getByPlaceholderText, getByText } = renderWithTheme(
      <PlacementGroupsCreateDrawer {...commonProps} />
    );

    const inputElement = getByPlaceholderText('Select an Affinity Type');
    fireEvent.focus(inputElement);

    fireEvent.change(inputElement, { target: { value: 'Affinity' } });
    expect(getByText('Affinity')).toBeInTheDocument();

    fireEvent.change(inputElement, { target: { value: 'Anti-affinity' } });
    expect(getByText('Anti-affinity')).toBeInTheDocument();
  });

<<<<<<< HEAD
  it('should display the region if the selectedRegionId is passed to the drawer', async () => {
    const { getByTestId } = renderWithTheme(
=======
  it('should populate the region select with the selected region prop', async () => {
    const { getByText } = renderWithTheme(
>>>>>>> 868bf00f
      <PlacementGroupsCreateDrawer
        selectedRegionId="us-east"
        {...commonProps}
      />,
      {
        MemoryRouter: {
          initialEntries: ['/linodes/create'],
        },
      }
    );

    await waitFor(() => {
      expect(getByText('Newark, NJ (us-east)')).toBeInTheDocument();
    });
  });

  it('should call the mutation when the form is submitted', async () => {
    const {
      getByLabelText,
      getByPlaceholderText,
      getByRole,
      getByText,
    } = renderWithTheme(<PlacementGroupsCreateDrawer {...commonProps} />);

    fireEvent.change(getByLabelText('Label'), {
      target: { value: 'my-label' },
    });

    const regionSelect = getByPlaceholderText('Select a Region');
    fireEvent.focus(regionSelect);
    fireEvent.change(regionSelect, {
      target: { value: 'Newark, NJ (us-east)' },
    });
    await waitFor(() => {
      const selectedRegionOption = getByText('Newark, NJ (us-east)');
      fireEvent.click(selectedRegionOption);
    });

    fireEvent.click(getByRole('button', { name: 'Create Placement Group' }));

    await waitFor(() => {
      expect(
        queryMocks.useCreatePlacementGroup().mutateAsync
      ).toHaveBeenCalledWith({
        affinity_type: 'anti_affinity:local',
        is_strict: true,
        label: 'my-label',
        region: 'us-east',
      });
    });
  });

  it('should display an error message if the region has reached capacity', async () => {
    const regionWithoutCapacity = 'Fremont, CA (us-west)';
    const { getByPlaceholderText, getByText } = renderWithTheme(
      <PlacementGroupsCreateDrawer
        {...commonProps}
        allPlacementGroups={[
          {
            affinity_type: 'affinity:local',
            id: 1,
            is_compliant: true,
            is_strict: true,
            label: 'my-placement-group',
            members: [],
            region: 'us-west',
          },
        ]}
      />
    );

    const regionSelect = getByPlaceholderText('Select a Region');
    fireEvent.focus(regionSelect);
    fireEvent.change(regionSelect, {
      target: { value: regionWithoutCapacity },
    });
    await waitFor(() => {
      const selectedRegionOption = getByText(regionWithoutCapacity);
      fireEvent.click(selectedRegionOption);
    });

    await waitFor(() => {
      expect(getByText('This region has reached capacity')).toBeInTheDocument();
    });
  });
});<|MERGE_RESOLUTION|>--- conflicted
+++ resolved
@@ -58,13 +58,8 @@
     expect(getByText('Anti-affinity')).toBeInTheDocument();
   });
 
-<<<<<<< HEAD
-  it('should display the region if the selectedRegionId is passed to the drawer', async () => {
-    const { getByTestId } = renderWithTheme(
-=======
   it('should populate the region select with the selected region prop', async () => {
     const { getByText } = renderWithTheme(
->>>>>>> 868bf00f
       <PlacementGroupsCreateDrawer
         selectedRegionId="us-east"
         {...commonProps}
