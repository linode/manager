--- conflicted
+++ resolved
@@ -1,8 +1,12 @@
-<<<<<<< HEAD
-import { Divider, List, ListItem, Notice, Stack, TextField } from '@linode/ui';
-=======
-import { Divider, Notice, Stack, TextField, Typography } from '@linode/ui';
->>>>>>> 8c11b285
+import {
+  Divider,
+  List,
+  ListItem,
+  Notice,
+  Stack,
+  TextField,
+  Typography,
+} from '@linode/ui';
 import { createPlacementGroupSchema } from '@linode/validation';
 import { useFormik } from 'formik';
 import { useSnackbar } from 'notistack';
