<<<<<<< HEAD
import { Divider, Notice, Stack, Typography } from '@linode/ui';
=======
import { Divider, Notice, Stack, TextField } from '@linode/ui';
>>>>>>> 4b3fe8ae
import { createPlacementGroupSchema } from '@linode/validation';
import { useFormik } from 'formik';
import { useSnackbar } from 'notistack';
import * as React from 'react';
import { useLocation } from 'react-router-dom';

import { ActionsPanel } from 'src/components/ActionsPanel/ActionsPanel';
import { DescriptionList } from 'src/components/DescriptionList/DescriptionList';
import { Drawer } from 'src/components/Drawer';
import { List } from 'src/components/List';
import { ListItem } from 'src/components/ListItem';
import { RegionSelect } from 'src/components/RegionSelect/RegionSelect';
<<<<<<< HEAD
import { TextField } from 'src/components/TextField';
=======
import { Typography } from 'src/components/Typography';
>>>>>>> 4b3fe8ae
import { getRestrictedResourceText } from 'src/features/Account/utils';
import { useFormValidateOnChange } from 'src/hooks/useFormValidateOnChange';
import {
  useAllPlacementGroupsQuery,
  useCreatePlacementGroup,
} from 'src/queries/placementGroups';
import { useRegionsQuery } from 'src/queries/regions/regions';
import { sendLinodeCreateFormStepEvent } from 'src/utilities/analytics/formEventAnalytics';
import { getFormikErrorsFromAPIErrors } from 'src/utilities/formikErrorUtils';
import { getQueryParamsFromQueryString } from 'src/utilities/queryParams';
import { scrollErrorIntoView } from 'src/utilities/scrollErrorIntoView';

import { MAXIMUM_NUMBER_OF_PLACEMENT_GROUPS_IN_REGION } from './constants';
import { PlacementGroupPolicyRadioGroup } from './PlacementGroupPolicyRadioGroup';
import { PlacementGroupTypeSelect } from './PlacementGroupTypeSelect';
import {
  getMaxPGsPerCustomer,
  hasRegionReachedPlacementGroupCapacity,
} from './utils';

import type { LinodeCreateType } from '../Linodes/LinodeCreate/types';
import type { PlacementGroupsCreateDrawerProps } from './types';
import type {
  CreatePlacementGroupPayload,
  PlacementGroup,
  Region,
} from '@linode/api-v4';
import type { FormikHelpers } from 'formik';
import type { DisableItemOption } from 'src/components/ListItemOption';

export const PlacementGroupsCreateDrawer = (
  props: PlacementGroupsCreateDrawerProps
) => {
  const {
    disabledPlacementGroupCreateButton,
    onClose,
    onPlacementGroupCreate,
    open,
    selectedRegionId,
  } = props;
  const { data: regions } = useRegionsQuery();
  const { data: allPlacementGroupsInRegion } = useAllPlacementGroupsQuery({
    enabled: Boolean(selectedRegionId),
    filter: {
      region: selectedRegionId,
    },
  });
  const { error, mutateAsync } = useCreatePlacementGroup();
  const { enqueueSnackbar } = useSnackbar();
  const {
    hasFormBeenSubmitted,
    setHasFormBeenSubmitted,
  } = useFormValidateOnChange();

  const location = useLocation();
  const isFromLinodeCreate = location.pathname.includes('/linodes/create');
  const queryParams = getQueryParamsFromQueryString(location.search);

  const handleRegionSelect = (region: Region['id']) => {
    setFieldValue('region', region);
  };

  const handleResetForm = () => {
    resetForm();
    setHasFormBeenSubmitted(false);
  };

  const handleDrawerClose = () => {
    onClose();
    handleResetForm();
  };

  const handleFormSubmit = async (
    values: CreatePlacementGroupPayload,
    { setErrors, setStatus }: FormikHelpers<CreatePlacementGroupPayload>
  ) => {
    setHasFormBeenSubmitted(false);
    setStatus(undefined);
    setErrors({});

    try {
      const response = await mutateAsync(values);

      enqueueSnackbar(`Placement Group ${values.label} successfully created.`, {
        variant: 'success',
      });

      if (onPlacementGroupCreate) {
        onPlacementGroupCreate(response);
        // Fire analytics form submit upon successful PG creation from Linode Create flow.
        if (isFromLinodeCreate) {
          sendLinodeCreateFormStepEvent({
            createType: (queryParams.type as LinodeCreateType) ?? 'OS',
            headerName: 'Create Placement Group',
            interaction: 'click',
            label: 'Create Placement Group',
          });
        }
      }
      handleResetForm();
      onClose();
    } catch (errors) {
      setErrors(getFormikErrorsFromAPIErrors(errors));
      scrollErrorIntoView();
    }
  };

  const {
    errors,
    handleBlur,
    handleChange,
    handleSubmit,
    isSubmitting,
    resetForm,
    setFieldValue,
    values,
  } = useFormik({
    enableReinitialize: true,
    initialValues: {
      label: '',
      placement_group_policy: 'strict' as PlacementGroup['placement_group_policy'],
      placement_group_type: 'anti_affinity:local' as PlacementGroup['placement_group_type'],
      region: selectedRegionId ?? '',
    },
    onSubmit: handleFormSubmit,
    validateOnBlur: false,
    validateOnChange: hasFormBeenSubmitted,
    validationSchema: createPlacementGroupSchema,
  });

  const hasApiError = error?.[0]?.reason;

  const selectedRegion = React.useMemo(
    () => regions?.find((region) => region.id == values.region),
    [regions, values.region]
  );

  const pgRegionLimitHelperText = `${MAXIMUM_NUMBER_OF_PLACEMENT_GROUPS_IN_REGION} ${getMaxPGsPerCustomer(
    selectedRegion
  )}`;

  const disabledRegions = regions?.reduce<Record<string, DisableItemOption>>(
    (acc, region) => {
      const isRegionAtCapacity = hasRegionReachedPlacementGroupCapacity({
        allPlacementGroups: allPlacementGroupsInRegion,
        region,
      });
      if (isRegionAtCapacity) {
        acc[region.id] = {
          reason: (
            <>
              <Typography>
                You’ve reached the limit of placement groups you can create in
                this region.
              </Typography>
              <Typography mt={2}>
                {MAXIMUM_NUMBER_OF_PLACEMENT_GROUPS_IN_REGION}{' '}
                {getMaxPGsPerCustomer(region)}
              </Typography>
            </>
          ),
          tooltipWidth: 300,
        };
      }
      return acc;
    },
    {}
  );

  return (
    <Drawer
      onClose={handleDrawerClose}
      open={open}
      title="Create Placement Group"
    >
      {disabledPlacementGroupCreateButton && (
        <Notice
          text={getRestrictedResourceText({
            action: 'edit',
            resourceType: 'Placement Groups',
          })}
          spacingTop={16}
          variant="error"
        />
      )}
      <form onSubmit={handleSubmit}>
        <Stack spacing={1}>
          {hasApiError && (
            <Notice variant="error">
              <List>
                {error.map((e) => (
                  <ListItem
                    disablePadding={true}
                    key={e.field}
                    sx={{ my: 0.25 }}
                  >
                    - {e.reason}
                  </ListItem>
                ))}
              </List>
            </Notice>
          )}
          {selectedRegion && isFromLinodeCreate && (
            <DescriptionList
              items={[
                {
                  description: `${selectedRegion.label} (${selectedRegion.id})`,
                  title: 'Region',
                },
              ]}
              sx={{ my: 2 }}
            />
          )}
          <Divider hidden={!selectedRegionId} />
          <TextField
            inputProps={{
              autoFocus: true,
            }}
            aria-label="Label for the Placement Group"
            disabled={disabledPlacementGroupCreateButton || false}
            errorText={errors.label}
            label="Label"
            name="label"
            onBlur={handleBlur}
            onChange={handleChange}
            value={values.label}
          />
          {!selectedRegionId && (
            <RegionSelect
              disabled={
                Boolean(selectedRegionId) || disabledPlacementGroupCreateButton
              }
              currentCapability="Placement Group"
              disableClearable
              disabledRegions={disabledRegions}
              helperText={values.region && pgRegionLimitHelperText}
              onChange={(e, region) => handleRegionSelect(region.id)}
              regions={regions ?? []}
              tooltipText="Only Linode data center regions that support placement groups are listed."
              value={selectedRegionId ?? values.region}
            />
          )}
          <PlacementGroupTypeSelect
            disabledPlacementGroupCreateButton={
              disabledPlacementGroupCreateButton
            }
            error={errors.placement_group_type}
            setFieldValue={setFieldValue}
          />
          <PlacementGroupPolicyRadioGroup
            disabledPlacementGroupCreateButton={
              disabledPlacementGroupCreateButton
            }
            handleChange={handleChange}
            setFieldValue={setFieldValue}
            value={values.placement_group_policy}
          />
          <ActionsPanel
            primaryButtonProps={{
              'data-testid': 'submit',
              disabled:
                isSubmitting ||
                !values.region ||
                !values.label ||
                disabledPlacementGroupCreateButton,
              label: 'Create Placement Group',
              loading: isSubmitting,
              onClick: () => setHasFormBeenSubmitted(true),
              type: 'submit',
            }}
            secondaryButtonProps={{
              'data-testid': 'cancel',
              label: 'Cancel',
              onClick: handleDrawerClose,
            }}
            sx={{ pt: 4 }}
          />
        </Stack>
      </form>
    </Drawer>
  );
};<|MERGE_RESOLUTION|>--- conflicted
+++ resolved
@@ -1,8 +1,4 @@
-<<<<<<< HEAD
-import { Divider, Notice, Stack, Typography } from '@linode/ui';
-=======
-import { Divider, Notice, Stack, TextField } from '@linode/ui';
->>>>>>> 4b3fe8ae
+import { Divider, Notice, Stack, TextField, Typography } from '@linode/ui';
 import { createPlacementGroupSchema } from '@linode/validation';
 import { useFormik } from 'formik';
 import { useSnackbar } from 'notistack';
@@ -15,11 +11,6 @@
 import { List } from 'src/components/List';
 import { ListItem } from 'src/components/ListItem';
 import { RegionSelect } from 'src/components/RegionSelect/RegionSelect';
-<<<<<<< HEAD
-import { TextField } from 'src/components/TextField';
-=======
-import { Typography } from 'src/components/Typography';
->>>>>>> 4b3fe8ae
 import { getRestrictedResourceText } from 'src/features/Account/utils';
 import { useFormValidateOnChange } from 'src/hooks/useFormValidateOnChange';
 import {
