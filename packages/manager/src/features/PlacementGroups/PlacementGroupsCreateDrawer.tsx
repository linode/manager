import { createPlacementGroupSchema } from '@linode/validation';
import { useFormik } from 'formik';
import { useSnackbar } from 'notistack';
import * as React from 'react';
import { useLocation } from 'react-router-dom';

import { ActionsPanel } from 'src/components/ActionsPanel/ActionsPanel';
import { DescriptionList } from 'src/components/DescriptionList/DescriptionList';
import { Divider } from 'src/components/Divider';
import { Drawer } from 'src/components/Drawer';
import { Notice } from 'src/components/Notice/Notice';
import { RegionSelect } from 'src/components/RegionSelect/RegionSelect';
import { Stack } from 'src/components/Stack';
import { TextField } from 'src/components/TextField';
import { getRestrictedResourceText } from 'src/features/Account/utils';
import { useFormValidateOnChange } from 'src/hooks/useFormValidateOnChange';
import { useCreatePlacementGroup } from 'src/queries/placementGroups';
import { useRegionsQuery } from 'src/queries/regions/regions';
import { getFormikErrorsFromAPIErrors } from 'src/utilities/formikErrorUtils';
import { scrollErrorIntoView } from 'src/utilities/scrollErrorIntoView';

import { PlacementGroupsAffinityEnforcementRadioGroup } from './PlacementGroupsAffinityEnforcementRadioGroup';
import { PlacementGroupsAffinityTypeSelect } from './PlacementGroupsAffinityTypeSelect';
import { hasRegionReachedPlacementGroupCapacity } from './utils';

import type { PlacementGroupsCreateDrawerProps } from './types';
import type { CreatePlacementGroupPayload, Region } from '@linode/api-v4';
import type { FormikHelpers } from 'formik';

export const PlacementGroupsCreateDrawer = (
  props: PlacementGroupsCreateDrawerProps
) => {
  const {
    allPlacementGroups,
    disabledPlacementGroupCreateButton,
    onClose,
    onPlacementGroupCreate,
    open,
    selectedRegionId,
  } = props;
  const { data: regions } = useRegionsQuery();
  const { error, mutateAsync } = useCreatePlacementGroup();
  const { enqueueSnackbar } = useSnackbar();
  const {
    hasFormBeenSubmitted,
    setHasFormBeenSubmitted,
  } = useFormValidateOnChange();

  const location = useLocation();
  const displayRegionHeaderText = location.pathname.includes('/linodes/create');

  const handleRegionSelect = (region: Region['id']) => {
    setFieldValue('region', region);
  };

  const handleResetForm = () => {
    resetForm();
    setHasFormBeenSubmitted(false);
  };

  const handleDrawerClose = () => {
    onClose();
    handleResetForm();
  };

  const handleFormSubmit = async (
    values: CreatePlacementGroupPayload,
    { setErrors, setStatus }: FormikHelpers<CreatePlacementGroupPayload>
  ) => {
    setHasFormBeenSubmitted(false);
    setStatus(undefined);
    setErrors({});

    try {
      const response = await mutateAsync(values);

      enqueueSnackbar(`Placement Group ${values.label} successfully created`, {
        variant: 'success',
      });

      if (onPlacementGroupCreate) {
        onPlacementGroupCreate(response);
      }
      handleResetForm();
      onClose();
    } catch (errors) {
      setErrors(getFormikErrorsFromAPIErrors(errors));
      scrollErrorIntoView();
    }
  };

  const {
    errors,
    handleBlur,
    handleChange,
    handleSubmit,
    isSubmitting,
    resetForm,
    setFieldValue,
    values,
  } = useFormik({
    enableReinitialize: true,
    initialValues: {
      affinity_type: 'anti_affinity:local',
      is_strict: true,
      label: '',
      region: selectedRegionId ?? '',
    },
    onSubmit: handleFormSubmit,
    validateOnBlur: false,
    validateOnChange: hasFormBeenSubmitted,
    validationSchema: createPlacementGroupSchema,
  });

  const generalError = error?.find((e) => !e.field)?.reason;

  const selectedRegion = React.useMemo(
    () => regions?.find((region) => region.id == values.region),
    [regions, values.region]
  );

  const pgRegionLimitHelperText = `The maximum number of placement groups in this region is: ${selectedRegion?.placement_group_limits.maximum_pgs_per_customer}`;
  const isRegionAtCapacity = hasRegionReachedPlacementGroupCapacity({
    allPlacementGroups,
    region: selectedRegion,
  });

  return (
    <Drawer
      onClose={handleDrawerClose}
      open={open}
      title="Create Placement Group"
    >
      {disabledPlacementGroupCreateButton && (
        <Notice
          text={getRestrictedResourceText({
            action: 'edit',
            resourceType: 'Placement Groups',
          })}
          spacingTop={16}
          variant="error"
        />
      )}
      <form onSubmit={handleSubmit}>
        <Stack spacing={1}>
          {generalError && <Notice text={generalError} variant="error" />}
<<<<<<< HEAD
          {selectedRegion && displayRegionHeaderText && (
            <Typography data-testid="selected-region" py={2}>
              <strong>Region: </strong>
              {`${selectedRegion.label} (${selectedRegion.id})`}
            </Typography>
=======
          {selectedRegionFromProps && (
            <DescriptionList
              items={[
                {
                  description: `${selectedRegionFromProps.label} (${selectedRegionFromProps.id})`,
                  title: 'Region',
                },
              ]}
              sx={{ my: 2 }}
            />
>>>>>>> 868bf00f
          )}
          <Divider hidden={!selectedRegionId} />
          <TextField
            inputProps={{
              autoFocus: true,
            }}
            aria-label="Label for the Placement Group"
            disabled={disabledPlacementGroupCreateButton || false}
            errorText={errors.label}
            label="Label"
            name="label"
            onBlur={handleBlur}
            onChange={handleChange}
            value={values.label}
          />
          {!selectedRegionId && (
            <RegionSelect
              disabled={
                Boolean(selectedRegionId) || disabledPlacementGroupCreateButton
              }
              errorText={
                isRegionAtCapacity
                  ? 'This region has reached capacity'
                  : errors.region
              }
              handleSelection={(selection) => {
                handleRegionSelect(selection);
              }}
              currentCapability="Placement Group"
              helperText={values.region && pgRegionLimitHelperText}
              regions={regions ?? []}
              selectedId={selectedRegionId ?? values.region}
              tooltipText="Only regions supporting Placement Groups are listed."
            />
          )}
          <PlacementGroupsAffinityTypeSelect
            disabledPlacementGroupCreateButton={
              disabledPlacementGroupCreateButton
            }
            error={errors.affinity_type}
            setFieldValue={setFieldValue}
          />
          <PlacementGroupsAffinityEnforcementRadioGroup
            disabledPlacementGroupCreateButton={
              disabledPlacementGroupCreateButton
            }
            handleChange={handleChange}
            setFieldValue={setFieldValue}
            value={values.is_strict}
          />
          <ActionsPanel
            primaryButtonProps={{
              'data-testid': 'submit',
              disabled:
                isSubmitting ||
                isRegionAtCapacity ||
                disabledPlacementGroupCreateButton,
              label: 'Create Placement Group',
              loading: isSubmitting,
              onClick: () => setHasFormBeenSubmitted(true),
              type: 'submit',
            }}
            secondaryButtonProps={{
              'data-testid': 'cancel',
              label: 'Cancel',
              onClick: handleDrawerClose,
            }}
            sx={{ pt: 4 }}
          />
        </Stack>
      </form>
    </Drawer>
  );
};<|MERGE_RESOLUTION|>--- conflicted
+++ resolved
@@ -144,24 +144,16 @@
       <form onSubmit={handleSubmit}>
         <Stack spacing={1}>
           {generalError && <Notice text={generalError} variant="error" />}
-<<<<<<< HEAD
           {selectedRegion && displayRegionHeaderText && (
-            <Typography data-testid="selected-region" py={2}>
-              <strong>Region: </strong>
-              {`${selectedRegion.label} (${selectedRegion.id})`}
-            </Typography>
-=======
-          {selectedRegionFromProps && (
             <DescriptionList
               items={[
                 {
-                  description: `${selectedRegionFromProps.label} (${selectedRegionFromProps.id})`,
+                  description: `${selectedRegion.label} (${selectedRegion.id})`,
                   title: 'Region',
                 },
               ]}
               sx={{ my: 2 }}
             />
->>>>>>> 868bf00f
           )}
           <Divider hidden={!selectedRegionId} />
           <TextField
