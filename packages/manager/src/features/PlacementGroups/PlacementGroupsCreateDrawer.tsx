--- conflicted
+++ resolved
@@ -1,8 +1,4 @@
-<<<<<<< HEAD
-import { Notice } from '@linode/ui';
-=======
-import { Divider, Stack } from '@linode/ui';
->>>>>>> d4e59f1c
+import { Divider, Notice, Stack } from '@linode/ui';
 import { createPlacementGroupSchema } from '@linode/validation';
 import { useFormik } from 'formik';
 import { useSnackbar } from 'notistack';
