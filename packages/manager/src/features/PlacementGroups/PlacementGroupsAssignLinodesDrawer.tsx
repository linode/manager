import {
  PLACEMENT_GROUP_POLICIES,
  PLACEMENT_GROUP_TYPES,
} from '@linode/api-v4';
import {
  ActionsPanel,
  Box,
  Divider,
  Drawer,
  Notice,
  Stack,
  TooltipIcon,
  Typography,
} from '@linode/ui';
import { useSnackbar } from 'notistack';
import * as React from 'react';

import { DescriptionList } from 'src/components/DescriptionList/DescriptionList';
<<<<<<< HEAD
import { NotFound } from 'src/components/NotFound';
import { useAllLinodesQuery } from 'src/queries/linodes/linodes';
=======
import { Drawer } from 'src/components/Drawer';
>>>>>>> 4f9504a0
import {
  useAllLinodesQuery,
  useAllPlacementGroupsQuery,
  useAssignLinodesToPlacementGroup,
} from '@linode/queries';
import { getErrorStringOrDefault } from 'src/utilities/errorUtils';

import { LinodeSelect } from '../Linodes/LinodeSelect/LinodeSelect';
import {
  getLinodesFromAllPlacementGroups,
  hasPlacementGroupReachedCapacity,
} from './utils';

import type { PlacementGroupsAssignLinodesDrawerProps } from './types';
import type {
  AssignLinodesToPlacementGroupPayload,
  Linode,
} from '@linode/api-v4';

export const PlacementGroupsAssignLinodesDrawer = (
  props: PlacementGroupsAssignLinodesDrawerProps
) => {
  const { onClose, open, region, selectedPlacementGroup } = props;
  const { data: allLinodesInRegion, error: linodesError } = useAllLinodesQuery(
    {},
    {
      region: selectedPlacementGroup?.region,
    }
  );
  const {
    data: allPlacementGroups,
    error: allPlacementGroupsError,
  } = useAllPlacementGroupsQuery({});
  const { enqueueSnackbar } = useSnackbar();

  // We display a notice and disable inputs in case the user reaches this drawer somehow
  // (not supposed to happen as the "Assign Linode to Placement Group" button should be disabled)
  const hasReachedCapacity = hasPlacementGroupReachedCapacity({
    placementGroup: selectedPlacementGroup,
    region,
  });
  const {
    isPending,
    mutateAsync: assignLinodes,
  } = useAssignLinodesToPlacementGroup(selectedPlacementGroup?.id ?? -1);
  const [selectedLinode, setSelectedLinode] = React.useState<Linode | null>(
    null
  );
  const [generalError, setGeneralError] = React.useState<string | undefined>(
    undefined
  );

  const handleResetForm = () => {
    setSelectedLinode(null);
    setGeneralError(undefined);
  };

  const handleDrawerClose = () => {
    onClose();
    handleResetForm();
  };

  const linodesFromAllPlacementGroups = getLinodesFromAllPlacementGroups(
    allPlacementGroups
  );

  const getLinodeSelectOptions = (): Linode[] => {
    // We filter out Linodes that are already assigned to a Placement Group
    return (
      allLinodesInRegion?.filter((linode) => {
        return !linodesFromAllPlacementGroups.includes(linode.id);
      }) ?? []
    );
  };

  if (
    !allLinodesInRegion ||
    !selectedPlacementGroup ||
    linodesError ||
    allPlacementGroupsError
  ) {
    return null;
  }

  const {
    label,
    placement_group_policy,
    placement_group_type,
  } = selectedPlacementGroup;
  const linodeSelectLabel = region
    ? `Linodes in ${region.label} (${region.id})`
    : 'Linodes';

  const handleAssignLinode = async (e: React.SyntheticEvent<HTMLElement>) => {
    e.preventDefault();
    setSelectedLinode(null);

    if (!selectedLinode) {
      return;
    }

    // Since we allow only one Linode to be assigned to a Placement Group,
    // We're using a tuple with the selected Linode ID
    const payload: AssignLinodesToPlacementGroupPayload = {
      linodes: [selectedLinode.id],
    };

    try {
      await assignLinodes(payload);
      const toastMessage = `Linode ${selectedLinode.label} successfully assigned.`;
      enqueueSnackbar(toastMessage, {
        variant: 'success',
      });
      handleDrawerClose();
    } catch (errorResponse) {
      const error = getErrorStringOrDefault(
        errorResponse,
        'An error occurred while adding the Linode to the group.'
      );
      setGeneralError(error);
      enqueueSnackbar(error, { variant: 'error' });
    }
  };

  return (
    <Drawer
      NotFoundComponent={NotFound}
      onClose={handleDrawerClose}
      open={open}
      title={`Assign Linodes to Placement Group ${label}`}
    >
      {generalError ? <Notice text={generalError} variant="error" /> : null}
      <DescriptionList
        items={[
          {
            description: PLACEMENT_GROUP_TYPES[placement_group_type],
            title: 'Placement Group Type',
          },
          {
            description: PLACEMENT_GROUP_POLICIES[placement_group_policy],
            title: 'Placement Group Policy',
          },
        ]}
        sx={{ my: 2 }}
      />
      <Divider sx={{ mb: 3 }} />
      <form onSubmit={handleAssignLinode}>
        <Stack spacing={1}>
          {hasReachedCapacity && open && (
            <Notice
              text="This Placement Group has the maximum number of Linodes allowed"
              variant="error"
            />
          )}
          <Typography>
            A Linode can only be assigned to one placement group.
          </Typography>
          <Box sx={{ alignItems: 'flex-end', display: 'flex' }}>
            <LinodeSelect
              onSelectionChange={(value) => {
                setSelectedLinode(value);
              }}
              checkIsOptionEqualToValue
              disabled={hasReachedCapacity || isPending}
              label={linodeSelectLabel}
              options={getLinodeSelectOptions()}
              placeholder="Select Linode or type to search"
              sx={{ flexGrow: 1 }}
              value={selectedLinode?.id ?? null}
            />
            <TooltipIcon
              placement="right"
              status="help"
              sxTooltipIcon={{ position: 'relative', top: 4 }}
              text="Only displaying Linodes that aren’t assigned to a Placement Group."
            />
          </Box>
          <ActionsPanel
            primaryButtonProps={{
              'data-testid': 'submit',
              disabled: !selectedLinode || hasReachedCapacity,
              label: 'Assign Linode',
              type: 'submit',
            }}
            secondaryButtonProps={{
              'data-testid': 'cancel',
              label: 'Cancel',
              onClick: handleDrawerClose,
            }}
            sx={{ pt: 2 }}
          />
        </Stack>
      </form>
    </Drawer>
  );
};<|MERGE_RESOLUTION|>--- conflicted
+++ resolved
@@ -16,12 +16,7 @@
 import * as React from 'react';
 
 import { DescriptionList } from 'src/components/DescriptionList/DescriptionList';
-<<<<<<< HEAD
 import { NotFound } from 'src/components/NotFound';
-import { useAllLinodesQuery } from 'src/queries/linodes/linodes';
-=======
-import { Drawer } from 'src/components/Drawer';
->>>>>>> 4f9504a0
 import {
   useAllLinodesQuery,
   useAllPlacementGroupsQuery,
