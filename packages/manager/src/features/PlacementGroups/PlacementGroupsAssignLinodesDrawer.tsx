--- conflicted
+++ resolved
@@ -2,22 +2,13 @@
   PLACEMENT_GROUP_POLICIES,
   PLACEMENT_GROUP_TYPES,
 } from '@linode/api-v4';
-<<<<<<< HEAD
-import { Box, Notice } from '@linode/ui';
-=======
-import { Box, Divider, Stack } from '@linode/ui';
->>>>>>> d4e59f1c
+import { Box, Divider, Notice, Stack } from '@linode/ui';
 import { useSnackbar } from 'notistack';
 import * as React from 'react';
 
 import { ActionsPanel } from 'src/components/ActionsPanel/ActionsPanel';
 import { DescriptionList } from 'src/components/DescriptionList/DescriptionList';
 import { Drawer } from 'src/components/Drawer';
-<<<<<<< HEAD
-import { Stack } from 'src/components/Stack';
-=======
-import { Notice } from 'src/components/Notice/Notice';
->>>>>>> d4e59f1c
 import { TooltipIcon } from 'src/components/TooltipIcon';
 import { Typography } from 'src/components/Typography';
 import { useAllLinodesQuery } from 'src/queries/linodes/linodes';
