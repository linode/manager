import { AFFINITY_TYPES } from '@linode/api-v4';
<<<<<<< HEAD
import Grid from '@mui/material/Unstable_Grid2';
import { useSnackbar } from 'notistack';
=======
>>>>>>> 0e4c7c2c
import * as React from 'react';

import { ActionsPanel } from 'src/components/ActionsPanel/ActionsPanel';
import { Box } from 'src/components/Box';
import { Divider } from 'src/components/Divider';
import { Drawer } from 'src/components/Drawer';
import { Link } from 'src/components/Link';
import { Notice } from 'src/components/Notice/Notice';
import { Stack } from 'src/components/Stack';
import { TooltipIcon } from 'src/components/TooltipIcon';
import { Typography } from 'src/components/Typography';
import { usePlacementGroupData } from 'src/hooks/usePlacementGroupsData';
import { useAllLinodesQuery } from 'src/queries/linodes/linodes';
import {
  useAssignLinodesToPlacementGroup,
  useUnpaginatedPlacementGroupsQuery,
} from 'src/queries/placementGroups';

import { LinodeSelect } from '../Linodes/LinodeSelect/LinodeSelect';
import {
  getAffinityEnforcement,
  getLinodesFromAllPlacementGroups,
} from './utils';

import type { PlacementGroupsAssignLinodesDrawerProps } from './types';
import type {
  AssignLinodesToPlacementGroupPayload,
  Linode,
} from '@linode/api-v4';

export const PlacementGroupsAssignLinodesDrawer = (
  props: PlacementGroupsAssignLinodesDrawerProps
) => {
  const { onClose, open, selectedPlacementGroup } = props;
  const { data: allLinodesInRegion, error: linodesError } = useAllLinodesQuery(
    {},
    {
      region: selectedPlacementGroup?.region,
    }
  );
  const {
    data: allPlacementGroups,
    error: allPlacementGroupsError,
  } = useUnpaginatedPlacementGroupsQuery();

<<<<<<< HEAD
  const { enqueueSnackbar } = useSnackbar();

=======
  // We display a notice and disable inputs in case the user reaches this drawer somehow
  // (not supposed to happen as the "Assign Linode to Placement Group" button should be disabled
>>>>>>> 0e4c7c2c
  const { hasReachedCapacity, region } = usePlacementGroupData({
    placementGroup: selectedPlacementGroup,
  });
  const { mutateAsync: assignLinodes } = useAssignLinodesToPlacementGroup(
    selectedPlacementGroup?.id ?? -1
  );
  const [selectedLinode, setSelectedLinode] = React.useState<Linode | null>(
    null
  );
  const [generalError, setGeneralError] = React.useState<string | undefined>(
    undefined
  );

  const handleResetForm = () => {
    setSelectedLinode(null);
    setGeneralError(undefined);
  };

  const handleDrawerClose = () => {
    onClose();
    handleResetForm();
  };

  const linodesFromAllPlacementGroups = getLinodesFromAllPlacementGroups(
    allPlacementGroups
  );

  const getLinodeSelectOptions = (): Linode[] => {
    // We filter out Linodes that are already assigned to a Placement Group
    return (
      allLinodesInRegion?.filter((linode) => {
        return !linodesFromAllPlacementGroups.includes(linode.id);
      }) ?? []
    );
  };

  if (
    !allLinodesInRegion ||
    !selectedPlacementGroup ||
    linodesError ||
    allPlacementGroupsError
  ) {
    return null;
  }

  const { affinity_type, label } = selectedPlacementGroup;
  const linodeSelectLabel = region
    ? `Linodes in ${region.label} (${region.id})`
    : 'Linodes';

  const drawerTitle =
    label && affinity_type
      ? `Assign Linodes to Placement Group ${label} (${AFFINITY_TYPES[affinity_type]})`
      : 'Assign Linodes to Placement Group';

  const handleAssignLinode = async (e: React.SyntheticEvent<HTMLElement>) => {
    e.preventDefault();
    setSelectedLinode(null);

    if (!selectedLinode) {
      return;
    }

    // Since we allow only one Linode to be assigned to a Placement Group,
    // We're using a tuple with the selected Linode ID
    const payload: AssignLinodesToPlacementGroupPayload = {
      linodes: [selectedLinode.id],
    };

    try {
      await assignLinodes(payload);
<<<<<<< HEAD
      const toastMessage = `Linode successfully assigned`;
      enqueueSnackbar(toastMessage, {
        variant: 'success',
      });
=======
      handleDrawerClose();
>>>>>>> 0e4c7c2c
    } catch (error) {
      setGeneralError(
        error?.[0]?.reason
          ? error[0].reason
<<<<<<< HEAD
          : 'An error occurred while adding the Linode to the group'
      );
      enqueueSnackbar(error[0]?.reason, { variant: 'error' });
    }
  };

  const handleUnassignLinode = async (linode: Linode) => {
    setLocalLinodesSelection(
      localLinodesSelection.filter((l) => l.id !== linode.id)
    );

    const payload: UnassignLinodesFromPlacementGroupPayload = {
      linodes: [linode.id],
    };

    try {
      await unassignLinodes(payload);
    } catch (error) {
      setGeneralError(
        error
          ? error?.[0]?.reason
          : 'An error occurred while removing the Linode from the group'
=======
          : 'An error occurred while assigning the Linode to the group'
>>>>>>> 0e4c7c2c
      );
      enqueueSnackbar(error[0].reason, { variant: 'error' });
    }
  };

  return (
    <Drawer onClose={handleDrawerClose} open={open} title={drawerTitle}>
      {generalError ? <Notice text={generalError} variant="error" /> : null}
      <Typography my={4}>
        <strong>Affinity Enforcement: </strong>
        {getAffinityEnforcement(selectedPlacementGroup.is_strict)}
      </Typography>
      <Divider sx={{ mb: 4 }} />
      <form onSubmit={handleAssignLinode}>
        <Stack spacing={1}>
          {hasReachedCapacity && open && (
            <Notice
              text="This Placement Group has the maximum number of Linodes allowed"
              variant="error"
            />
          )}
          <Typography>
            A Linode can only be assigned to a single Placement Group.
          </Typography>

          <Typography>
            If you need to create a new Linode, go to{' '}
            <Link to="/linodes/create">Create Linode</Link> and return to this
            page to assign it to this Placement Group.
          </Typography>
          <Box sx={{ alignItems: 'flex-end', display: 'flex' }}>
            <LinodeSelect
              onSelectionChange={(value) => {
                setSelectedLinode(value);
              }}
              disabled={hasReachedCapacity}
              label={linodeSelectLabel}
              options={getLinodeSelectOptions()}
              placeholder="Select Linode or type to search"
              sx={{ flexGrow: 1 }}
              value={selectedLinode?.id ?? null}
            />
            <TooltipIcon
              placement="right"
              status="help"
              sxTooltipIcon={{ position: 'relative', top: 4 }}
              text="Only displaying Linodes that aren’t assigned to a Placement Group"
            />
          </Box>

          <ActionsPanel
            primaryButtonProps={{
              'data-testid': 'submit',
              disabled: !selectedLinode || hasReachedCapacity,
              label: 'Assign Linode',
              type: 'submit',
            }}
            sx={{ pt: 2 }}
          />
        </Stack>
      </form>
    </Drawer>
  );
};<|MERGE_RESOLUTION|>--- conflicted
+++ resolved
@@ -1,9 +1,5 @@
 import { AFFINITY_TYPES } from '@linode/api-v4';
-<<<<<<< HEAD
-import Grid from '@mui/material/Unstable_Grid2';
 import { useSnackbar } from 'notistack';
-=======
->>>>>>> 0e4c7c2c
 import * as React from 'react';
 
 import { ActionsPanel } from 'src/components/ActionsPanel/ActionsPanel';
@@ -48,14 +44,10 @@
     data: allPlacementGroups,
     error: allPlacementGroupsError,
   } = useUnpaginatedPlacementGroupsQuery();
-
-<<<<<<< HEAD
   const { enqueueSnackbar } = useSnackbar();
 
-=======
   // We display a notice and disable inputs in case the user reaches this drawer somehow
   // (not supposed to happen as the "Assign Linode to Placement Group" button should be disabled
->>>>>>> 0e4c7c2c
   const { hasReachedCapacity, region } = usePlacementGroupData({
     placementGroup: selectedPlacementGroup,
   });
@@ -127,46 +119,18 @@
 
     try {
       await assignLinodes(payload);
-<<<<<<< HEAD
-      const toastMessage = `Linode successfully assigned`;
+      const toastMessage = 'Linode successfully assigned';
       enqueueSnackbar(toastMessage, {
         variant: 'success',
       });
-=======
       handleDrawerClose();
->>>>>>> 0e4c7c2c
     } catch (error) {
       setGeneralError(
         error?.[0]?.reason
           ? error[0].reason
-<<<<<<< HEAD
           : 'An error occurred while adding the Linode to the group'
       );
       enqueueSnackbar(error[0]?.reason, { variant: 'error' });
-    }
-  };
-
-  const handleUnassignLinode = async (linode: Linode) => {
-    setLocalLinodesSelection(
-      localLinodesSelection.filter((l) => l.id !== linode.id)
-    );
-
-    const payload: UnassignLinodesFromPlacementGroupPayload = {
-      linodes: [linode.id],
-    };
-
-    try {
-      await unassignLinodes(payload);
-    } catch (error) {
-      setGeneralError(
-        error
-          ? error?.[0]?.reason
-          : 'An error occurred while removing the Linode from the group'
-=======
-          : 'An error occurred while assigning the Linode to the group'
->>>>>>> 0e4c7c2c
-      );
-      enqueueSnackbar(error[0].reason, { variant: 'error' });
     }
   };
 
@@ -214,7 +178,6 @@
               text="Only displaying Linodes that aren’t assigned to a Placement Group"
             />
           </Box>
-
           <ActionsPanel
             primaryButtonProps={{
               'data-testid': 'submit',
