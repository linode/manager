import { useSnackbar } from 'notistack';
import * as React from 'react';
import { useParams } from 'react-router-dom';

import { ActionsPanel } from 'src/components/ActionsPanel/ActionsPanel';
import { ConfirmationDialog } from 'src/components/ConfirmationDialog/ConfirmationDialog';
import { Notice } from 'src/components/Notice/Notice';
import { Typography } from 'src/components/Typography';
import { useIsResourceRestricted } from 'src/hooks/useIsResourceRestricted';
import { useLinodeQuery } from 'src/queries/linodes/linodes';
import { useUnassignLinodesFromPlacementGroup } from 'src/queries/placementGroups';

import type { UnassignLinodesFromPlacementGroupPayload } from '@linode/api-v4';

interface Props {
  onClose: () => void;
  open: boolean;
}

export const PlacementGroupsUnassignModal = (props: Props) => {
  const { onClose, open } = props;
  const { id: placementGroupId, linodeId } = useParams<{
    id: string;
    linodeId: string;
  }>();

  const {
    error,
    isLoading,
    mutateAsync: unassignLinodes,
  } = useUnassignLinodesFromPlacementGroup(+placementGroupId ?? -1);

<<<<<<< HEAD
  const { data: selectedLinode } = useLinodeQuery(+linodeId ?? -1);
=======
  const { enqueueSnackbar } = useSnackbar();

  const { data: selectedLinode } = useLinodeQuery(
    +linodeId ?? -1,
    Boolean(linodeId)
  );
>>>>>>> 0a6c1adb

  const payload: UnassignLinodesFromPlacementGroupPayload = {
    linodes: [+linodeId ?? -1],
  };

  const onUnassign = async () => {
    await unassignLinodes(payload);
    const toastMessage = 'Linode successfully unassigned';
    enqueueSnackbar(toastMessage, {
      variant: 'success',
    });
    onClose();
  };

  const isAllowedToEditPlacementGroup = useIsResourceRestricted({
    grantLevel: 'read_write',
    grantType: 'linode',
    id: +linodeId,
  });

  const actions = (
    <ActionsPanel
      primaryButtonProps={{
        disabled: isLoading || isAllowedToEditPlacementGroup,
        label: 'Unassign',
        loading: isLoading,
        onClick: onUnassign,
      }}
      secondaryButtonProps={{
        'data-testid': 'cancel',
        label: 'Cancel',
        onClick: onClose,
      }}
    />
  );

  return (
    <ConfirmationDialog
      title={
        selectedLinode?.label ? `Unassign ${selectedLinode.label}` : 'Unassign'
      }
      actions={actions}
      error={error?.[0]?.reason}
      onClose={onClose}
      open={open}
    >
      {!selectedLinode && (
        <Notice
          text="There was a problem retrieving this linode"
          variant="error"
        />
      )}
      <Typography>Are you sure you want to remove this Linode?</Typography>
    </ConfirmationDialog>
  );
};<|MERGE_RESOLUTION|>--- conflicted
+++ resolved
@@ -30,16 +30,12 @@
     mutateAsync: unassignLinodes,
   } = useUnassignLinodesFromPlacementGroup(+placementGroupId ?? -1);
 
-<<<<<<< HEAD
-  const { data: selectedLinode } = useLinodeQuery(+linodeId ?? -1);
-=======
   const { enqueueSnackbar } = useSnackbar();
 
   const { data: selectedLinode } = useLinodeQuery(
     +linodeId ?? -1,
     Boolean(linodeId)
   );
->>>>>>> 0a6c1adb
 
   const payload: UnassignLinodesFromPlacementGroupPayload = {
     linodes: [+linodeId ?? -1],
