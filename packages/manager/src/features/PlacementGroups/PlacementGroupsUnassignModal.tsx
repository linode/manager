<<<<<<< HEAD
import { CircleProgress } from '@linode/ui';
=======
import { Notice } from '@linode/ui';
>>>>>>> abbedaf1
import { useSnackbar } from 'notistack';
import * as React from 'react';
import { useParams } from 'react-router-dom';

import { ActionsPanel } from 'src/components/ActionsPanel/ActionsPanel';
import { ConfirmationDialog } from 'src/components/ConfirmationDialog/ConfirmationDialog';
import { NotFound } from 'src/components/NotFound';
import { Typography } from 'src/components/Typography';
import { useIsResourceRestricted } from 'src/hooks/useIsResourceRestricted';
import { useLinodeQuery } from 'src/queries/linodes/linodes';
import { useUnassignLinodesFromPlacementGroup } from 'src/queries/placementGroups';

import type {
  Linode,
  UnassignLinodesFromPlacementGroupPayload,
} from '@linode/api-v4';

interface Props {
  onClose: () => void;
  onExited?: () => void;
  open: boolean;
  selectedLinode: Linode | undefined;
}

export const PlacementGroupsUnassignModal = (props: Props) => {
  const { onClose, onExited, open, selectedLinode } = props;
  const { enqueueSnackbar } = useSnackbar();

  const { id: placementGroupId, linodeId } = useParams<{
    id: string;
    linodeId: string;
  }>();

  const [linode, setLinode] = React.useState<Linode | undefined>(
    selectedLinode
  );

  const {
    error,
    isPending,
    mutateAsync: unassignLinodes,
  } = useUnassignLinodesFromPlacementGroup(+placementGroupId);

  const { data: linodeFromQuery, isFetching } = useLinodeQuery(
    +linodeId,
    open && selectedLinode === undefined
  );

  React.useEffect(() => {
    if (open) {
      setLinode(selectedLinode ?? linodeFromQuery);
    }
  }, [selectedLinode, linodeFromQuery, open]);

  const payload: UnassignLinodesFromPlacementGroupPayload = {
    linodes: [linode?.id ?? -1],
  };

  const onUnassign = async () => {
    await unassignLinodes(payload);
    const toastMessage = linode
      ? `Linode ${linode?.label} successfully unassigned.`
      : 'Linode successfully unassigned.';
    enqueueSnackbar(toastMessage, {
      variant: 'success',
    });
    onClose();
  };

  const isLinodeReadOnly = useIsResourceRestricted({
    grantLevel: 'read_write',
    grantType: 'linode',
    id: +linodeId,
  });

  const actions = (
    <ActionsPanel
      primaryButtonProps={{
        disabled: isPending || isLinodeReadOnly,
        label: 'Unassign',
        loading: isPending,
        onClick: onUnassign,
      }}
      secondaryButtonProps={{
        'data-testid': 'cancel',
        label: 'Cancel',
        onClick: onClose,
      }}
    />
  );

  if (!linode) {
    return (
      <ConfirmationDialog
        sx={{
          '& .MuiDialog-paper': {
            '& > .MuiDialogContent-root > div': {
              maxHeight: 300,
              padding: 4,
            },
            maxHeight: 500,
            width: 500,
          },
        }}
        onClose={onClose}
        onExited={onExited}
        open={open}
        title="Delete Placement Group"
      >
        {isFetching ? <CircleProgress /> : <NotFound />}
      </ConfirmationDialog>
    );
  }

  return (
    <ConfirmationDialog
      actions={actions}
      error={error?.[0]?.reason}
      onClose={onClose}
      onExited={onExited}
      open={open}
      title={linode?.label ? `Unassign ${linode.label}` : 'Unassign'}
    >
      {!linode && (
        <Notice
          text="There was a problem retrieving this linode"
          variant="error"
        />
      )}
      <Typography>Are you sure you want to unassign this Linode?</Typography>
    </ConfirmationDialog>
  );
};<|MERGE_RESOLUTION|>--- conflicted
+++ resolved
@@ -1,8 +1,4 @@
-<<<<<<< HEAD
-import { CircleProgress } from '@linode/ui';
-=======
-import { Notice } from '@linode/ui';
->>>>>>> abbedaf1
+import { CircleProgress, Notice } from '@linode/ui';
 import { useSnackbar } from 'notistack';
 import * as React from 'react';
 import { useParams } from 'react-router-dom';
