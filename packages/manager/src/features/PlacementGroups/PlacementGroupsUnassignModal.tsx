--- conflicted
+++ resolved
@@ -1,9 +1,5 @@
-<<<<<<< HEAD
 import { useUnassignLinodesFromPlacementGroup } from '@linode/queries';
-import { Notice, Typography } from '@linode/ui';
-=======
 import { ActionsPanel, Notice, Typography } from '@linode/ui';
->>>>>>> bebc1824
 import { useParams } from '@tanstack/react-router';
 import { useSnackbar } from 'notistack';
 import * as React from 'react';
