<<<<<<< HEAD
import { linodeFactory } from '@linode/utilities';
import { renderHook } from '@testing-library/react';

import { placementGroupFactory, regionFactory } from 'src/factories';
=======
import { regionFactory } from '@linode/utilities';
import { renderHook } from '@testing-library/react';

import { linodeFactory, placementGroupFactory } from 'src/factories';
>>>>>>> 129b9b4f

import {
  getLinodesFromAllPlacementGroups,
  getMaxPGsPerCustomer,
  getPlacementGroupLinodes,
  hasPlacementGroupReachedCapacity,
  hasRegionReachedPlacementGroupCapacity,
  placementGroupTypeOptions,
  useIsPlacementGroupsEnabled,
} from './utils';

const queryMocks = vi.hoisted(() => ({
  useAccount: vi.fn().mockReturnValue({}),
  useFlags: vi.fn().mockReturnValue({}),
}));

vi.mock('@linode/queries', () => {
  const actual = vi.importActual('@linode/queries');
  return {
    ...actual,
    useAccount: queryMocks.useAccount,
  };
});

vi.mock('src/hooks/useFlags', () => {
  const actual = vi.importActual('src/hooks/useFlags');
  return {
    ...actual,
    useFlags: queryMocks.useFlags,
  };
});

const initialLinodeData = [
  {
    is_compliant: true,
    linode_id: 1,
  },
  {
    is_compliant: true,
    linode_id: 2,
  },
  {
    is_compliant: true,
    linode_id: 3,
  },
];

describe('affinityTypeOptions', () => {
  it('returns an array of objects with label and value properties', () => {
    expect(placementGroupTypeOptions).toEqual(
      expect.arrayContaining([
        expect.objectContaining({
          label: expect.any(String),
          value: expect.any(String),
        }),
      ])
    );
  });
});

describe('hasPlacementGroupReachedCapacity', () => {
  it('returns true if the linode_ids array is equal to or greater than the capacity', () => {
    expect(
      hasPlacementGroupReachedCapacity({
        placementGroup: placementGroupFactory.build({
          members: initialLinodeData,
        }),
        region: regionFactory.build({
          placement_group_limits: {
            maximum_linodes_per_pg: 3,
          },
        }),
      })
    ).toBe(true);
  });

  it('returns false if the linode_ids array is less than the capacity', () => {
    expect(
      hasPlacementGroupReachedCapacity({
        placementGroup: placementGroupFactory.build({
          members: initialLinodeData,
        }),
        region: regionFactory.build({
          placement_group_limits: {
            maximum_linodes_per_pg: 4,
          },
        }),
      })
    ).toBe(false);
  });
});

describe('getLinodesFromAllPlacementGroups', () => {
  it('returns an array of unique linode ids from all placement groups', () => {
    expect(
      getLinodesFromAllPlacementGroups([
        placementGroupFactory.build({ members: initialLinodeData }),
        placementGroupFactory.build({
          members: [
            {
              is_compliant: true,
              linode_id: 3,
            },
            {
              is_compliant: true,
              linode_id: 4,
            },
            {
              is_compliant: true,
              linode_id: 5,
            },
          ],
        }),
      ])
    ).toEqual([1, 2, 3, 4, 5]);
  });

  it('returns an empty array if no placement groups are provided', () => {
    expect(getLinodesFromAllPlacementGroups(undefined)).toEqual([]);
  });
});

describe('hasRegionReachedPlacementGroupCapacity', () => {
  it('returns true if the region has reached its placement group capacity', () => {
    expect(
      hasRegionReachedPlacementGroupCapacity({
        allPlacementGroups: placementGroupFactory.buildList(3, {
          region: 'us-east',
        }),
        region: regionFactory.build({
          id: 'us-east',
          placement_group_limits: {
            maximum_pgs_per_customer: 2,
          },
        }),
      })
    ).toBe(true);
  });

  it('returns false if the region has not reached its placement group capacity', () => {
    expect(
      hasRegionReachedPlacementGroupCapacity({
        allPlacementGroups: placementGroupFactory.buildList(3, {
          region: 'us-east',
        }),
        region: regionFactory.build({
          id: 'us-east',
          placement_group_limits: {
            maximum_pgs_per_customer: 4,
          },
        }),
      })
    ).toBe(false);
  });
});

describe('getPlacementGroupLinodes', () => {
  it('returns an array of linodes assigned to a placement group', () => {
    const linodes = linodeFactory.buildList(3);

    const placementGroup = placementGroupFactory.build({
      members: [
        { is_compliant: true, linode_id: 1 },
        { is_compliant: true, linode_id: 2 },
      ],
    });

    expect(getPlacementGroupLinodes(placementGroup, linodes)).toEqual([
      linodeFactory.build({
        id: 1,
        label: 'linode-1',
      }),
      linodeFactory.build({
        id: 2,
        label: 'linode-2',
      }),
    ]);
  });

  it('returns an empty array if no linodes are assigned to the placement group', () => {
    const linodes = linodeFactory.buildList(3);

    const placementGroup = placementGroupFactory.build({
      members: [],
    });

    expect(getPlacementGroupLinodes(placementGroup, linodes)).toEqual([]);
  });

  it('returns an empty array if no linodes are provided', () => {
    const linodes = undefined;

    const placementGroup = placementGroupFactory.build({
      members: [
        { is_compliant: true, linode_id: 1 },
        { is_compliant: true, linode_id: 2 },
      ],
    });

    expect(getPlacementGroupLinodes(placementGroup, linodes)).toBeUndefined();
  });

  it('returns an empty array if no placement group is provided', () => {
    const linodes = linodeFactory.buildList(3);

    const placementGroup = undefined;

    expect(getPlacementGroupLinodes(placementGroup, linodes)).toBeUndefined();
  });
});

describe('useIsPlacementGroupsEnabled', () => {
  it('returns true if the account has the Placement Group capability', () => {
    queryMocks.useAccount.mockReturnValue({
      data: {
        capabilities: ['Placement Group'],
      },
    });

    const { result } = renderHook(() => useIsPlacementGroupsEnabled());
    expect(result.current).toStrictEqual({
      isPlacementGroupsEnabled: true,
    });
  });

  it('returns false if the account does not have the Placement Group capability', () => {
    queryMocks.useFlags.mockReturnValue({
      placementGroups: {
        enabled: true,
      },
    });
    queryMocks.useAccount.mockReturnValue({
      data: {
        capabilities: [],
      },
    });

    const { result } = renderHook(() => useIsPlacementGroupsEnabled());
    expect(result.current).toStrictEqual({
      isPlacementGroupsEnabled: false,
    });
  });
});

describe('getMaxPGsPerCustomer', () => {
  it('returns the maximum number of Placement Groups per region a customer is allowed to create', () => {
    const region = regionFactory.build({
      placement_group_limits: {
        maximum_pgs_per_customer: 5,
      },
    });

    expect(getMaxPGsPerCustomer(region)).toBe(5);
  });

  it('returns "unlimited" if the limit is `null`', () => {
    const region = regionFactory.build({
      placement_group_limits: {
        maximum_pgs_per_customer: null,
      },
    });

    expect(getMaxPGsPerCustomer(region)).toBe('unlimited');
  });

  it('returns undefined if the region is not provided', () => {
    expect(getMaxPGsPerCustomer(undefined)).toBeUndefined();
  });
});<|MERGE_RESOLUTION|>--- conflicted
+++ resolved
@@ -1,14 +1,7 @@
-<<<<<<< HEAD
-import { linodeFactory } from '@linode/utilities';
+import { linodeFactory, regionFactory } from '@linode/utilities';
 import { renderHook } from '@testing-library/react';
 
-import { placementGroupFactory, regionFactory } from 'src/factories';
-=======
-import { regionFactory } from '@linode/utilities';
-import { renderHook } from '@testing-library/react';
-
-import { linodeFactory, placementGroupFactory } from 'src/factories';
->>>>>>> 129b9b4f
+import { placementGroupFactory } from 'src/factories';
 
 import {
   getLinodesFromAllPlacementGroups,
