import {
  PLACEMENT_GROUP_POLICIES,
  PLACEMENT_GROUP_TYPES,
} from '@linode/api-v4';
<<<<<<< HEAD
import {
  ActionsPanel,
  Divider,
  Drawer,
  Notice,
  Stack,
  TextField,
} from '@linode/ui';
=======
import { useMutatePlacementGroup } from '@linode/queries';
import { ActionsPanel, Divider, Notice, Stack, TextField } from '@linode/ui';
>>>>>>> 4f9504a0
import { useFormValidateOnChange } from '@linode/utilities';
import { updatePlacementGroupSchema } from '@linode/validation';
import { useFormik } from 'formik';
import { useSnackbar } from 'notistack';
import * as React from 'react';

import { DescriptionList } from 'src/components/DescriptionList/DescriptionList';
import { NotFound } from 'src/components/NotFound';
import { getFormikErrorsFromAPIErrors } from 'src/utilities/formikErrorUtils';
import { scrollErrorIntoView } from 'src/utilities/scrollErrorIntoView';

import type { PlacementGroupsEditDrawerProps } from './types';
import type { UpdatePlacementGroupPayload } from '@linode/api-v4';
import type { FormikHelpers } from 'formik';

export const PlacementGroupsEditDrawer = (
  props: PlacementGroupsEditDrawerProps
) => {
  const {
    disableEditButton,
    isFetching,
    onClose,
    onPlacementGroupEdit,
    open,
    region,
    selectedPlacementGroup: placementGroup,
  } = props;

  const { error, mutateAsync } = useMutatePlacementGroup(
    placementGroup?.id ?? -1
  );
  const { enqueueSnackbar } = useSnackbar();
  const {
    hasFormBeenSubmitted,
    setHasFormBeenSubmitted,
  } = useFormValidateOnChange();

  const handleResetForm = () => {
    resetForm();
    setHasFormBeenSubmitted(false);
  };

  const handleClose = () => {
    handleResetForm();
    onClose();
  };

  const handleFormSubmit = async (
    values: UpdatePlacementGroupPayload,
    { setErrors, setStatus }: FormikHelpers<UpdatePlacementGroupPayload>
  ) => {
    setHasFormBeenSubmitted(false);
    setStatus(undefined);
    setErrors({});

    try {
      const response = await mutateAsync(values);

      enqueueSnackbar(`Placement Group ${values.label} successfully updated.`, {
        variant: 'success',
      });

      if (onPlacementGroupEdit) {
        onPlacementGroupEdit(response);
      }
      onClose();
    } catch (errors) {
      setErrors(getFormikErrorsFromAPIErrors(errors));
      scrollErrorIntoView();
    }
  };

  const {
    errors,
    handleBlur,
    handleChange,
    handleSubmit,
    isSubmitting,
    resetForm,
    values,
  } = useFormik<UpdatePlacementGroupPayload>({
    enableReinitialize: true,
    initialValues: {
      label: placementGroup?.label ?? '',
    },
    onSubmit: handleFormSubmit,
    validateOnBlur: false,
    validateOnChange: hasFormBeenSubmitted,
    validationSchema: updatePlacementGroupSchema,
  });

  const generalError = error?.find((e) => !e.field)?.reason;

  return (
    <Drawer
      title={
        placementGroup
          ? `Edit Placement Group ${placementGroup.label}`
          : 'Edit Placement Group'
      }
      NotFoundComponent={NotFound}
      isFetching={isFetching}
      onClose={handleClose}
      open={open}
    >
      {generalError && <Notice text={generalError} variant="error" />}
      {placementGroup ? (
        <>
          <DescriptionList
            items={[
              {
                description: region
                  ? `${region.label} (${region.id})`
                  : 'Unknown',
                title: 'Region',
              },
              {
                description:
                  PLACEMENT_GROUP_TYPES[placementGroup.placement_group_type],
                title: 'Placement Group Type',
              },
              {
                description:
                  PLACEMENT_GROUP_POLICIES[
                    placementGroup.placement_group_policy
                  ],
                title: 'Placement Group Policy',
              },
            ]}
            sx={{
              my: 2,
            }}
          />
          <Divider />
          <form onSubmit={handleSubmit}>
            <Stack spacing={1}>
              <TextField
                inputProps={{
                  autoFocus: true,
                }}
                aria-label="Label for the Placement Group"
                disabled={!placementGroup || disableEditButton || false}
                errorText={errors.label}
                label="Label"
                name="label"
                onBlur={handleBlur}
                onChange={handleChange}
                value={values.label}
              />
              <ActionsPanel
                primaryButtonProps={{
                  'data-testid': 'submit',
                  disabled: !placementGroup || disableEditButton,
                  label: 'Edit',
                  loading: isSubmitting,
                  type: 'submit',
                }}
                secondaryButtonProps={{
                  'data-testid': 'cancel',
                  label: 'Cancel',
                  onClick: handleClose,
                }}
                sx={{ pt: 4 }}
              />
            </Stack>
          </form>
        </>
      ) : status === 'error' ? (
        <NotFound />
      ) : null}
    </Drawer>
  );
};<|MERGE_RESOLUTION|>--- conflicted
+++ resolved
@@ -2,7 +2,7 @@
   PLACEMENT_GROUP_POLICIES,
   PLACEMENT_GROUP_TYPES,
 } from '@linode/api-v4';
-<<<<<<< HEAD
+import { useMutatePlacementGroup } from '@linode/queries';
 import {
   ActionsPanel,
   Divider,
@@ -11,10 +11,6 @@
   Stack,
   TextField,
 } from '@linode/ui';
-=======
-import { useMutatePlacementGroup } from '@linode/queries';
-import { ActionsPanel, Divider, Notice, Stack, TextField } from '@linode/ui';
->>>>>>> 4f9504a0
 import { useFormValidateOnChange } from '@linode/utilities';
 import { updatePlacementGroupSchema } from '@linode/validation';
 import { useFormik } from 'formik';
