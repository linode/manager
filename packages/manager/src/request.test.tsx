--- conflicted
+++ resolved
@@ -3,12 +3,7 @@
 import { handleStartSession } from 'src/store/authentication/authentication.actions';
 
 import { profileFactory } from './factories';
-<<<<<<< HEAD
-import { handleError, getURL, injectEuuidToProfile } from './request';
-=======
-import { queryClientFactory } from './queries/base';
 import { getURL, handleError, injectEuuidToProfile } from './request';
->>>>>>> eada7170
 import { storeFactory } from './store';
 
 const store = storeFactory();
