--- conflicted
+++ resolved
@@ -38,24 +38,12 @@
      */
     store.dispatch(handleLogout());
   }
-<<<<<<< HEAD
   const config = error.response?.config ?? {};
   const url = config.url ?? '';
-  const method = config.method ?? '';
   const status: number = error.response?.status ?? 0;
   const errors: APIError[] = error.response?.data?.errors ?? [
     { reason: DEFAULT_ERROR_MESSAGE }
   ];
-=======
-
-  const url = pathOr('', ['response', 'config', 'url'], error);
-  const status: number = pathOr<number>(0, ['response', 'status'], error);
-  const errors: APIError[] = pathOr<APIError[]>(
-    [{ reason: DEFAULT_ERROR_MESSAGE }],
-    ['response', 'data', 'errors'],
-    error
-  );
->>>>>>> 2d3ad57d
 
   /** AxiosError contains the original POST data as stringified JSON */
   let requestData;
@@ -68,15 +56,6 @@
 
   const interceptedErrors = interceptErrors(errors, [
     {
-<<<<<<< HEAD
-      replacementText: `You are not authorized to ${
-        !method || method.match(/get/i)
-          ? 'view this feature.'
-          : 'take this action.'
-      }`,
-      condition: () => status === 403
-    },
-    {
       replacementText: (
         <VerificationError
           title={
@@ -87,12 +66,6 @@
         />
       ),
       condition: e => !!e.reason.match(/verification is required/i)
-=======
-      replacementText: <GPUError />,
-      condition: e =>
-        !!e.reason.match(/verification is required/i) &&
-        requestedLinodeType.match(/gpu/i)
->>>>>>> 2d3ad57d
     },
     {
       /**
