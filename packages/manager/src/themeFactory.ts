import { mergeDeepRight } from 'ramda';
import createBreakpoints from 'src/components/core/styles/createBreakpoints';
import createMuiTheme, {
  ThemeOptions
} from 'src/components/core/styles/createMuiTheme';

/**
 * Augmenting Palette and Palette Options
 * @todo Move status out of the palette and add it as a custom ThemeOption.
 */

declare module '@material-ui/core/styles/createPalette' {
  interface Palette {
    status: {
      success: string;
      successDark: string;
      warning: string;
      warningDark: string;
      error: string;
      errorDark: string;
    };
  }

  interface PaletteOptions {
    status?: {
      success?: string;
      successDark?: string;
      warning?: string;
      warningDark?: string;
      error?: string;
      errorDark?: string;
    };
  }
}

/**
 * Augmenting the Theme and ThemeOptions.
 */
declare module '@material-ui/core/styles/createMuiTheme' {
  interface Theme {
    name: string;
    '@keyframes rotate': any;
    '@keyframes dash': any;
    bg: any;
    color: any;
    graphs: any;
    visually: any;
    font?: any;
    animateCircleIcon?: any;
    notificationList: any;
    status: any;
  }

  interface ThemeOptions {
    name?: string;
    '@keyframes rotate'?: any;
    '@keyframes dash'?: any;
    bg?: any;
    color?: any;
    graphs?: any;
    visually?: any;
    font?: any;
    animateCircleIcon?: any;
    notificationList?: any;
    status?: any;
  }
}

const breakpoints = createBreakpoints({});

const primaryColors = {
  main: '#3683dc',
  light: '#4d99f1',
  dark: '#2466b3',
  text: '#606469',
  headline: '#32363c',
  divider: '#f4f4f4',
  offBlack: '#444',
  white: '#fff'
};

const primaryFonts = {
  normal: '"LatoWeb", sans-serif',
  bold: '"LatoWebBold", sans-serif'
};

const iconCircleAnimation = {
  '& .circle': {
    fill: primaryColors.main,
    transition: 'fill .2s ease-in-out .2s'
  },
  '& .outerCircle': {
    stroke: primaryColors.dark,
    strokeDasharray: 1000,
    strokeDashoffset: 1000,
    animation: '$dash 2s linear forwards'
  },
  '& .insidePath *': {
    transition: 'fill .2s ease-in-out .2s, stroke .2s ease-in-out .2s',
    stroke: 'white'
  }
};

const visuallyVisible = {
  /* https://snook.ca/archives/html_and_css/hiding-content-for-accessibility */
  position: 'relative',
  height: 'auto',
  width: 'auto',
  overflow: 'initial',
  clip: 'none'
};

const visuallyHidden = {
  /* https://snook.ca/archives/html_and_css/hiding-content-for-accessibility */
  position: 'absolute !important',
  height: 1,
  width: 1,
  overflow: 'hidden',
  clip: 'rect(1px, 1px, 1px, 1px)'
};

export const COMPACT_SPACING_UNIT = 4;
export const NORMAL_SPACING_UNIT = 8;

export interface ThemeOverrides {
  spacingOverride: typeof COMPACT_SPACING_UNIT | typeof NORMAL_SPACING_UNIT;
}

type ThemeDefaults = (options: ThemeOverrides) => ThemeOptions;

const themeDefaults: ThemeDefaults = ({ spacingOverride: spacingUnit }) => {
  return {
    breakpoints,
    shadows: [
      'none',
      'none',
      'none',
      'none',
      'none',
      'none',
      'none',
      'none',
      'none',
      'none',
      'none',
      'none',
      'none',
      'none',
      'none',
      'none',
      'none',
      'none',
      'none',
      'none',
      'none',
      'none',
      'none',
      'none',
      'none'
    ],
    spacing: spacingUnit,
    '@keyframes rotate': {
      from: {
        transform: 'rotate(0deg)'
      },
      to: {
        transform: 'rotate(360deg)'
      }
    },
    '@keyframes dash': {
      to: {
        'stroke-dashoffset': 0
      }
    },
    bg: {
      main: '#f4f4f4',
      offWhite: '#fbfbfb',
      offWhiteDT: '#fbfbfb', // better handing for dark theme
      navy: '#32363c',
      lightBlue: '#f0f7ff',
      white: '#fff',
      pureWhite: '#fff',
      tableHeader: '#fbfbfb',
      primaryNavActive: '#f4f4f4',
      primaryNavActiveBG: '#272b31',
      primaryNavBorder: '#f4f4f4',
      primaryNavPaper: '#32363c',
      topMenu: '#fff'
    },
    color: {
      headline: primaryColors.headline,
      red: '#ca0813',
      green: '#00b159',
      yellow: '#fecf2f',
      border1: '#abadaf',
      border2: '#c5c6c8',
      border3: '#eee',
      borderPagination: '#ccc',
      grey1: '#abadaf',
      grey2: '#e7e7e7',
      grey3: '#ccc',
      grey4: '#8C929D',
      grey5: '#f5f5f5',
      white: '#fff',
      black: '#222',
      blue: primaryColors.main,
      offBlack: primaryColors.offBlack,
      boxShadow: '#ddd',
      boxShadowDark: '#aaa',
      focusBorder: '#999',
      absWhite: '#fff',
      blueDTwhite: '#3683dc',
      selectDropDowns: primaryColors.main,
      borderRow: 'white',
      tableHeaderText: 'rgba(0, 0, 0, 0.54)',
      toggleActive: '#606469',
      diskSpaceBorder: '#f4f4f4',
      drawerBackdrop: 'rgba(255, 255, 255, 0.5)',
      label: '#555',
      disabledText: '#c9cacb',
      kubeLabel: '#272b31',
      primaryNavText: '#c9cacb'
    },
    graphs: {
      blue: '#64ADF6',
      blueBorder: '#3F99F0',
      green: '#5BD765',
      greenBorder: '#18B523',
      orange: 'rgba(255, 179, 77, 0.7)',
      orangeBorder: '#ff9d1a',
      purple: '#d9b0d9',
      purpleBorder: '#d9b0d9',
      lightPurple: '#f1d6f0',
      lightPurpleBorder: '#f1d6f0',
      darkPurple: '#ac6baa',
      darkPurpleBorder: 'rgba(130, 38, 148, 0.8)',
      red: '#FF633C',
      redBorder: '#F13A0A',
      yellow: '#FFDC7D',
      yellowBorder: '#DCB64E',
      salmon: 'rgba(255, 99, 61, 0.7)',
      salmonBorder: '#ff3a0a',
      pinkBorder: '#d5626d',
      pink: 'rgba(224, 138, 146, 0.7)',
      deepBlue: '#9CC6F4',
      deepBlueBorder: '#3595f3',
      skyBlue: '#8CBDF3',
      skyBlueBorder: '#72AEF',
      lightBlue: '#B5D5EF',
      lightBlueBorder: '#A2C2EA',
<<<<<<< HEAD
      lightYellow: '#ffd391',
      lightYellowBorder: '#ffd391',
      lightOrange: '#FFBE67',
      lightOrangeBorder: '#FFA823'
=======
      emeraldGreen: '#74D97E',
      emeraldGreenBorder: '#31CC4D',
      forestGreen: '#6FC37C',
      forestGreenBorder: '#32AE4E'
>>>>>>> 986bf85b
    },
    font: {
      normal: primaryFonts.normal,
      bold: spacingUnit === 4 ? primaryFonts.normal : primaryFonts.bold
    },
    animateCircleIcon: {
      ...iconCircleAnimation
    },
    notificationList: {
      padding: '16px 32px 16px 23px',
      borderBottom: '1px solid #fbfbfb',
      transition: 'background-color 225ms ease-in-out',
      '&:hover': {
        backgroundColor: '#f4f4f4'
      }
    },
    palette: {
      divider: primaryColors.divider,
      primary: primaryColors,
      text: {
        primary: primaryColors.text
      },
      status: {
        success: '#d7e3ef',
        successDark: '#3682dd',
        warning: '#fdf4da',
        warningDark: '#ffd002',
        error: '#f8dedf',
        errorDark: '#cd2227'
      }
    },
    typography: {
      useNextVariants: true,
      fontFamily: primaryFonts.normal,
      fontSize: 16,
      h1: {
        color: primaryColors.headline,
        fontSize: '1.25rem',
        lineHeight: '1.75rem',
        fontFamily: primaryFonts.bold,
        [breakpoints.up('lg')]: {
          fontSize: '1.5rem',
          lineHeight: '1.875rem'
        }
      },
      h2: {
        color: primaryColors.headline,
        fontSize: '1.125rem',
        fontFamily: spacingUnit === 4 ? primaryFonts.normal : primaryFonts.bold,
        lineHeight: '1.5rem'
      },
      h3: {
        color: primaryColors.headline,
        fontSize: '1rem',
        fontFamily: spacingUnit === 4 ? primaryFonts.normal : primaryFonts.bold,
        lineHeight: '1.4rem'
      },
      body1: {
        fontSize: '0.875rem',
        lineHeight: '1rem',
        color: primaryColors.text
      },
      body2: {
        fontSize: '0.875rem',
        lineHeight: '1.2rem',
        color: primaryColors.text
      },
      caption: {
        fontSize: '0.625rem',
        lineHeight: '0.625rem',
        color: primaryColors.text
      },
      h4: {
        fontSize: '2.188rem',
        lineHeight: '2.188rem',
        color: primaryColors.text,
        [breakpoints.up('lg')]: {
          fontSize: '2.5rem',
          lineHeight: '2.5rem'
        }
      },
      subtitle1: {
        fontSize: '1.075rem',
        lineHeight: '1.5rem',
        color: primaryColors.text
      }
    },
    visually: {
      visible: visuallyVisible,
      hidden: visuallyHidden
    },
    overrides: {
      MuiAppBar: {
        colorDefault: {
          backgroundColor: 'inherit'
        }
      },
      MuiBackdrop: {
        root: {
          backgroundColor: 'rgba(255, 255, 255, 0.8)'
        }
      },
      MuiButton: {
        label: {
          position: 'relative'
        },
        root: {
          textTransform: 'inherit',
          borderRadius: 0,
          fontSize: '1rem',
          lineHeight: 1,
          fontFamily:
            spacingUnit === 4 ? primaryFonts.normal : primaryFonts.bold,
          color: primaryColors.main,
          padding: `${spacingUnit * 2}px ${spacingUnit * 3 +
            spacingUnit / 2}px ${spacingUnit * 2}px`,
          maxHeight: 48,
          '&:hover': {
            backgroundColor: '#fff'
          },
          '&:focus': {
            backgroundColor: 'transparent'
          },
          '&[aria-expanded="true"]': {
            backgroundColor: primaryColors.dark
          },
          '&$disabled': {
            color: '#bbb'
          },
          '&.loading': {
            color: primaryColors.text
          }
        },
        text: {
          padding: `${spacingUnit * 2}px ${spacingUnit * 3 +
            spacingUnit / 2}px ${spacingUnit * 2}px`,
          '&:hover': {
            color: primaryColors.light
          }
        },
        containedPrimary: {
          '&:hover, &:focus': {
            backgroundColor: primaryColors.light
          },
          '&:active': {
            backgroundColor: primaryColors.dark
          },
          '&$disabled': {
            color: 'white'
          },
          '&.loading': {
            backgroundColor: primaryColors.text
          },
          '&.cancel': {
            '&:hover, &:focus': {
              borderColor: '#222'
            }
          }
        },
        containedSecondary: {
          backgroundColor: 'transparent',
          color: primaryColors.main,
          border: `1px solid ${primaryColors.main}`,
          padding: `${spacingUnit * 2 - 1}px ${spacingUnit * 3 +
            spacingUnit / 2}px ${spacingUnit * 2 - 1}px`,
          transition: 'border 225ms ease-in-out, color 225ms ease-in-out',
          '&:hover, &:focus': {
            backgroundColor: 'transparent !important',
            color: primaryColors.light,
            borderColor: primaryColors.light
          },
          '&:active': {
            backgroundColor: 'transparent',
            color: primaryColors.dark,
            borderColor: primaryColors.dark
          },
          '&$disabled': {
            borderColor: '#c9cacb',
            backgroundColor: 'transparent',
            color: '#c9cacb'
          },
          '&.cancel': {
            borderColor: 'transparent',
            '&:hover, &:focus': {
              borderColor: primaryColors.light,
              backgroundColor: 'transparent'
            }
          },
          '&.destructive': {
            borderColor: '#c44742',
            color: '#c44742',
            '&:hover, &:focus': {
              color: '#df6560',
              borderColor: '#df6560',
              backgroundColor: 'transparent'
            },
            '&:active': {
              color: '#963530',
              borderColor: '#963530'
            }
          },
          '&.loading': {
            borderColor: primaryColors.text,
            color: primaryColors.text,
            minWidth: 100,
            '& svg': {
              width: 22,
              height: 22
            }
          }
        }
      },
      MuiButtonBase: {
        root: {
          fontSize: '1rem'
        }
      },
      MuiCardHeader: {
        root: {
          backgroundColor: '#fbfbfb'
        },
        content: {
          // This is necessary for text to ellipsis responsively without the need for a hard set width value that won't play well with flexbox.
          minWidth: 0
        }
      },
      MuiChip: {
        root: {
          backgroundColor: '#f4f4f4',
          height: 20,
          display: 'inline-flex',
          alignItems: 'center',
          borderRadius: 4,
          marginTop: 2,
          marginBottom: 2,
          marginRight: 4,
          paddingLeft: 2,
          paddingRight: 2,
          color: primaryColors.text,
          fontSize: '.8rem',
          '&:last-child': {
            marginRight: 0
          },
          '&:hover': {
            '& $deleteIcon': {
              color: primaryColors.white,
              '&:hover': {
                color: primaryColors.main,
                backgroundColor: primaryColors.white
              }
            }
          },
          '&:focus': {
            outline: '1px dotted #999'
          }
        },
        label: {
          paddingLeft: 4,
          paddingRight: 4,
          display: 'flex',
          alignItems: 'center',
          justifyContent: 'center',
          width: '100%',
          height: 'inherit'
        },
        deleteIcon: {
          padding: 2,
          marginLeft: 4,
          marginRight: 2,
          color: primaryColors.text,
          borderRadius: '50%',
          width: 18,
          height: 18,
          '& svg': {
            width: 12,
            height: 12,
            borderRadius: '50%'
          },
          [breakpoints.down('xs')]: {
            marginLeft: 8,
            marginRight: -8,
            marginTop: -6,
            color: 'white !important',
            '& svg': {
              width: 20,
              height: 20,
              borderRadius: '50%',
              backgroundColor: primaryColors.main
            }
          }
        }
      },
      MuiCircularProgress: {
        circle: {
          strokeLinecap: 'inherit'
        }
      },
      MuiCollapse: {
        container: {
          width: '100%'
        }
      },
      MuiDialog: {
        paper: {
          boxShadow: '0 0 5px #bbb',
          [breakpoints.down('sm')]: {
            maxWidth: '100% !important',
            maxHeight: 'calc(100% - 48px)',
            margin: 24
          }
        },
        paperScrollPaper: {
          maxHeight: 'calc(100% - 48px)'
        }
      },
      MuiDialogActions: {
        root: {
          margin: 0,
          padding: spacingUnit * 3,
          justifyContent: 'flex-start',
          '& .actionPanel': {
            padding: 0
          }
        }
      },
      MuiDialogContent: {
        root: {
          padding: `${spacingUnit}px ${spacingUnit * 3}px`
        }
      },
      MuiDialogTitle: {
        root: {
          borderBottom: '1px solid #eee',
          marginBottom: spacingUnit * 2 + spacingUnit / 2,
          padding: `${spacingUnit * 2}px ${spacingUnit * 3}px`,
          '& h2': {
            color: primaryColors.headline,
            lineHeight: 1.2
          }
        }
      },
      MuiDrawer: {
        paper: {
          boxShadow: '0 0 5px #bbb',
          /** @todo This is breaking typing. */
          // overflowY: 'overlay',
          display: 'block',
          fallbacks: {
            overflowY: 'auto'
          }
        }
      },
      MuiExpansionPanel: {
        root: {
          '& .actionPanel': {
            paddingLeft: spacingUnit * 2,
            paddingRight: spacingUnit * 2
          },
          '& table': {
            border: `1px solid ${primaryColors.divider}`,
            borderBottom: 0
          }
        }
      },
      MuiExpansionPanelDetails: {
        root: {
          padding: spacingUnit * 2,
          backgroundColor: 'white'
        }
      },
      MuiExpansionPanelSummary: {
        root: {
          '&$focused': {
            backgroundColor: '#fbfbfb'
          },
          padding: `0 ${spacingUnit * 2 + 2}px`,
          backgroundColor: '#fbfbfb',
          justifyContent: 'flex-start',
          minHeight: spacingUnit * 6,
          '& h3': {
            transition: 'color 400ms cubic-bezier(0.4, 0, 0.2, 1) 0ms'
          },
          '&:hover': {
            '& h3': {
              color: primaryColors.light
            },
            '& $expandIcon': {
              '& svg': {
                fill: primaryColors.light,
                stroke: 'white'
              }
            }
          },
          '&:focus': {
            outline: '1px dotted #999',
            zIndex: 2
          },
          '&$expanded': {
            minHeight: spacingUnit * 6,
            margin: 0
          }
        },
        content: {
          flexGrow: 0,
          order: 2,
          margin: `${spacingUnit + spacingUnit / 2}px 0`,
          '&$expanded': {
            margin: `${spacingUnit + spacingUnit / 2}px 0`
          }
        },
        expanded: {},
        expandIcon: {
          display: 'flex',
          order: 1,
          top: 0,
          right: 0,
          transform: 'none',
          color: primaryColors.main,
          position: 'relative',
          marginLeft: -spacingUnit * 2,
          '& svg': {
            fill: '#fff',
            transition: `${'stroke 400ms cubic-bezier(0.4, 0, 0.2, 1) 0ms, '}
            ${'fill 400ms cubic-bezier(0.4, 0, 0.2, 1) 0ms'}`,
            width: 22,
            height: 22
          },
          '& .border': {
            stroke: `${primaryColors.light} !important`
          },
          '&$expanded': {
            transform: 'none'
          }
        },
        focused: {}
      },
      MuiFormControl: {
        root: {
          marginTop: spacingUnit * 2,
          minWidth: 120,
          '&.copy > div': {
            backgroundColor: '#f4f4f4'
          },
          [breakpoints.down('xs')]: {
            width: '100%'
          }
        }
      },
      MuiFormControlLabel: {
        root: {
          marginLeft: -(spacingUnit + 3)
        },
        label: {
          color: primaryColors.text
        }
      },
      MuiFormGroup: {
        root: {
          '&[role="radiogroup"]': {
            marginTop: spacingUnit,
            marginBottom: spacingUnit * 2
          }
        }
      },
      MuiFormLabel: {
        root: {
          color: '#555',
          fontFamily:
            spacingUnit === 4 ? primaryFonts.normal : primaryFonts.bold,
          fontSize: '.9rem',
          marginBottom: 2,
          '&$focused': {
            color: '#555'
          },
          '&$error': {
            color: '#555'
          },
          '&$disabled': {
            color: '#555',
            opacity: 0.5
          }
        }
      },
      MuiFormHelperText: {
        root: {
          maxWidth: 415,
          fontSize: '0.875rem',
          '&$error': {
            color: '#ca0813'
          }
        }
      },
      MuiIconButton: {
        root: {
          padding: spacingUnit + spacingUnit / 2,
          color: primaryColors.main,
          '&:hover': {
            color: primaryColors.light,
            backgroundColor: 'transparent'
          }
        },
        edgeEnd: {
          marginRight: 0
        }
      },
      MuiInput: {
        root: {
          '&$disabled': {
            borderColor: '#ccc',
            color: '#ccc',
            opacity: 0.5
          },
          '&$focused': {
            borderColor: primaryColors.main,
            boxShadow: '0 0 2px 1px #e1edfa',
            '& .select-option-icon': {
              paddingLeft: `30px !important`
            }
          },
          '&$error': {
            borderColor: '#ca0813'
          },
          maxWidth: 415,
          border: '1px solid #ccc',
          alignItems: 'center',
          transition: 'border-color 225ms ease-in-out',
          lineHeight: 1,
          minHeight: spacingUnit * 6,
          color: primaryColors.text,
          boxSizing: 'border-box',
          backgroundColor: '#fff',
          [breakpoints.down('xs')]: {
            maxWidth: '100%',
            width: '100%'
          },
          '& svg': {
            fontSize: 18,
            color: primaryColors.main,
            '&:hover': {
              color: '#5e9aea'
            }
          },
          '&.affirmative': {
            borderColor: '#00b159'
          }
        },
        inputMultiline: {
          minHeight: 125,
          padding: `${spacingUnit + 1}px ${spacingUnit * 2 -
            spacingUnit / 2}px`,
          lineHeight: 1.4
        },
        focused: {},
        error: {},
        disabled: {},
        input: {
          padding: `${spacingUnit * 2 - spacingUnit / 2}px ${spacingUnit * 2 -
            spacingUnit / 2}px ${spacingUnit * 2 - spacingUnit / 2 + 1}px`,
          fontSize: '.9rem',
          boxSizing: 'border-box'
        },
        formControl: {
          'label + &': {
            marginTop: 0
          }
        }
      },
      MuiInputBase: {
        input: {
          height: 'auto'
        }
      },
      MuiInputAdornment: {
        root: {
          fontSize: '.9rem',
          color: '#606469',
          whiteSpace: 'nowrap',
          '& p': {
            fontSize: '.9rem',
            color: '#606469'
          }
        },
        positionEnd: {
          marginRight: spacingUnit + 2
        }
      },
      MuiInputLabel: {
        formControl: {
          position: 'relative'
        },
        shrink: {
          transform: 'none'
        }
      },
      MuiLinearProgress: {
        colorPrimary: {
          backgroundColor: '#b7d6f9'
        }
      },
      MuiList: {
        padding: {
          paddingTop: 0,
          paddingBottom: 0
        },
        root: {
          '&.reset': {
            padding: 'inherit',
            margin: 'inherit',
            listStyle: 'initial',
            '& li': {
              display: 'list-item',
              padding: 0,
              listStyleType: 'initial'
            }
          }
        }
      },
      MuiListItem: {
        root: {
          color: primaryColors.text,
          '&$disabled': {
            opacity: 0.5
          },
          '&$selected, &$selected:hover': {
            backgroundColor: 'transparent',
            color: primaryColors.main
          },
          '&.selectHeader': {
            opacity: 1,
            fontFamily: primaryFonts.bold,
            fontSize: '1rem',
            color: primaryColors.text
          }
        },
        disabled: {},
        selected: {}
      },
      MuiListItemText: {
        root: {
          marginTop: 0,
          marginBottom: 0
        },
        secondary: {
          marginTop: spacingUnit / 2,
          lineHeight: '1.2em'
        }
      },
      MuiMenu: {
        paper: {
          maxWidth: 350,
          '&.selectMenuDropdown': {
            boxShadow: 'none',
            position: 'absolute',
            boxSizing: 'content-box',
            border: `1px solid ${primaryColors.main}`,
            margin: '0 0 0 -1px',
            outline: 0,
            borderRadius: 0
          },
          '& .selectMenuList': {
            maxHeight: 250,
            overflowY: 'auto',
            overflowX: 'hidden',
            boxSizing: 'content-box',
            padding: spacingUnit / 2,
            '& li': {
              paddingLeft: spacingUnit + 2,
              paddingRight: spacingUnit + 2
            },
            [breakpoints.down('xs')]: {
              minWidth: 200
            }
          }
        }
      },
      MuiMenuItem: {
        root: {
          height: 'auto',
          fontFamily: primaryFonts.normal,
          fontSize: '.9rem',
          whiteSpace: 'initial',
          textOverflow: 'initial',
          color: primaryColors.text,
          minHeight: 'auto',
          paddingTop: spacingUnit * 2,
          paddingBottom: spacingUnit * 2,
          transition: `${'background-color 150ms cubic-bezier(0.4, 0, 0.2, 1), '}
        ${'color .2s cubic-bezier(0.4, 0, 0.2, 1)'}`,
          '&$selected, &$selected:hover': {
            backgroundColor: 'transparent',
            color: primaryColors.main,
            opacity: 1
          },
          '&:hover': {
            backgroundColor: primaryColors.main,
            color: 'white'
          },
          '& em': {
            fontStyle: 'normal !important'
          }
        },
        selected: {}
      },
      MuiPaper: {
        root: {},
        rounded: {
          borderRadius: 0
        }
      },
      MuiPopover: {
        paper: {
          boxShadow: '0 0 5px #ddd',
          borderRadius: 0,
          minWidth: 200,
          [breakpoints.up('lg')]: {
            minWidth: 250
          }
        }
      },
      MuiRadio: {
        root: {
          '& $checked': {
            color: primaryColors.main
          },
          color: primaryColors.main
        },
        checked: {},
        colorSecondary: {
          color: primaryColors.main,
          '&$checked': {
            color: primaryColors.main
          }
        }
      },
      MuiSelect: {
        selectMenu: {
          '&$disabled': {
            '&+ input + $icon': {
              opacity: 0.5
            }
          },
          padding: `${spacingUnit * 2}px ${spacingUnit * 4}px ${spacingUnit *
            2}px ${spacingUnit + 4}px`,
          color: primaryColors.text,
          backgroundColor: '#fff',
          lineHeight: 1,
          minHeight: spacingUnit * 6 - 2,
          minWidth: 150,
          '&:focus': {
            backgroundColor: '#fff'
          },
          '& em': {
            fontStyle: 'normal'
          }
        },
        select: {
          '&[aria-pressed="true"]': {
            '&+ input + $icon': {
              opacity: 1
            }
          }
        },
        icon: {
          marginTop: -2,
          marginRight: 4,
          width: 28,
          height: 28,
          transition: 'color 225ms ease-in-out',
          color: '#aaa !important',
          opacity: 0.5
        },
        disabled: {}
      },
      MuiSkeleton: {
        text: {
          borderRadius: 0
        }
      },
      MuiSnackbar: {
        root: {}
      },
      MuiSnackbarContent: {
        root: {
          boxShadow: '0 0 5px #ddd',
          color: '#606469',
          backgroundColor: 'white',
          borderLeft: `6px solid transparent`,
          borderRadius: 0,
          [breakpoints.up('md')]: {
            borderRadius: 0
          }
        }
      },
      MuiSvgIcon: {
        root: {
          fontSize: 24
        }
      },
      MuiSwitch: {
        root: {
          width: 68,
          height: 48,
          '& $checked': {
            // color: `${primaryColors.main} !important`,
            '& input': {
              left: -20
            },
            '& .square': {
              fill: 'white'
            },
            '&$switchBase': {
              '& + $track': {
                opacity: 1
              }
            }
          },

          '& $disabled': {
            '&$switchBase': {
              '& + $track': {
                backgroundColor: '#ddd',
                borderColor: '#ccc'
              },
              '& .square': {
                fill: 'white'
              }
            }
          },
          '& .icon': {
            transition: 'transform 150ms cubic-bezier(0.4, 0, 0.2, 1) 0ms',
            position: 'relative',
            left: 0,
            width: 16,
            height: 16,
            borderRadius: 0
          },
          '& .square': {
            transition: 'fill 250ms cubic-bezier(0.4, 0, 0.2, 1) 0ms'
          },
          '&:hover, &:focus': {
            '& $disabled': {
              '&$switchBase': {
                '& + $track': {
                  backgroundColor: '#ddd',
                  borderColor: '#ccc'
                }
              }
            },
            '& $track, & + $track': {
              borderColor: '#606469'
            },
            '& .square': {
              fill: '#aaa'
            },
            '& $checked': {
              '& .square': {
                fill: '#eee'
              },
              '& + $track': {
                opacity: 1
              }
            }
          }
        },
        disabled: {},
        checked: {},
        track: {
          top: 12,
          left: 12,
          marginLeft: 0,
          marginTop: 0,
          width: 42,
          height: 22,
          borderRadius: 0,
          backgroundColor: '#f4f4f4',
          border: '1px solid #999',
          boxSizing: 'content-box',
          transition: 'border 250ms cubic-bezier(0.4, 0, 0.2, 1) 0ms'
        },
        switchBase: {
          color: primaryColors.main,
          padding: 16,
          '&$checked': {
            transform: 'translateX(20px)'
          }
        }
      },
      MuiTab: {
        root: {
          color: 'rgba(0, 0, 0, 0.54)',
          minWidth: 50,
          textTransform: 'inherit',
          padding: '6px 16px',
          position: 'relative',
          overflow: 'hidden',
          maxWidth: '264',
          boxSizing: 'border-box',
          minHeight: spacingUnit * 6,
          flexShrink: 0,
          display: 'inline-flex',
          alignItems: 'center',
          verticalAlign: 'middle',
          justifyContent: 'center',
          appearance: 'none',
          margin: 1,
          lineHeight: 1.3,
          [breakpoints.up('md')]: {
            minWidth: 75
          },
          '&$selected, &$selected:hover': {
            fontFamily: primaryFonts.bold,
            color: primaryColors.headline
          },
          '&:hover': {
            color: primaryColors.main
          }
        },
        // label: {
        //   [breakpoints.up('md')]: {
        //     fontSize: '1rem'
        //   }
        // },
        wrapper: {
          padding: `${spacingUnit - 2}px 0`,
          [breakpoints.up('md')]: {
            padding: `${spacingUnit - 2}px 0`
          }
        },
        textColorPrimary: {
          '&$selected': {
            color: '#32363c'
          }
        },
        selected: {}
      },
      MuiTable: {
        root: {
          borderCollapse: 'initial'
        }
      },
      MuiTableCell: {
        root: {
          padding: spacingUnit + 2,
          borderTop: `1px solid ${primaryColors.divider}`,
          borderBottom: `1px solid ${primaryColors.divider}`,
          '&:last-child': {
            paddingRight: spacingUnit + 2
          },
          '& .action-menu': {
            [breakpoints.down('sm')]: {
              width: '100%'
            }
          }
        },
        head: {
          fontSize: '.9rem',
          lineHeight: 1.1
        },
        body: {
          fontSize: '.9rem'
        }
      },
      MuiTabs: {
        root: {
          margin: `${spacingUnit * 2}px 0`,
          boxShadow: 'inset 0 -1px 0 #c5c6c8',
          minHeight: spacingUnit * 6,
          position: 'relative',
          '& $scrollButtons:first-child': {
            position: 'absolute',
            bottom: 6,
            zIndex: 2,
            left: 0,
            '& svg': {
              backgroundColor: 'rgba(232, 232, 232, .9)',
              height: 39,
              width: 38,
              padding: '7px 4px',
              borderRadius: '50%'
            }
          },
          '& $scrollButtons:last-child': {
            '& svg': {
              backgroundColor: 'rgba(232, 232, 232, .9)',
              height: 39,
              width: 38,
              padding: '7px 4px',
              borderRadius: '50%'
            }
          }
        },
        fixed: {
          overflowX: 'auto'
        },
        scrollButtons: {
          flex: '0 0 40px'
        },
        indicator: {
          primary: {
            backgroundColor: primaryColors.main
          },
          secondary: {
            backgroundColor: primaryColors.main
          }
        }
      },
      MuiTableRow: {
        root: {
          backgroundColor: primaryColors.white,
          backfaceVisibility: 'hidden',
          position: 'relative',
          zIndex: 1,
          height: spacingUnit * 5 + 1,
          '&:before': {
            borderLeftColor: 'white'
          },
          '&:hover, &:focus': {
            '&$hover': {
              backgroundColor: '#fbfbfb',
              '&:before': {
                backgroundColor: primaryColors.main
              }
            }
          }
        },
        head: {
          height: 'auto',
          backgroundColor: '#fbfbfb',
          '&:before': {
            borderLeftColor: '#fbfbfb'
          }
        },
        hover: {
          cursor: 'pointer',
          '& a': {
            color: primaryColors.text
          },
          '& a.secondaryLink': {
            color: primaryColors.main,
            '&:hover': {
              textDecoration: 'underline'
            }
          }
        }
      },
      MuiTableSortLabel: {
        root: {
          fontSize: '.9rem',
          lineHeight: '1.1rem',
          transition: 'color 225ms ease-in-out',
          '&:hover': {
            color: primaryColors.main
          },
          '&:focus': {
            outline: '1px dotted #999'
          }
        },
        active: {
          color: primaryColors.main,
          '&:hover': {
            color: primaryColors.main
          }
        },
        icon: {
          opacity: 1,
          marginTop: 2
        },
        iconDirectionDesc: {
          transform: 'rotate(180deg)'
        },
        iconDirectionAsc: {
          transform: 'rotate(0deg)'
        }
      },
      MuiTooltip: {
        popper: {
          opacity: 1
        },
        tooltip: {
          borderRadius: 0,
          maxWidth: 200,
          backgroundColor: 'white',
          boxShadow: '0 0 5px #bbb',
          color: '#606469',
          textAlign: 'left',
          [breakpoints.up('sm')]: {
            padding: '8px 10px',
            fontSize: '.9rem'
          }
        }
      },
      MuiTypography: {
        button: {
          textTransform: 'inherit',
          borderRadius: 0,
          fontSize: '1rem',
          lineHeight: 1,
          fontFamily:
            spacingUnit === 4 ? primaryFonts.normal : primaryFonts.bold,
          color: '#fff',
          backgroundColor: primaryColors.main,
          padding: `${spacingUnit * 2}px ${spacingUnit * 3 +
            spacingUnit / 2}px ${spacingUnit * 2}px`,
          maxHeight: 48,
          cursor: 'pointer',
          '&:hover, &:focus': {
            backgroundColor: primaryColors.light
          },
          '&:active': {
            backgroundColor: primaryColors.dark
          },
          '&$colorSecondary': {
            backgroundColor: 'transparent',
            color: primaryColors.main,
            border: `1px solid ${primaryColors.main}`,
            padding: `${spacingUnit * 2 - 1}px ${spacingUnit * 3 +
              spacingUnit / 2}px ${spacingUnit * 2 - 1}px`,
            transition: 'border 225ms ease-in-out, color 225ms ease-in-out',
            '&:hover, &:focus': {
              backgroundColor: 'transparent !important',
              color: primaryColors.light,
              borderColor: primaryColors.light
            },
            '&:active': {
              backgroundColor: 'transparent',
              color: primaryColors.dark,
              borderColor: primaryColors.dark
            }
          }
        }
      }
    }
  };
};

export default (options: ThemeOptions & ThemeOverrides) =>
  createMuiTheme(
    mergeDeepRight(
      themeDefaults({
        spacingOverride: options.spacingOverride
      }),
      options
    )
  );<|MERGE_RESOLUTION|>--- conflicted
+++ resolved
@@ -248,17 +248,14 @@
       skyBlueBorder: '#72AEF',
       lightBlue: '#B5D5EF',
       lightBlueBorder: '#A2C2EA',
-<<<<<<< HEAD
       lightYellow: '#ffd391',
       lightYellowBorder: '#ffd391',
       lightOrange: '#FFBE67',
-      lightOrangeBorder: '#FFA823'
-=======
+      lightOrangeBorder: '#FFA823',
       emeraldGreen: '#74D97E',
       emeraldGreenBorder: '#31CC4D',
       forestGreen: '#6FC37C',
       forestGreenBorder: '#32AE4E'
->>>>>>> 986bf85b
     },
     font: {
       normal: primaryFonts.normal,
