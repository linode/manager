--- conflicted
+++ resolved
@@ -193,11 +193,7 @@
 
 // Used for styling status pills as seen on Linodes
 const genericStatusPillStyle = {
-<<<<<<< HEAD
-  backgroundColor: cmrBGColors.bgSecondaryActions,
-=======
   backgroundColor: 'transparent',
->>>>>>> f97ffa15
   color: cmrTextColors.textStatusChip,
   fontFamily: primaryFonts.bold,
   fontSize: '1rem',
@@ -209,16 +205,7 @@
     height: 16,
     width: 16,
     minWidth: 16,
-<<<<<<< HEAD
     marginRight: 8
-=======
-    marginRight: 4
-  },
-  [breakpoints.down('sm')]: {
-    fontSize: 14,
-    padding: '15px 12px',
-    borderRadius: 15
->>>>>>> f97ffa15
   }
 };
 
