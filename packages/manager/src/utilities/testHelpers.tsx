--- conflicted
+++ resolved
@@ -15,16 +15,7 @@
 import { FlagSet } from 'src/featureFlags';
 import { queryClientFactory } from 'src/queries/base';
 import { setupInterceptors } from 'src/request';
-<<<<<<< HEAD
 import { ApplicationState, defaultState, storeFactory } from 'src/store';
-=======
-import {
-  ApplicationState,
-  ApplicationStore,
-  defaultState,
-  storeFactory,
-} from 'src/store';
->>>>>>> eada7170
 
 export const mockMatchMedia = (matches: boolean = true) => {
   window.matchMedia = jest.fn().mockImplementation((query) => {
