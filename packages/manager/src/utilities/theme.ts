--- conflicted
+++ resolved
@@ -1,12 +1,6 @@
 import { usePreferences } from '@linode/queries';
 import { dark, light } from '@linode/ui';
 import useMediaQuery from '@mui/material/useMediaQuery';
-
-<<<<<<< HEAD
-import { useAuthentication } from 'src/hooks/useAuthentication';
-=======
-import { usePreferences } from 'src/queries/profile/preferences';
->>>>>>> 1096eaaf
 
 import { getAuthToken } from './authentication';
 
