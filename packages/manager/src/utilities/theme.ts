import { Theme } from '@mui/material/styles';
<<<<<<< HEAD
import { ThemeName } from 'src/foundations/themes';
import { dark, light } from 'src/foundations/themes';
=======
import { dark, light } from 'src/foundations/themes';
import type { ThemeName } from 'src/foundations/themes';
>>>>>>> df312c39

export type ThemeChoice = 'light' | 'dark' | 'system';

export const themes: Record<ThemeName, Theme> = { light, dark };

/**
 * If you need to toggle Cloud Manager's theme, use this function
 * to get the "next" theme.
 */
export const getNextThemeValue = (currentTheme: string | undefined) => {
  const isSystemInDarkMode =
    window.matchMedia &&
    window.matchMedia('(prefers-color-scheme: dark)').matches;

  if (currentTheme === 'system') {
    return isSystemInDarkMode ? 'light' : 'dark';
  }
  return currentTheme === 'dark' ? 'light' : 'dark';
};

/**
 * Use this to validate if a value in a user's preferences is a valid value
 */
export const isValidTheme = (value: unknown): boolean => {
  return typeof value === 'string' && themes[value] !== undefined;
};

/**
 * Given a user's preference (light | dark | system), get the name of the actual
 * theme we should use
 */
export const getThemeFromPreferenceValue = (
  value: unknown,
  isSystemInDarkMode: boolean
): ThemeName => {
  const systemTheme = isSystemInDarkMode ? 'dark' : 'light';
  if (value === 'system') {
    return systemTheme;
  }
  if (isValidTheme(value)) {
    return value as ThemeName;
  }
  return systemTheme;
};<|MERGE_RESOLUTION|>--- conflicted
+++ resolved
@@ -1,11 +1,6 @@
 import { Theme } from '@mui/material/styles';
-<<<<<<< HEAD
-import { ThemeName } from 'src/foundations/themes';
-import { dark, light } from 'src/foundations/themes';
-=======
 import { dark, light } from 'src/foundations/themes';
 import type { ThemeName } from 'src/foundations/themes';
->>>>>>> df312c39
 
 export type ThemeChoice = 'light' | 'dark' | 'system';
 
