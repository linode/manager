--- conflicted
+++ resolved
@@ -1,8 +1,4 @@
-<<<<<<< HEAD
-=======
 import { linode1 as mockLinode } from 'src/__data__/linodes';
-import { queryClientFactory } from 'src/queries/base';
->>>>>>> eada7170
 import { ApplicationState, storeFactory } from 'src/store';
 
 const mockState = {
