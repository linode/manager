<<<<<<< HEAD
import { vi } from 'vitest';
=======
import { queryClientFactory } from 'src/queries/base';
import { ApplicationState, storeFactory } from 'src/store';
>>>>>>> edb05d67
import { linode1 as mockLinode } from 'src/__data__/linodes';

const mockState = {
  __resources: {
    linodes: {
      results: 1,
      itemsById: { [mockLinode.id]: mockLinode },
    },
  },
};

import { getEntityByIDFromStore } from './getEntityByIDFromStore';

<<<<<<< HEAD
vi.mock('src/store', async () => {
  return {
    default: {
      getState: () => mockState,
    },
  };
});
=======
const store = storeFactory(queryClientFactory());
store.getState = () => mockState as ApplicationState;
>>>>>>> edb05d67

describe('getEntityByIDFromStore utility function', () => {
  it('should retrieve an entity that exists in the store', () => {
    expect(getEntityByIDFromStore('linode', mockLinode.id, store)).toEqual(
      mockLinode
    );
  });

  it('should return undefined if the entity does not exist in the store', () => {
    expect(getEntityByIDFromStore('linode', 234567, store)).toBeUndefined();
  });

  it('should return undefined if the type is wrong or undefined', () => {
    const x = undefined;
    expect(
      getEntityByIDFromStore('lindodes' as any, 123456, store)
    ).toBeUndefined();
    expect(getEntityByIDFromStore(x as any, x as any, store)).toBeUndefined();
  });
});<|MERGE_RESOLUTION|>--- conflicted
+++ resolved
@@ -1,9 +1,5 @@
-<<<<<<< HEAD
-import { vi } from 'vitest';
-=======
 import { queryClientFactory } from 'src/queries/base';
 import { ApplicationState, storeFactory } from 'src/store';
->>>>>>> edb05d67
 import { linode1 as mockLinode } from 'src/__data__/linodes';
 
 const mockState = {
@@ -17,18 +13,8 @@
 
 import { getEntityByIDFromStore } from './getEntityByIDFromStore';
 
-<<<<<<< HEAD
-vi.mock('src/store', async () => {
-  return {
-    default: {
-      getState: () => mockState,
-    },
-  };
-});
-=======
 const store = storeFactory(queryClientFactory());
 store.getState = () => mockState as ApplicationState;
->>>>>>> edb05d67
 
 describe('getEntityByIDFromStore utility function', () => {
   it('should retrieve an entity that exists in the store', () => {
