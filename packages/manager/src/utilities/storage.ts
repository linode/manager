import { shouldEnableDevTools } from 'src/dev-tools/load';

<<<<<<< HEAD
import type { RegionSite } from '@linode/api-v4';
import type { StackScriptPayload } from '@linode/api-v4/lib/stackscripts/types';
const localStorageCache = {};
=======
import type { StackScriptPayload } from '@linode/api-v4/lib/stackscripts/types';
import type { SupportTicketFormFields } from 'src/features/Support/SupportTickets/SupportTicketDialog';

const localStorageCache: Record<string, any> = {};
>>>>>>> 543ad59e

export const getStorage = (key: string, fallback?: any) => {
  if (localStorageCache[key]) {
    return localStorageCache[key];
  }

  const item = window.localStorage.getItem(key);
  /*
   * Basically, if localstorage doesn't exist,
   * return whatever we set as a fallback
   */
  if ((item === null || item === undefined) && !!fallback) {
    return fallback;
  }

  try {
    // Try to parse as JSON first. This will turn "true" (string) into `true` (boolean).
    const parsedItem = JSON.parse(item as any);
    localStorageCache[key] = parsedItem;
    return parsedItem;
  } catch (e) {
    // It's okay if we can't parse as JSON -- just use the raw value instead.
    localStorageCache[key] = item;
    return item;
  }
};

export const setStorage = (key: string, value: string) => {
  try {
    // Store parsed JSON if possible.
    localStorageCache[key] = JSON.parse(value);
  } catch {
    // Otherwise just use the raw value.
    localStorageCache[key] = value;
  }
  return window.localStorage.setItem(key, value);
};

const PAGE_SIZE = 'PAGE_SIZE';
const INFINITE_PAGE_SIZE = 'INFINITE_PAGE_SIZE';
const BACKUPSCTA_DISMISSED = 'BackupsCtaDismissed';
const TYPE_TO_CONFIRM = 'typeToConfirm';
const TOKEN = 'authentication/token';
const NONCE = 'authentication/nonce';
const SCOPES = 'authentication/scopes';
const EXPIRE = 'authentication/expire';
const SUPPORT = 'support';
const TICKET = 'ticket';
const STACKSCRIPT = 'stackscript';
const DEV_TOOLS_ENV = 'devTools/env';
const REGION_FILTER = 'regionFilter';

export type PageSize = number;
export type RegionFilter = 'all' | RegionSite;

interface AuthGetAndSet {
  get: () => any;
  set: (value: string) => void;
}

interface TicketReply {
  text: string;
  ticketId: number;
}

interface StackScriptData extends StackScriptPayload {
  id: number | string;
  updated: string;
}

export interface DevToolsEnv {
  apiRoot: string;
  clientID: string;
  label: string;
  loginRoot: string;
}

// We declare and export here to ensure it is available in the test environment, avoiding test failures.
export const supportTicketStorageDefaults: SupportTicketFormFields = {
  description: '',
  entityId: '',
  entityInputValue: '',
  entityType: 'general',
  selectedSeverity: undefined,
  summary: '',
  ticketType: 'general',
};

export interface Storage {
  BackupsCtaDismissed: {
    get: () => boolean;
    set: (v: 'false' | 'true') => void;
  };
  authentication: {
    expire: AuthGetAndSet;
    nonce: AuthGetAndSet;
    scopes: AuthGetAndSet;
    token: AuthGetAndSet;
  };
  devToolsEnv: {
    get: () => DevToolsEnv | null;
    set: (devToolsEnv: DevToolsEnv) => void;
  };
  infinitePageSize: {
    get: () => PageSize;
    set: (perPage: PageSize) => void;
  };
  pageSize: {
    get: () => PageSize;
    set: (perPage: PageSize) => void;
  };
  regionFilter: {
    get: () => RegionFilter;
    set: (v: RegionFilter) => void;
  };
  stackScriptInProgress: {
    get: () => StackScriptData;
    set: (s: StackScriptData) => void;
  };
  supportTicket: {
    get: () => SupportTicketFormFields;
    set: (v: SupportTicketFormFields) => void;
  };
  ticketReply: {
    get: () => TicketReply;
    set: (v: TicketReply) => void;
  };
  typeToConfirm: {
    get: () => boolean;
    set: (v: 'false' | 'true') => void;
  };
}

export const storage: Storage = {
  BackupsCtaDismissed: {
    get: () => getStorage(BACKUPSCTA_DISMISSED),
    set: () => setStorage(BACKUPSCTA_DISMISSED, 'true'),
  },
  authentication: {
    expire: {
      get: () => getStorage(EXPIRE),
      set: (v) => setStorage(EXPIRE, v),
    },
    nonce: {
      get: () => getStorage(NONCE),
      set: (v) => setStorage(NONCE, v),
    },
    scopes: {
      get: () => getStorage(SCOPES),
      set: (v) => setStorage(SCOPES, v),
    },
    token: {
      get: () => getStorage(TOKEN),
      set: (v) => setStorage(TOKEN, v),
    },
  },
  devToolsEnv: {
    get: () => {
      const value = getStorage(DEV_TOOLS_ENV);
      return isDevToolsEnvValid(value) ? value : undefined;
    },
    set: (devToolsEnv) =>
      setStorage(DEV_TOOLS_ENV, JSON.stringify(devToolsEnv)),
  },
  // Page Size of Linodes Landing page.
  infinitePageSize: {
    get: () => {
      // For backwards compatibility, we'll fall back to the value of PAGE_SIZE.
      // If that doesn't exist, we use '25' as a second fallback.
      const fallback = parseInt(getStorage(PAGE_SIZE, '25'), 10);

      // I used Number() instead of parseInt() here because parseInt() does not
      // parse the string "Infinity" as a Number.
      return Number(getStorage(INFINITE_PAGE_SIZE, fallback));
    },
    set: (v) => setStorage(INFINITE_PAGE_SIZE, `${v}`),
  },
  pageSize: {
    get: () => {
      return parseInt(getStorage(PAGE_SIZE, '25'), 10);
    },
    set: (v) => setStorage(PAGE_SIZE, `${v}`),
  },
  regionFilter: {
    get: () => getStorage(REGION_FILTER),
    set: (v) => setStorage(REGION_FILTER, v),
  },
  stackScriptInProgress: {
    get: () =>
      getStorage(STACKSCRIPT, {
        id: -1,
        images: [],
        label: '',
        script: '',
      }),
    set: (s) => setStorage(STACKSCRIPT, JSON.stringify(s)),
  },
  supportTicket: {
    get: () => getStorage(SUPPORT, supportTicketStorageDefaults),
    set: (v) => setStorage(SUPPORT, JSON.stringify(v)),
  },
  ticketReply: {
    get: () => getStorage(TICKET, { text: '' }),
    set: (v) => setStorage(TICKET, JSON.stringify(v)),
  },
  typeToConfirm: {
    get: () => getStorage(TYPE_TO_CONFIRM),
    set: (v) => setStorage(TYPE_TO_CONFIRM, 'true'),
  },
};

export const {
  BackupsCtaDismissed,
  authentication,
  stackScriptInProgress,
  supportTicket,
  ticketReply,
} = storage;

// Only return these if the dev tools are enabled and we're in development mode.
export const getEnvLocalStorageOverrides = () => {
  // This is broken into two logical branches so that local storage is accessed
  // ONLY if the dev tools are enabled and it's a development build.
  if (shouldEnableDevTools && import.meta.env.DEV) {
    const localStorageOverrides = storage.devToolsEnv.get();
    if (localStorageOverrides) {
      return localStorageOverrides;
    }
  }
  return undefined;
};

export const isDevToolsEnvValid = (value: any) => {
  return (
    typeof value?.apiRoot === 'string' &&
    typeof value?.loginRoot === 'string' &&
    typeof value?.clientID === 'string' &&
    typeof value?.label === 'string'
  );
};<|MERGE_RESOLUTION|>--- conflicted
+++ resolved
@@ -1,15 +1,10 @@
 import { shouldEnableDevTools } from 'src/dev-tools/load';
 
-<<<<<<< HEAD
 import type { RegionSite } from '@linode/api-v4';
 import type { StackScriptPayload } from '@linode/api-v4/lib/stackscripts/types';
-const localStorageCache = {};
-=======
-import type { StackScriptPayload } from '@linode/api-v4/lib/stackscripts/types';
 import type { SupportTicketFormFields } from 'src/features/Support/SupportTickets/SupportTicketDialog';
 
 const localStorageCache: Record<string, any> = {};
->>>>>>> 543ad59e
 
 export const getStorage = (key: string, fallback?: any) => {
   if (localStorageCache[key]) {
