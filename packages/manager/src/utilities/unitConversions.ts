--- conflicted
+++ resolved
@@ -50,11 +50,7 @@
   unitLabels?: Partial<Record<StorageSymbol, string>>;
 }
 
-<<<<<<< HEAD
-type StorageSymbol = 'byte' | 'bytes' | 'KB' | 'MB' | 'GB' | 'TB';
-=======
-export type StorageSymbol = 'bytes' | 'KB' | 'MB' | 'GB' | 'TB';
->>>>>>> 8d83c3aa
+export type StorageSymbol = 'byte' | 'bytes' | 'KB' | 'MB' | 'GB' | 'TB';
 
 // This code inspired by: https://ourcodeworld.com/articles/read/713/converting-bytes-to-human-readable-values-kb-mb-gb-tb-pb-eb-zb-yb-with-javascript
 export const readableBytes = (
@@ -169,6 +165,8 @@
 
 export const convertBytesToTarget = (unit: StorageSymbol, value: number) => {
   switch (unit) {
+    case 'byte':
+      return value;
     case 'bytes':
       return value;
     case 'KB':
