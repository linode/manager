import { event } from 'react-ga';
<<<<<<< HEAD
import { GA_ID, ADOBE_ANALYTICS_URL, isProductionBuild } from 'src/constants';
=======
import { GA_ID, ADOBE_ANALYTICS_URL } from 'src/constants';
import { reportException } from 'src/exceptionReporting';
>>>>>>> e39a7f11

interface AnalyticsEvent {
  category: string;
  action: string;
  label?: string;
  value?: number;
}

export const sendEvent = (eventPayload: AnalyticsEvent): void => {
  if (!ADOBE_ANALYTICS_URL) {
    return;
  }

<<<<<<< HEAD
  // Log error to console in local environment
  if (!isProductionBuild && !(window as any)._satellite) {
    // eslint-disable-next-line no-console
    console.error('Adobe Launch script not loaded; no analytics will be sent');
    return;
  }

  // Send a Direct Call Rule if our environment is configured with an Adobe Launch script
  (window as any)._satellite.track('custom event', {
    category: eventPayload.category,
    action: eventPayload.action,
    label: eventPayload.label,
    value: eventPayload.value,
  });
=======
  // Send a Direct Call Rule if our environment is configured with an Adobe Launch script
  try {
    (window as any)._satellite.track('custom event', {
      category: eventPayload.category,
      action: eventPayload.action,
      label: eventPayload.label,
      value: eventPayload.value,
    });
  } catch (error) {
    reportException(error, {
      message:
        'An error occurred when tracking a custom event. Adobe Launch script not loaded correctly; no analytics will be sent.',
    });
  }
>>>>>>> e39a7f11

  /** only send events if we have a GA ID */
  return !!GA_ID ? event(eventPayload) : undefined;
};

// LinodeActionMenu.tsx
export const sendLinodeActionEvent = (): void => {
  // AC 8/26/2020: disabling this event to reduce hits on GA as this seems to not be used
  // sendEvent({
  //   category: 'Linode Action Menu',
  //   action: 'Open Action Menu'
  // });
};

// LinodeActionMenu.tsx
// LinodeCard.tsx
export const sendLinodeActionMenuItemEvent = (eventAction: string): void => {
  sendEvent({
    category: 'Linode Action Menu Item',
    action: eventAction,
  });
};

// PaginationControls.tsx
export const sendPaginationEvent = (
  eventCategory: string,
  eventLabel: string
): void => {
  sendEvent({
    category: eventCategory,
    action: 'pagination',
    label: eventLabel,
  });
};

// CreateVolumeForm.tsx
// CreateVolumeForLinodeForm.tsx
export const sendCreateVolumeEvent = (
  eventLabel: string,
  eventAction?: string
): void => {
  sendEvent({
    category: 'Create Volume',
    action: eventAction || 'Create Volume',
    label: eventLabel,
  });
};

// For DOMAINS
export const sendCreateDomainEvent = (
  eventLabel: string,
  eventAction?: string
): void => {
  sendEvent({
    category: 'Create Domain',
    action: eventAction || 'Create Domain',
    label: eventLabel,
  });
};

// getAll.ts
export const sendFetchAllEvent = (
  eventLabel: string,
  eventValue: number
): void => {
  sendEvent({
    category: 'Search',
    action: 'Data fetch all entities',
    label: eventLabel,
    value: eventValue,
  });
};

// TagImportDrawer.tsx
export const sendImportDisplayGroupSubmitEvent = (
  eventLabel: string,
  eventValue: number
): void => {
  sendEvent({
    category: 'dashboard',
    action: 'import display groups',
    label: eventLabel,
    value: eventValue,
  });
};

// LinodeThemeWrapper.tsx
export const sendSpacingToggleEvent = (eventLabel: string): void => {
  // AC 8/24/2020: disabling this event to reduce hits on GA as this seems to not be used
  // sendEvent({
  //   category: 'Theme Choice',
  //   action: 'Spacing Toggle',
  //   label: eventLabel
  // });
};

// LinodeThemeWrapper.tsx
export const sendThemeToggleEvent = (): void => {
  // AC 9/24/2020: disabling this event to reduce hits on GA as this seems to not be used
  // sendEvent({
  //   category: 'Theme Choice',
  //   action: 'Theme Toggle',
  //   label: eventLabel
  // });
};

// backupDrawer/index.ts
// LinodeBackup.tsx
export const sendBackupsEnabledEvent = (eventLabel: string): void => {
  sendEvent({
    category: 'Backups',
    action: 'Enable All Backups',
    label: eventLabel,
  });
};

// LinodeBackup.tsx
export const sendBackupsDisabledEvent = (): void => {
  sendEvent({
    category: 'Backups',
    action: 'Disable Backups',
    label: 'From Backups tab',
  });
};

// NodeBalancersLanding.tsx
// DomainsLanding.tsx
// LinodesLanding.tsx
// VolumesLanding.tsx
export const sendGroupByTagEnabledEvent = (
  eventCategory: string,
  eventLabel: boolean
): void => {
  sendEvent({
    category: eventCategory,
    action: 'group by tag',
    label: String(eventLabel),
  });
};

// LinodesLanding.tsx
export const sendLinodesViewEvent = (
  eventCategory: string,
  eventLabel: string
): void => {
  sendEvent({
    category: eventCategory,
    action: 'switch view',
    label: eventLabel,
  });
};

// NodeBalancerCreate.tsx
export const sendCreateNodeBalancerEvent = (eventLabel: string): void => {
  sendEvent({
    category: 'NodeBalancer',
    action: 'Create NodeBalancer',
    label: eventLabel,
  });
};

// LinodeCreateContainer.tsx
export const sendCreateLinodeEvent = (
  eventAction: string,
  eventLabel: string
): void => {
  sendEvent({
    category: 'Create Linode',
    action: eventAction,
    label: eventLabel,
  });
};

// CreateBucketForm.tsx
export const sendCreateBucketEvent = (eventLabel: string): void => {
  sendEvent({
    category: 'Object Storage',
    action: 'Create Bucket',
    label: eventLabel,
  });
};

// BucketsLanding.tsx
export const sendDeleteBucketEvent = (eventLabel: string): void => {
  sendEvent({
    category: 'Object Storage',
    action: 'Delete Bucket',
    label: eventLabel,
  });
};

export const sendDeleteBucketFailedEvent = (eventLabel: string): void => {
  sendEvent({
    category: 'Object Storage',
    action: 'Delete Bucket Failed',
    label: eventLabel,
  });
};

// AccessKeyLanding.tsx
export const sendCreateAccessKeyEvent = (): void => {
  sendEvent({
    category: 'Object Storage',
    action: 'Create Access Key',
  });
};

// AccessKeyLanding.tsx
export const sendEditAccessKeyEvent = (): void => {
  sendEvent({
    category: 'Object Storage',
    action: 'Edit Access Key',
  });
};

// AccessKeyLanding.tsx
export const sendRevokeAccessKeyEvent = (): void => {
  sendEvent({
    category: 'Object Storage',
    action: 'Revoke Access Key',
  });
};

/**
 * meant to be sent to GA upon navigating to `/linodes/${linodeID}/migrate`
 */
export const sendMigrationNavigationEvent = (
  pathNavigatedFrom: string
): void => {
  sendEvent({
    category: 'Migration Navigation',
    action: `From ${pathNavigatedFrom}`,
  });
};

export const sendMigrationInitiatedEvent = (
  sourceRegionLabel: string,
  destRegionLabel: string,
  usersCurrentHour: number
): void => {
  sendEvent({
    category: 'Inter-DC Migration Requested',
    action: `Initiation Time: ${generateTimeOfDay(usersCurrentHour)}`,
    label: `${sourceRegionLabel} to ${destRegionLabel}`,
  });
};

export const generateTimeOfDay = (currentHour: number): string => {
  let currentTimeOfDay = 'Other';

  if (currentHour >= 0 && currentHour < 5) {
    currentTimeOfDay = 'Early Morning';
  } else if (currentHour >= 5 && currentHour < 12) {
    currentTimeOfDay = 'Morning';
  } else if (currentHour >= 12 && currentHour < 17) {
    currentTimeOfDay = 'Midday';
  } else if (currentHour >= 17 && currentHour < 20) {
    currentTimeOfDay = 'Evening';
  } else if (currentHour >= 20 && currentHour <= 24) {
    currentTimeOfDay = 'Night';
  }

  return currentTimeOfDay;
};

export const sendDomainStatusChangeEvent = (
  action: 'Enable' | 'Disable'
): void => {
  return sendEvent({
    category: 'Domain Status Change',
    action,
  });
};

export const sendDownloadObjectEvent = (): void => {
  sendEvent({
    category: 'Object Storage',
    action: 'Download Object',
  });
};

export const sendObjectsQueuedForUploadEvent = (numObjects: number): void => {
  sendEvent({
    category: 'Object Storage',
    action: 'Objects queued for upload',
    label: `${numObjects} objects`,
  });
};

export const sendEntityTransferCreateEvent = (label: string): void => {
  sendEvent({
    // eslint-disable-next-line
    category: 'Service Transfer',
    action: 'Create',
    label,
  });
};

export const sendEntityTransferReceiveEvent = (label: string): void => {
  sendEvent({
    category: 'Service Transfer',
    action: 'Receive',
    label,
  });
};

export const sendEntityTransferCancelEvent = (): void => {
  sendEvent({
    category: 'Service Transfer',
    action: 'Cancel',
  });
};

export const sendEntityTransferCopyTokenEvent = (): void => {
  sendEvent({
    category: 'Entity Transfer',
    action: 'Copy Transfer Token',
  });
};

export const sendEntityTransferCopyDraftEmailEvent = (): void => {
  sendEvent({
    category: 'Entity Transfer',
    action: 'Copy Draft Email',
  });
};

export const sendHelpButtonClickEvent = (url: string, from?: string) => {
  if (from === 'Object Storage Landing') {
    sendObjectStorageDocsEvent('Docs');
  }

  sendEvent({
    category: 'Help Button',
    action: url,
    label: from,
  });
};

export const sendCLIClickEvent = (action: string) => {
  sendEvent({
    category: 'Linode CLI Prompt',
    action,
  });
};

export const sendImageUploadEvent = (action: string, imageSize: string) => {
  sendEvent({
    category: 'Image Upload',
    action,
    label: imageSize,
  });
};

export const sendLinodeCreateDocsEvent = (action: string) => {
  sendEvent({
    category: 'Linode Create Contextual Help',
    action,
  });
};

export const sendObjectStorageDocsEvent = (action: string) => {
  sendEvent({
    category: 'Object Storage Landing Contextual Help',
    action,
  });
};

export const sendMarketplaceSearchEvent = (appCategory?: string) => {
  sendEvent({
    category: 'Marketplace Create Flow',
    action: 'Category Dropdown',
    label: appCategory,
  });
};<|MERGE_RESOLUTION|>--- conflicted
+++ resolved
@@ -1,10 +1,6 @@
 import { event } from 'react-ga';
-<<<<<<< HEAD
-import { GA_ID, ADOBE_ANALYTICS_URL, isProductionBuild } from 'src/constants';
-=======
 import { GA_ID, ADOBE_ANALYTICS_URL } from 'src/constants';
 import { reportException } from 'src/exceptionReporting';
->>>>>>> e39a7f11
 
 interface AnalyticsEvent {
   category: string;
@@ -18,22 +14,6 @@
     return;
   }
 
-<<<<<<< HEAD
-  // Log error to console in local environment
-  if (!isProductionBuild && !(window as any)._satellite) {
-    // eslint-disable-next-line no-console
-    console.error('Adobe Launch script not loaded; no analytics will be sent');
-    return;
-  }
-
-  // Send a Direct Call Rule if our environment is configured with an Adobe Launch script
-  (window as any)._satellite.track('custom event', {
-    category: eventPayload.category,
-    action: eventPayload.action,
-    label: eventPayload.label,
-    value: eventPayload.value,
-  });
-=======
   // Send a Direct Call Rule if our environment is configured with an Adobe Launch script
   try {
     (window as any)._satellite.track('custom event', {
@@ -48,7 +28,6 @@
         'An error occurred when tracking a custom event. Adobe Launch script not loaded correctly; no analytics will be sent.',
     });
   }
->>>>>>> e39a7f11
 
   /** only send events if we have a GA ID */
   return !!GA_ID ? event(eventPayload) : undefined;
