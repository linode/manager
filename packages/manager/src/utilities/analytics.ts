--- conflicted
+++ resolved
@@ -435,7 +435,6 @@
   });
 };
 
-<<<<<<< HEAD
 // AccountLanding.tsx
 // UserMenu.tsx
 export const sendSwitchAccountEvent = (
@@ -464,7 +463,9 @@
     action: 'Click:button',
     category: 'Switch Accounts Flow - Session Expiration',
     label,
-=======
+  });
+};
+
 // LinodeDetailHeader.tsx
 export const sendEditBreadcrumbEvent = () => {
   sendEvent({
@@ -483,6 +484,5 @@
     action: 'Click:button',
     category: 'Linode Label',
     label: `Update linode label from ${label}`,
->>>>>>> 2ae2fc8d
   });
 };