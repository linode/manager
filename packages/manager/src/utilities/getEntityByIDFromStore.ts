--- conflicted
+++ resolved
@@ -1,7 +1,7 @@
 import { curry } from 'ramda';
 import store from 'src/store';
 
-export type EntityType = 'linode' | 'nodebalancer' | 'image';
+export type EntityType = 'linode' | 'nodebalancer';
 
 /**
  * The store uses different structures for storing entity data. Ideally we would use the
@@ -28,11 +28,7 @@
     return;
   }
   const _store = store.getState();
-<<<<<<< HEAD
-  const { linodes, kubernetes, nodeBalancers } = _store.__resources;
-=======
-  const { linodes, nodeBalancers, images } = _store.__resources;
->>>>>>> 318ba3e3
+  const { linodes, nodeBalancers } = _store.__resources;
   switch (entityType) {
     case 'linode':
       return linodes.itemsById[entityID];
