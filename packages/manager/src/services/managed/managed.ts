import { API_ROOT } from 'src/constants';
import Request, {
  setData,
  setMethod,
  setParams,
  setURL,
  setXFilter
} from '../index';
<<<<<<< HEAD
import { createServiceMonitorSchema } from './managed.schema';
=======
import { updateManagedLinodeSchema } from './managed.schema';
>>>>>>> 4f970c93

// Payload types

type Page<T> = Linode.ResourcePage<T>;

export interface ManagedServicePayload {
  label: string;
  service_type: Linode.ServiceType;
  address: string;
  timeout: number;
  notes?: string;
  body?: string;
  consultation_group?: string;
  credentials?: number[];
}

/**
 * getServices
 *
 * Returns a paginated list of Managed Services on your account.
 */
export const getServices = (params?: any, filters?: any) =>
  Request<Page<Linode.ManagedServiceMonitor>>(
    setMethod('GET'),
    setParams(params),
    setXFilter(filters),
    setURL(`${API_ROOT}/managed/services`)
  ).then(response => response.data);

/**
 * disableServiceMonitor
 *
 * Temporarily disables monitoring of a Managed Service.
 */
export const disableServiceMonitor = (serviceID: number) =>
  Request<Linode.ManagedServiceMonitor>(
    setMethod('POST'),
    setURL(`${API_ROOT}/managed/services/${serviceID}/disable`)
  ).then(response => response.data);

/**
 * enableServiceMonitor
 *
 * Enables monitoring of a Managed Service that is currently disabled.
 */
export const enableServiceMonitor = (serviceID: number) =>
  Request<Linode.ManagedServiceMonitor>(
    setMethod('POST'),
    setURL(`${API_ROOT}/managed/services/${serviceID}/enable`)
  ).then(response => response.data);

/**
 * deleteServiceMonitor
 *
 * Disables a Managed Service and removes it from your account.
 */
export const deleteServiceMonitor = (serviceID: number) =>
  Request<Linode.ManagedServiceMonitor>(
    setMethod('DELETE'),
    setURL(`${API_ROOT}/managed/services/${serviceID}`)
  ).then(response => response.data);

/**
 * getLinodeSettings
 *
 * Returns a paginated list of Managed Settings for your Linodes. There will be one entry per Linode on your Account.
 */
export const getLinodeSettings = (params?: any, filters?: any) =>
  Request<Page<Linode.ManagedLinodeSetting>>(
    setMethod('GET'),
    setParams(params),
    setXFilter(filters),
    setURL(`${API_ROOT}/managed/linode-settings`)
  ).then(response => response.data);

/**
<<<<<<< HEAD
 * createServiceMonitor
 *
 * Creates a Managed Service Monitor
 */
export const createServiceMonitor = (data: ManagedServicePayload) =>
  Request<Linode.ManagedServiceMonitor>(
    setMethod('POST'),
    setURL(`${API_ROOT}/managed/services`),
    setData(data, createServiceMonitorSchema)
=======
 * getCredentials
 *
 * Returns a paginated list of Managed Credentials for your account.
 */
export const getCredentials = (params?: any, filters?: any) =>
  Request<Page<Linode.ManagedCredential>>(
    setMethod('GET'),
    setParams(params),
    setXFilter(filters),
    setURL(`${API_ROOT}/managed/credentials`)
  ).then(response => response.data);

/**
 * updateLinodeSettings
 *
 * Updates a single Linode's Managed settings.
 *
 */
export const updateLinodeSettings = (
  linodeId: number,
  data: { ssh: Partial<Linode.ManagedSSHSetting> }
) =>
  Request<Linode.ManagedLinodeSetting>(
    setURL(`${API_ROOT}/managed/linode-settings/${linodeId}`),
    setMethod('PUT'),
    setData(data, updateManagedLinodeSchema)
>>>>>>> 4f970c93
  ).then(response => response.data);<|MERGE_RESOLUTION|>--- conflicted
+++ resolved
@@ -6,11 +6,11 @@
   setURL,
   setXFilter
 } from '../index';
-<<<<<<< HEAD
-import { createServiceMonitorSchema } from './managed.schema';
-=======
-import { updateManagedLinodeSchema } from './managed.schema';
->>>>>>> 4f970c93
+
+import {
+  createServiceMonitorSchema,
+  updateManagedLinodeSchema
+} from './managed.schema';
 
 // Payload types
 
@@ -87,7 +87,6 @@
   ).then(response => response.data);
 
 /**
-<<<<<<< HEAD
  * createServiceMonitor
  *
  * Creates a Managed Service Monitor
@@ -97,7 +96,9 @@
     setMethod('POST'),
     setURL(`${API_ROOT}/managed/services`),
     setData(data, createServiceMonitorSchema)
-=======
+  ).then(response => response.data);
+
+/**
  * getCredentials
  *
  * Returns a paginated list of Managed Credentials for your account.
@@ -124,5 +125,4 @@
     setURL(`${API_ROOT}/managed/linode-settings/${linodeId}`),
     setMethod('PUT'),
     setData(data, updateManagedLinodeSchema)
->>>>>>> 4f970c93
   ).then(response => response.data);