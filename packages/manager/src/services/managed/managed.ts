import { API_ROOT } from 'src/constants';
import Request, {
  setData,
  setMethod,
  setParams,
  setURL,
  setXFilter
} from '../index';
import {
  createContactSchema,
  createCredentialSchema,
  createServiceMonitorSchema,
  updateCredentialSchema,
  updateManagedLinodeSchema,
  updatePasswordSchema
} from './managed.schema';

// Payload types

type Page<T> = Linode.ResourcePage<T>;

export interface ManagedServicePayload {
  label: string;
  service_type: Linode.ServiceType;
  address: string;
  timeout: number;
  notes?: string;
  body?: string;
  consultation_group?: string;
  credentials?: number[];
}

export interface CredentialPayload {
  label: string;
  password?: string;
  username?: string;
}

<<<<<<< HEAD
export interface UpdateCredentialPayload {
  // Not using a Partial<> bc this is the only possible field to update
  label: string;
}

export interface UpdatePasswordPayload {
  password?: string;
  username?: string;
=======
export interface ContactPayload {
  name: string;
  email: string;
  phone?: Linode.ManagedContactPhone;
  group?: string;
>>>>>>> 618a9e25
}

/**
 * getServices
 *
 * Returns a paginated list of Managed Services on your account.
 */
export const getServices = (params?: any, filters?: any) =>
  Request<Page<Linode.ManagedServiceMonitor>>(
    setMethod('GET'),
    setParams(params),
    setXFilter(filters),
    setURL(`${API_ROOT}/managed/services`)
  ).then(response => response.data);

/**
 * disableServiceMonitor
 *
 * Temporarily disables monitoring of a Managed Service.
 */
export const disableServiceMonitor = (serviceID: number) =>
  Request<Linode.ManagedServiceMonitor>(
    setMethod('POST'),
    setURL(`${API_ROOT}/managed/services/${serviceID}/disable`)
  ).then(response => response.data);

/**
 * enableServiceMonitor
 *
 * Enables monitoring of a Managed Service that is currently disabled.
 */
export const enableServiceMonitor = (serviceID: number) =>
  Request<Linode.ManagedServiceMonitor>(
    setMethod('POST'),
    setURL(`${API_ROOT}/managed/services/${serviceID}/enable`)
  ).then(response => response.data);

/**
 * deleteServiceMonitor
 *
 * Disables a Managed Service and removes it from your account.
 */
export const deleteServiceMonitor = (serviceID: number) =>
  Request<{}>(
    setMethod('DELETE'),
    setURL(`${API_ROOT}/managed/services/${serviceID}`)
  ).then(response => response.data);

/**
 * getLinodeSettings
 *
 * Returns a paginated list of Managed Settings for your Linodes. There will be one entry per Linode on your Account.
 */
export const getLinodeSettings = (params?: any, filters?: any) =>
  Request<Page<Linode.ManagedLinodeSetting>>(
    setMethod('GET'),
    setParams(params),
    setXFilter(filters),
    setURL(`${API_ROOT}/managed/linode-settings`)
  ).then(response => response.data);

/**
 * createServiceMonitor
 *
 * Creates a Managed Service Monitor
 */
export const createServiceMonitor = (data: ManagedServicePayload) =>
  Request<Linode.ManagedServiceMonitor>(
    setMethod('POST'),
    setURL(`${API_ROOT}/managed/services`),
    setData(data, createServiceMonitorSchema)
  ).then(response => response.data);

/**
 * getCredentials
 *
 * Returns a paginated list of Managed Credentials for your account.
 */
export const getCredentials = (params?: any, filters?: any) =>
  Request<Page<Linode.ManagedCredential>>(
    setMethod('GET'),
    setParams(params),
    setXFilter(filters),
    setURL(`${API_ROOT}/managed/credentials`)
  ).then(response => response.data);

/**
 * updateCredential
 *
 * Update the label on a Managed Credential on your account.
 * Other fields (password and username) cannot be changed.
 */
export const updateCredential = (
  credentialID: number,
  data: UpdateCredentialPayload
) =>
  Request<Page<Linode.ManagedCredential>>(
    setMethod('PUT'),
    setData(data, updateCredentialSchema),
    setURL(`${API_ROOT}/managed/credentials/${credentialID}`)
  ).then(response => response.data);

/**
 * updatePassword
 *
 * Update the username and/or password on a Managed Credential on your account.
 */
export const updatePassword = (
  credentialID: number,
  data: UpdatePasswordPayload
) =>
  Request<Page<Linode.ManagedCredential>>(
    setMethod('POST'),
    setData(data, updatePasswordSchema),
    setURL(`${API_ROOT}/managed/credentials/${credentialID}/update`)
  ).then(response => response.data);

/**
 * deleteCredential
 *
 * Disables a Managed Credential and removes it from your account.
 */
export const deleteCredential = (credentialID: number) =>
  Request<{}>(
    setMethod('POST'),
    setURL(`${API_ROOT}/managed/credentials/${credentialID}/revoke`)
  ).then(response => response.data);

/*
 * createCredential
 *
 * Creates a Managed Credential
 */
export const createCredential = (data: CredentialPayload) =>
  Request<Linode.ManagedCredential>(
    setMethod('POST'),
    setURL(`${API_ROOT}/managed/credentials`),
    setData(data, createCredentialSchema)
  ).then(response => response.data);

/**
 * updateLinodeSettings
 *
 * Updates a single Linode's Managed settings.
 *
 */
export const updateLinodeSettings = (
  linodeId: number,
  data: { ssh: Partial<Linode.ManagedSSHSetting> }
) =>
  Request<Linode.ManagedLinodeSetting>(
    setURL(`${API_ROOT}/managed/linode-settings/${linodeId}`),
    setMethod('PUT'),
    setData(data, updateManagedLinodeSchema)
  ).then(response => response.data);

/**
 * getManagedContacts
 *
 * Returns a paginated list of Managed Contacts on your Account.
 */
export const getManagedContacts = (params?: any, filters?: any) =>
  Request<Page<Linode.ManagedContact>>(
    setMethod('GET'),
    setParams(params),
    setXFilter(filters),
    setURL(`${API_ROOT}/managed/contacts`)
  ).then(response => response.data);

/**
 * createContact
 *
 * Creates a Managed Contact
 */
export const createContact = (data: ContactPayload) =>
  Request<Linode.ManagedContact>(
    setMethod('POST'),
    setURL(`${API_ROOT}/managed/contacts`),
    setData(data, createContactSchema)
  ).then(response => response.data);

/**
 * updateContact
 *
 * Updates a Managed Contact
 */
export const updateContact = (contactId: number, data: ContactPayload) =>
  Request<Linode.ManagedContact>(
    setMethod('PUT'),
    setURL(`${API_ROOT}/managed/contacts/${contactId}`),
    setData(data, createContactSchema)
  ).then(response => response.data);

/**
 * deleteContact
 *
 * Deletes a Managed Contact
 */
export const deleteContact = (contactId: number) =>
  Request<{}>(
    setMethod('DELETE'),
    setURL(`${API_ROOT}/managed/contacts/${contactId}`)
  ).then(response => response.data);<|MERGE_RESOLUTION|>--- conflicted
+++ resolved
@@ -36,7 +36,6 @@
   username?: string;
 }
 
-<<<<<<< HEAD
 export interface UpdateCredentialPayload {
   // Not using a Partial<> bc this is the only possible field to update
   label: string;
@@ -45,13 +44,13 @@
 export interface UpdatePasswordPayload {
   password?: string;
   username?: string;
-=======
+}
+
 export interface ContactPayload {
   name: string;
   email: string;
   phone?: Linode.ManagedContactPhone;
   group?: string;
->>>>>>> 618a9e25
 }
 
 /**
