import { API_ROOT } from 'src/constants';
import Request, { setData, setMethod, setParams, setURL, setXFilter } from '../index';
import { createServiceMonitorSchema } from './managed.schema';

// Payload types

type Page<T> = Linode.ResourcePage<T>;

export interface ManagedServicePayload {
  label: string;
  service_type: Linode.ServiceType;
  address: string;
  timeout: number;
  notes?: string;
  body?: string;
  consultation_group?: string;
  credentials?: number[]; 
}

/**
 * getServices
 *
 * Returns a paginated list of Managed Services on your account.
 */
export const getServices = (params?: any, filters?: any) =>
  Request<Page<Linode.ManagedServiceMonitor>>(
    setMethod('GET'),
    setParams(params),
    setXFilter(filters),
    setURL(`${API_ROOT}/managed/services`)
  ).then(response => response.data);

/**
 * disableServiceMonitor
 *
 * Temporarily disables monitoring of a Managed Service.
 */
export const disableServiceMonitor = (serviceID: number) =>
  Request<Linode.ManagedServiceMonitor>(
    setMethod('POST'),
    setURL(`${API_ROOT}/managed/services/${serviceID}/disable`)
  ).then(response => response.data);

/**
 * enableServiceMonitor
 *
 * Enables monitoring of a Managed Service that is currently disabled.
 */
export const enableServiceMonitor = (serviceID: number) =>
  Request<Linode.ManagedServiceMonitor>(
    setMethod('POST'),
    setURL(`${API_ROOT}/managed/services/${serviceID}/enable`)
  ).then(response => response.data);

/**
 * deleteServiceMonitor
 *
 * Disables a Managed Service and removes it from your account.
 */
export const deleteServiceMonitor = (serviceID: number) =>
  Request<Linode.ManagedServiceMonitor>(
    setMethod('DELETE'),
    setURL(`${API_ROOT}/managed/services/${serviceID}`)
  ).then(response => response.data);

/**
 * getLinodeSettings
 *
 * Returns a paginated list of Managed Settings for your Linodes. There will be one entry per Linode on your Account.
 */
export const getLinodeSettings = (params?: any, filters?: any) =>
  Request<Page<Linode.ManagedLinodeSetting>>(
    setMethod('GET'),
    setParams(params),
    setXFilter(filters),
<<<<<<< HEAD
    setURL(`${API_ROOT}/managed/services/${serviceID}/disable`)
  ).then(response => response.data);

/**
 * createServiceMonitor
 *
 * Creates a Managed Service Monitor
 */
export const createServiceMonitor = (data: ManagedServicePayload) =>
  Request<Linode.ManagedServiceMonitor>(
    setMethod('POST'),
    setURL(`${API_ROOT}/managed/services`),
    setData(data, createServiceMonitorSchema)
=======
    setURL(`${API_ROOT}/managed/linode-settings`)
>>>>>>> 528ad899
  ).then(response => response.data);<|MERGE_RESOLUTION|>--- conflicted
+++ resolved
@@ -1,5 +1,11 @@
 import { API_ROOT } from 'src/constants';
-import Request, { setData, setMethod, setParams, setURL, setXFilter } from '../index';
+import Request, {
+  setData,
+  setMethod,
+  setParams,
+  setURL,
+  setXFilter
+} from '../index';
 import { createServiceMonitorSchema } from './managed.schema';
 
 // Payload types
@@ -14,7 +20,7 @@
   notes?: string;
   body?: string;
   consultation_group?: string;
-  credentials?: number[]; 
+  credentials?: number[];
 }
 
 /**
@@ -73,8 +79,7 @@
     setMethod('GET'),
     setParams(params),
     setXFilter(filters),
-<<<<<<< HEAD
-    setURL(`${API_ROOT}/managed/services/${serviceID}/disable`)
+    setURL(`${API_ROOT}/managed/linode-settings`)
   ).then(response => response.data);
 
 /**
@@ -87,7 +92,4 @@
     setMethod('POST'),
     setURL(`${API_ROOT}/managed/services`),
     setData(data, createServiceMonitorSchema)
-=======
-    setURL(`${API_ROOT}/managed/linode-settings`)
->>>>>>> 528ad899
   ).then(response => response.data);