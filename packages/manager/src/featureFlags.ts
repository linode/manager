import { TPAProvider } from '@linode/api-v4/lib/profile';
// These flags should correspond with active features flags in LD

interface TaxBanner {
  tax_name: string;
  date: string;
  linode_tax_id?: string;
}

type OneClickApp = Record<string, string>;

interface Changelog {
  version: string;
  message: string;
}

export interface Flags {
  promos: boolean;
  vatBanner: TaxBanner;
  taxBanner: TaxBanner;
  lkeHideButtons: boolean;
  firewalls: boolean;
  oneClickApps: OneClickApp;
  promotionalOffers: PromotionalOffer[];
  mainContentBanner: MainContentBanner;
  changelog: Changelog;
  vlans: boolean;
  cvvRequired: boolean;
  databases: boolean;
  firewallBetaNotification: boolean;
  entityTransfers: boolean;
  bareMetal: boolean;
  tpaProviders: Provider[];
  machineImages: boolean;
  additionalPaymentMethods: AdditionalPaymentMethod[];
  imagesPricingBanner: ImagesPricingBanner;
  imagesPricingCopy: ImagesPricingCopy;
  referralBannerText: ReferralBannerText;
  blockStorageAvailability: boolean;
  imagesPriceInfo: boolean;
<<<<<<< HEAD
  apiMaintenance: string[];
  lkeHighAvailability: boolean;
=======
  productInformationBanners: ProductInformationBannerFlag[];
  apiMaintenance: APIMaintenance;
>>>>>>> ef1e0711
}

type PromotionalOfferFeature =
  | 'Linodes'
  | 'Volumes'
  | 'NodeBalancers'
  | 'Object Storage'
  | 'Kubernetes';

interface PromotionalOfferButton {
  text: string;
  href: string;
  type: 'primary' | 'secondary';
}

export interface PromotionalOffer {
  name: string;
  body: string;
  footnote: string;
  logo: string;
  alt: string;
  features: PromotionalOfferFeature[];
  displayOnDashboard: boolean;
  buttons: PromotionalOfferButton[];
}

/**
 * If the LD client hasn't been initialized, `flags`
 * (from withFeatureFlagConsumer or useFlags) will be an empty object.
 */
export type FlagSet = Partial<Flags>;

export interface MainContentBanner {
  link: {
    text: string;
    url: string;
  };
  text: string;
  key: string;
}

export interface Provider {
  name: TPAProvider;
  displayName: string;
  icon: any;
  href: string;
}

export type AdditionalPaymentMethod = 'google_pay';

export interface ImagesPricingBanner {
  key: string;
  lede: string;
  link: {
    text: string;
    url: string;
  };
  text: string;
}

export interface ImagesPricingCopy {
  captureImage: string;
  uploadImage: string;
}

interface ReferralBannerText {
  text: string;
  link?: {
    text: string;
    url: string;
  };
}

export type ProductInformationBannerLocation = 'Object Storage';

export interface ProductInformationBannerFlag {
  // `key` should be unique across product information banners
  key: string;
  // `message` is rendered as Markdown (to support links)
  message: string;
  // `bannerLocation` is the location where the banner will be rendered
  bannerLocation: ProductInformationBannerLocation;
  // The date where the banner should no longer be displayed.
  expirationDate: string;
}

export interface SuppliedMaintenanceData {
  id: string;
  title?: string;
  body?: string;
}
export interface APIMaintenance {
  maintenances: SuppliedMaintenanceData[];
}<|MERGE_RESOLUTION|>--- conflicted
+++ resolved
@@ -38,13 +38,9 @@
   referralBannerText: ReferralBannerText;
   blockStorageAvailability: boolean;
   imagesPriceInfo: boolean;
-<<<<<<< HEAD
-  apiMaintenance: string[];
+  apiMaintenance: APIMaintenance;
+  productInformationBanners: ProductInformationBannerFlag[];
   lkeHighAvailability: boolean;
-=======
-  productInformationBanners: ProductInformationBannerFlag[];
-  apiMaintenance: APIMaintenance;
->>>>>>> ef1e0711
 }
 
 type PromotionalOfferFeature =
