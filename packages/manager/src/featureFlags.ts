--- conflicted
+++ resolved
@@ -38,12 +38,8 @@
   referralBannerText: ReferralBannerText;
   blockStorageAvailability: boolean;
   imagesPriceInfo: boolean;
-<<<<<<< HEAD
+  productInformationBanners: ProductInformationBannerFlag[];
   apiMaintenance: APIMaintenance;
-=======
-  productInformationBanners: ProductInformationBannerFlag[];
-  apiMaintenance: string[];
->>>>>>> b3c0b707
 }
 
 type PromotionalOfferFeature =
@@ -117,15 +113,6 @@
   };
 }
 
-<<<<<<< HEAD
-export interface SuppliedMaintenanceData {
-  id: string;
-  title?: string;
-  body?: string;
-}
-export interface APIMaintenance {
-  maintenances: SuppliedMaintenanceData[];
-=======
 export type ProductInformationBannerLocation = 'Object Storage';
 
 export interface ProductInformationBannerFlag {
@@ -137,5 +124,13 @@
   bannerLocation: ProductInformationBannerLocation;
   // The date where the banner should no longer be displayed.
   expirationDate: string;
->>>>>>> b3c0b707
+}
+
+export interface SuppliedMaintenanceData {
+  id: string;
+  title?: string;
+  body?: string;
+}
+export interface APIMaintenance {
+  maintenances: SuppliedMaintenanceData[];
 }