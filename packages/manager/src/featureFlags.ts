--- conflicted
+++ resolved
@@ -82,12 +82,7 @@
   objMultiCluster: boolean;
   oneClickApps: OneClickApp;
   oneClickAppsDocsOverride: Record<string, Doc[]>;
-<<<<<<< HEAD
-  parentChildAccountAccess: boolean;
   placementGroups: BetaFeatureFlag;
-=======
-  placementGroups: PlacementGroupsFlag;
->>>>>>> 5bf015ef
   productInformationBanners: ProductInformationBannerFlag[];
   promos: boolean;
   promotionalOffers: PromotionalOffer[];
