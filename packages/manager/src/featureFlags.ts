import { TPAProvider } from '@linode/api-v4/lib/profile';
import { Doc } from './features/OneClickApps/oneClickApps';
// These flags should correspond with active features flags in LD

export interface TaxDetail {
  tax_id: string;
  tax_name: string;
}

interface Taxes {
  // If there is no date, assume the tax should be applied
  date?: string;
  country_tax?: TaxDetail;
  provincial_tax_ids?: Record<string, TaxDetail>;
}

/**
 * @deprecated deprecated in favor of `Taxes` for Akamai Tax information
 */
interface TaxBanner {
  tax_name: string;
  date: string;
  country_tax?: TaxDetail;
  provincial_tax_ids?: Record<string, TaxDetail>;
}

interface TaxCollectionRegion {
  name: string;
  date?: string;
}

interface TaxCollectionBanner {
  date: string;
  action?: boolean;
  regions?: TaxCollectionRegion[];
}

type OneClickApp = Record<string, string>;

export interface Flags {
  promos: boolean;
  taxBanner: TaxBanner;
  taxes: Taxes;
  oneClickApps: OneClickApp;
  oneClickAppsDocsOverride: Record<string, Doc[]>;
  promotionalOffers: PromotionalOffer[];
  mainContentBanner: MainContentBanner;
  databases: boolean;
  tpaProviders: Provider[];
  ipv6Sharing: boolean;
  referralBannerText: ReferralBannerText;
  apiMaintenance: APIMaintenance;
  productInformationBanners: ProductInformationBannerFlag[];
  kubernetesDashboardAvailability: boolean;
  regionDropdown: boolean;
  taxCollectionBanner: TaxCollectionBanner;
  databaseBeta: boolean;
  metadata: boolean;
<<<<<<< HEAD
  vpc: boolean;
=======
  aglb: boolean;
>>>>>>> 57cb8fa8
}

type PromotionalOfferFeature =
  | 'Linodes'
  | 'Volumes'
  | 'NodeBalancers'
  | 'Object Storage'
  | 'Kubernetes';

interface PromotionalOfferButton {
  text: string;
  href: string;
  type: 'primary' | 'secondary';
}

export interface PromotionalOffer {
  name: string;
  body: string;
  footnote: string;
  logo: string;
  alt: string;
  features: PromotionalOfferFeature[];
  displayOnDashboard: boolean;
  buttons: PromotionalOfferButton[];
}

/**
 * If the LD client hasn't been initialized, `flags`
 * (from withFeatureFlagConsumer or useFlags) will be an empty object.
 */
export type FlagSet = Partial<Flags>;

export interface MainContentBanner {
  link: {
    text: string;
    url: string;
  };
  text: string;
  key: string;
}

export interface Provider {
  name: TPAProvider;
  displayName: string;
  icon: any;
  href: string;
}

interface ReferralBannerText {
  text: string;
  link?: {
    text: string;
    url: string;
  };
}

export type ProductInformationBannerLocation =
  | 'Account'
  | 'Databases'
  | 'Domains'
  | 'Firewalls'
  | 'Images'
  | 'Kubernetes'
  | 'Linodes'
  | 'Managed'
  | 'Marketplace'
  | 'NodeBalancers'
  | 'Object Storage'
  | 'StackScripts'
  | 'Volumes';

export interface ProductInformationBannerFlag {
  // `key` should be unique across product information banners
  key: string;
  // `message` is rendered as Markdown (to support links)
  message: string;
  // `bannerLocation` is the location where the banner will be rendered
  bannerLocation: ProductInformationBannerLocation;
  // The date where the banner should no longer be displayed.
  expirationDate: string;
}

export interface SuppliedMaintenanceData {
  id: string;
  title?: string;
  body?: string;
}
export interface APIMaintenance {
  maintenances: SuppliedMaintenanceData[];
}<|MERGE_RESOLUTION|>--- conflicted
+++ resolved
@@ -56,11 +56,8 @@
   taxCollectionBanner: TaxCollectionBanner;
   databaseBeta: boolean;
   metadata: boolean;
-<<<<<<< HEAD
   vpc: boolean;
-=======
   aglb: boolean;
->>>>>>> 57cb8fa8
 }
 
 type PromotionalOfferFeature =
