import type { OCA } from './features/OneClickApps/types';
import type {
  CloudPulseServiceType,
  TPAProvider,
} from '@linode/api-v4/lib/profile';
import type { NoticeVariant } from '@linode/ui';

// These flags should correspond with active features flags in LD

export interface TaxDetail {
  qi_registration?: string;
  tax_id: string;
  tax_ids?: Record<
    'B2B' | 'B2C',
    {
      tax_id: string;
      tax_name: string;
    }
  >;
  tax_info?: string;
  tax_name: string;
}

interface Taxes {
  country_tax?: TaxDetail;
  // If there is no date, assume the tax should be applied
  date?: string;
  provincial_tax_ids?: Record<string, TaxDetail>;
}

/**
 * @deprecated deprecated in favor of `Taxes` for Akamai Tax information
 */
interface TaxBanner {
  country_tax?: TaxDetail;
  date: string;
  provincial_tax_ids?: Record<string, TaxDetail>;
  tax_name: string;
}

interface TaxCollectionRegion {
  date?: string;
  name: string;
}

interface TaxCollectionBanner {
  action?: boolean;
  date: string;
  regions?: TaxCollectionRegion[];
}

interface BaseFeatureFlag {
  enabled: boolean;
}

interface LinodeInterfacesFlag extends BaseFeatureFlag {
  /**
   * Shows a Beta chip for UI elements related to Linode Interfaces
   */
  beta?: boolean;
  /**
   * Shows a New chip for UI elements related to Linode Interfaces
   */
  new?: boolean;
}

interface VMHostMaintenanceFlag extends BaseFeatureFlag {
  beta: boolean;
  new: boolean;
}

interface BetaFeatureFlag extends BaseFeatureFlag {
  beta: boolean;
}

interface GeckoFeatureFlag extends BaseFeatureFlag {
  ga: boolean;
  la: boolean;
}

interface AclpFlag {
  /**
   * This property indicates whether the feature is in beta
   */
  beta: boolean;
  /**
   * This property indicates whether to bypass account capabilities check or not
   */
  bypassAccountCapabilities?: boolean;
  /**
   * This property indicates whether the feature is enabled
   */
  enabled: boolean;
}

interface LkeEnterpriseFlag extends BaseFeatureFlag {
  ga: boolean;
  la: boolean;
  phase2Mtc: { byoVPC: boolean; dualStack: boolean };
  postLa: boolean;
}

interface CloudNatFlag extends BetaFeatureFlag {
  ga: boolean;
  la: boolean;
}

export interface CloudPulseResourceTypeMapFlag {
  dimensionKey: string;
  maxResourceSelections?: number;
  serviceType: CloudPulseServiceType;
}

interface GpuV2 {
  egressBanner: boolean;
  transferBanner: boolean;
}

interface AcceleratedPlansFlag {
  linodePlans: boolean;
  lkePlans: boolean;
}

interface DesignUpdatesBannerFlag extends BaseFeatureFlag {
  key: string;
  link: string;
}

interface AclpAlerting {
  accountAlertLimit: number;
  accountMetricLimit: number;
  alertDefinitions: boolean;
  notificationChannels: boolean;
  recentActivity: boolean;
}

interface LimitsEvolution {
  enabled: boolean;
  requestForIncreaseDisabledForAll: boolean;
  requestForIncreaseDisabledForInternalAccountsOnly: boolean;
}

export interface Flags {
  acceleratedPlans: AcceleratedPlansFlag;
  aclp: AclpFlag;
  aclpAlerting: AclpAlerting;
  aclpAlertServiceTypeConfig: AclpAlertServiceTypeConfig[];
  aclpLogs: BetaFeatureFlag;
  aclpReadEndpoint: string;
  aclpResourceTypeMap: CloudPulseResourceTypeMapFlag[];
  aclpServices: Partial<AclpServices>;
  apicliButtonCopy: string;
  apiMaintenance: APIMaintenance;
  apl: boolean;
  aplGeneralAvailability: boolean;
  blockStorageEncryption: boolean;
  blockStorageVolumeLimit: boolean;
  cloudManagerDesignUpdatesBanner: DesignUpdatesBannerFlag;
  cloudNat: CloudNatFlag;
  databaseAdvancedConfig: boolean;
  databaseBeta: boolean;
  databasePremium: boolean;
  databaseResize: boolean;
  databaseRestrictPlanResize: boolean;
  databases: boolean;
  databaseVpc: boolean;
  dbaasV2: BetaFeatureFlag;
  dbaasV2MonitorMetrics: BetaFeatureFlag;
  disableLargestGbPlans: boolean;
  gecko2: GeckoFeatureFlag;
  gpuv2: GpuV2;
  iam: BetaFeatureFlag;
  iamRbacPrimaryNavChanges: boolean;
  ipv6Sharing: boolean;
  kubernetesBlackwellPlans: boolean;
  limitsEvolution: LimitsEvolution;
  linodeCloneFirewall: boolean;
  linodeDiskEncryption: boolean;
<<<<<<< HEAD
  linodeInterfaces: BaseFeatureFlag;
  lkeEnterprise2: LkeEnterpriseFlag;
=======
  linodeInterfaces: LinodeInterfacesFlag;
  lkeEnterprise: LkeEnterpriseFlag;
>>>>>>> 3a70bcee
  mainContentBanner: MainContentBanner;
  marketplaceAppOverrides: MarketplaceAppOverride[];
  metadata: boolean;
  mtc2025: boolean;
  nodebalancerIpv6: boolean;
  nodebalancerVpc: boolean;
  objectStorageGen2: BaseFeatureFlag;
  objMultiCluster: boolean;
  productInformationBanners: ProductInformationBannerFlag[];
  promos: boolean;
  promotionalOffers: PromotionalOffer[];
  referralBannerText: BannerContent;
  secureVmCopy: SecureVMCopy;
  selfServeBetas: boolean;
  soldOutChips: boolean;
  supportTicketSeverity: boolean;
  taxBanner: TaxBanner;
  taxCollectionBanner: TaxCollectionBanner;
  taxes: Taxes;
  taxId: BaseFeatureFlag;
  tpaProviders: Provider[];
  udp: boolean;
  vmHostMaintenance: VMHostMaintenanceFlag;
  volumeSummaryPage: boolean;
  vpcIpv6: boolean;
}

interface MarketplaceAppOverride {
  /**
   * Define app details that should be overwritten
   *
   * If you are adding an app that is not already defined in "oneClickApps.ts",
   * you *must* include all required OCA properties or Cloud Manager could crash.
   *
   * Pass `null` to hide the marketplace app
   */
  details: null | Partial<OCA>;
  /**
   * The ID of the StackScript that powers this Marketplace app
   */
  stackscriptId: number;
}

type PromotionalOfferFeature =
  | 'Kubernetes'
  | 'Linodes'
  | 'NodeBalancers'
  | 'Object Storage'
  | 'Volumes';

interface PromotionalOfferButton {
  href: string;
  text: string;
  type: 'primary' | 'secondary';
}

export interface PromotionalOffer {
  alt: string;
  body: string;
  buttons: PromotionalOfferButton[];
  displayOnDashboard: boolean;
  features: PromotionalOfferFeature[];
  footnote: string;
  logo: string;
  name: string;
}

/**
 * If the LD client hasn't been initialized, `flags`
 * (from withFeatureFlagConsumer or useFlags) will be an empty object.
 */
export type FlagSet = Partial<Flags>;

export interface MainContentBanner {
  key: string;
  link: {
    text: string;
    url: string;
  };
  text: string;
}

export interface Provider {
  displayName: string;
  href: string;
  icon: any;
  name: TPAProvider;
}

interface BannerContent {
  link?: {
    text: string;
    url: string;
  };
  text: string;
}

interface SecureVMCopy {
  bannerLabel?: string;
  firewallAuthorizationLabel?: string;
  firewallAuthorizationWarning?: string;
  firewallDetails?: BannerContent;
  generateActionText?: string;
  generateDocsLink: string;
  generatePrompt?: BannerContent;
  generateSuccess?: BannerContent;
  linodeCreate?: BannerContent;
}

export type ProductInformationBannerLocation =
  | 'Account'
  | 'Betas'
  | 'Databases'
  | 'DataStream'
  | 'Domains'
  | 'Firewalls'
  | 'Identity and Access'
  | 'Images'
  | 'Kubernetes'
  | 'LinodeCreate' // Use for Marketplace banners
  | 'Linodes'
  | 'LoadBalancers'
  | 'Longview'
  | 'Managed'
  | 'NodeBalancers'
  | 'Object Storage'
  | 'Placement Groups'
  | 'StackScripts'
  | 'Volumes'
  | 'VPC';

interface ProductInformationBannerDecoration {
  important: 'false' | 'true' | boolean;
  variant: NoticeVariant;
}
export interface ProductInformationBannerFlag {
  // `bannerLocation` is the location where the banner will be rendered
  bannerLocation: ProductInformationBannerLocation;
  // `decoration` is applies styling to the banner; 'important' with a 'warning' variant is standard
  decoration: ProductInformationBannerDecoration;
  // The date where the banner should no longer be displayed.
  expirationDate: string;
  // `key` should be unique across product information banners
  key: string;
  // `message` is rendered as Markdown (to support links)
  message: string;
}

export interface SuppliedMaintenanceData {
  body?: string;
  id: string;
  title?: string;
}
export interface APIMaintenance {
  maintenances: SuppliedMaintenanceData[];
}

export interface AclpAlertServiceTypeConfig {
  maxResourceSelectionCount: number;
  serviceType: CloudPulseServiceType;
  // This can be extended to have supportedRegions, supportedFilters and other tags
}

export type AclpServices = {
  [serviceType in CloudPulseServiceType]: {
    alerts?: AclpFlag;
    metrics?: AclpFlag;
  };
};<|MERGE_RESOLUTION|>--- conflicted
+++ resolved
@@ -176,13 +176,9 @@
   limitsEvolution: LimitsEvolution;
   linodeCloneFirewall: boolean;
   linodeDiskEncryption: boolean;
-<<<<<<< HEAD
-  linodeInterfaces: BaseFeatureFlag;
-  lkeEnterprise2: LkeEnterpriseFlag;
-=======
   linodeInterfaces: LinodeInterfacesFlag;
   lkeEnterprise: LkeEnterpriseFlag;
->>>>>>> 3a70bcee
+  lkeEnterprise2: LkeEnterpriseFlag;
   mainContentBanner: MainContentBanner;
   marketplaceAppOverrides: MarketplaceAppOverride[];
   metadata: boolean;
