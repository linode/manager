import { TPAProvider } from '@linode/api-v4/lib/profile';
// These flags should correspond with active features flags in LD

interface TaxBanner {
  tax_name: string;
  date: string;
  linode_tax_id?: string;
}

interface TaxCollectionBanner {
  date: string;
  action?: boolean;
  regions?: string[];
}

type OneClickApp = Record<string, string>;

export interface Flags {
  promos: boolean;
  vatBanner: TaxBanner;
  taxBanner: TaxBanner;
  oneClickApps: OneClickApp;
  promotionalOffers: PromotionalOffer[];
  mainContentBanner: MainContentBanner;
  databases: boolean;
  tpaProviders: Provider[];
<<<<<<< HEAD
  machineImages: boolean;
  ipv6Sharing: boolean;
  additionalPaymentMethods: AdditionalPaymentMethod[];
  imagesPricingBanner: ImagesPricingBanner;
  imagesPricingCopy: ImagesPricingCopy;
=======
>>>>>>> 83c74fd7
  referralBannerText: ReferralBannerText;
  blockStorageAvailability: boolean;
  apiMaintenance: APIMaintenance;
  productInformationBanners: ProductInformationBannerFlag[];
  kubernetesDashboardAvailability: boolean;
  regionDropdown: boolean;
  taxCollectionBanner: TaxCollectionBanner;
}

type PromotionalOfferFeature =
  | 'Linodes'
  | 'Volumes'
  | 'NodeBalancers'
  | 'Object Storage'
  | 'Kubernetes';

interface PromotionalOfferButton {
  text: string;
  href: string;
  type: 'primary' | 'secondary';
}

export interface PromotionalOffer {
  name: string;
  body: string;
  footnote: string;
  logo: string;
  alt: string;
  features: PromotionalOfferFeature[];
  displayOnDashboard: boolean;
  buttons: PromotionalOfferButton[];
}

/**
 * If the LD client hasn't been initialized, `flags`
 * (from withFeatureFlagConsumer or useFlags) will be an empty object.
 */
export type FlagSet = Partial<Flags>;

export interface MainContentBanner {
  link: {
    text: string;
    url: string;
  };
  text: string;
  key: string;
}

export interface Provider {
  name: TPAProvider;
  displayName: string;
  icon: any;
  href: string;
}

interface ReferralBannerText {
  text: string;
  link?: {
    text: string;
    url: string;
  };
}

export type ProductInformationBannerLocation = 'Object Storage';

export interface ProductInformationBannerFlag {
  // `key` should be unique across product information banners
  key: string;
  // `message` is rendered as Markdown (to support links)
  message: string;
  // `bannerLocation` is the location where the banner will be rendered
  bannerLocation: ProductInformationBannerLocation;
  // The date where the banner should no longer be displayed.
  expirationDate: string;
}

export interface SuppliedMaintenanceData {
  id: string;
  title?: string;
  body?: string;
}
export interface APIMaintenance {
  maintenances: SuppliedMaintenanceData[];
}<|MERGE_RESOLUTION|>--- conflicted
+++ resolved
@@ -24,14 +24,7 @@
   mainContentBanner: MainContentBanner;
   databases: boolean;
   tpaProviders: Provider[];
-<<<<<<< HEAD
-  machineImages: boolean;
   ipv6Sharing: boolean;
-  additionalPaymentMethods: AdditionalPaymentMethod[];
-  imagesPricingBanner: ImagesPricingBanner;
-  imagesPricingCopy: ImagesPricingCopy;
-=======
->>>>>>> 83c74fd7
   referralBannerText: ReferralBannerText;
   blockStorageAvailability: boolean;
   apiMaintenance: APIMaintenance;
