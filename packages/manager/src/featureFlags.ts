--- conflicted
+++ resolved
@@ -117,10 +117,7 @@
   aclpAlerting: AclpAlerting;
   aclpAlertServiceTypeConfig: AclpAlertServiceTypeConfig[];
   aclpBetaServices: AclpBetaServices;
-<<<<<<< HEAD
   aclpIntegration: boolean;
-=======
->>>>>>> 9005b3dc
   aclpLogs: BetaFeatureFlag;
   aclpReadEndpoint: string;
   aclpResourceTypeMap: CloudPulseResourceTypeMapFlag[];
