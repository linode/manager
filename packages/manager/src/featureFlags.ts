import { TPAProvider } from '@linode/api-v4/lib/profile';
// These flags should correspond with active features flags in LD

interface TaxBanner {
  tax_name: string;
  date: string;
  linode_tax_id?: string;
}

type OneClickApp = Record<string, string>;

interface Changelog {
  version: string;
  message: string;
}

export interface Flags {
  promos: boolean;
  vatBanner: TaxBanner;
  taxBanner: TaxBanner;
  lkeHideButtons: boolean;
  firewalls: boolean;
  oneClickApps: OneClickApp;
  promotionalOffers: PromotionalOffer[];
  thirdPartyAuth: boolean;
  cmr: boolean;
  mainContentBanner: MainContentBanner;
  changelog: Changelog;
  vlans: boolean;
  cvvRequired: boolean;
  databases: boolean;
  firewallBetaNotification: boolean;
  entityTransfers: boolean;
  bareMetal: boolean;
<<<<<<< HEAD
  tpaGoogle: boolean;
  tpaProviders: Provider[];
=======
  machineImages: boolean;
>>>>>>> 51b98f02
}

type PromotionalOfferFeature =
  | 'Linodes'
  | 'Volumes'
  | 'NodeBalancers'
  | 'Object Storage'
  | 'Kubernetes';

interface PromotionalOfferButton {
  text: string;
  href: string;
  type: 'primary' | 'secondary';
}

export interface PromotionalOffer {
  name: string;
  body: string;
  footnote: string;
  logo: string;
  alt: string;
  features: PromotionalOfferFeature[];
  displayOnDashboard: boolean;
  buttons: PromotionalOfferButton[];
}

/**
 * If the LD client hasn't been initialized, `flags`
 * (from withFeatureFlagConsumer or useFlags) will be an empty object.
 */
export type FlagSet = Partial<Flags>;

export interface MainContentBanner {
  link: {
    text: string;
    url: string;
  };
  text: string;
  key: string;
}

export type ProviderOptions = Exclude<TPAProvider, 'password'>;

export interface Provider {
  name: ProviderOptions;
  displayName: string;
  icon: any;
  href: string;
}<|MERGE_RESOLUTION|>--- conflicted
+++ resolved
@@ -32,12 +32,8 @@
   firewallBetaNotification: boolean;
   entityTransfers: boolean;
   bareMetal: boolean;
-<<<<<<< HEAD
-  tpaGoogle: boolean;
   tpaProviders: Provider[];
-=======
   machineImages: boolean;
->>>>>>> 51b98f02
 }
 
 type PromotionalOfferFeature =
