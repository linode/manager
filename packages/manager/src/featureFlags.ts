<<<<<<< HEAD
import { TPAProvider } from '@linode/api-v4';
=======
import { TPAProvider } from '@linode/api-v4/lib/profile';
import { Link } from './features/OneClickApps/LinkSection';
>>>>>>> b9be823a
// These flags should correspond with active features flags in LD

interface TaxBanner {
  tax_name: string;
  date: string;
  linode_tax_id?: string;
}

interface TaxCollectionBanner {
  date: string;
  action?: boolean;
  regions?: string[];
}

type OneClickApp = Record<string, string>;

export interface Flags {
  promos: boolean;
  vatBanner: TaxBanner;
  taxBanner: TaxBanner;
  oneClickApps: OneClickApp;
  oneClickAppsDocsOverride: Record<string, Link[]>;
  promotionalOffers: PromotionalOffer[];
  mainContentBanner: MainContentBanner;
  databases: boolean;
  tpaProviders: Provider[];
  ipv6Sharing: boolean;
  referralBannerText: ReferralBannerText;
  apiMaintenance: APIMaintenance;
  productInformationBanners: ProductInformationBannerFlag[];
  kubernetesDashboardAvailability: boolean;
  regionDropdown: boolean;
  taxCollectionBanner: TaxCollectionBanner;
  databaseBeta: boolean;
}

type PromotionalOfferFeature =
  | 'Linodes'
  | 'Volumes'
  | 'NodeBalancers'
  | 'Object Storage'
  | 'Kubernetes';

interface PromotionalOfferButton {
  text: string;
  href: string;
  type: 'primary' | 'secondary';
}

export interface PromotionalOffer {
  name: string;
  body: string;
  footnote: string;
  logo: string;
  alt: string;
  features: PromotionalOfferFeature[];
  displayOnDashboard: boolean;
  buttons: PromotionalOfferButton[];
}

/**
 * If the LD client hasn't been initialized, `flags`
 * (from withFeatureFlagConsumer or useFlags) will be an empty object.
 */
export type FlagSet = Partial<Flags>;

export interface MainContentBanner {
  link: {
    text: string;
    url: string;
  };
  text: string;
  key: string;
}

export interface Provider {
  name: TPAProvider;
  displayName: string;
  icon: any;
  href: string;
}

interface ReferralBannerText {
  text: string;
  link?: {
    text: string;
    url: string;
  };
}

export type ProductInformationBannerLocation = 'Object Storage' | 'Databases';

export interface ProductInformationBannerFlag {
  // `key` should be unique across product information banners
  key: string;
  // `message` is rendered as Markdown (to support links)
  message: string;
  // `bannerLocation` is the location where the banner will be rendered
  bannerLocation: ProductInformationBannerLocation;
  // The date where the banner should no longer be displayed.
  expirationDate: string;
}

export interface SuppliedMaintenanceData {
  id: string;
  title?: string;
  body?: string;
}
export interface APIMaintenance {
  maintenances: SuppliedMaintenanceData[];
}<|MERGE_RESOLUTION|>--- conflicted
+++ resolved
@@ -1,9 +1,5 @@
-<<<<<<< HEAD
 import { TPAProvider } from '@linode/api-v4';
-=======
-import { TPAProvider } from '@linode/api-v4/lib/profile';
 import { Link } from './features/OneClickApps/LinkSection';
->>>>>>> b9be823a
 // These flags should correspond with active features flags in LD
 
 interface TaxBanner {
