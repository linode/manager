// These flags should correspond with active features flags in LD

interface TaxBanner {
  tax_name: string;
  date: string;
  linode_tax_id?: string;
}

type OneClickApp = Record<string, string>;

interface Flags {
  promos: boolean;
  vatBanner: TaxBanner;
  taxBanner: TaxBanner;
  lkeHideButtons: boolean;
  firewalls: boolean;
  oneClickApps: OneClickApp;
  promotionalOffers: PromotionalOffer[];
  thirdPartyAuth: boolean;
  cmr: boolean;
<<<<<<< HEAD
=======
  mainContentBanner: MainContentBanner;
>>>>>>> f0e66f32
}

type PromotionalOfferFeature =
  | 'Linodes'
  | 'Volumes'
  | 'NodeBalancers'
  | 'Object Storage'
  | 'Kubernetes';

interface PromotionalOfferButton {
  text: string;
  href: string;
  type: 'primary' | 'secondary';
}

export interface PromotionalOffer {
  name: string;
  body: string;
  footnote: string;
  logo: string;
  alt: string;
  features: PromotionalOfferFeature[];
  displayOnDashboard: boolean;
  buttons: PromotionalOfferButton[];
}

/**
 * If the LD client hasn't been initialized, `flags`
 * (from withFeatureFlagConsumer or useFlags) will be an empty object.
 */
export type FlagSet = Partial<Flags>;

export interface MainContentBanner {
  link: {
    text: string;
    url: string;
  };
  text: string;
}<|MERGE_RESOLUTION|>--- conflicted
+++ resolved
@@ -18,10 +18,7 @@
   promotionalOffers: PromotionalOffer[];
   thirdPartyAuth: boolean;
   cmr: boolean;
-<<<<<<< HEAD
-=======
   mainContentBanner: MainContentBanner;
->>>>>>> f0e66f32
 }
 
 type PromotionalOfferFeature =
