import type { Doc, OCA } from './features/OneClickApps/types';
import type { TPAProvider } from '@linode/api-v4/lib/profile';
import type { NoticeVariant } from 'src/components/Notice/Notice';

// These flags should correspond with active features flags in LD

export interface TaxDetail {
  qi_registration?: string;
  tax_id: string;
  tax_ids?: Record<
    'B2B' | 'B2C',
    {
      tax_id: string;
      tax_name: string;
    }
  >;
  tax_info?: string;
  tax_name: string;
}

interface Taxes {
  country_tax?: TaxDetail;
  // If there is no date, assume the tax should be applied
  date?: string;
  provincial_tax_ids?: Record<string, TaxDetail>;
}

/**
 * @deprecated deprecated in favor of `Taxes` for Akamai Tax information
 */
interface TaxBanner {
  country_tax?: TaxDetail;
  date: string;
  provincial_tax_ids?: Record<string, TaxDetail>;
  tax_name: string;
}

interface TaxCollectionRegion {
  date?: string;
  name: string;
}

interface TaxCollectionBanner {
  action?: boolean;
  date: string;
  regions?: TaxCollectionRegion[];
}

interface BaseFeatureFlag {
  enabled: boolean;
}

interface BetaFeatureFlag extends BaseFeatureFlag {
  beta: boolean;
}

interface GeckoFeatureFlag extends BaseFeatureFlag {
  ga: boolean;
  la: boolean;
}

interface AclpFlag {
  beta: boolean;
  enabled: boolean;
}

export interface CloudPulseResourceTypeMapFlag {
  dimensionKey: string;
  serviceType: string;
}

interface gpuV2 {
  egressBanner: boolean;
  planDivider: boolean;
}

type OneClickApp = Record<string, string>;

interface DesignUpdatesBannerFlag extends BaseFeatureFlag {
  key: string;
  link: string;
}

export interface Flags {
  aclp: AclpFlag;
  aclpReadEndpoint: string;
  aclpResourceTypeMap: CloudPulseResourceTypeMapFlag[];
  apiMaintenance: APIMaintenance;
<<<<<<< HEAD
  apl: boolean;
=======
  apicliButtonCopy: string;
>>>>>>> ecdf2a90
  apicliDxToolsAdditions: boolean;
  blockStorageEncryption: boolean;
  cloudManagerDesignUpdatesBanner: DesignUpdatesBannerFlag;
  databaseBeta: boolean;
  databaseResize: boolean;
  databases: boolean;
  dbaasV2: BetaFeatureFlag;
  disableLargestGbPlans: boolean;
  gecko2: GeckoFeatureFlag;
  gpuv2: gpuV2;
  imageServiceGen2: boolean;
  ipv6Sharing: boolean;
  linodeDiskEncryption: boolean;
  mainContentBanner: MainContentBanner;
  marketplaceAppOverrides: MarketplaceAppOverride[];
  metadata: boolean;
  objMultiCluster: boolean;
  objectStorageGen2: BaseFeatureFlag;
  oneClickApps: OneClickApp;
  oneClickAppsDocsOverride: Record<string, Doc[]>;
  productInformationBanners: ProductInformationBannerFlag[];
  promos: boolean;
  promotionalOffers: PromotionalOffer[];
  referralBannerText: BannerContent;
  secureVmCopy: SecureVMCopy;
  selfServeBetas: boolean;
  soldOutChips: boolean;
  supportTicketSeverity: boolean;
  taxBanner: TaxBanner;
  taxCollectionBanner: TaxCollectionBanner;
  taxId: BaseFeatureFlag;
  taxes: Taxes;
  testdxtoolabexperiment: string;
  tpaProviders: Provider[];
}

interface MarketplaceAppOverride {
  /**
   * Define app details that should be overwritten
   *
   * If you are adding an app that is not already defined in "oneClickAppsv2.ts",
   * you *must* include all required OCA properties or Cloud Manager could crash.
   *
   * Pass `null` to hide the marketplace app
   */
  details: Partial<OCA> | null;
  /**
   * The ID of the StackScript that powers this Marketplace app
   */
  stackscriptId: number;
}

type PromotionalOfferFeature =
  | 'Kubernetes'
  | 'Linodes'
  | 'NodeBalancers'
  | 'Object Storage'
  | 'Volumes';

interface PromotionalOfferButton {
  href: string;
  text: string;
  type: 'primary' | 'secondary';
}

export interface PromotionalOffer {
  alt: string;
  body: string;
  buttons: PromotionalOfferButton[];
  displayOnDashboard: boolean;
  features: PromotionalOfferFeature[];
  footnote: string;
  logo: string;
  name: string;
}

/**
 * If the LD client hasn't been initialized, `flags`
 * (from withFeatureFlagConsumer or useFlags) will be an empty object.
 */
export type FlagSet = Partial<Flags>;

export interface MainContentBanner {
  key: string;
  link: {
    text: string;
    url: string;
  };
  text: string;
}

export interface Provider {
  displayName: string;
  href: string;
  icon: any;
  name: TPAProvider;
}

interface BannerContent {
  link?: {
    text: string;
    url: string;
  };
  text: string;
}

interface SecureVMCopy {
  bannerLabel?: string;
  firewallAuthorizationLabel?: string;
  firewallAuthorizationWarning?: string;
  firewallDetails?: BannerContent;
  generateActionText?: string;
  generateDocsLink: string;
  generatePrompt?: BannerContent;
  generateSuccess?: BannerContent;
  linodeCreate?: BannerContent;
}

export type ProductInformationBannerLocation =
  | 'Account'
  | 'Betas'
  | 'Databases'
  | 'Domains'
  | 'Firewalls'
  | 'Images'
  | 'Kubernetes'
  | 'LinodeCreate' // Use for Marketplace banners
  | 'Linodes'
  | 'LoadBalancers'
  | 'Longview'
  | 'Managed'
  | 'NodeBalancers'
  | 'Object Storage'
  | 'Placement Groups'
  | 'StackScripts'
  | 'VPC'
  | 'Volumes';

interface ProductInformationBannerDecoration {
  important: 'false' | 'true' | boolean;
  variant: NoticeVariant;
}
export interface ProductInformationBannerFlag {
  // `bannerLocation` is the location where the banner will be rendered
  bannerLocation: ProductInformationBannerLocation;
  // `decoration` is applies styling to the banner; 'important' with a 'warning' variant is standard
  decoration: ProductInformationBannerDecoration;
  // The date where the banner should no longer be displayed.
  expirationDate: string;
  // `key` should be unique across product information banners
  key: string;
  // `message` is rendered as Markdown (to support links)
  message: string;
}

export interface SuppliedMaintenanceData {
  body?: string;
  id: string;
  title?: string;
}
export interface APIMaintenance {
  maintenances: SuppliedMaintenanceData[];
}<|MERGE_RESOLUTION|>--- conflicted
+++ resolved
@@ -86,11 +86,8 @@
   aclpReadEndpoint: string;
   aclpResourceTypeMap: CloudPulseResourceTypeMapFlag[];
   apiMaintenance: APIMaintenance;
-<<<<<<< HEAD
   apl: boolean;
-=======
   apicliButtonCopy: string;
->>>>>>> ecdf2a90
   apicliDxToolsAdditions: boolean;
   blockStorageEncryption: boolean;
   cloudManagerDesignUpdatesBanner: DesignUpdatesBannerFlag;
