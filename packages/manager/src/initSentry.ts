<<<<<<< HEAD
import {
  BrowserOptions,
  BrowserTracing,
  Event as SentryEvent,
  init,
} from '@sentry/react';
=======
import { BrowserOptions, Event as SentryEvent, init } from '@sentry/browser';

>>>>>>> 2cbbe97e
import { SENTRY_URL } from 'src/constants';
import deepStringTransform from 'src/utilities/deepStringTransform';
import redactAccessToken from 'src/utilities/redactAccessToken';

import packageJson from '../package.json';

export const initSentry = () => {
  if (SENTRY_URL) {
    init({
      allowUrls: [
        /** anything from either *.linode.com/* or localhost:3000 */
        /linode.com{1}/g,
        /localhost:3000{1}/g,
      ],
      autoSessionTracking: false,
      beforeSend,
      denyUrls: [
        // New Relic script
        /new-relic\.js/i,
        // Chrome extensions
        /extensions\//i,
        /^chrome:\/\//i,
      ],
      dsn: SENTRY_URL,
      environment: import.meta.env.PROD ? 'production' : 'development',
<<<<<<< HEAD
      beforeSend,
      autoSessionTracking: false,
      integrations: [new BrowserTracing()],
=======
>>>>>>> 2cbbe97e
      ignoreErrors: [
        // Random plugins/extensions
        'top.GLOBALS',
        'MetaMask detected another web3',
        // See: http://blog.errorception.com/2012/03/tale-of-unfindable-js-error.html
        'originalCreateNotification',
        'canvas.contentDocument',
        'MyApp_RemoveAllHighlights',
        'http://tt.epicplay.com',
        "Can't find variable: ZiteReader",
        'LaunchDarklyFlagFetchError',
        'jigsaw is not defined',
        'ComboSearch is not defined',
        'http://loading.retry.widdit.com/',
        /** noisy error that appeared to be happening for logged out users? */
        "mousedown' of undefined",
        /**
         * see https://github.com/getsentry/sentry-javascript/issues/2074
         * for this noisy issue
         */
        'convert undefined or null to object',
        'atomicFindClose',
        'Cannot redefine property: play',
        /** material-ui errors */
        'e.touches is undefined',
        "Object doesn't support property or method 'closest'",
        'target.className.indexOf is not a function',
        "can't access dead object",
        /** paypal errors */
        'No ack for postMessage getName()',
        '/graphql returned status 401',
        'https://www.paypal.com/xoplatform/logger/api/logger',
        // Facebook borked
        'fb_xd_fragment',
        // ISP "optimizing" proxy - `Cache-Control: no-transform` seems to
        // reduce this. (thanks @acdha)
        // See http://stackoverflow.com/questions/4113268
        'bmi_SafeAddOnload',
        'EBCallBackMessageReceived',
        // See http://toolbar.conduit.com/Developer/HtmlAndGadget/Methods/JSInjection.aspx
        'conduitPage',
        // Don't report client network errors.
        'ChunkLoadError',
        'Network Error',
        // This is apparently a benign error: https://stackoverflow.com/questions/49384120/resizeobserver-loop-limit-exceeded
        'ResizeObserver loop limit exceeded',
      ],
      release: packageJson.version,
    });
  }
};

const beforeSend: BrowserOptions['beforeSend'] = (sentryEvent, hint) => {
  const normalizedErrorMessage = normalizeErrorMessage(sentryEvent.message);

  if (
    errorsToIgnore.some((eachRegex) =>
      Boolean(normalizedErrorMessage?.match(eachRegex))
    )
  ) {
    return null;
  }

  sentryEvent.message = normalizedErrorMessage;

  /** remove the user's access token from the event if one exists */
  const eventWithoutSensitiveInfo = deepStringTransform(
    sentryEvent,
    redactAccessToken
  );

  /** maybe add a custom fingerprint if this error is relevant */
  return maybeAddCustomFingerprint(eventWithoutSensitiveInfo);
};

export const errorsToIgnore: RegExp[] = [
  /Invalid (OAuth )?Token/gi,
  /Not Found/gi,
  /You are not authorized/gi,
  /Unauthorized/gi,
  /This Linode has been suspended/gi,
  /safari-extension/gi,
  /chrome-extension/gi,
  // We know this is a problem. @todo: implement flow control in Lish.
  /write data discarded, use flow control to avoid losing data/gi,
  // This is an error coming from the MUI Ripple effect.
  /TouchRipple/gi,
  // The theory is that these come from network interruptions.
  /Unexpected end of input/gi,
  /Unexpected end of script/gi,
  // Local storage errors:
  /Failed to read the 'localStorage' property from 'Window'/gi,
  /Cannot read property 'getItem' of null/gi,
  /NS_ERROR_FILE_CORRUPTED/gi,
];

// We can't trust the type of the "message" on a Sentry event, since it may
// actually be something like a (Linode) API Error instead of a string. We need
// to ensure we're  dealing with strings so we can determine if we should ignore
// the error, or appropriately report the message to Sentry (i.e. not "<unknown>").
export const normalizeErrorMessage = (sentryErrorMessage: any): string => {
  if (typeof sentryErrorMessage === 'string') {
    return sentryErrorMessage;
  }

  if (
    Array.isArray(sentryErrorMessage) &&
    sentryErrorMessage!.length === 1 &&
    sentryErrorMessage[0]?.reason
  ) {
    return sentryErrorMessage[0].reason;
  }

  if (['function', 'undefined'].includes(typeof sentryErrorMessage)) {
    return 'Unknown error';
  }

  return JSON.stringify(sentryErrorMessage);
};

const maybeAddCustomFingerprint = (event: SentryEvent): SentryEvent => {
  const fingerprint = Object.keys(customFingerPrintMap).reduce((acc, value) => {
    /** if our sentry error matches one of the keys in the map */
    const exception = event.exception;
    if (
      exception &&
      exception.values &&
      exception.values.length > 0 &&
      !!exception.values[0].value &&
      !!exception.values[0].value.match(new RegExp(value, 'gmi'))
    ) {
      acc = customFingerPrintMap[value];
    }
    return acc;
  }, '');

  /**
   * fingerprint will be an empty string if the error didn't match one
   * of the keys from our map
   *
   * add the fingerprint to the Sentry error so same events get
   * grouped together in the Sentry dashboard.
   */
  return !!fingerprint
    ? {
        ...event,
        fingerprint: [fingerprint],
      }
    : event;
};

/**
 * this is the map that will help us determine if the
 * sentry error should be given a custom fingerprint.
 *
 * The way this works is that you compare the Sentry error
 * message to all the keys in this object and if it finds a match,
 * use the value of the match as the custom fingerprint.
 *
 * Read more about Sentry fingerprints here:
 *
 * https://blog.sentry.io/2018/01/18/setting-up-custom-fingerprints
 * https://docs.sentry.io/data-management/rollups/?platform=javascript#grouping-priorities
 */
const customFingerPrintMap = {
  /** group all local storage errors together */
  localstorage: 'Local Storage Error',
  quotaExceeded: 'Local Storage Error',
};<|MERGE_RESOLUTION|>--- conflicted
+++ resolved
@@ -1,14 +1,10 @@
-<<<<<<< HEAD
 import {
   BrowserOptions,
   BrowserTracing,
   Event as SentryEvent,
   init,
 } from '@sentry/react';
-=======
-import { BrowserOptions, Event as SentryEvent, init } from '@sentry/browser';
-
->>>>>>> 2cbbe97e
+
 import { SENTRY_URL } from 'src/constants';
 import deepStringTransform from 'src/utilities/deepStringTransform';
 import redactAccessToken from 'src/utilities/redactAccessToken';
@@ -34,12 +30,6 @@
       ],
       dsn: SENTRY_URL,
       environment: import.meta.env.PROD ? 'production' : 'development',
-<<<<<<< HEAD
-      beforeSend,
-      autoSessionTracking: false,
-      integrations: [new BrowserTracing()],
-=======
->>>>>>> 2cbbe97e
       ignoreErrors: [
         // Random plugins/extensions
         'top.GLOBALS',
@@ -87,6 +77,7 @@
         // This is apparently a benign error: https://stackoverflow.com/questions/49384120/resizeobserver-loop-limit-exceeded
         'ResizeObserver loop limit exceeded',
       ],
+      integrations: [new BrowserTracing()],
       release: packageJson.version,
     });
   }
