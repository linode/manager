<<<<<<< HEAD
import { vi } from 'vitest';
import { shallow } from 'enzyme';
import * as React from 'react';

import Chip from 'src/components/core/Chip';
import { ShowMore } from './ShowMore';

const mockRender = vi.fn();
const classes = {
  chip: '',
  label: '',
  popover: '',
  link: '',
};
=======
import React from 'react';
import { renderWithTheme } from 'src/utilities/testHelpers';
import { screen } from '@testing-library/react';
import { ShowMore } from 'src/components/ShowMore/ShowMore';

const mockRender = jest.fn();
>>>>>>> 784d364e

const props = {
  ariaItemType: 'items',
  items: ['a', 'b'],
  render: mockRender,
};

describe('ShowMore', () => {
  beforeEach(() => {
    renderWithTheme(<ShowMore {...props} />);
  });

  it('should call provided render function with items.', () => {
    expect(mockRender).toHaveBeenCalledWith(['a', 'b']);
  });

  it('should render a chip with items.length', () => {
    expect(screen.getByText('+2')).toBeInTheDocument();
  });
});<|MERGE_RESOLUTION|>--- conflicted
+++ resolved
@@ -1,26 +1,10 @@
-<<<<<<< HEAD
 import { vi } from 'vitest';
-import { shallow } from 'enzyme';
-import * as React from 'react';
-
-import Chip from 'src/components/core/Chip';
-import { ShowMore } from './ShowMore';
-
-const mockRender = vi.fn();
-const classes = {
-  chip: '',
-  label: '',
-  popover: '',
-  link: '',
-};
-=======
 import React from 'react';
 import { renderWithTheme } from 'src/utilities/testHelpers';
 import { screen } from '@testing-library/react';
 import { ShowMore } from 'src/components/ShowMore/ShowMore';
 
-const mockRender = jest.fn();
->>>>>>> 784d364e
+const mockRender = vi.fn();
 
 const props = {
   ariaItemType: 'items',
