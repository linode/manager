--- conflicted
+++ resolved
@@ -5,11 +5,7 @@
 } from 'src/components/ExpansionPanel';
 
 /* tslint:disable-next-line */
-<<<<<<< HEAD
-export interface Props extends Pick<ExpansionPanelProps, 'heading' | 'error' | 'loading' | 'onChange'> {}
-=======
 export interface Props extends Omit<ExpansionPanelProps, 'children'> {}
->>>>>>> a9a0136c
 
 export default (expansionPanelProps: Props) => <P extends {}>(
   Component: React.ComponentType<P>
