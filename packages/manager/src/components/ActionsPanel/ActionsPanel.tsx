import * as React from 'react';
import { Button } from 'src/components/Button/Button';
import cx from 'classnames';
import RenderGuard from 'src/components/RenderGuard';
<<<<<<< HEAD
import { styled, SxProps } from '@mui/material/styles';
import Box, { BoxProps } from '../core/Box';
=======
import { makeStyles } from 'tss-react/mui';
import { Theme, styled } from '@mui/material/styles';
import { Box, BoxProps } from '../Box';
>>>>>>> 11276e76

interface ActionPanelProps extends BoxProps {
  /**
   * Renders primary type actionable button.
   */
  primary?: boolean;

  /**
   * primary type actionable button custom aria descripton.
   */
  primaryButtonAriaDescribedBy?: string;

  /**
   * If true disables primary type actionable button.
   * @default false
   */
  primaryButtonDisabled?: boolean;

  /**
   * Callback for primary type actionable button to be executed when it is clicked.
   */
  primaryButtonHandler?: () => void;

  /**
   * primary button loading state.
   */
  primaryButtonLoading?: boolean;

  /**
   * primary button role
   */
  primaryButtonRole?: string;

  /**
   * The text for primary type actionable button.
   */
  primaryButtonText?: string;

  /**
   * The data-testid for secondary type actionable button.
   */
  primaryButtonDataTestId?: string;

  /**
   * The primaryButtonType defines type of button.
   */
  primaryButtonType?: 'button' | 'submit' | 'reset' | undefined;

  /**
   * The primaryButton sx props.
   */
  primaryButtonSx?: SxProps;

  /**
   * The eliminates left and right padding.
   */
  primaryButtonCompactX?: boolean;

  /**
   * The eliminates top and bottom padding.
   */
  primaryButtonCompactY?: boolean;

  /**
   * Renders secondary type actionable button.
   */
  secondary?: boolean;

  /**
   * If true disables secondary type actionable button.
   * @default false
   */
  secondaryButtonDisabled?: boolean;

  /**
   * Callback for secondary type actionable button to be executed when it is clicked.
   */
  secondaryButtonHandler?: () => void;

  /**
   * The secondary button sx props.
   */
  secondaryButtonSx?: SxProps;

  /**
   * The text for secondary type actionable button.
   */
  secondaryButtonText?: string;

  /**
   * The data-testid for secondary type actionable button.
   */
  secondaryButtonDataTestId?: string;

  /**
   * The eliminates left and right padding.
   * @default false
   */
  secondaryButtonCompactX?: boolean;

  /**
   * The eliminates top and bottom padding.
   * @default false
   */
  secondaryButtonCompactY?: boolean;
}

const ActionsPanel = (props: ActionPanelProps) => {
  const {
    children,
    className,
    primary,
    primaryButtonAriaDescribedBy,
    primaryButtonDataTestId,
    primaryButtonDisabled,
    primaryButtonHandler,
    primaryButtonRole,
    primaryButtonLoading,
    primaryButtonText,
    primaryButtonType,
    primaryButtonSx,
    secondary,
    secondaryButtonCompactX,
    secondaryButtonCompactY,
    secondaryButtonDataTestId,
    secondaryButtonDisabled,
    secondaryButtonHandler,
    secondaryButtonSx,
    secondaryButtonText,
    ...rest
  } = props;

  const primaryButtonDataQAProp = `data-qa-${primaryButtonDataTestId}`;
  const secondaryButtonDataQAProp = `data-qa-${secondaryButtonDataTestId}`;

  return (
    <StyledBox
      data-qa-buttons
      className={cx(className, 'actionPanel')}
      {...rest}
    >
      {secondary ? (
        <Button
          {...{ [secondaryButtonDataQAProp]: true }}
          buttonType="secondary"
          compactX={secondaryButtonCompactX}
          compactY={secondaryButtonCompactY}
          data-qa-cancel
          data-testid={secondaryButtonDataTestId}
          disabled={secondaryButtonDisabled}
          onClick={secondaryButtonHandler}
          sx={secondaryButtonSx}
        >
          {secondaryButtonText}
        </Button>
      ) : null}
      {primary ? (
        <Button
          {...{ [primaryButtonDataQAProp]: true }}
          aria-describedby={primaryButtonAriaDescribedBy}
          buttonType="primary"
          data-testid={primaryButtonDataTestId}
          disabled={primaryButtonDisabled}
          loading={primaryButtonLoading}
          onClick={primaryButtonHandler}
          type={primaryButtonType}
          sx={primaryButtonSx}
          role={primaryButtonRole}
        >
          {primaryButtonText}
        </Button>
      ) : null}
    </StyledBox>
  );
};

const StyledBox = styled(Box)(({ theme: { spacing } }) => ({
  display: 'flex',
  justifyContent: 'flex-end',
  marginTop: spacing(2),
  paddingTop: spacing(2),
  paddingBottom: spacing(1),
  '& > button': {
    marginBottom: spacing(1),
  },
  '& > :first-of-type': {
    marginRight: spacing(),
    marginLeft: 0,
  },
  '& > :only-child': {
    marginRight: 0,
  },
}));

export default RenderGuard(ActionsPanel);<|MERGE_RESOLUTION|>--- conflicted
+++ resolved
@@ -2,14 +2,8 @@
 import { Button } from 'src/components/Button/Button';
 import cx from 'classnames';
 import RenderGuard from 'src/components/RenderGuard';
-<<<<<<< HEAD
 import { styled, SxProps } from '@mui/material/styles';
-import Box, { BoxProps } from '../core/Box';
-=======
-import { makeStyles } from 'tss-react/mui';
-import { Theme, styled } from '@mui/material/styles';
 import { Box, BoxProps } from '../Box';
->>>>>>> 11276e76
 
 interface ActionPanelProps extends BoxProps {
   /**
