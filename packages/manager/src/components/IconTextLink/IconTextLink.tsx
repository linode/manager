import * as classNames from 'classnames';
import * as React from 'react';
import { Link } from 'react-router-dom';
import Button from 'src/components/Button';
import ConditionalWrapper from 'src/components/ConditionalWrapper';
import {
  createStyles,
  Theme,
  withStyles,
  WithStyles
} from 'src/components/core/styles';
import SvgIcon from 'src/components/core/SvgIcon';

type CSSClasses =
  | 'root'
  | 'active'
  | 'disabled'
  | 'icon'
  | 'left'
  | 'label'
  | 'linkWrapper';

const styles = (theme: Theme) =>
  createStyles({
    root: {
      display: 'flex',
      alignItems: 'flex-start',
      cursor: 'pointer',
      padding: theme.spacing(1) + theme.spacing(1) / 2,
<<<<<<< HEAD
      color: theme.palette.primary.main,
=======
      color: theme.cmrTextColors.linkActiveLight,
>>>>>>> 705dd7af
      transition: 'none',
      margin: `0 -${theme.spacing(1) + theme.spacing(1) / 2}px 2px 0`,
      minHeight: 'auto',
      '&:hover': {
        color: theme.palette.primary.light,
        backgroundColor: 'transparent',
        '& svg': {
          fill: theme.palette.primary.light,
          color: 'white'
        },
        '& .border': {
          color: theme.palette.primary.light
        }
      },
      '&:focus': { outline: '1px dotted #999' }
    },
    active: {
      color: '#1f64b6'
    },
    disabled: {
      color: '#939598',
      pointerEvents: 'none',
      '& $icon': {
        color: '#939598',
        borderColor: '#939598'
      }
    },
    icon: {
      transition: 'none',
      fontSize: 18,
      marginRight: theme.spacing(0.5),
      color: theme.cmrIconColors.iActiveLight,
      '& .border': {
        transition: 'none'
      }
    },
    left: {
      left: -(theme.spacing(1) + theme.spacing(1) / 2)
    },
    label: {
      whiteSpace: 'nowrap',
      position: 'relative',
      top: -1
    },
    linkWrapper: {
      display: 'flex',
      justifyContent: 'center'
    }
  });

export interface Props {
  SideIcon: typeof SvgIcon | React.ComponentClass;
  text: string;
  onClick?: () => void;
  active?: boolean;
  disabled?: boolean;
  title: string;
  left?: boolean;
  className?: any;
  to?: string;
  hideText?: boolean;
}

type FinalProps = Props & WithStyles<CSSClasses>;

const IconTextLink: React.FC<FinalProps> = props => {
  const {
    SideIcon,
    classes,
    text,
    onClick,
    active,
    disabled,
    title,
    left,
    className,
    to,
    hideText
  } = props;

  return (
    <ConditionalWrapper
      condition={to !== undefined && !disabled}
      wrapper={children => (
        <Link className={classes.linkWrapper} to={to as string}>
          {children}
        </Link>
      )}
    >
      <Button
        className={classNames(
          {
            [classes.root]: true,
            [classes.disabled]: disabled === true,
            [classes.active]: active === true,
            [classes.left]: left === true,
            iconTextLink: true
          },
          className
        )}
        title={title}
        onClick={onClick}
        data-qa-icon-text-link={title}
        disableRipple
      >
        <SideIcon className={`${classes.icon} ${hideText === true && 'm0'}`} />
        <span
          className={classNames({
            [classes.label]: true,
            ['visually-hidden']: hideText
          })}
        >
          {text}
        </span>
      </Button>
    </ConditionalWrapper>
  );
};

export default withStyles(styles)(IconTextLink);<|MERGE_RESOLUTION|>--- conflicted
+++ resolved
@@ -27,11 +27,7 @@
       alignItems: 'flex-start',
       cursor: 'pointer',
       padding: theme.spacing(1) + theme.spacing(1) / 2,
-<<<<<<< HEAD
-      color: theme.palette.primary.main,
-=======
       color: theme.cmrTextColors.linkActiveLight,
->>>>>>> 705dd7af
       transition: 'none',
       margin: `0 -${theme.spacing(1) + theme.spacing(1) / 2}px 2px 0`,
       minHeight: 'auto',
