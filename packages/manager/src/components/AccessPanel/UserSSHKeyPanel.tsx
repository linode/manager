--- conflicted
+++ resolved
@@ -1,8 +1,4 @@
-<<<<<<< HEAD
-import { Button, Typography } from '@linode/ui';
-=======
-import { Button, Checkbox } from '@linode/ui';
->>>>>>> d8812c4e
+import { Button, Checkbox, Typography } from '@linode/ui';
 import { useTheme } from '@mui/material/styles';
 import * as React from 'react';
 import { makeStyles } from 'tss-react/mui';
