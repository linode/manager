import { Theme } from '@mui/material/styles';
import * as React from 'react';
import Button from 'src/components/Button';
import CheckBox from 'src/components/CheckBox';
import TableBody from 'src/components/core/TableBody';
import TableHead from 'src/components/core/TableHead';
import Typography from 'src/components/core/Typography';
import Table from 'src/components/Table';
import TableCell from 'src/components/TableCell';
import TableRow from 'src/components/TableRow';
import TableRowEmptyState from 'src/components/TableRowEmptyState';
import TableRowError from 'src/components/TableRowError';
import SSHKeyCreationDrawer from 'src/features/Profile/SSHKeys/CreateSSHKeyDrawer';
import PaginationFooter from '../PaginationFooter/PaginationFooter';
import { truncateAndJoinList } from 'src/utilities/stringUtils';
<<<<<<< HEAD
import { makeStyles } from 'tss-react/mui';
=======
import { useProfile, useSSHKeysQuery } from 'src/queries/profile';
import { useAccountUsers } from 'src/queries/accountUsers';
import { usePagination } from 'src/hooks/usePagination';
import { TableRowLoading } from '../TableRowLoading/TableRowLoading';
import { GravatarByEmail } from '../GravatarByEmail';
import { makeStyles } from '@mui/styles';
import { Theme } from '@mui/material/styles';
>>>>>>> dd966fb0

export const MAX_SSH_KEYS_DISPLAY = 25;

const useStyles = makeStyles()((theme: Theme) => ({
  title: {
    marginBottom: theme.spacing(2),
  },
  cellCheckbox: {
    width: 50,
    paddingLeft: theme.spacing(1),
    paddingRight: theme.spacing(1),
  },
  cellUser: {
    width: '30%',
  },
  userWrapper: {
    display: 'inline-flex',
    alignItems: 'center',
    marginTop: theme.spacing(0.5),
  },
  gravatar: {
    width: 24,
    height: 24,
    borderRadius: '50%',
    marginRight: theme.spacing(1),
  },
}));

interface Props {
  setAuthorizedUsers: (usernames: string[]) => void;
  authorizedUsers: string[];
  disabled?: boolean;
}

const UserSSHKeyPanel = (props: Props) => {
<<<<<<< HEAD
  const { classes } = useStyles();
=======
  const classes = useStyles();
  const { disabled, setAuthorizedUsers, authorizedUsers } = props;
>>>>>>> dd966fb0

  const [isCreateDrawerOpen, setIsCreateDrawerOpen] = React.useState<boolean>(
    false
  );

  const pagination = usePagination(1);

  const { data: profile } = useProfile();

  const isRestricted = profile?.restricted ?? false;

  // For non-restricted users, this query data will be used to render options
  const {
    data: users,
    isLoading: isAccountUsersLoading,
    error: accountUsersError,
  } = useAccountUsers(
    {
      page: pagination.page,
      page_size: pagination.pageSize,
    }
    // { ssh_keys: { '+neq': null } }
  );

  // Restricted users can't hit /account/users.
  // For restricted users, we assume that they can only choose their own SSH keys,
  // so we use this query to get them so we can display their labels.
  // Notice how the query is only enabled when the user is restricted.
  // Also notice this query usually requires us to handle pagination, BUT,
  // because we truncate the results, we don't need all items.
  const {
    data: sshKeys,
    isLoading: isSSHKeysLoading,
    error: sshKeysError,
  } = useSSHKeysQuery({}, {}, isRestricted);

  const sshKeyLabels = sshKeys?.data.map((key) => key.label) ?? [];
  const sshKeyTotal = sshKeys?.results ?? 0;

  const onToggle = (username: string) => {
    if (authorizedUsers.includes(username)) {
      // Remove username
      setAuthorizedUsers(authorizedUsers.filter((u) => u !== username));
    } else {
      setAuthorizedUsers([...authorizedUsers, username]);
    }
  };

  const isLoading = isRestricted ? isSSHKeysLoading : isAccountUsersLoading;
  const error = isRestricted ? sshKeysError : accountUsersError;

  const renderTableBody = () => {
    if (error) {
      return <TableRowError colSpan={3} message={error?.[0].reason} />;
    }

    if (isRestricted && sshKeys?.results === 0) {
      return (
        <TableRowEmptyState
          colSpan={3}
          message={"You don't have any SSH keys available."}
        />
      );
    }

    if (isLoading) {
      return <TableRowLoading rows={1} columns={3} />;
    }

    // Special case for restricted users
    if (profile && isRestricted) {
      return (
        <TableRow>
          <TableCell className={classes.cellCheckbox}>
            <CheckBox
              disabled={disabled}
              checked={authorizedUsers.includes(profile.username)}
              onChange={() => onToggle(profile.username)}
              inputProps={{
                'aria-label': `Enable SSH for ${profile.username}`,
              }}
            />
          </TableCell>
          <TableCell className={classes.cellUser}>
            <div className={classes.userWrapper}>
              <GravatarByEmail
                email={profile.email}
                className={classes.gravatar}
              />
              {profile.username}
            </div>
          </TableCell>
          <TableCell>
            {truncateAndJoinList(
              sshKeyLabels,
              MAX_SSH_KEYS_DISPLAY,
              sshKeyTotal
            )}
          </TableCell>
        </TableRow>
      );
    }

    return users?.data.map((user) => (
      <TableRow key={user.username}>
        <TableCell className={classes.cellCheckbox}>
          <CheckBox
            disabled={disabled || user.ssh_keys.length === 0}
            checked={authorizedUsers.includes(user.username)}
            onChange={() => onToggle(user.username)}
            inputProps={{
              'aria-label': `Enable SSH for ${user.username}`,
            }}
          />
        </TableCell>
        <TableCell className={classes.cellUser}>
          <div className={classes.userWrapper}>
            <GravatarByEmail email={user.email} className={classes.gravatar} />
            {user.username}
          </div>
        </TableCell>
        <TableCell>
          {user.ssh_keys.length === 0
            ? 'None'
            : truncateAndJoinList(user.ssh_keys, MAX_SSH_KEYS_DISPLAY)}
        </TableCell>
      </TableRow>
    ));
  };

  return (
    <React.Fragment>
      <Typography variant="h2" className={classes.title}>
        SSH Keys
      </Typography>
      <Table spacingBottom={16}>
        <TableHead>
          <TableRow>
            <TableCell className={classes.cellCheckbox} />
            <TableCell className={classes.cellUser}>User</TableCell>
            <TableCell>SSH Keys</TableCell>
          </TableRow>
        </TableHead>
        <TableBody>{renderTableBody()}</TableBody>
      </Table>
      {!isRestricted && (
        <PaginationFooter
          count={users?.results ?? 0}
          handlePageChange={pagination.handlePageChange}
          handleSizeChange={pagination.handlePageSizeChange}
          page={pagination.page}
          pageSize={pagination.pageSize}
          eventCategory="SSH Key Users Table"
        />
      )}
      <Button
        buttonType="outlined"
        onClick={() => setIsCreateDrawerOpen(true)}
        compactX
        disabled={disabled}
      >
        Add an SSH Key
      </Button>
      <SSHKeyCreationDrawer
        open={isCreateDrawerOpen}
        onClose={() => setIsCreateDrawerOpen(false)}
      />
    </React.Fragment>
  );
};

export default React.memo(UserSSHKeyPanel);<|MERGE_RESOLUTION|>--- conflicted
+++ resolved
@@ -11,19 +11,14 @@
 import TableRowEmptyState from 'src/components/TableRowEmptyState';
 import TableRowError from 'src/components/TableRowError';
 import SSHKeyCreationDrawer from 'src/features/Profile/SSHKeys/CreateSSHKeyDrawer';
+import { usePagination } from 'src/hooks/usePagination';
+import { useAccountUsers } from 'src/queries/accountUsers';
+import { useProfile, useSSHKeysQuery } from 'src/queries/profile';
+import { truncateAndJoinList } from 'src/utilities/stringUtils';
+import { makeStyles } from 'tss-react/mui';
+import { GravatarByEmail } from '../GravatarByEmail';
 import PaginationFooter from '../PaginationFooter/PaginationFooter';
-import { truncateAndJoinList } from 'src/utilities/stringUtils';
-<<<<<<< HEAD
-import { makeStyles } from 'tss-react/mui';
-=======
-import { useProfile, useSSHKeysQuery } from 'src/queries/profile';
-import { useAccountUsers } from 'src/queries/accountUsers';
-import { usePagination } from 'src/hooks/usePagination';
 import { TableRowLoading } from '../TableRowLoading/TableRowLoading';
-import { GravatarByEmail } from '../GravatarByEmail';
-import { makeStyles } from '@mui/styles';
-import { Theme } from '@mui/material/styles';
->>>>>>> dd966fb0
 
 export const MAX_SSH_KEYS_DISPLAY = 25;
 
@@ -59,12 +54,8 @@
 }
 
 const UserSSHKeyPanel = (props: Props) => {
-<<<<<<< HEAD
   const { classes } = useStyles();
-=======
-  const classes = useStyles();
   const { disabled, setAuthorizedUsers, authorizedUsers } = props;
->>>>>>> dd966fb0
 
   const [isCreateDrawerOpen, setIsCreateDrawerOpen] = React.useState<boolean>(
     false
