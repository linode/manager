--- conflicted
+++ resolved
@@ -46,11 +46,9 @@
 const AccessPanel = (props: Props) => {
   const {
     error,
-    sshKeyError,
     label,
     required,
     placeholder,
-    users,
     disabled,
     disabledReason,
     tooltipInteractive,
@@ -58,33 +56,13 @@
     className,
     isOptional,
     passwordHelperText,
-    requestKeys,
     password,
     handleChange: _handleChange,
+    setAuthorizedUsers,
+    authorizedUsers,
   } = props;
 
-<<<<<<< HEAD
   const { classes, cx } = useStyles();
-=======
-class AccessPanel extends React.Component<CombinedProps> {
-  render() {
-    const {
-      classes,
-      error,
-      label,
-      required,
-      placeholder,
-      disabled,
-      disabledReason,
-      tooltipInteractive,
-      hideStrengthLabel,
-      className,
-      isOptional,
-      passwordHelperText,
-      setAuthorizedUsers,
-      authorizedUsers,
-    } = this.props;
->>>>>>> dd966fb0
 
   const handleChange = (e: React.ChangeEvent<HTMLInputElement>) =>
     _handleChange(e.target.value);
@@ -118,40 +96,18 @@
           helperText={passwordHelperText}
         />
       </React.Suspense>
-      {users ? (
+      {setAuthorizedUsers !== undefined && authorizedUsers !== undefined ? (
         <>
           <Divider spacingTop={44} spacingBottom={20} />
           <UserSSHKeyPanel
-            users={users}
-            error={sshKeyError}
+            setAuthorizedUsers={setAuthorizedUsers}
+            authorizedUsers={authorizedUsers}
             disabled={disabled}
-            onKeyAddSuccess={requestKeys || (() => null)}
           />
-<<<<<<< HEAD
         </>
       ) : null}
     </Paper>
   );
 };
-=======
-        </React.Suspense>
-        {setAuthorizedUsers !== undefined && authorizedUsers !== undefined && (
-          <>
-            <Divider spacingTop={44} spacingBottom={20} />
-            <UserSSHKeyPanel
-              setAuthorizedUsers={setAuthorizedUsers}
-              authorizedUsers={authorizedUsers}
-              disabled={disabled}
-            />
-          </>
-        )}
-      </Paper>
-    );
-  }
-
-  handleChange = (e: React.ChangeEvent<HTMLInputElement>) =>
-    this.props.handleChange(e.target.value);
-}
->>>>>>> dd966fb0
 
 export default AccessPanel;