import * as React from 'react';
import Tooltip, { TooltipProps } from 'src/components/core/Tooltip';
import Button from '../Button';

export interface Props extends Omit<TooltipProps, 'children' | 'title'> {
  display?: string;
  disabled?: boolean;
  disabledReason?: string;
  label: string;
  onClick: (e?: React.MouseEvent<HTMLElement>) => void;
}

<<<<<<< HEAD
type CombinedProps = Props;

const useStyles = makeStyles(() => ({
  root: {
    minHeight: 30,
  },
}));

const AddNewLink: React.FC<React.PropsWithChildren<CombinedProps>> = (props) => {
  const classes = useStyles();

=======
const AddNewLink = (props: Props) => {
>>>>>>> 939702a6
  const {
    disabled,
    disabledReason,
    display,
    label,
    onClick,
    className,
    ...remainingPropsAsTooltipProps
  } = props;

  const baseProps = {
    disabled,
    onClick,
    text: label,
    title: label,
    className,
  };

  if (!!disabled && !!disabledReason) {
    return (
      <Tooltip
        {...remainingPropsAsTooltipProps}
        data-qa-disabled-text-icon-tooltip
        enterTouchDelay={0}
        leaveTouchDelay={5000}
        placement={props.placement ? props.placement : 'bottom'}
        title={disabledReason}
      >
        <div>
          {/* Wrapping in div because the child of tooltip needs to be able to hold a ref */}
          <Button buttonType="primary" {...baseProps}>
            {display || label}
          </Button>
        </div>
      </Tooltip>
    );
  }

  return (
    <Button buttonType="primary" {...baseProps}>
      {display || label}
    </Button>
  );
};

export default AddNewLink;<|MERGE_RESOLUTION|>--- conflicted
+++ resolved
@@ -10,21 +10,7 @@
   onClick: (e?: React.MouseEvent<HTMLElement>) => void;
 }
 
-<<<<<<< HEAD
-type CombinedProps = Props;
-
-const useStyles = makeStyles(() => ({
-  root: {
-    minHeight: 30,
-  },
-}));
-
-const AddNewLink: React.FC<React.PropsWithChildren<CombinedProps>> = (props) => {
-  const classes = useStyles();
-
-=======
 const AddNewLink = (props: Props) => {
->>>>>>> 939702a6
   const {
     disabled,
     disabledReason,
