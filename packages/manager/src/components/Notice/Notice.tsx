import Grid, { Grid2Props } from '@mui/material/Unstable_Grid2';
import { Theme } from '@mui/material/styles';
import { SxProps } from '@mui/system';
import * as React from 'react';
import Error from 'src/assets/icons/alert.svg';
import Check from 'src/assets/icons/check.svg';
import Flag from 'src/assets/icons/flag.svg';
import Warning from 'src/assets/icons/warning.svg';
import Typography, { TypographyProps } from 'src/components/core/Typography';
import { makeStyles } from 'tss-react/mui';

export const useStyles = makeStyles<
  void,
  'important' | 'error' | 'noticeText' | 'icon'
>()((theme: Theme, _params, classes) => ({
  '@keyframes fadeIn': {
    from: {
      opacity: 0,
    },
    to: {
      opacity: 1,
    },
  },
  root: {
    display: 'flex',
    alignItems: 'center',
    borderRadius: 1,
    fontSize: '1rem',
    marginBottom: theme.spacing(2),
    maxWidth: '100%',
    padding: '4px 16px',
    paddingRight: 18,
    position: 'relative',
    '& + .notice': {
      marginTop: `${theme.spacing()} !important`,
    },
    [`& .${classes.important}`]: {
      backgroundColor: theme.bg.bgPaper,
    },
    [`& .${classes.error}`]: {
      borderLeftColor: theme.color.red,
    },
  },
  important: {
    backgroundColor: theme.bg.bgPaper,
    padding: theme.spacing(2),
    paddingRight: 18,
    [`& .${classes.noticeText}`]: {
      fontFamily: theme.font.normal,
    },
  },
  icon: {
    color: 'white',
    position: 'absolute',
    left: -25, // This value must be static regardless of theme selection
  },
  inner: {
    width: '100%',
  },
  breakWords: {
    [`& .${classes.noticeText}`]: {
      wordBreak: 'break-all',
    },
  },
  noticeText: {
    fontFamily: theme.font.bold,
    fontSize: '1rem',
    lineHeight: '20px',
  },
  error: {
    animation: '$fadeIn 225ms linear forwards',
    borderLeft: `5px solid ${theme.palette.error.dark}`,
    [`&.${classes.important}`]: {
      borderLeftWidth: 32,
    },
  },
  errorList: {
    borderLeft: `5px solid ${theme.palette.error.dark}`,
  },
  warning: {
    animation: '$fadeIn 225ms linear forwards',
    borderLeft: `5px solid ${theme.palette.warning.dark}`,
    [`&.${classes.important}`]: {
      borderLeftWidth: 32,
    },
    [`& .${classes.icon}`]: {
      color: '#555',
    },
  },
  warningList: {
    borderLeft: `5px solid ${theme.palette.warning.dark}`,
  },
  success: {
    animation: '$fadeIn 225ms linear forwards',
    borderLeft: `5px solid ${theme.palette.success.dark}`,
    [`&.${classes.important}`]: {
      borderLeftWidth: 32,
    },
  },
  successList: {
    borderLeft: `5px solid ${theme.palette.success.dark}`,
  },
  marketing: {
    borderLeft: `5px solid ${theme.color.green}`,
  },
  flag: {
    marginRight: theme.spacing(2),
  },
}));

export interface NoticeProps extends Grid2Props {
  text?: string;
  error?: boolean;
  errorGroup?: string;
  important?: boolean;
  warning?: boolean;
  success?: boolean;
  marketing?: boolean;
  typeProps?: TypographyProps;
  className?: string;
  flag?: boolean;
  notificationList?: boolean;
  spacingTop?: 0 | 4 | 8 | 12 | 16 | 24 | 32;
  spacingBottom?: 0 | 4 | 8 | 12 | 16 | 20 | 24 | 32;
  spacingLeft?: number;
  sx?: SxProps;
  breakWords?: boolean;
  onClick?: (e: React.MouseEvent<HTMLElement>) => void;
<<<<<<< HEAD
  dismissibleButton?: JSX.Element;
  dataTestId?: string;
=======
>>>>>>> 071c19b2
}

export const Notice = (props: NoticeProps) => {
  const {
    className,
    important,
    text,
    error,
    breakWords,
    errorGroup,
    warning,
    success,
    marketing,
    typeProps,
    children,
    flag,
    notificationList,
    onClick,
    spacingTop,
    spacingBottom,
    spacingLeft,
<<<<<<< HEAD
    dismissibleButton,
    dataTestId,
=======
>>>>>>> 071c19b2
    sx,
  } = props;

  const { classes, cx } = useStyles();

  const innerText = text ? (
    <Typography
      {...typeProps}
      onClick={onClick}
      className={`${classes.noticeText} noticeText`}
    >
      {text}
    </Typography>
  ) : null;

  /**
   * There are some cases where the message
   * can be either a string or JSX. In those
   * cases we should use props.children, but
   * we want to make sure the string is wrapped
   * in Typography and formatted as it would be
   * if it were passed as props.text.
   */
  const _children =
    typeof children === 'string' ? (
      <Typography className={`${classes.noticeText} noticeText`}>
        {children}
      </Typography>
    ) : (
      children
    );

  const errorScrollClassName = errorGroup
    ? `error-for-scroll-${errorGroup}`
    : `error-for-scroll`;

  const dataAttributes = !props.error
    ? {
        'data-qa-notice': true,
      }
    : {
        'data-qa-notice': true,
        'data-qa-error': true,
      };

  return (
    <Grid
      className={cx({
        [classes.root]: true,
        [classes.important]: important,
        [errorScrollClassName]: error,
        [classes.breakWords]: breakWords,
        [classes.marketing]: marketing && !notificationList,
        [classes.error]: error && !notificationList,
        [classes.errorList]: error && notificationList,
        [classes.success]: success && !notificationList,
        [classes.successList]: success && notificationList,
        [classes.warning]: warning && !notificationList,
        [classes.marketing]: marketing,
        [classes.warningList]: warning && notificationList,
        notice: true,
        ...(className && { [className]: true }),
      })}
      style={{
        marginTop: spacingTop !== undefined ? spacingTop : 0,
        marginBottom: spacingBottom !== undefined ? spacingBottom : 24,
        marginLeft: spacingLeft !== undefined ? spacingLeft : 0,
      }}
      {...dataAttributes}
      role="alert"
      sx={sx}
    >
      {flag && (
        <Grid>
          <Flag className={classes.flag} />
        </Grid>
      )}
      {important &&
        ((success && <Check className={classes.icon} data-qa-success-img />) ||
          (warning && (
            <Warning className={classes.icon} data-qa-warning-img />
          )) ||
          (error && <Error className={classes.icon} data-qa-error-img />))}
<<<<<<< HEAD
      <div className={classes.inner} data-testid={dataTestId}>
        {innerText || _children}
      </div>
      {dismissibleButton}
=======
      <div className={classes.inner}>{innerText || _children}</div>
>>>>>>> 071c19b2
    </Grid>
  );
};<|MERGE_RESOLUTION|>--- conflicted
+++ resolved
@@ -126,11 +126,7 @@
   sx?: SxProps;
   breakWords?: boolean;
   onClick?: (e: React.MouseEvent<HTMLElement>) => void;
-<<<<<<< HEAD
-  dismissibleButton?: JSX.Element;
   dataTestId?: string;
-=======
->>>>>>> 071c19b2
 }
 
 export const Notice = (props: NoticeProps) => {
@@ -152,11 +148,7 @@
     spacingTop,
     spacingBottom,
     spacingLeft,
-<<<<<<< HEAD
-    dismissibleButton,
     dataTestId,
-=======
->>>>>>> 071c19b2
     sx,
   } = props;
 
@@ -240,14 +232,9 @@
             <Warning className={classes.icon} data-qa-warning-img />
           )) ||
           (error && <Error className={classes.icon} data-qa-error-img />))}
-<<<<<<< HEAD
       <div className={classes.inner} data-testid={dataTestId}>
         {innerText || _children}
       </div>
-      {dismissibleButton}
-=======
-      <div className={classes.inner}>{innerText || _children}</div>
->>>>>>> 071c19b2
     </Grid>
   );
 };