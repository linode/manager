--- conflicted
+++ resolved
@@ -6,31 +6,8 @@
 import Grid from '@mui/material/Unstable_Grid2';
 import EditableInput from './EditableInput';
 
-<<<<<<< HEAD
-const useStyles = makeStyles((theme: Theme) => ({
-  root: {
-    minHeight: 40,
-  },
-  icon: {
-    marginRight: theme.spacing(1),
-  },
-  smallInput: {
-    position: 'relative',
-    paddingRight: 20,
-    whiteSpace: 'pre-wrap',
-    wordBreak: 'break-all',
-    fontSize: 15,
-  },
-}));
-
-interface Props {
-  text: string;
-  onEdit: (s: string) => Promise<any>;
+interface EditableEntityLabelProps {
   iconVariant?: EntityVariants;
-=======
-interface EditableEntityLabelProps {
-  iconVariant?: Variant;
->>>>>>> f44ae285
   loading: boolean;
   onEdit: (s: string) => Promise<any>;
   status?: string;
