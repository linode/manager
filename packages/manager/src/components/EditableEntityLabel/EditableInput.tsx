--- conflicted
+++ resolved
@@ -7,11 +7,7 @@
 import ClickAwayListener from 'src/components/core/ClickAwayListener';
 import { makeStyles } from '@mui/styles';
 import { Theme } from '@mui/material/styles';
-<<<<<<< HEAD
-import Typography from 'src/components/core/Typography';
-=======
 import { Typography } from 'src/components/Typography';
->>>>>>> d63e70a2
 import { TextField, TextFieldProps } from 'src/components/TextField';
 
 const useStyles = makeStyles((theme: Theme) => ({
