--- conflicted
+++ resolved
@@ -1,16 +1,6 @@
-<<<<<<< HEAD
-import { Box, Button, Typography, fadeIn } from '@linode/ui';
+import { Box, Button, TextField, Typography, fadeIn } from '@linode/ui';
 import Edit from '@mui/icons-material/Edit';
 import { styled } from '@mui/material/styles';
-
-import { TextField } from 'src/components/TextField';
-=======
-import { Box, Button, TextField, fadeIn } from '@linode/ui';
-import Edit from '@mui/icons-material/Edit';
-import { styled } from '@mui/material/styles';
-
-import { Typography } from 'src/components/Typography';
->>>>>>> 4b3fe8ae
 
 import type { EditableTextVariant } from './EditableInput';
 import type { TextFieldProps } from '@linode/ui';
