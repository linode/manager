import { useTheme } from '@mui/material/styles';
import * as React from 'react';
<<<<<<< HEAD
import ActionsPanel from 'src/components/ActionsPanel/ActionsPanel';
=======

import ActionsPanel from 'src/components/ActionsPanel';
import { Button } from 'src/components/Button/Button';
>>>>>>> a3d98700
import { ConfirmationDialog } from 'src/components/ConfirmationDialog/ConfirmationDialog';
import { Notice } from 'src/components/Notice/Notice';
import { TypeToConfirm } from 'src/components/TypeToConfirm/TypeToConfirm';
import { Typography } from 'src/components/Typography';
import { titlecase } from 'src/features/Linodes/presentation';
import { usePreferences } from 'src/queries/preferences';
import { capitalize } from 'src/utilities/capitalize';

import { DialogProps } from '../Dialog/Dialog';

interface DeletionDialogProps extends Omit<DialogProps, 'title'> {
  entity: string;
  error?: string;
  label: string;
  loading: boolean;
  onClose: () => void;
  onDelete: () => void;
  open: boolean;
  typeToConfirm?: boolean;
}

const _DeletionDialog = (props: DeletionDialogProps) => {
  const theme = useTheme();
  const {
    entity,
    error,
    label,
    loading,
    onClose,
    onDelete,
    open,
    typeToConfirm,
    ...rest
  } = props;
  const { data: preferences } = usePreferences();
  const [confirmationText, setConfirmationText] = React.useState('');
  const typeToConfirmRequired =
    typeToConfirm && preferences?.type_to_confirm !== false;
  const renderActions = () => (
<<<<<<< HEAD
    <ActionsPanel
      style={{ padding: 0 }}
      showSecondary
      secondaryButtonText="Cancel"
      secondaryButtonHandler={onClose}
      secondaryButtonDataTestId="cancel"
      showPrimary
      primaryButtonHandler={onDelete}
      primaryButtonDisabled={
        typeToConfirmRequired && confirmationText !== label
      }
      primaryButtonLoading={loading}
      primaryButtonDataTestId="confirm"
      primaryButtonText={` Delete ${titlecase(entity)}`}
    />
=======
    <ActionsPanel style={{ padding: 0 }}>
      <Button buttonType="secondary" data-qa-cancel onClick={onClose}>
        Cancel
      </Button>
      <Button
        buttonType="primary"
        data-qa-confirm
        data-testid="delete-btn"
        disabled={typeToConfirmRequired && confirmationText !== label}
        loading={loading}
        onClick={onDelete}
      >
        Delete {titlecase(entity)}
      </Button>
    </ActionsPanel>
>>>>>>> a3d98700
  );

  React.useEffect(() => {
    /** Reset confirmation text when the modal opens */
    if (open) {
      setConfirmationText('');
    }
  }, [open]);

  return (
    <ConfirmationDialog
      actions={renderActions}
      onClose={onClose}
      open={open}
      title={`Delete ${titlecase(entity)} ${label}?`}
      {...rest}
    >
      {error && <Notice error text={error} />}
      <Notice warning>
        <Typography style={{ fontSize: '0.875rem' }}>
          <strong>Warning:</strong> Deleting this {entity} is permanent and
          can&rsquo;t be undone.
        </Typography>
      </Notice>
      <TypeToConfirm
        confirmationText={
          <Typography
            sx={{
              paddingBottom: theme.spacing(),
              paddingTop: theme.spacing(2),
            }}
            component={'span'}
          >
            To confirm deletion, type the name of the {entity} (
            <strong>{label}</strong>) in the field below:
          </Typography>
        }
        onChange={(input) => {
          setConfirmationText(input);
        }}
        label={`${capitalize(entity)} Name:`}
        placeholder={label}
        value={confirmationText}
        visible={typeToConfirmRequired}
      />
    </ConfirmationDialog>
  );
};

const DeletionDialog = React.memo(_DeletionDialog);

export { DeletionDialog };<|MERGE_RESOLUTION|>--- conflicted
+++ resolved
@@ -1,12 +1,7 @@
 import { useTheme } from '@mui/material/styles';
 import * as React from 'react';
-<<<<<<< HEAD
+
 import ActionsPanel from 'src/components/ActionsPanel/ActionsPanel';
-=======
-
-import ActionsPanel from 'src/components/ActionsPanel';
-import { Button } from 'src/components/Button/Button';
->>>>>>> a3d98700
 import { ConfirmationDialog } from 'src/components/ConfirmationDialog/ConfirmationDialog';
 import { Notice } from 'src/components/Notice/Notice';
 import { TypeToConfirm } from 'src/components/TypeToConfirm/TypeToConfirm';
@@ -46,39 +41,21 @@
   const typeToConfirmRequired =
     typeToConfirm && preferences?.type_to_confirm !== false;
   const renderActions = () => (
-<<<<<<< HEAD
     <ActionsPanel
-      style={{ padding: 0 }}
-      showSecondary
-      secondaryButtonText="Cancel"
-      secondaryButtonHandler={onClose}
-      secondaryButtonDataTestId="cancel"
-      showPrimary
-      primaryButtonHandler={onDelete}
       primaryButtonDisabled={
         typeToConfirmRequired && confirmationText !== label
       }
+      primaryButtonDataTestId="confirm"
+      primaryButtonHandler={onDelete}
       primaryButtonLoading={loading}
-      primaryButtonDataTestId="confirm"
       primaryButtonText={` Delete ${titlecase(entity)}`}
+      secondaryButtonDataTestId="cancel"
+      secondaryButtonHandler={onClose}
+      secondaryButtonText="Cancel"
+      showPrimary
+      showSecondary
+      style={{ padding: 0 }}
     />
-=======
-    <ActionsPanel style={{ padding: 0 }}>
-      <Button buttonType="secondary" data-qa-cancel onClick={onClose}>
-        Cancel
-      </Button>
-      <Button
-        buttonType="primary"
-        data-qa-confirm
-        data-testid="delete-btn"
-        disabled={typeToConfirmRequired && confirmationText !== label}
-        loading={loading}
-        onClick={onDelete}
-      >
-        Delete {titlecase(entity)}
-      </Button>
-    </ActionsPanel>
->>>>>>> a3d98700
   );
 
   React.useEffect(() => {
