<<<<<<< HEAD
import { Warning } from '@linode/ui';
=======
import { Box, omittedProps } from '@linode/ui';
>>>>>>> 8c3c7fdd
import { styled } from '@mui/material/styles';

import AkamaiLogo from 'src/assets/logo/akamai-logo.svg';

import { Stack } from '../Stack';

export const StyledAkamaiLogo = styled(AkamaiLogo, {
  label: 'StyledAkamaiLogo',
})(({ theme }) => ({
  '& .akamai-logo-icon': {
    fill: theme.tokens.color.Neutrals.White,
  },
  '& .akamai-logo-name': {
    display: 'none',
  },
}));

export const StyledWarningIcon = styled(Warning, {
  label: 'StyledWarningIcon',
})(({ theme }) => ({
  color: theme.tokens.color.Neutrals.Black,
}));

export const StyledBanner = styled(Stack, {
  label: 'StyledBanner',
  shouldForwardProp: omittedProps(['warning', 'margin']),
})<{ margin?: number; warning?: boolean }>(({ margin, theme, warning }) => ({
  backgroundColor: warning ? theme.palette.warning.light : theme.color.white,
  border: `${warning ? '3px' : '1px'} solid ${
    warning ? theme.palette.warning.dark : theme.color.black
  }`,
  margin: `${theme.spacing(margin ?? 0)} 0`,
}));

export const StyledBannerLabel = styled(Box, {
  label: 'StyledBannerLabel',
  shouldForwardProp: omittedProps(['warning']),
})<{ warning?: boolean }>(({ theme, warning }) => ({
  backgroundColor: warning
    ? theme.palette.warning.dark
    : theme.tokens.color.Neutrals.Black,
  color: warning
    ? theme.tokens.color.Neutrals.Black
    : theme.tokens.color.Neutrals.White,
  padding: theme.spacing(2.3),
  [theme.breakpoints.up('sm')]: {
    textWrap: 'nowrap',
  },
  userSelect: 'none',
}));

export const StyledBannerAction = styled(Box, {
  label: 'StyledBannerAction',
  shouldForwardProp: omittedProps(['warning']),
})<{ warning?: boolean }>(({ theme, warning }) => ({
  color: warning ? theme.bg.mainContentBanner : theme.color.black,
  [theme.breakpoints.down('sm')]: {
    padding: theme.spacing(2),
    paddingTop: 0,
  },
  [theme.breakpoints.up('sm')]: {
    paddingRight: theme.spacing(2),
    textWrap: 'nowrap',
  },
}));<|MERGE_RESOLUTION|>--- conflicted
+++ resolved
@@ -1,8 +1,4 @@
-<<<<<<< HEAD
-import { Warning } from '@linode/ui';
-=======
-import { Box, omittedProps } from '@linode/ui';
->>>>>>> 8c3c7fdd
+import { Box, Warning, omittedProps } from '@linode/ui';
 import { styled } from '@mui/material/styles';
 
 import AkamaiLogo from 'src/assets/logo/akamai-logo.svg';
