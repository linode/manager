import * as React from 'react';
import Reload from 'src/assets/icons/reload.svg';
import _Button, { ButtonProps as _ButtonProps } from '@mui/material/Button';
import { TooltipIcon } from 'src/components/TooltipIcon/TooltipIcon';
import { useTheme, styled, Theme } from '@mui/material/styles';
import { SxProps } from '@mui/system';
import { isPropValid } from '../../utilities/isPropValid';
import { rotate360 } from '../../styles/keyframes';

export type ButtonType = 'primary' | 'secondary' | 'outlined';

export interface ButtonProps extends _ButtonProps {
  /** The button variant to render */
  buttonType?: ButtonType;
  /** Additional css class to pass to the component */
  className?: string;
  /** The `sx` prop can be either object or function */
  sx?: SxProps<Theme>;
<<<<<<< HEAD
  /** Reduce the padding on the x-axis */
=======
  /**
   * Reduce the padding on the x-axis
   * @default false
   */
>>>>>>> d63e70a2
  compactX?: boolean;
  /**
   * Reduce the padding on the y-axis
   * @default false
   */
  compactY?: boolean;
  /**
   * Show a loading indicator
   * @default false
   */
  loading?: boolean;
  /** Tooltip text */
  tooltipText?: string;
  /** Tooltip analytics event */
  tooltipAnalyticsEvent?: () => void;
}

const StyledButton = styled(_Button, {
  shouldForwardProp: (prop) =>
    isPropValid(['compactX', 'compactY', 'loading', 'buttonType'], prop),
})<ButtonProps>(({ theme, ...props }) => ({
  ...(props.buttonType === 'secondary' &&
    props.compactX && {
      minWidth: 50,
      paddingRight: 0,
      paddingLeft: 0,
    }),
  ...(props.buttonType === 'secondary' &&
    props.compactY && {
      minHeight: 20,
      paddingTop: 0,
      paddingBottom: 0,
    }),
  ...(props.loading && {
    '& svg': {
      animation: `${rotate360} 2s linear infinite`,
      margin: '0 auto',
      height: `${theme.spacing(2)}`,
      width: `${theme.spacing(2)}`,
    },
    '&:disabled': {
      backgroundColor:
        props.buttonType === 'primary' && theme.palette.text.primary,
    },
  }),
}));

const Span = styled('span')({
  display: 'flex',
  alignItems: 'center',
  '@supports (-moz-appearance: none)': {
    /* Fix text alignment for Firefox */
    marginTop: 2,
  },
});

export const Button = React.forwardRef<HTMLButtonElement, ButtonProps>(
  (
    {
      // default to secondary as some components never define a buttonType (usually buttons with icons)
      // and we end up with the wrong styles (purple color, see #6455)
      // It would be nice to remove this default and require the prop but this fixes the issue for now.
      buttonType = 'secondary',
      children,
      className,
      compactX,
      compactY,
      disabled,
      loading,
      sx,
      tooltipText,
      tooltipAnalyticsEvent,
      ...rest
    },
    ref
  ) => {
    const theme = useTheme();
    const color = buttonType === 'primary' ? 'primary' : 'secondary';
    const sxTooltipIcon = { marginLeft: `-${theme.spacing()}` };

    const variant =
      buttonType === 'primary' || buttonType === 'secondary'
        ? 'contained'
        : buttonType === 'outlined'
        ? 'outlined'
        : 'text';

    return (
      <React.Fragment>
        <StyledButton
          {...rest}
          buttonType={buttonType}
          className={className}
          color={color}
          compactX={compactX}
          compactY={compactY}
          disabled={disabled || loading}
          loading={loading}
          sx={sx}
          variant={variant}
          ref={ref}
        >
          <Span data-testid="loadingIcon">
            {loading ? <Reload /> : children}
          </Span>
        </StyledButton>
        {tooltipText && (
          <TooltipIcon
            sxTooltipIcon={sxTooltipIcon}
            text={tooltipText}
            tooltipAnalyticsEvent={tooltipAnalyticsEvent}
            status="help"
          />
        )}
      </React.Fragment>
    );
  }
);<|MERGE_RESOLUTION|>--- conflicted
+++ resolved
@@ -16,14 +16,10 @@
   className?: string;
   /** The `sx` prop can be either object or function */
   sx?: SxProps<Theme>;
-<<<<<<< HEAD
-  /** Reduce the padding on the x-axis */
-=======
   /**
    * Reduce the padding on the x-axis
    * @default false
    */
->>>>>>> d63e70a2
   compactX?: boolean;
   /**
    * Reduce the padding on the y-axis
