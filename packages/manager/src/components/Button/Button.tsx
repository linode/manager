import * as React from 'react';
import Reload from 'src/assets/icons/reload.svg';
import _Button, { ButtonProps } from '@mui/material/Button';
import HelpIcon from 'src/components/HelpIcon';
import { useTheme, styled } from '@mui/material/styles';
import { SxProps } from '@mui/system';
import { isPropValid } from '../../utilities/isPropValid';
import { rotate360 } from '../../styles/keyframes';

export interface Props extends ButtonProps {
  buttonType?: 'primary' | 'secondary' | 'outlined';
  className?: string;
  sx?: SxProps;
  compactX?: boolean;
  compactY?: boolean;
  loading?: boolean;
  tooltipText?: string;
}

const StyledButton = styled(_Button, {
  shouldForwardProp: (prop) =>
    isPropValid(['compactX', 'compactY', 'loading', 'buttonType'], prop),
})<Props>(({ theme, ...props }) => ({
  ...(props.buttonType === 'secondary' &&
    props.compactX && {
      minWidth: 50,
      paddingRight: 0,
      paddingLeft: 0,
    }),
  ...(props.buttonType === 'secondary' &&
    props.compactY && {
      minHeight: 20,
      paddingTop: 0,
      paddingBottom: 0,
    }),
  ...(props.loading && {
    '& svg': {
      animation: `${rotate360} 2s linear infinite`,
      margin: '0 auto',
      height: `${theme.spacing(2)}`,
      width: `${theme.spacing(2)}`,
    },
    '&:disabled': {
      backgroundColor:
        props.buttonType === 'primary' && theme.palette.text.primary,
    },
  }),
}));

const Span = styled('span')({
  display: 'flex',
  alignItems: 'center',
  '@supports (-moz-appearance: none)': {
    /* Fix text alignment for Firefox */
    marginTop: 2,
  },
});

<<<<<<< HEAD
export const Button: React.FC<React.PropsWithChildren<CombinedProps>> = (props) => {
  const classes = useStyles();
=======
const Button = ({
  buttonType,
  children,
  className,
  compactX,
  compactY,
  disabled,
  loading,
  sx,
  tooltipText,
  ...rest
}: Props) => {
  const theme = useTheme();
  const color = buttonType === 'primary' ? 'primary' : 'secondary';
  const sxHelpIcon = { marginLeft: `-${theme.spacing()}` };
>>>>>>> 6b8f2f89

  const variant =
    buttonType === 'primary' || buttonType === 'secondary'
      ? 'contained'
      : buttonType === 'outlined'
      ? 'outlined'
      : 'text';

  return (
    <React.Fragment>
      <StyledButton
        {...rest}
        buttonType={buttonType}
        className={className}
        color={color}
        compactX={compactX}
        compactY={compactY}
        disabled={disabled || loading}
        loading={loading}
        sx={sx}
        variant={variant}
      >
        <Span data-testid="loadingIcon">{loading ? <Reload /> : children}</Span>
      </StyledButton>
      {tooltipText && <HelpIcon sx={sxHelpIcon} text={tooltipText} />}
    </React.Fragment>
  );
};

export default Button;<|MERGE_RESOLUTION|>--- conflicted
+++ resolved
@@ -56,10 +56,6 @@
   },
 });
 
-<<<<<<< HEAD
-export const Button: React.FC<React.PropsWithChildren<CombinedProps>> = (props) => {
-  const classes = useStyles();
-=======
 const Button = ({
   buttonType,
   children,
@@ -75,7 +71,6 @@
   const theme = useTheme();
   const color = buttonType === 'primary' ? 'primary' : 'secondary';
   const sxHelpIcon = { marginLeft: `-${theme.spacing()}` };
->>>>>>> 6b8f2f89
 
   const variant =
     buttonType === 'primary' || buttonType === 'secondary'
