--- conflicted
+++ resolved
@@ -1,12 +1,6 @@
 import HelpOutline from '@mui/icons-material/HelpOutline';
-<<<<<<< HEAD
-import _Button, { ButtonProps as _ButtonProps } from '@mui/material/Button';
-import { Theme, styled } from '@mui/material/styles';
-import { SxProps } from '@mui/material';
-=======
 import _Button from '@mui/material/Button';
 import { styled } from '@mui/material/styles';
->>>>>>> 30e28b87
 import * as React from 'react';
 
 import Reload from 'src/assets/icons/reload.svg';
