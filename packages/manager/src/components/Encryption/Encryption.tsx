<<<<<<< HEAD
import { Box, Notice, Typography } from '@linode/ui';
import { List, ListItem } from '@mui/material';
import * as React from 'react';

import { Checkbox } from 'src/components/Checkbox';
=======
import { Box, Checkbox, Notice } from '@linode/ui';
import { List, ListItem } from '@mui/material';
import * as React from 'react';

import { Typography } from 'src/components/Typography';
>>>>>>> d8812c4e

export interface EncryptionProps {
  descriptionCopy: JSX.Element | string;
  disabled?: boolean;
  disabledReason?: string;
  entityType?: string;
  error?: string;
  isEncryptEntityChecked: boolean;
  notices?: string[];
  onChange: (checked: boolean) => void;
}

export const headerTestId = 'encryption-header';
export const descriptionTestId = 'encryption-description';
export const checkboxTestId = 'encrypt-entity-checkbox';

export const Encryption = (props: EncryptionProps) => {
  const {
    descriptionCopy,
    disabled,
    disabledReason,
    entityType,
    error,
    isEncryptEntityChecked,
    notices,
    onChange,
  } = props;

  return (
    <>
      <Typography data-testid={headerTestId} variant="h3">
        {`${entityType ?? 'Disk'} Encryption`}
      </Typography>
      {error && (
        <Notice spacingBottom={0} spacingTop={8} text={error} variant="error" />
      )}
      <Typography
        data-testid={descriptionTestId}
        sx={(theme) => ({ padding: `${theme.spacing()} 0` })}
      >
        {descriptionCopy}
      </Typography>
      {notices && notices.length > 0 && (
        <Notice marginTop="0.875rem" spacingBottom={4} variant="warning">
          <List
            sx={(theme) => ({
              '& > li': {
                display: notices.length > 1 ? 'list-item' : 'inline',
                fontSize: '0.875rem',
                lineHeight: theme.spacing(2),
                padding: 0,
                pl: 0,
                py: 0.5,
              },
              listStyle: 'disc',
              ml: notices.length > 1 ? theme.spacing(2) : 0,
            })}
          >
            {notices.map((notice, i) => (
              <ListItem key={i}>{notice}</ListItem>
            ))}
          </List>
        </Notice>
      )}
      <Box
        sx={{
          marginLeft: '4px',
        }}
        alignItems="center"
        display="flex"
        flexDirection="row"
      >
        <Checkbox
          checked={disabled ? false : isEncryptEntityChecked} // in Create flows, this will be defaulted to be checked. Otherwise, we will rely on the current encryption status for the initial value
          data-testid={checkboxTestId}
          disabled={disabled}
          onChange={(e, checked) => onChange(checked)}
          text={`Encrypt ${entityType ?? 'Disk'}`}
          toolTipText={disabled ? disabledReason : ''}
        />
      </Box>
    </>
  );
};<|MERGE_RESOLUTION|>--- conflicted
+++ resolved
@@ -1,16 +1,6 @@
-<<<<<<< HEAD
-import { Box, Notice, Typography } from '@linode/ui';
+import { Box, Checkbox, Notice, Typography } from '@linode/ui';
 import { List, ListItem } from '@mui/material';
 import * as React from 'react';
-
-import { Checkbox } from 'src/components/Checkbox';
-=======
-import { Box, Checkbox, Notice } from '@linode/ui';
-import { List, ListItem } from '@mui/material';
-import * as React from 'react';
-
-import { Typography } from 'src/components/Typography';
->>>>>>> d8812c4e
 
 export interface EncryptionProps {
   descriptionCopy: JSX.Element | string;
