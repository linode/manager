--- conflicted
+++ resolved
@@ -74,11 +74,8 @@
   parentColumn?: string;
   compact?: boolean;
   actionCell?: boolean;
-<<<<<<< HEAD
   statusCell?: boolean;
-=======
   center?: boolean;
->>>>>>> 7868176e
 }
 
 type CombinedProps = Props;
@@ -93,11 +90,8 @@
     sortable,
     compact,
     actionCell,
-<<<<<<< HEAD
     statusCell,
-=======
     center,
->>>>>>> 7868176e
     ...rest
   } = props;
 
