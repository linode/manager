import { path } from 'ramda';
import * as React from 'react';
import { useMutatePreferences, usePreferences } from 'src/queries/preferences';

type PreferenceValue = boolean | string | number;

export interface ToggleProps<T> {
  preference: T;
  togglePreference: () => T;
}

interface RenderChildrenProps<T> {
  preference: T;
  togglePreference: () => T;
}

type RenderChildren<T> = (props: RenderChildrenProps<T>) => JSX.Element;

interface Props<T = PreferenceValue> {
  preferenceKey: string;
  preferenceOptions: [T, T];
  value?: T;
  toggleCallbackFn?: (value: T) => void;
  toggleCallbackFnDebounced?: (value: T) => void;
  initialSetCallbackFn?: (value: T) => void;
  localStorageKey?: string;
  children: RenderChildren<T>;
}

<<<<<<< HEAD
type CombinedProps<T = PreferenceValue> = Props<T> &
  PreferenceProps &
  PreferencesActionsProps;

const PreferenceToggle: React.FC<React.PropsWithChildren<CombinedProps>> = (props) => {
=======
const PreferenceToggle = <T extends unknown>(props: Props<T>) => {
>>>>>>> 2729c2ef
  const {
    value,
    preferenceKey,
    preferenceOptions,
    toggleCallbackFnDebounced,
    toggleCallbackFn,
    children,
  } = props;

  /** will be undefined and render-block children unless otherwise specified */
  const [currentlySetPreference, setPreference] = React.useState<T | undefined>(
    value
  );
  const [lastUpdated, setLastUpdated] = React.useState<number>(0);

  const {
    data: preferences,
    error: preferencesError,
    refetch: refetchUserPreferences,
  } = usePreferences();

  const { mutateAsync: updateUserPreferences } = useMutatePreferences();

  React.useEffect(() => {
    /**
     * This useEffect is strictly for when the app first loads
     * whether we have a preference error or preference data
     */

    /**
     * if for whatever reason we failed to get the preferences data
     * just fallback to some default (the first in the list of options).
     *
     * Do NOT try and PUT to the API - we don't want to overwrite other unrelated preferences
     */
    if (
      isNullOrUndefined(currentlySetPreference) &&
      !!preferencesError &&
      lastUpdated === 0
    ) {
      /**
       * get the first set of options
       */
      const preferenceToSet = preferenceOptions[0];
      setPreference(preferenceToSet);

      if (props.initialSetCallbackFn) {
        props.initialSetCallbackFn(preferenceToSet);
      }
    }

    /**
     * In the case of when we successfully retrieved preferences for the FIRST time,
     * set the state to what we got from the server. If the preference
     * doesn't exist yet in this user's payload, set defaults in local state.
     */
    if (
      isNullOrUndefined(currentlySetPreference) &&
      !!preferences &&
      lastUpdated === 0
    ) {
      const preferenceFromAPI = path<T>([preferenceKey], preferences);

      /**
       * this is the first time the user is setting the user preference
       *
       * if the API value is null or undefined, default to the first value that was passed to this component from props.
       */
      const preferenceToSet = isNullOrUndefined(preferenceFromAPI)
        ? preferenceOptions[0]
        : preferenceFromAPI;

      setPreference(preferenceToSet);

      /** run callback function if passed one */
      if (props.initialSetCallbackFn) {
        props.initialSetCallbackFn(preferenceToSet);
      }
    }
  }, [preferences, preferencesError]);

  React.useEffect(() => {
    /**
     * we only want to update local state if we already have something set in local state
     * setting the initial state is the responsibility of the first useEffect
     */
    if (!isNullOrUndefined(currentlySetPreference)) {
      const debouncedErrorUpdate = setTimeout(() => {
        /**
         * we have a preference error, so first GET the preferences
         * before trying to PUT them.
         *
         * Don't update anything if the GET fails
         */
        if (!!preferencesError && lastUpdated !== 0) {
          /** invoke our callback prop if we have one */
          if (
            toggleCallbackFnDebounced &&
            !isNullOrUndefined(currentlySetPreference)
          ) {
            toggleCallbackFnDebounced(currentlySetPreference);
          }
          refetchUserPreferences()
            .then((response) => {
              updateUserPreferences({
                ...response.data,
                [preferenceKey]: currentlySetPreference,
              }).catch(() => /** swallow the error */ null);
            })
            .catch(() => /** swallow the error */ null);
        } else if (
          !!preferences &&
          !isNullOrUndefined(currentlySetPreference) &&
          lastUpdated !== 0
        ) {
          /**
           * PUT to /preferences on every toggle, debounced.
           */
          updateUserPreferences({
            [preferenceKey]: currentlySetPreference,
          }).catch(() => /** swallow the error */ null);

          /** invoke our callback prop if we have one */
          if (
            toggleCallbackFnDebounced &&
            !isNullOrUndefined(currentlySetPreference)
          ) {
            toggleCallbackFnDebounced(currentlySetPreference);
          }
        } else if (lastUpdated === 0) {
          /**
           * this is the case where the app has just been mounted and the preferences are
           * being set in local state for the first time
           */
          setLastUpdated(Date.now());
        }
      }, 500);

      return () => clearTimeout(debouncedErrorUpdate);
    }

    return () => null;
  }, [currentlySetPreference]);

  const togglePreference = () => {
    /** first set local state to the opposite option */
    const newPreferenceToSet =
      currentlySetPreference === preferenceOptions[0]
        ? preferenceOptions[1]
        : preferenceOptions[0];

    /** set the preference in local state */
    setPreference(newPreferenceToSet);

    /** invoke our callback prop if we have one */
    if (toggleCallbackFn) {
      toggleCallbackFn(newPreferenceToSet);
    }

    return newPreferenceToSet;
  };

  /**
   * render-block the children. We can prevent
   * render-blocking by passing a default value as a prop
   *
   * So if you want to handle local state outside of this component,
   * you can do so and pass the value explicitly with the _value_ prop
   */
  if (isNullOrUndefined(currentlySetPreference)) {
    return null;
  }

  return typeof children === 'function'
    ? children({ preference: currentlySetPreference, togglePreference })
    : null;
};

<<<<<<< HEAD
interface PreferenceProps {
  preferences?: Record<string, any>;
  preferenceError?: any;
  preferencesLastUpdated: number;
}

const memoized = (component: React.FC<React.PropsWithChildren<CombinedProps>>) =>
  React.memo(component, (prevProps, nextProps) => {
    /**
     * only prevent rendering if the preferences AND profileError
     * went from being defined to defined or vise versa.
     *
     * we don't care to re-render if the preferences have been updated in Redux
     * state. All the relevant preference state will be handled in the component.
     * This component only cares about what the preferences are on app load.
     */

    const shouldRerender =
      !equals(prevProps.preferences, nextProps.preferences) ||
      wasUndefinedNowDefined(
        prevProps.preferenceError,
        nextProps.preferenceError
      ) ||
      wasDefinedNowUndefined(
        prevProps.preferenceError,
        nextProps.preferenceError
      ) ||
      !equals(prevProps.children, nextProps.children) ||
      /** we only care what the server tells us on app load */
      isUpdatingForTheFirstTime(
        prevProps.preferencesLastUpdated,
        nextProps.preferencesLastUpdated
      );

    /** react memo cares about if the props are equal so set to the opposite */
    return !shouldRerender;
  });

const wasUndefinedNowDefined = (prevProp: any, nextProp: any) => {
  return !prevProp && !!nextProp;
};

const wasDefinedNowUndefined = (prevProp: any, nextProp: any) => {
  return !!prevProp && !nextProp;
};

const isUpdatingForTheFirstTime = (
  prevLastUpdated: number,
  nextLastUpdated: number
) => {
  return prevLastUpdated === 0 && nextLastUpdated !== 0;
};

=======
>>>>>>> 2729c2ef
const isNullOrUndefined = (value: any): value is null | undefined => {
  return typeof value === 'undefined' || value === null;
};

export default PreferenceToggle;<|MERGE_RESOLUTION|>--- conflicted
+++ resolved
@@ -27,15 +27,7 @@
   children: RenderChildren<T>;
 }
 
-<<<<<<< HEAD
-type CombinedProps<T = PreferenceValue> = Props<T> &
-  PreferenceProps &
-  PreferencesActionsProps;
-
-const PreferenceToggle: React.FC<React.PropsWithChildren<CombinedProps>> = (props) => {
-=======
 const PreferenceToggle = <T extends unknown>(props: Props<T>) => {
->>>>>>> 2729c2ef
   const {
     value,
     preferenceKey,
@@ -214,62 +206,6 @@
     : null;
 };
 
-<<<<<<< HEAD
-interface PreferenceProps {
-  preferences?: Record<string, any>;
-  preferenceError?: any;
-  preferencesLastUpdated: number;
-}
-
-const memoized = (component: React.FC<React.PropsWithChildren<CombinedProps>>) =>
-  React.memo(component, (prevProps, nextProps) => {
-    /**
-     * only prevent rendering if the preferences AND profileError
-     * went from being defined to defined or vise versa.
-     *
-     * we don't care to re-render if the preferences have been updated in Redux
-     * state. All the relevant preference state will be handled in the component.
-     * This component only cares about what the preferences are on app load.
-     */
-
-    const shouldRerender =
-      !equals(prevProps.preferences, nextProps.preferences) ||
-      wasUndefinedNowDefined(
-        prevProps.preferenceError,
-        nextProps.preferenceError
-      ) ||
-      wasDefinedNowUndefined(
-        prevProps.preferenceError,
-        nextProps.preferenceError
-      ) ||
-      !equals(prevProps.children, nextProps.children) ||
-      /** we only care what the server tells us on app load */
-      isUpdatingForTheFirstTime(
-        prevProps.preferencesLastUpdated,
-        nextProps.preferencesLastUpdated
-      );
-
-    /** react memo cares about if the props are equal so set to the opposite */
-    return !shouldRerender;
-  });
-
-const wasUndefinedNowDefined = (prevProp: any, nextProp: any) => {
-  return !prevProp && !!nextProp;
-};
-
-const wasDefinedNowUndefined = (prevProp: any, nextProp: any) => {
-  return !!prevProp && !nextProp;
-};
-
-const isUpdatingForTheFirstTime = (
-  prevLastUpdated: number,
-  nextLastUpdated: number
-) => {
-  return prevLastUpdated === 0 && nextLastUpdated !== 0;
-};
-
-=======
->>>>>>> 2729c2ef
 const isNullOrUndefined = (value: any): value is null | undefined => {
   return typeof value === 'undefined' || value === null;
 };
