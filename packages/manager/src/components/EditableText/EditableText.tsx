<<<<<<< HEAD
import { Button, ClickAwayListener, TextField } from '@linode/ui';
=======
import { Button, ClickAwayListener, H1Header } from '@linode/ui';
>>>>>>> d8812c4e
import Check from '@mui/icons-material/Check';
import Close from '@mui/icons-material/Close';
import Edit from '@mui/icons-material/Edit';
import * as React from 'react';
import { Link } from 'react-router-dom';
import { makeStyles } from 'tss-react/mui';

<<<<<<< HEAD
import { H1Header } from 'src/components/H1Header/H1Header';

import type { TextFieldProps } from '@linode/ui';
=======
import { TextField } from '../TextField';

import type { TextFieldProps } from '../TextField';
>>>>>>> d8812c4e
import type { Theme } from '@mui/material/styles';

const useStyles = makeStyles<void, 'editIcon' | 'icon'>()(
  (theme: Theme, _params, classes) => ({
    button: {
      '&[aria-label="Save"]': {
        marginLeft: theme.spacing(2),
        [theme.breakpoints.down('md')]: {
          marginLeft: theme.spacing(2),
        },
      },
      background: 'transparent !important',
      height: 34,
      marginLeft: 0,
      minWidth: 'auto',
      paddingLeft: 6,
      paddingRight: 6,
    },
    container: {
      alignItems: 'center',
      display: 'flex',
      justifyContent: 'flex-start',
      position: 'relative',
    },
    editIcon: {
      [theme.breakpoints.up('sm')]: {
        '&:focus': {
          opacity: 1,
        },
        opacity: 0,
      },
    },
    icon: {
      '&:hover, &:focus': {
        color: theme.palette.primary.light,
      },
      color: theme.palette.text.primary,
      fontSize: '1.25rem',
      minHeight: 34,
    },
    initial: {
      '&:hover, &:focus': {
        [`& .${classes.editIcon}`]: {
          opacity: 1,
        },
        [`& .${classes.icon}`]: {
          '&:hover': {
            color: theme.color.black,
          },
          color: theme.color.grey1,
        },
      },
      borderLeft: '1px solid transparent',
    },
    input: {
      fontFamily: theme.font.bold,
      fontSize: '1.125rem',
      padding: 0,
      paddingLeft: 2,
    },
    inputRoot: {
      backgroundColor: 'transparent',
      boxShadow: 'none',
      marginLeft: 7,
      [theme.breakpoints.up('md')]: {
        maxWidth: 415,
        width: '100%',
      },
    },
    root: {
      border: '1px solid transparent',
      color: theme.textColors.tableStatic,
      display: 'inline-block',
      fontSize: '1.125rem !important',
      lineHeight: 1,
      padding: '5px 8px',
      textDecoration: 'inherit',
      transition: theme.transitions.create(['opacity']),
      wordBreak: 'break-all',
    },
    textField: {
      margin: 0,
    },
    underlineOnHover: {
      '&:hover, &:focus': {
        textDecoration: 'underline !important',
      },
    },
  })
);

interface Props {
  className?: string;
  disabledBreadcrumbEditButton?: boolean;
  errorText?: string;
  /**
   * Send event analytics
   */
  handleAnalyticsEvent?: () => void;
  /**
   * Optional link for the text when it is not in editing mode
   */
  labelLink?: string;
  /**
   * Function to cancel editing and restore text to previous text
   */
  onCancel: () => void;
  /**
   * The function to handle saving edited text
   */
  onEdit: (text: string) => Promise<any>;
  /**
   * The text inside the textbox
   */
  text: string;
  /**
   * Optional suffix to append to the text when it is not in editing mode
   */
  textSuffix?: string;
}

interface PassThroughProps extends Props, Omit<TextFieldProps, 'label'> {}

export const EditableText = (props: PassThroughProps) => {
  const { classes } = useStyles();

  const [isEditing, setIsEditing] = React.useState(Boolean(props.errorText));
  const [text, setText] = React.useState(props.text);
  const {
    className,
    disabledBreadcrumbEditButton,
    errorText,
    handleAnalyticsEvent,
    labelLink,
    onCancel,
    onEdit,
    text: propText,
    textSuffix,
    ...rest
  } = props;

  React.useEffect(() => {
    setText(propText);
  }, [propText]);

  React.useEffect(() => {
    onCancel();
    // eslint-disable-next-line react-hooks/exhaustive-deps
  }, [isEditing]);

  const onChange = (e: React.ChangeEvent<HTMLInputElement>) => {
    setText(e.target.value);
  };

  const openEdit = () => {
    // Send analytics when pencil icon is clicked.
    if (handleAnalyticsEvent) {
      handleAnalyticsEvent();
    }
    setIsEditing(true);
  };

  const finishEditing = () => {
    /**
     * if the entered text is different from the original text
     * provided, run the update callback
     *
     * only exit editing mode if promise resolved
     */
    if (text !== propText) {
      onEdit(text)
        .then(() => {
          setIsEditing(false);
        })
        .catch((e) => e);
    } else {
      /** otherwise, we've just submitted the form with no value change */
      setIsEditing(false);
    }
  };

  const cancelEditing = () => {
    setIsEditing(false);
    setText(props.text);
  };

  /** confirm or cancel edits if the enter or escape keys are pressed, respectively */
  const handleKeyPress = (e: React.KeyboardEvent) => {
    if (e.key === 'Enter') {
      finishEditing();
    }
    if (e.key === 'Escape' || e.key === 'Esc') {
      cancelEditing();
    }
  };
  const labelText = (
    <H1Header
      className={classes.root}
      data-qa-editable-text
      title={`${text}${textSuffix ?? ''}`}
    />
  );

  return !isEditing && !errorText ? (
    <div
      className={`${classes.container} ${classes.initial} ${className}`}
      data-testid={'editable-text'}
    >
      {!!labelLink ? (
        <Link className={classes.underlineOnHover} to={labelLink!}>
          {labelText}
        </Link>
      ) : (
        labelText
      )}
      {/** pencil icon */}
      <Button
        aria-label={`Edit ${text}`}
        className={`${classes.button} ${classes.editIcon}`}
        data-qa-edit-button
        disabled={disabledBreadcrumbEditButton}
        onClick={openEdit}
      >
        <Edit className={classes.icon} />
      </Button>
    </div>
  ) : (
    <ClickAwayListener mouseEvent="onMouseDown" onClickAway={cancelEditing}>
      <div className={`${classes.container} ${className}`} data-qa-edit-field>
        <TextField
          {...rest}
          inputProps={{
            className: classes.input,
          }}
          InputProps={{ className: classes.inputRoot }}
          // eslint-disable-next-line
          autoFocus={true}
          className={classes.textField}
          editable
          errorText={props.errorText}
          hideLabel
          label={`Edit ${text} Label`}
          onChange={onChange}
          onKeyDown={handleKeyPress}
          type="text"
          value={text}
        />
        <Button
          aria-label="Save"
          className={classes.button}
          data-qa-save-edit
          onClick={finishEditing}
        >
          <Check className={classes.icon} />
        </Button>
        <Button
          aria-label="Cancel"
          className={classes.button}
          data-qa-cancel-edit
          onClick={cancelEditing}
        >
          <Close className={classes.icon} />
        </Button>
      </div>
    </ClickAwayListener>
  );
};<|MERGE_RESOLUTION|>--- conflicted
+++ resolved
@@ -1,8 +1,4 @@
-<<<<<<< HEAD
-import { Button, ClickAwayListener, TextField } from '@linode/ui';
-=======
-import { Button, ClickAwayListener, H1Header } from '@linode/ui';
->>>>>>> d8812c4e
+import { Button, ClickAwayListener, H1Header, TextField } from '@linode/ui';
 import Check from '@mui/icons-material/Check';
 import Close from '@mui/icons-material/Close';
 import Edit from '@mui/icons-material/Edit';
@@ -10,15 +6,7 @@
 import { Link } from 'react-router-dom';
 import { makeStyles } from 'tss-react/mui';
 
-<<<<<<< HEAD
-import { H1Header } from 'src/components/H1Header/H1Header';
-
 import type { TextFieldProps } from '@linode/ui';
-=======
-import { TextField } from '../TextField';
-
-import type { TextFieldProps } from '../TextField';
->>>>>>> d8812c4e
 import type { Theme } from '@mui/material/styles';
 
 const useStyles = makeStyles<void, 'editIcon' | 'icon'>()(
