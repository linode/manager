--- conflicted
+++ resolved
@@ -129,57 +129,4 @@
       )}
     </>
   );
-<<<<<<< HEAD
-};
-
-const StyledNoAssignedLinodesBox = styled(Box, {
-  label: 'StyledNoAssignedLinodesBox',
-  shouldForwardProp: omittedProps(['maxWidth']),
-})(({ maxWidth, theme }) => ({
-  background: theme.name === 'light' ? theme.bg.main : theme.bg.app,
-  display: 'flex',
-  flexDirection: 'column',
-  height: '52px',
-  justifyContent: 'center',
-  maxWidth: maxWidth ? `${maxWidth}px` : '416px',
-  paddingLeft: theme.spacing(2),
-  width: '100%',
-}));
-
-const SelectedOptionsHeader = styled('h4', {
-  label: 'SelectedOptionsHeader',
-})(({ theme }) => ({
-  color: theme.color.headline,
-  fontFamily: theme.font.bold,
-  fontSize: '14px',
-  fontWeight: 300,
-  textTransform: 'initial',
-}));
-
-const SelectedOptionsList = styled(List, {
-  label: 'SelectedOptionsList',
-  shouldForwardProp: omittedProps(['isRemovable']),
-})<{ isRemovable?: boolean }>(({ isRemovable, theme }) => ({
-  background: theme.name === 'light' ? theme.bg.main : theme.bg.app,
-  overflow: 'auto',
-  padding: !isRemovable ? '16px 0' : '5px 0',
-  width: '100%',
-}));
-
-const SelectedOptionsListItem = styled(ListItem, {
-  label: 'SelectedOptionsListItem',
-})(() => ({
-  justifyContent: 'space-between',
-  paddingBottom: 0,
-  paddingRight: 4,
-  paddingTop: 0,
-}));
-
-const StyledLabel = styled('span', { label: 'StyledLabel' })(({ theme }) => ({
-  color: theme.color.label,
-  fontFamily: theme.font.semiBold,
-  fontSize: '14px',
-}));
-=======
-};
->>>>>>> e780ffcc
+};