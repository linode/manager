--- conflicted
+++ resolved
@@ -1,28 +1,15 @@
-<<<<<<< HEAD
 import { useMutatePreferences, usePreferences } from '@linode/queries';
-=======
 import {
   getQueryParamsFromQueryString,
   pathOr,
   usePrevious,
 } from '@linode/utilities';
->>>>>>> 61357fdb
 import { DateTime } from 'luxon';
 import { equals, sort } from 'ramda';
 import * as React from 'react';
 import { useHistory, useLocation } from 'react-router-dom';
 import { debounce } from 'throttle-debounce';
 
-<<<<<<< HEAD
-import { usePrevious } from 'src/hooks/usePrevious';
-import { pathOr } from 'src/utilities/pathOr';
-import { getQueryParamsFromQueryString } from 'src/utilities/queryParams';
-=======
-import {
-  useMutatePreferences,
-  usePreferences,
-} from 'src/queries/profile/preferences';
->>>>>>> 61357fdb
 import {
   sortByArrayLength,
   sortByNumber,
