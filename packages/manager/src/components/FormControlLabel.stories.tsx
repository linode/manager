--- conflicted
+++ resolved
@@ -1,8 +1,4 @@
-<<<<<<< HEAD
-import { Radio, Toggle } from '@linode/ui';
-=======
-import { Checkbox, Radio } from '@linode/ui';
->>>>>>> 40b335b5
+import { Checkbox, Radio, Toggle } from '@linode/ui';
 import React from 'react';
 
 import { FormControlLabel } from './FormControlLabel';
