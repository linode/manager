--- conflicted
+++ resolved
@@ -1,14 +1,5 @@
-<<<<<<< HEAD
-import { CircleProgress } from '@linode/ui';
+import { CircleProgress, Notice } from '@linode/ui';
 import * as React from 'react';
-
-import { Notice } from 'src/components/Notice/Notice';
-=======
-import { Notice } from '@linode/ui';
-import * as React from 'react';
-
-import { CircleProgress } from 'src/components/CircleProgress';
->>>>>>> abbedaf1
 
 export interface DrawerContentProps {
   children: React.ReactNode;
