import { isEmpty } from 'ramda';
import * as React from 'react';

import { makeStyles, Theme } from 'src/components/core/styles';
import Grid from 'src/components/Grid';
import { Props as TextFieldProps } from 'src/components/TextField';
import * as zxcvbn from 'zxcvbn';
import StrengthIndicator from '../PasswordInput/StrengthIndicator';
import HideShowText from './HideShowText';

type Props = TextFieldProps & {
  value?: string;
  required?: boolean;
  disabledReason?: string;
  hideStrengthLabel?: boolean;
  hideValidation?: boolean;
};

const useStyles = makeStyles((theme: Theme) => ({
  container: {
    position: 'relative',
    paddingBottom: theme.spacing(1) / 2
  },
  requirementsListOuter: {
    margin: 0,
    width: '100%',
    padding: `${theme.spacing(1)}px ${theme.spacing(2) - 2}px `,
    backgroundColor: theme.bg.offWhiteDT,
    border: `1px solid ${theme.palette.divider}`,
    [theme.breakpoints.up('sm')]: {
      width: 415
    }
  },
  requirementsList: {
    margin: 0,
    padding: '0 20px',
    '& li': {
      margin: `${theme.spacing(1)}px 0`,
      '& > span': {
        display: 'block'
      }
    }
  },
  active: {
    color: theme.color.red,
    '&$valid': {
      color: theme.color.green
    }
  },
  valid: {},
  infoText: {
    fontSize: '0.85rem',
    marginTop: 12
  },
  usernameInput: {
    display: 'none'
  }
}));

type CombinedProps = Props;

const PasswordInput: React.FC<CombinedProps> = props => {
  const onChange = (e: React.ChangeEvent<HTMLInputElement>) => {
    if (props.onChange) {
      props.onChange(e);
    }
  };

  const {
    value,
    required,
    disabledReason,
    hideStrengthLabel,
    hideValidation,
    ...rest
  } = props;

  const classes = useStyles();

  const strength = React.useMemo(() => maybeStrength(value), [value]);

  return (
    <Grid container className={classes.container}>
      <Grid item xs={12}>
        <input
          type="text"
          name="name"
          aria-hidden="true"
          autoComplete="username"
          className={classes.usernameInput}
          value="root"
          readOnly
        />
        <HideShowText
          {...rest}
          tooltipText={disabledReason}
          value={value}
          onChange={onChange}
          fullWidth
          required={required}
        />
      </Grid>
      {!hideValidation && (
        <Grid item xs={12}>
<<<<<<< HEAD
          <input
            type="text"
            name="name"
            aria-hidden="true"
            autoComplete="off"
            className={classes.usernameInput}
            value="root"
            readOnly
          />
          <HideShowText
            {...rest}
            tooltipText={disabledReason}
            value={value}
            onChange={onChange}
            fullWidth
            required={required}
=======
          <StrengthIndicator
            strength={strength}
            hideStrengthLabel={hideStrengthLabel}
>>>>>>> 1bbb02e6
          />
        </Grid>
      )}
    </Grid>
  );
};

const maybeStrength = (value?: string) => {
  if (!value || isEmpty(value)) {
    return null;
  } else {
    const score = zxcvbn(value).score;
    if (score === 4) {
      return 3;
    }
    return score;
  }
};

export default React.memo(PasswordInput);<|MERGE_RESOLUTION|>--- conflicted
+++ resolved
@@ -86,7 +86,7 @@
           type="text"
           name="name"
           aria-hidden="true"
-          autoComplete="username"
+          autoComplete="off"
           className={classes.usernameInput}
           value="root"
           readOnly
@@ -102,28 +102,9 @@
       </Grid>
       {!hideValidation && (
         <Grid item xs={12}>
-<<<<<<< HEAD
-          <input
-            type="text"
-            name="name"
-            aria-hidden="true"
-            autoComplete="off"
-            className={classes.usernameInput}
-            value="root"
-            readOnly
-          />
-          <HideShowText
-            {...rest}
-            tooltipText={disabledReason}
-            value={value}
-            onChange={onChange}
-            fullWidth
-            required={required}
-=======
           <StrengthIndicator
             strength={strength}
             hideStrengthLabel={hideStrengthLabel}
->>>>>>> 1bbb02e6
           />
         </Grid>
       )}
