--- conflicted
+++ resolved
@@ -1,6 +1,7 @@
 import { isEmpty } from 'ramda';
 import * as React from 'react';
 
+import Check from 'src/assets/icons/check.svg';
 import { makeStyles, Theme } from 'src/components/core/styles';
 import Typography from 'src/components/core/Typography';
 import Grid from 'src/components/Grid';
@@ -18,81 +19,45 @@
   hideValidation?: boolean;
 };
 
-<<<<<<< HEAD
-interface State {
-  isValidPassword: boolean;
-  lengthRequirement: boolean;
-  active: boolean;
-}
-
-type ClassNames =
-  | 'container'
-  | 'listItem'
-  | 'reqListOuter'
-  | 'reqList'
-  | 'valid'
-  | 'check'
-  | 'active';
-
-const styles = (theme: Theme) =>
-  createStyles({
-    container: {
-      position: 'relative',
-      paddingBottom: theme.spacing(1) / 2
-    },
-    reqListOuter: {
-      margin: 0,
-      width: '100%',
-      padding: `${theme.spacing(1)}px ${theme.spacing(2) - 2}px `,
-      backgroundColor: theme.bg.offWhiteDT,
-      border: `1px solid ${theme.palette.divider}`,
-      [theme.breakpoints.up('sm')]: {
-        width: 415
-      }
-    },
-    reqList: {
-      listStyleType: 'none',
-      margin: 0,
-      padding: 0
-    },
-    check: {
-      color: theme.color.grey1,
-      marginRight: theme.spacing(1),
-      position: 'relative',
-      top: -1
-    },
-    active: {
-      color: theme.color.red,
-      '&$valid': {
-        color: theme.color.green
-      }
-    },
-    valid: {},
-    listItem: {
-      display: 'flex',
-      margin: `${theme.spacing(1)}px 0`,
-      '& > span': {
-        display: 'block'
-      }
-=======
 const useStyles = makeStyles((theme: Theme) => ({
   container: {
     position: 'relative',
-    marginBottom: theme.spacing(1),
     paddingBottom: theme.spacing(1) / 2
   },
-  strengthIndicator: {
-    position: 'relative',
-    top: -5,
+  reqListOuter: {
+    margin: 0,
     width: '100%',
-    [theme.breakpoints.down('xs')]: {
-      maxWidth: '100%'
->>>>>>> a2df48f1
+    padding: `${theme.spacing(1)}px ${theme.spacing(2) - 2}px `,
+    backgroundColor: theme.bg.offWhiteDT,
+    border: `1px solid ${theme.palette.divider}`,
+    [theme.breakpoints.up('sm')]: {
+      width: 415
     }
   },
-  infoText: {
-    fontSize: '0.85rem',
-    marginTop: 12
+  reqList: {
+    listStyleType: 'none',
+    margin: 0,
+    padding: 0
+  },
+  check: {
+    color: theme.color.grey1,
+    marginRight: theme.spacing(1),
+    position: 'relative',
+    top: -1
+  },
+  active: {
+    color: theme.color.red,
+    '&$valid': {
+      color: theme.color.green
+    }
+  },
+  valid: {},
+  listItem: {
+    display: 'flex',
+    margin: `${theme.spacing(1)}px 0`,
+    '& > span': {
+      display: 'block'
+    }
   }
 }));
 
@@ -133,92 +98,55 @@
           />
         </Grid>
         {!hideValidation && (
-          <Grid item xs={12} className={`${classes.strengthIndicator} py0`}>
+          <Grid item xs={12}>
             <StrengthIndicator
               strength={strength}
               hideStrengthLabel={hideStrengthLabel}
             />
           </Grid>
-<<<<<<< HEAD
-          {!hideHelperText && (
-            <Grid item xs={12}>
-              <div className={classes.reqListOuter}>
-                <Typography>Password must:</Typography>
-                <ul className={classes.reqList}>
-                  <li
-                    className={classes.listItem}
-                    aria-label={
+        )}
+        {!hideHelperText && (
+          <Grid item xs={12}>
+            <div className={classes.reqListOuter}>
+              <Typography>Password must:</Typography>
+              <ul className={classes.reqList}>
+                <li
+                  className={classes.listItem}
+                  /*aria-label={
                       lengthRequirement
                         ? 'Password contains enough characters'
                         : 'Password should be at least 6 chars'
-                    }
-                  >
-                    <span
-                      className={classNames({
-                        [classes.check]: true,
-                        [classes.active]: active,
-                        [classes.valid]: lengthRequirement
-                      })}
-                    >
-                      {active && !lengthRequirement ? <Alert /> : <Check />}
-                    </span>{' '}
-                    <Typography component={'span'}>
-                      Be at least <strong>6 characters</strong>
-                    </Typography>
-                  </li>
-                  <li
-                    className={classes.listItem}
-                    aria-label={
+                    }*/
+                >
+                  <span className={classes.check}>{<Check />}</span>{' '}
+                  <Typography component={'span'}>
+                    Be at least <strong>6 characters</strong>
+                  </Typography>
+                </li>
+                <li
+                  className={classes.listItem}
+                  /*aria-label={
                       isValidPassword
                         ? "Password's strength is valid"
                         : "Increase password's strength by adding uppercase letters, lowercase letters, numbers, or punctuation"
-                    }
-                  >
-                    <span
-                      className={classNames({
-                        [classes.check]: true,
-                        [classes.active]: active,
-                        [classes.valid]: isValidPassword
-                      })}
-                    >
-                      {active && !isValidPassword ? <Alert /> : <Check />}
-                    </span>{' '}
-                    <Typography component={'span'}>
-                      Contain at least{' '}
-                      <strong>two of the following character classes</strong>:
-                      uppercase letters, lowercase letters, numbers, and
-                      punctuation.
-                    </Typography>
-                  </li>
-                </ul>
-              </div>
-            </Grid>
-          )}
-        </Grid>
-      </React.Fragment>
-    );
-  }
-}
-
-const passwordValidity = (value?: string) => {
-  // This regex checks for the password validity only (no length) which is
-  // two of the following character classes: uppercase letters, lowercase letters, numbers, and punctuation.
-  // This check aligns with the backend validation
-  const regex = /^(((?=.*[a-z])(?=.*[A-Z]))|((?=.*[a-z])(?=.*[0-9]))|((?=.*[A-Z])(?=.*[0-9]))|((?=.*[a-z])(?=.*[!@#$%^&*(),.?":{}|<>]))|((?=.*[A-Z])(?=.*[!@#$%^&*(),.?":{}|<>]))|((?=.*[0-9])(?=.*[!@#$%^&*(),.?":{}|<>])))/;
-=======
+                    }*/
+                >
+                  <span className={classes.check}>{<Check />}</span>{' '}
+                  <Typography component={'span'}>
+                    Contain at least{' '}
+                    <strong>two of the following character classes</strong>:
+                    uppercase letters, lowercase letters, numbers, and
+                    punctuation.
+                  </Typography>
+                </li>
+              </ul>
+            </div>
+          </Grid>
         )}
       </Grid>
-      {!hideHelperText && (
-        <Typography variant="body1" className={classes.infoText}>
-          Password must be at least 6 characters and contain at least two of the
-          following character classes: uppercase letters, lowercase letters,
-          numbers, and punctuation.
-        </Typography>
-      )}
     </React.Fragment>
   );
 };
->>>>>>> a2df48f1
 
 const maybeStrength = (value?: string) => {
   if (!value || isEmpty(value)) {
