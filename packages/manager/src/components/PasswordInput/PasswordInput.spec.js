const { navigateToStory } = require('../../../e2e/utils/storybook');

describe('Password Input Suite', () => {
  const component = 'Password Input';
  const childStories = ['Example'];
  const strengthIndicator = '[data-qa-strength]';
  const passwordInput = '[data-qa-hide] input';

  function hideShow(show) {
    $('[data-qa-hide] svg').click();
    const hidden = $('[data-qa-hide]').getAttribute('data-qa-hide');
    const type = $(passwordInput).getAttribute('type');

    if (show) {
      expect(hidden)
        .withContext(`Password should be displayed`)
        .toBe('false');
      expect(type)
        .withContext(`Incorrect type`)
        .toBe('text');
    } else {
      expect(hidden)
        .withContext(`Password should be hidden`)
        .toBe('true');
      expect(type)
        .withContext(`Incorrect type`)
        .toBe('password');
    }
  }

  beforeAll(() => {
    navigateToStory(component, childStories[0]);
  });

  it('should display password input with strength indicator', () => {
    $(passwordInput).waitForDisplayed();

    const input = $(passwordInput);

    expect(input.isExisting())
      .withContext(`Input field does not exist`)
      .toBe(true);
  });

  it('should update the strength when complexity of password increases', () => {
    const testPasswords = ['weak', 'stronger1233', 'Stronger123#!'];
    testPasswords.forEach((pass, index) => {
      $(passwordInput).setValue(pass);
      const strengthDisplays = $(strengthIndicator).isDisplayed();
      const strength = $(strengthIndicator).getAttribute('data-qa-strength');

      expect(strengthDisplays)
        .withContext(`Password strength should be displayed`)
        .toBe(true);
<<<<<<< HEAD
      expect(parseInt(strength))
=======
      expect(parseInt(strength, 10))
>>>>>>> 9f79790a
        .withContext(`Incorrect strength indicator value`)
        .toBe(index + 1);
    });
  });

  it('should display password when click show', () => {
    hideShow(true);
  });

  it('should hide when click hide', () => {
    hideShow();
  });
});<|MERGE_RESOLUTION|>--- conflicted
+++ resolved
@@ -52,11 +52,7 @@
       expect(strengthDisplays)
         .withContext(`Password strength should be displayed`)
         .toBe(true);
-<<<<<<< HEAD
-      expect(parseInt(strength))
-=======
       expect(parseInt(strength, 10))
->>>>>>> 9f79790a
         .withContext(`Incorrect strength indicator value`)
         .toBe(index + 1);
     });
