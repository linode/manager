--- conflicted
+++ resolved
@@ -1,11 +1,4 @@
 import * as React from 'react';
-
-<<<<<<< HEAD
-import { Typography } from 'src/components/Typography';
-=======
-import { EditableText } from 'src/components/EditableText/EditableText';
-import { H1Header } from 'src/components/H1Header/H1Header';
->>>>>>> d43602f6
 
 import { EditableProps, LabelProps } from './types';
 
@@ -47,15 +40,6 @@
         dataQaEl={crumb}
         title={crumb}
       />
-<<<<<<< HEAD
-      {labelOptions && labelOptions.subtitle && (
-        <Typography data-qa-label-subtitle variant="body1">
-          {labelOptions.subtitle}
-        </Typography>
-      )}
     </StyledDiv>
-=======
-    </div>
->>>>>>> d43602f6
   );
 });