import * as classNames from 'classnames';
import KebabIcon from 'src/assets/icons/kebab.svg';
import {
  Menu,
  MenuButton,
  MenuItems,
  MenuLink,
  MenuPopover
} from '@reach/menu-button';
import '@reach/menu-button/styles.css';
import * as React from 'react';
import HelpIcon from 'src/components/HelpIcon';
import { makeStyles, Theme } from 'src/components/core/styles';

export interface Action {
  title: string;
  disabled?: boolean;
  tooltip?: string;
  onClick: (e: React.MouseEvent<HTMLElement>) => void;
}

const useStyles = makeStyles((theme: Theme) => ({
  wrapper: {
    display: 'inline-block',
    position: 'relative'
  },
  button: {
    '&[data-reach-menu-button]': {
      display: 'flex',
      alignItems: 'center',
      background: 'none',
      fontSize: '1rem',
      border: 'none',
      padding: theme.spacing(1) + 2,
      color: '#3683dc',
      cursor: 'pointer',
      '&:hover': {
        backgroundColor: '#3683dc',
        color: theme.color.white
      },
      '&[aria-expanded="true"]': {
        backgroundColor: '#3683dc',
        color: theme.color.white,
        width: '100%'
      }
    }
  },
  buttonLabel: {
    margin: `0 0 0 ${theme.spacing() + 2}px`,
    fontFamily: theme.font.normal,
    lineHeight: 1
  },
  icon: {
    '& svg': {
      fill: theme.color.blue
    }
  },
  popover: {
    '&[data-reach-menu-popover]': {
      right: 0,
      // Need this to merge the button and items wrapper due to the borderRadius on the wrapper
      marginTop: -3,
      zIndex: 1
    }
  },
  itemsOuter: {
    '&[data-reach-menu-items]': {
      padding: 0,
      width: 200,
      background: '#3683dc',
      borderRadius: 3,
      border: 'none',
      fontSize: 14,
      color: theme.color.white,
      textAlign: 'left'
    }
  },
  item: {
    '&[data-reach-menu-item]': {
      padding: theme.spacing(1) + 2,
      paddingLeft: '16px',
      borderBottom: '1px solid #5294e0',
      background: '#3683dc',
      color: theme.color.white,
      borderRadius: 3
    },
    '&[data-reach-menu-item][data-selected]': {
      background: '#226dc3'
    }
  },
  disabled: {
    '&[data-reach-menu-item]': {
      color: '#93bcec',
      cursor: 'auto'
    },
    '&[data-reach-menu-item][data-selected]': {
      background: '#3683dc',
      color: '#93bcec'
    }
  },
  tooltip: {
    color: theme.color.white,
    padding: '0 12px'
  }
}));

export interface Props {
  createActions: () => Action[];
  toggleOpenCallback?: () => void;
  // we want to require using aria label for these buttons
  // as they don't have text (just an icon)
  ariaLabel: string;
  className?: string;
  disabled?: boolean;
  // Displays inline next to the button icon
  inlineLabel?: string;
}

type CombinedProps = Props;

const ActionMenu: React.FC<CombinedProps> = props => {
  const classes = useStyles();
  const { createActions, toggleOpenCallback } = props;

  const [actions, setActions] = React.useState<Action[]>([]);

  React.useEffect(() => {
    setActions(createActions());
  }, [createActions]);

  const { ariaLabel, inlineLabel } = props;

  const handleClick = () => {
    if (toggleOpenCallback) {
      toggleOpenCallback();
    }
  };

  const handleKeyPress = (e: React.KeyboardEvent) => {
    if (toggleOpenCallback && e.keyCode === 13) {
      toggleOpenCallback();
    }
  };

  if (typeof actions === 'undefined') {
    return null;
  }

  return (
    <div className={classes.wrapper}>
      <Menu>
<<<<<<< HEAD
        <MenuButton className={classes.button} aria-label={ariaLabel}>
          <KebabIcon aria-hidden className={classes.icon} type="primary" />
=======
        <MenuButton
          className={classes.button}
          aria-label={ariaLabel}
          onMouseDown={handleClick}
          onKeyDown={handleKeyPress}
        >
          <MoreHoriz aria-hidden type="primary" />
>>>>>>> ac894a96
          {inlineLabel && <p className={classes.buttonLabel}>{inlineLabel}</p>}
        </MenuButton>
        <MenuPopover className={classes.popover} portal={true}>
          <MenuItems className={classes.itemsOuter}>
            {(actions as Action[]).map((a, idx) => (
              <MenuLink
                key={idx}
                className={classNames({
                  [classes.item]: true,
                  [classes.disabled]: a.disabled
                })}
                onClick={(e: React.MouseEvent<HTMLElement, MouseEvent>) => {
                  if (!a.disabled) {
                    return a.onClick(e);
                  }
                  e.preventDefault();
                }}
                data-qa-action-menu-item={a.title}
                disabled={a.disabled}
              >
                {a.title}
                {a.tooltip && (
                  <HelpIcon
                    data-qa-tooltip-icon
                    text={a.tooltip}
                    tooltipPosition="right"
                    className={classes.tooltip}
                  />
                )}
              </MenuLink>
            ))}
          </MenuItems>
        </MenuPopover>
      </Menu>
    </div>
  );
};

export default ActionMenu;<|MERGE_RESOLUTION|>--- conflicted
+++ resolved
@@ -149,18 +149,13 @@
   return (
     <div className={classes.wrapper}>
       <Menu>
-<<<<<<< HEAD
-        <MenuButton className={classes.button} aria-label={ariaLabel}>
-          <KebabIcon aria-hidden className={classes.icon} type="primary" />
-=======
         <MenuButton
           className={classes.button}
           aria-label={ariaLabel}
           onMouseDown={handleClick}
           onKeyDown={handleKeyPress}
         >
-          <MoreHoriz aria-hidden type="primary" />
->>>>>>> ac894a96
+          <KebabIcon aria-hidden className={classes.icon} type="primary" />
           {inlineLabel && <p className={classes.buttonLabel}>{inlineLabel}</p>}
         </MenuButton>
         <MenuPopover className={classes.popover} portal={true}>
