--- conflicted
+++ resolved
@@ -16,11 +16,7 @@
       appearance: 'none',
       borderBottom: '2px solid transparent',
       boxSizing: 'border-box',
-<<<<<<< HEAD
       color: theme.cmrTextColors.textTab,
-=======
-      color: theme.color.blue,
->>>>>>> 0b1038f3
       fontSize: '0.93rem',
       lineHeight: 1.3,
       maxWidth: 264,
@@ -47,12 +43,8 @@
     color: theme.color.tableHeaderText,
     '&[data-reach-tab-list]': {
       background: 'none !important',
-<<<<<<< HEAD
       boxShadow: `inset 0 -1px 0 ${theme.cmrBorderColors.borderTabs}`,
-=======
-      boxShadow: `inset 0 -1px 0 ${theme.color.border2}`,
       marginTop: 22,
->>>>>>> 0b1038f3
       marginBottom: theme.spacing(3),
       [theme.breakpoints.down('md')]: {
         overflowX: 'scroll',
