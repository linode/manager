import classNames from 'classnames';
import * as React from 'react';
import CheckboxIcon from 'src/assets/icons/checkbox.svg';
import CheckboxCheckedIcon from 'src/assets/icons/checkboxChecked.svg';
import Checkbox, { CheckboxProps } from 'src/components/core/Checkbox';
import FormControlLabel from 'src/components/core/FormControlLabel';
import { makeStyles, Theme } from 'src/components/core/styles';
import HelpIcon from 'src/components/HelpIcon';

const useStyles = makeStyles((theme: Theme) => ({
  root: {
    color: '#ccc',
    transition: theme.transitions.create(['color']),
    '& .defaultFill': {
      transition: theme.transitions.create(['fill']),
    },
    '&:hover': {
      color: theme.palette.primary.main,
    },
  },
  checked: {
    color: theme.palette.primary.main,
  },
  disabled: {
    color: '#ccc !important',
    fill: `${theme.bg.main} !important`,
    pointerEvents: 'none',
    '& .defaultFill': {
      opacity: 0.5,
      fill: `${theme.bg.main}`,
    },
  },
  formControlStyles: {
    marginRight: 0,
  },
<<<<<<< HEAD
  helpIcon: {
    padding: '0px 0px 0px 8px',
  },
=======
>>>>>>> 8be0c739
}));

interface Props extends CheckboxProps {
  text?: string | JSX.Element;
  toolTipText?: string | JSX.Element;
<<<<<<< HEAD
=======
  toolTipInteractive?: boolean;
>>>>>>> 8be0c739
}

const LinodeCheckBox = (props: Props) => {
  const { toolTipInteractive, toolTipText, text, ...rest } = props;
  const classes = useStyles();

  const classnames = classNames({
    [classes.root]: true,
    [classes.disabled]: props.disabled === true,
    [classes.checked]: Boolean(props.checked),
  });

  if (props.text) {
    return (
      <React.Fragment>
        <FormControlLabel
          className={classes.formControlStyles}
          control={
            <Checkbox
              color="primary"
              className={classnames}
              icon={<CheckboxIcon />}
              checkedIcon={<CheckboxCheckedIcon />}
              data-qa-checked={props.checked}
              {...rest}
            />
          }
          label={text}
        />
        {toolTipText ? (
<<<<<<< HEAD
          <HelpIcon text={toolTipText} className={classes.helpIcon} />
=======
          <HelpIcon interactive={toolTipInteractive} text={toolTipText} />
>>>>>>> 8be0c739
        ) : null}
      </React.Fragment>
    );
  }

  return (
    <Checkbox
      color="primary"
      className={classnames}
      icon={<CheckboxIcon />}
      checkedIcon={<CheckboxCheckedIcon />}
      data-qa-checked={props.checked}
      {...rest}
    />
  );
};

export default LinodeCheckBox;<|MERGE_RESOLUTION|>--- conflicted
+++ resolved
@@ -33,21 +33,12 @@
   formControlStyles: {
     marginRight: 0,
   },
-<<<<<<< HEAD
-  helpIcon: {
-    padding: '0px 0px 0px 8px',
-  },
-=======
->>>>>>> 8be0c739
 }));
 
 interface Props extends CheckboxProps {
   text?: string | JSX.Element;
   toolTipText?: string | JSX.Element;
-<<<<<<< HEAD
-=======
   toolTipInteractive?: boolean;
->>>>>>> 8be0c739
 }
 
 const LinodeCheckBox = (props: Props) => {
@@ -78,11 +69,7 @@
           label={text}
         />
         {toolTipText ? (
-<<<<<<< HEAD
-          <HelpIcon text={toolTipText} className={classes.helpIcon} />
-=======
           <HelpIcon interactive={toolTipInteractive} text={toolTipText} />
->>>>>>> 8be0c739
         ) : null}
       </React.Fragment>
     );
