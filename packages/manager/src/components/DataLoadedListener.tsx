/**
 * the point of this component is to check the user's URL location pathname
 * and check if this appropriate data is loaded. If so, render the app,
 * if not, the SplashScreen.tsx will still be rendering.
 */

import * as React from 'react';
import { compose } from 'recompose';

interface Props {
  profileLoadedOrErrorExists: boolean;
  accountLoadedOrErrorExists: boolean;
  linodesLoadedOrErrorExists: boolean;
  volumesLoadedOrErrorExists: boolean;
  nodeBalancersLoadedOrErrorExists: boolean;
  bucketsLoadedOrErrorExists: boolean;
  domainsLoadedOrErrorExists: boolean;
  accountSettingsLoadedOrErrorExists: boolean;
  markAppAsLoaded: () => void;
  appIsLoaded: boolean;
  flagsHaveLoaded: boolean;
}

const DataLoadedListener: React.FC<Props> = props => {
  React.useEffect(() => {
    if (
      shouldMarkAppAsDone(
        props.profileLoadedOrErrorExists,
        props.accountLoadedOrErrorExists,
        props.linodesLoadedOrErrorExists,
        props.volumesLoadedOrErrorExists,
        props.nodeBalancersLoadedOrErrorExists,
        props.bucketsLoadedOrErrorExists,
        props.domainsLoadedOrErrorExists,
        props.accountSettingsLoadedOrErrorExists,
        props.flagsHaveLoaded
      ) &&
      !props.appIsLoaded
    ) {
      props.markAppAsLoaded();
    }
  });

  return null;
};

export default compose<Props, Props>(React.memo)(DataLoadedListener);

const shouldMarkAppAsDone = (
  profileLoadedOrErrorExists: boolean,
  accountLoadedOrErrorExists: boolean,
  linodesLoadedOrErrorExists: boolean,
  volumesLoadedOrErrorExists: boolean,
  nodeBalancersLoadedOrErrorExists: boolean,
  bucketsLoadedOrErrorExists: boolean,
  domainsLoadedOrErrorExists: boolean,
  accountSettingsLoadedOrErrorExists: boolean,
  flagsHaveLoaded: boolean
): boolean => {
  const pathname = window.location.pathname;

  if (!flagsHaveLoaded) {
    // We're still waiting for feature flags. Don't load the app.
    return false;
  }

  /**
   * if we're not on a route that we recognize,
   * just return true and show the app.
   */
  if (
    [
      'dashboard',
      'linode',
      'volume',
      'nodebalancer',
      'object',
      'profile',
      'account',
      'managed'
    ].every(eachStr => {
      return !pathname.match(new RegExp(eachStr, 'i'));
    })
  ) {
    return true;
  }

  if (
    pathname.match(/dashboard/i) &&
    (linodesLoadedOrErrorExists &&
      volumesLoadedOrErrorExists &&
      nodeBalancersLoadedOrErrorExists &&
      accountLoadedOrErrorExists &&
      profileLoadedOrErrorExists &&
      domainsLoadedOrErrorExists)
    /** not checking bucket data here for now */
  ) {
    return true;
  }

  if (pathname.match(/linode/i) && !!linodesLoadedOrErrorExists) {
    return true;
  }

  if (pathname.match(/volume/i) && !!volumesLoadedOrErrorExists) {
    return true;
  }

  if (pathname.match(/nodebalancer/i) && !!nodeBalancersLoadedOrErrorExists) {
    return true;
  }

<<<<<<< HEAD
  if (pathname.match(/domain/i) && !!domainsLoadingOrErrorExists) {
    return true; // This doesn't do anything as there's no action to request Domains
=======
  if (pathname.match(/domain/i) && !!domainsLoadedOrErrorExists) {
    return true;
>>>>>>> 308a6bc9
  }

  if (pathname.match(/object/i) && !!bucketsLoadedOrErrorExists) {
    return true;
  }

  if (pathname.match(/profile/i) && !!profileLoadedOrErrorExists) {
    return true;
  }

  if (pathname.match(/account/i) && !!accountLoadedOrErrorExists) {
    return true;
  }

  if (pathname.match(/managed/i) && !!accountSettingsLoadedOrErrorExists) {
    return true;
  }

  return false;
};<|MERGE_RESOLUTION|>--- conflicted
+++ resolved
@@ -110,14 +110,10 @@
     return true;
   }
 
-<<<<<<< HEAD
-  if (pathname.match(/domain/i) && !!domainsLoadingOrErrorExists) {
+
+  if (pathname.match(/domain/i) && !!domainsLoadedOrErrorExists) {
     return true; // This doesn't do anything as there's no action to request Domains
-=======
-  if (pathname.match(/domain/i) && !!domainsLoadedOrErrorExists) {
-    return true;
->>>>>>> 308a6bc9
-  }
+
 
   if (pathname.match(/object/i) && !!bucketsLoadedOrErrorExists) {
     return true;
