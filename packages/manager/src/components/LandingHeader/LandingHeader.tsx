import * as React from 'react';
import Grid from 'src/components/Grid';
import Button from 'src/components/Button';
import {
  makeStyles,
  Theme,
  useTheme,
  useMediaQuery
} from 'src/components/core/styles';
import DocumentationButton from 'src/components/CMR_DocumentationButton';
import EntityHeader, {
  HeaderProps
} from 'src/components/EntityHeader/EntityHeader';
import Hidden from '../core/Hidden';

const useStyles = makeStyles(() => ({
  button: {
    borderRadius: 3,
    height: 34,
    padding: 0
  }
}));

interface Props extends Omit<HeaderProps, 'actions'> {
  extraActions?: JSX.Element;
  body?: JSX.Element;
  docsLink: string;
  onAddNew?: () => void;
  entity: string;
<<<<<<< HEAD
  startsWithVowel?: boolean;
=======
  createButtonWidth?: number;
>>>>>>> 6121bd0b
}

/**
 * This component is essentially a variant of the more abstract EntityHeader
 * component, included as its own component because it will be used in
 * essentially this form across all entity landing pages.
 */

export const LandingHeader: React.FC<Props> = props => {
  const classes = useStyles();
  const theme = useTheme<Theme>();
  const matchesSmDown = useMediaQuery(theme.breakpoints.down('sm'));

<<<<<<< HEAD
  const { docsLink, onAddNew, entity, extraActions, startsWithVowel } = props;
=======
  const { docsLink, onAddNew, entity, extraActions, createButtonWidth } = props;

  const defaultCreateButtonWidth = 152;
>>>>>>> 6121bd0b

  const actions = React.useMemo(
    () => (
      <Grid
        container
        direction="row"
        item
        alignItems="center"
        justify="flex-end"
      >
        {extraActions && (
          <Hidden smDown>
            <Grid item>{extraActions}</Grid>
          </Hidden>
        )}

        {onAddNew && (
          <Grid item>
            <Button
              buttonType="primary"
              className={classes.button}
              onClick={onAddNew}
              style={{ width: createButtonWidth ?? defaultCreateButtonWidth }}
            >
              Create {startsWithVowel ? `an` : `a`} {entity}...
            </Button>
          </Grid>
        )}
        {docsLink && (
          <DocumentationButton href={docsLink} hideText={matchesSmDown} />
        )}
      </Grid>
    ),
    [
      docsLink,
      entity,
      onAddNew,
      classes.button,
      extraActions,
      matchesSmDown,
      createButtonWidth
    ]
  );

  return <EntityHeader isLanding actions={actions} {...props} />;
};

export default LandingHeader;<|MERGE_RESOLUTION|>--- conflicted
+++ resolved
@@ -27,11 +27,7 @@
   docsLink: string;
   onAddNew?: () => void;
   entity: string;
-<<<<<<< HEAD
-  startsWithVowel?: boolean;
-=======
   createButtonWidth?: number;
->>>>>>> 6121bd0b
 }
 
 /**
@@ -45,13 +41,11 @@
   const theme = useTheme<Theme>();
   const matchesSmDown = useMediaQuery(theme.breakpoints.down('sm'));
 
-<<<<<<< HEAD
-  const { docsLink, onAddNew, entity, extraActions, startsWithVowel } = props;
-=======
   const { docsLink, onAddNew, entity, extraActions, createButtonWidth } = props;
 
   const defaultCreateButtonWidth = 152;
->>>>>>> 6121bd0b
+
+  const startsWithVowel = /^[aeiou]/i.test(entity);
 
   const actions = React.useMemo(
     () => (
