--- conflicted
+++ resolved
@@ -1,16 +1,12 @@
 import * as React from 'react';
 import Grid from 'src/components/Grid';
 import Button from 'src/components/Button';
-<<<<<<< HEAD
-import { makeStyles } from 'src/components/core/styles';
-=======
 import {
   makeStyles,
   Theme,
   useTheme,
   useMediaQuery
 } from 'src/components/core/styles';
->>>>>>> 027ed459
 import DocumentationButton from 'src/components/CMR_DocumentationButton';
 import EntityHeader, {
   HeaderProps
