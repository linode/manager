--- conflicted
+++ resolved
@@ -24,11 +24,7 @@
 
 type CombinedProps = StateProps;
 
-<<<<<<< HEAD
-const SplashScreen: React.FC<React.PropsWithChildren<CombinedProps>> = (props) => {
-=======
 const SplashScreen = (props: CombinedProps) => {
->>>>>>> 2729c2ef
   const classes = useStyles();
 
   React.useEffect(() => {
