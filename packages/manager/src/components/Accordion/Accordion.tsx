--- conflicted
+++ resolved
@@ -81,17 +81,8 @@
         {...summaryProps}
         data-qa-panel-summary={heading}
       >
-<<<<<<< HEAD
-        <Typography
-          {...headingProps}
-          variant={headingProps?.variant ?? 'h3'}
-          data-qa-panel-subheading
-        >
-          {props.heading}
-=======
         <Typography {...headingProps} variant="h3" data-qa-panel-subheading>
           {heading}
->>>>>>> cd4c127e
         </Typography>
         {headingNumberCount && headingNumberCount > 0 ? (
           <span className={classes.itemCount}>{headingNumberCount}</span>
