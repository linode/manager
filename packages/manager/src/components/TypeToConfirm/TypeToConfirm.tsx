--- conflicted
+++ resolved
@@ -1,13 +1,7 @@
 import * as React from 'react';
-<<<<<<< HEAD
-import Link from 'src/components/Link';
-import { TextField, TextFieldProps } from 'src/components/TextField';
-import Typography from 'src/components/core/Typography';
-=======
 import { Link } from 'src/components/Link';
 import { TextField, TextFieldProps } from 'src/components/TextField';
 import { Typography } from 'src/components/Typography';
->>>>>>> d63e70a2
 
 export interface TypeToConfirmProps extends Omit<TextFieldProps, 'onChange'> {
   confirmationText?: JSX.Element | string;
