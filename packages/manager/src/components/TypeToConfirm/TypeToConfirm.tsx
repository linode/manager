--- conflicted
+++ resolved
@@ -1,18 +1,7 @@
-<<<<<<< HEAD
-import { Typography } from '@linode/ui';
+import { TextField, Typography } from '@linode/ui';
 import * as React from 'react';
 
 import { Link } from 'src/components/Link';
-import { TextField } from 'src/components/TextField';
-
-import type { TextFieldProps } from 'src/components/TextField';
-=======
-import { TextField } from '@linode/ui';
-import * as React from 'react';
-
-import { Link } from 'src/components/Link';
-import { Typography } from 'src/components/Typography';
->>>>>>> 4b3fe8ae
 
 import type { TextFieldProps } from '@linode/ui';
 
