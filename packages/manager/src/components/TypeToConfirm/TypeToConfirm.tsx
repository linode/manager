--- conflicted
+++ resolved
@@ -1,18 +1,13 @@
+import { usePreferences } from '@linode/queries';
 import { Checkbox, FormControlLabel, TextField, Typography } from '@linode/ui';
 import * as React from 'react';
 
 import { FormGroup } from 'src/components/FormGroup';
 import { Link } from 'src/components/Link';
-import { usePreferences } from '@linode/queries';
 
-<<<<<<< HEAD
-import type { TextFieldProps } from '@linode/ui';
-import type { SxProps, Theme } from '@mui/material';
-=======
 import type { TextFieldProps, TypographyProps } from '@linode/ui';
+import type { Theme } from '@mui/material';
 import type { SxProps } from '@mui/material';
-import type { Theme } from '@mui/material';
->>>>>>> 1096eaaf
 
 export interface TypeToConfirmProps extends Omit<TextFieldProps, 'onChange'> {
   confirmationText?: JSX.Element | string;
@@ -45,9 +40,9 @@
     onChange,
     textFieldStyle,
     title,
+    titleVariant,
     typographyStyle,
     typographyStyleSx,
-    titleVariant,
     visible = false,
     ...rest
   } = props;
