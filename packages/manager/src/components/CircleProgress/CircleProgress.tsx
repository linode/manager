<<<<<<< HEAD
import { omittedProps } from '@linode/ui';
=======
import { Box } from '@linode/ui';
>>>>>>> 46d14e2a
import _CircularProgress from '@mui/material/CircularProgress';
import { styled } from '@mui/material/styles';
import * as React from 'react';

<<<<<<< HEAD
import { Box } from 'src/components/Box';
=======
import { omittedProps } from 'src/utilities/omittedProps';
>>>>>>> 46d14e2a

import type { CircularProgressProps } from '@mui/material/CircularProgress';
import type { SxProps, Theme } from '@mui/material/styles';

interface CircleProgressProps extends Omit<CircularProgressProps, 'size'> {
  /**
   * Additional child elements to pass in
   */
  children?: JSX.Element;
  /**
   * Removes the padding
   */
  noPadding?: boolean;
  /**
   * Sets the size of the spinner
   * @default "lg"
   */
  size?: 'lg' | 'md' | 'sm' | 'xs';
  /**
   * Additional styles to apply to the root element.
   */
  sx?: SxProps<Theme>;
}

const SIZE_MAP = {
  lg: 124,
  md: 40,
  sm: 20,
  xs: 14,
};

/**
 * Use for short, indeterminate activities requiring user attention. Defaults to large.
 *
 * sizes:
 * xs = 14
 * md = 20
 * md = 40
 * lg = 124
 */
const CircleProgress = (props: CircleProgressProps) => {
  const { children, noPadding, size, sx, ...rest } = props;

  const variant =
    typeof props.value === 'number' ? 'determinate' : 'indeterminate';
  const value = typeof props.value === 'number' ? props.value : 0;

  if (size) {
    return (
      <StyledCustomCircularProgress
        aria-label="Content is loading"
        data-qa-circle-progress
        data-testid="circle-progress"
        noPadding={noPadding}
        size={noPadding ? SIZE_MAP[size] : SIZE_MAP[size] * 2}
        tabIndex={0}
      />
    );
  }

  return (
    <StyledRootDiv aria-label="Content is loading" sx={sx}>
      {children !== undefined && (
        <Box sx={{ marginTop: 4, position: 'absolute' }}>{children}</Box>
      )}
      <StyledCircularProgress
        {...rest}
        data-qa-circle-progress={value}
        data-testid="circle-progress"
        size={SIZE_MAP['lg']}
        thickness={2}
        value={value}
        variant={variant}
      />
    </StyledRootDiv>
  );
};

export { CircleProgress };

const StyledRootDiv = styled('div')(({ theme }) => ({
  alignItems: 'center',
  display: 'flex',
  justifyContent: 'center',
  margin: '0 auto 20px',
  position: 'relative',
  [theme.breakpoints.up('md')]: {
    flex: 1,
    height: 300,
  },
  width: '100%',
}));

const StyledCircularProgress = styled(_CircularProgress)(({ theme }) => ({
  position: 'relative',
  [theme.breakpoints.down('sm')]: {
    height: '72px !important',
    width: '72px !important',
  },
}));

const StyledCustomCircularProgress = styled(_CircularProgress, {
  shouldForwardProp: omittedProps(['noPadding']),
})<{ noPadding: boolean | undefined }>(({ theme, ...props }) => ({
  padding: `calc(${theme.spacing()} * 1.3)`,
  ...(props.noPadding && {
    padding: 0,
  }),
}));<|MERGE_RESOLUTION|>--- conflicted
+++ resolved
@@ -1,17 +1,7 @@
-<<<<<<< HEAD
-import { omittedProps } from '@linode/ui';
-=======
-import { Box } from '@linode/ui';
->>>>>>> 46d14e2a
+import { Box, omittedProps } from '@linode/ui';
 import _CircularProgress from '@mui/material/CircularProgress';
 import { styled } from '@mui/material/styles';
 import * as React from 'react';
-
-<<<<<<< HEAD
-import { Box } from 'src/components/Box';
-=======
-import { omittedProps } from 'src/utilities/omittedProps';
->>>>>>> 46d14e2a
 
 import type { CircularProgressProps } from '@mui/material/CircularProgress';
 import type { SxProps, Theme } from '@mui/material/styles';
