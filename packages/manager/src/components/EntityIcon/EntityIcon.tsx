--- conflicted
+++ resolved
@@ -108,20 +108,13 @@
       : status;
 
   return (
-<<<<<<< HEAD
     <EntityIconRoot
       aria-label={`${variant} is ${finalStatus}`}
       className={className}
-=======
-    <div
-      className={`${classes.root} ${className}`}
-      style={{ top: marginTop, ...style }}
-      data-qa-icon={variant}
->>>>>>> f44ae285
       data-qa-entity-status={status || 'undefined'}
       data-qa-icon={variant}
       data-qa-is-loading={loading || 'false'}
-      style={{ top: marginTop }}
+      style={{ top: marginTop, ...style }}
       {...rest}
     >
       <Icon height={iconSize} width={iconSize} />
