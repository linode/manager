--- conflicted
+++ resolved
@@ -1,7 +1,4 @@
-<<<<<<< HEAD
-=======
 import { InputAdornment } from '@linode/ui';
->>>>>>> 0818a7e6
 import React from 'react';
 
 import { TextField } from './TextField';
