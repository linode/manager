import { action } from '@storybook/addon-actions';
import React from 'react';
<<<<<<< HEAD
import ActionsPanel from 'src/components/ActionsPanel/ActionsPanel';
=======

import ActionsPanel from 'src/components/ActionsPanel';
import { Button } from 'src/components/Button/Button';
>>>>>>> a3d98700
import { ConfirmationDialog } from 'src/components/ConfirmationDialog/ConfirmationDialog';

import type { Meta, StoryObj } from '@storybook/react';

const meta: Meta<typeof ConfirmationDialog> = {
  argTypes: {
    actions: {
      control: {
        type: 'jsx',
      },
      description:
        'Items that get rendered in the footer of the Dialog. Typicaly you put an `<ActionsPanel />` with `<Button />`s in it.',
    },
    children: { description: 'The contents of the Modal.' },
    error: { description: 'Error that will be shown in the dialog.' },
    maxWidth: {
      control: {
        type: 'select',
      },
      if: { arg: 'fullWidth' },
      options: ['xs', 'sm', 'md', 'lg', 'xl', false],
    },
    onClose: {
      action: 'onClose',
      description: 'Callback fired when the component requests to be closed.',
    },
    open: { description: 'Is the modal open?' },
    title: { description: 'Title that appears in the heading of the dialog.' },
  },
  args: {
    actions: (
      <ActionsPanel
        showPrimary
        primaryButtonText="Continue"
        showSecondary
        secondaryButtonText="Cancel"
      />
    ),
    children:
      'This confirmation modal is making sure you really want to do this.',
    disableAutoFocus: true,
    disableEnforceFocus: true,
    disablePortal: true,
    disableScrollLock: true,
    error: undefined,
    fullWidth: false,
    maxWidth: 'md',
    onClose: action('onClose'),
    open: true,
    style: { position: 'unset' },
    title: 'Enable this feature?',
  },
  component: ConfirmationDialog,
  title: 'Components/Dialog/ConfirmationDialog',
};

export default meta;

type Story = StoryObj<typeof ConfirmationDialog>;

export const Default: Story = {
  render: (args) => (
    <ConfirmationDialog {...args}>{args.children}</ConfirmationDialog>
  ),
};

export const Error: Story = {
  args: {
    error: 'There was an error somewhere in the process.',
  },
  render: (args) => (
    <ConfirmationDialog {...args}>{args.children}</ConfirmationDialog>
  ),
};<|MERGE_RESOLUTION|>--- conflicted
+++ resolved
@@ -1,12 +1,7 @@
 import { action } from '@storybook/addon-actions';
 import React from 'react';
-<<<<<<< HEAD
+
 import ActionsPanel from 'src/components/ActionsPanel/ActionsPanel';
-=======
-
-import ActionsPanel from 'src/components/ActionsPanel';
-import { Button } from 'src/components/Button/Button';
->>>>>>> a3d98700
 import { ConfirmationDialog } from 'src/components/ConfirmationDialog/ConfirmationDialog';
 
 import type { Meta, StoryObj } from '@storybook/react';
@@ -39,10 +34,10 @@
   args: {
     actions: (
       <ActionsPanel
+        primaryButtonText="Continue"
+        secondaryButtonText="Cancel"
         showPrimary
-        primaryButtonText="Continue"
         showSecondary
-        secondaryButtonText="Cancel"
       />
     ),
     children:
