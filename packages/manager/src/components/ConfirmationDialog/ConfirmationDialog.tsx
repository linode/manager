--- conflicted
+++ resolved
@@ -1,5 +1,4 @@
 import { Stack } from '@linode/ui';
-import { styled } from '@mui/material/styles';
 import * as React from 'react';
 
 import { Dialog } from 'src/components/Dialog/Dialog';
@@ -29,13 +28,8 @@
   const { actions, children, ...dialogProps } = props;
 
   return (
-<<<<<<< HEAD
-    <Dialog {...dialogProps} PaperProps={{ role: undefined }}>
-      <StyledDialogContentSection>{children}</StyledDialogContentSection>
-=======
     <Dialog {...dialogProps} PaperProps={{ role: undefined }} ref={ref}>
       {children}
->>>>>>> b72c9738
       <Stack
         direction="row"
         justifyContent="flex-end"
@@ -48,15 +42,4 @@
       </Stack>
     </Dialog>
   );
-<<<<<<< HEAD
-};
-
-const StyledDialogContentSection = styled(Stack, {
-  label: 'StyledDialogContentSection',
-})(({ theme: { spacing } }) => ({
-  marginBottom: spacing(2),
-  order: -1,
-}));
-=======
-});
->>>>>>> b72c9738
+});