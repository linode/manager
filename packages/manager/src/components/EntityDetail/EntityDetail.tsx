/**
 * EntityDetail provides a framework for the "Detail Summary" components found on:
 *  1. Detail Pages
 *  2. List Pages
 *  3. Dashboard
 * Provide a Header, Body, and Footer and this component provides the proper positioning for each.
 */

import * as React from 'react';
import { makeStyles, Theme } from 'src/components/core/styles';
import Grid from 'src/components/Grid';

export interface EntityDetailProps {
  header: JSX.Element;
  body?: JSX.Element;
  footer: JSX.Element;
}

const useStyles = makeStyles((theme: Theme) => ({
  header: {},
  body: {
    padding: `20px !important`,
    backgroundColor: theme.cmrBGColors.bgSecondaryActions,
    borderTop: `1px solid ${theme.cmrBorderColors.borderTable}`,
    borderBottom: `1px solid ${theme.cmrBorderColors.borderTable}`
  },
  footer: {
    backgroundColor: theme.cmrBGColors.bgSecondaryActions,
    display: 'flex',
    flexDirection: 'row',
    alignItems: 'center',
    padding: `11px 12px !important`
  },
  footerBorder: {
<<<<<<< HEAD
    borderTop: `1px solid ${theme.color.grey9}`
=======
    borderTop: `1px solid ${theme.cmrBorderColors.borderTable}`
>>>>>>> 705dd7af
  }
}));

export const EntityDetail: React.FC<EntityDetailProps> = props => {
  const { header, body, footer } = props;
  const classes = useStyles();

  return (
    <div>
      {header}

      {body !== undefined && (
        <Grid item xs={12} className={classes.body}>
          {body}
        </Grid>
      )}
      <Grid
        item
        xs={12}
        className={`${classes.footer} ${body === undefined &&
          classes.footerBorder}`}
      >
        {footer}
      </Grid>
    </div>
  );
};

export default EntityDetail;<|MERGE_RESOLUTION|>--- conflicted
+++ resolved
@@ -32,11 +32,7 @@
     padding: `11px 12px !important`
   },
   footerBorder: {
-<<<<<<< HEAD
-    borderTop: `1px solid ${theme.color.grey9}`
-=======
     borderTop: `1px solid ${theme.cmrBorderColors.borderTable}`
->>>>>>> 705dd7af
   }
 }));
 
