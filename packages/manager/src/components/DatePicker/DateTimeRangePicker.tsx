import { Autocomplete, Box, StyledActionButton } from '@linode/ui';
import { useTheme } from '@mui/material';
import useMediaQuery from '@mui/material/useMediaQuery';
import { DateTime } from 'luxon';
import React, { useState } from 'react';

import { DateTimePicker } from './DateTimePicker';

import type { SxProps, Theme } from '@mui/material/styles';

export interface DateTimeRangePickerProps {
  /** If true, disable the timezone drop down */
  disabledTimeZone?: boolean;

  /** If true, shows the date presets field instead of the date pickers */
  enablePresets?: boolean;

  /** Properties for the end date field */
  endDateProps?: {
    /** Label for the end date field */
    label?: string;
    /** placeholder for the end date field */
    placeholder?: string;
    /** Whether to show the timezone selector for the end date */
    showTimeZone?: boolean;
    /** Initial or controlled value for the end date-time */
    value?: DateTime | null;
  };

  /** Format for displaying the date-time */
  format?: string;

  /** Callback when the date-time range changes,
   * this returns start date, end date in ISO formate,
   * preset value and timezone
   * */
  onChange?: (params: {
    end: null | string;
    preset?: string;
    start: null | string;
    timeZone?: null | string;
  }) => void;

  /** Additional settings for the presets dropdown */
  presetsProps?: {
    /** Default value for the presets field */
    defaultValue?: string;
    /** Label for the presets field */
    label?: string;
    /** placeholder for the presets field */
    placeholder?: string;
  };

  /** Properties for the start date field */
  startDateProps?: {
    /** Custom error message for invalid start date */
    errorMessage?: string;
    /** Label for the start date field */
    label?: string;
    /** placeholder for the start date field */
    placeholder?: string;
    /** Whether to show the timezone selector for the start date */
    showTimeZone?: boolean;
    /** Initial or controlled value for the start timezone */
    timeZoneValue?: null | string;
    /** Initial or controlled value for the start date-time */
    value?: DateTime | null;
  };

  /** Any additional styles to apply to the root element */
  sx?: SxProps<Theme>;
}

type DatePresetType =
  | '7days'
  | '12hours'
  | '24hours'
  | '30days'
  | '30minutes'
  | 'custom_range'
  | 'last_month'
  | 'this_month';

const presetsOptions: { label: string; value: DatePresetType }[] = [
  { label: 'Last 30 Minutes', value: '30minutes' },
  { label: 'Last 12 Hours', value: '12hours' },
  { label: 'Last 24 Hours', value: '24hours' },
  { label: 'Last 7 Days', value: '7days' },
  { label: 'Last 30 Days', value: '30days' },
  { label: 'Custom', value: 'custom_range' },
];

export const DateTimeRangePicker = (props: DateTimeRangePickerProps) => {
  const {
    disabledTimeZone = false,

    enablePresets = false,

    endDateProps: {
      label: endLabel = 'End Date and Time',
      placeholder: endDatePlaceholder,
      showTimeZone: showEndTimeZone = false,
      value: endDateTimeValue = null,
    } = {},
    format = 'yyyy-MM-dd HH:mm',
    onChange,
    presetsProps: {
      defaultValue: presetsDefaultValue = presetsOptions[0].value,
      label: presetsLabel = 'Time Range',
      placeholder: presetsPlaceholder = 'Select a preset',
    } = {},
    startDateProps: {
      errorMessage: startDateErrorMessage = 'Start date/time cannot be after the end date/time.',
      label: startLabel = 'Start Date and Time',
      placeholder: startDatePlaceholder,
      showTimeZone: showStartTimeZone = false,
      timeZoneValue: startTimeZoneValue = null,
      value: startDateTimeValue = null,
    } = {},
    sx,
  } = props;

  const [startDateTime, setStartDateTime] = useState<DateTime | null>(
    startDateTimeValue
  );
  const [endDateTime, setEndDateTime] = useState<DateTime | null>(
    endDateTimeValue
  );
  const [presetValue, setPresetValue] = useState<
    | {
        label: string;
        value: string;
      }
    | undefined
  >(
    presetsOptions.find((option) => option.value === presetsDefaultValue) ??
      presetsOptions[0]
  );
  const [startTimeZone, setStartTimeZone] = useState<null | string>(
    startTimeZoneValue
  );
  const [startDateError, setStartDateError] = useState<null | string>(null);
<<<<<<< HEAD
  const [endDateError, setEndDateError] = useState<null | string>(null);
  const [showPresets, setShowPresets] = useState(
    presetsDefaultValue ? presetsDefaultValue !== 'custom_range' : enablePresets
  );

=======
  const [showPresets, setShowPresets] = useState(
    presetsDefaultValue
      ? presetsDefaultValue !== 'custom_range' && enablePresets
      : enablePresets
  );
>>>>>>> df787201
  const theme = useTheme();
  const isSmallScreen = useMediaQuery(theme.breakpoints.down('md'));

  const validateDates = (
    start: DateTime | null,
    end: DateTime | null,
    source: 'end' | 'start'
  ) => {
    if (start && end && source === 'start' && start > end) {
      setStartDateError(startDateErrorMessage);
      return;
    }
    // Reset validation errors
    setStartDateError(null);
  };

  const handlePresetSelection = (value: DatePresetType) => {
    const now = DateTime.now();
    let newStartDateTime: DateTime | null = null;
    let newEndDateTime: DateTime | null = now;
<<<<<<< HEAD
=======

>>>>>>> df787201
    switch (value) {
      case '30minutes':
        newStartDateTime = now.minus({ minutes: 30 });
        break;
      case '12hours':
        newStartDateTime = now.minus({ hours: 12 });
        break;
      case '24hours':
        newStartDateTime = now.minus({ hours: 24 });
        break;
      case '7days':
        newStartDateTime = now.minus({ days: 7 });
        break;
      case '30days':
        newStartDateTime = now.minus({ days: 30 });
<<<<<<< HEAD
=======
        break;
      case 'this_month':
        newStartDateTime = now.startOf('month');
        newEndDateTime = now.endOf('month');
        break;
      case 'last_month':
        const lastMonth = now.minus({ months: 1 });
        newStartDateTime = lastMonth.startOf('month');
        newEndDateTime = lastMonth.endOf('month');
>>>>>>> df787201
        break;
      case 'custom_range':
        newStartDateTime = null;
        newEndDateTime = null;
        break;
      default:
        return;
    }

    setStartDateTime(newStartDateTime);
    setEndDateTime(newEndDateTime);
    setPresetValue(
      presetsOptions.find((option) => option.value === value) ??
        presetsOptions[0]
    );

    if (onChange) {
      onChange({
        end: newEndDateTime?.toISO() ?? null,
        preset: value,
        start: newStartDateTime?.toISO() ?? null,
        timeZone: startTimeZone,
      });
    }

    setShowPresets(value !== 'custom_range');
  };

  const handleStartDateTimeChange = (newStart: DateTime | null) => {
    setStartDateTime(newStart);
    validateDates(newStart, endDateTime, 'start');

    if (onChange) {
      onChange({
        end: endDateTime?.toISO() ?? null,
        preset: 'custom_range',
        start: newStart?.toISO() ?? null,
        timeZone: startTimeZone,
      });
    }
  };

  const handleEndDateTimeChange = (newEnd: DateTime | null) => {
    setEndDateTime(newEnd);
    validateDates(startDateTime, newEnd, 'end');

    if (onChange) {
      onChange({
        end: newEnd?.toISO() ?? null,
        preset: 'custom_range',
        start: startDateTime?.toISO() ?? null,
        timeZone: startTimeZone,
      });
    }
  };

  return (
    <Box display="flex" flexDirection="column" gap={2} sx={sx}>
      {showPresets ? (
        <Autocomplete
          onChange={(_, selection) => {
            if (selection) {
              handlePresetSelection(selection.value as DatePresetType);
            }
          }}
          data-qa-preset="preset-select"
          data-testid="preset-select"
          disableClearable
          fullWidth
          label={presetsLabel}
          noMarginTop
          options={presetsOptions}
          placeholder={presetsPlaceholder}
          value={presetValue}
        />
      ) : (
        <Box
          display="flex"
          flexDirection={isSmallScreen ? 'column' : 'row'}
          gap={2}
        >
          <DateTimePicker
            timeZoneSelectProps={{
              label: 'Start TimeZone',
              onChange: (value) => setStartTimeZone(value),
              value: startTimeZone,
            }}
            disabledTimeZone={disabledTimeZone}
            errorText={startDateError ?? undefined}
            format={format}
            label={startLabel}
            onChange={handleStartDateTimeChange}
            placeholder={startDatePlaceholder}
            showTimeZone={showStartTimeZone}
            timeSelectProps={{ label: 'Start Time' }}
            value={startDateTime}
          />
          <DateTimePicker
            timeZoneSelectProps={{
              value: startTimeZone,
            }}
            disabledTimeZone={disabledTimeZone}
<<<<<<< HEAD
            errorText={endDateError ?? undefined}
=======
>>>>>>> df787201
            format={format}
            label={endLabel}
            minDate={startDateTime || undefined}
            onChange={handleEndDateTimeChange}
            placeholder={endDatePlaceholder}
            showTimeZone={showEndTimeZone}
            timeSelectProps={{ label: 'End Time' }}
            value={endDateTime}
          />
          <Box alignContent={startDateError ? 'center' : 'flex-end'}>
            <StyledActionButton
              onClick={() => {
                setShowPresets(true);
                setPresetValue(undefined);
<<<<<<< HEAD
=======
                setStartDateError(null);
>>>>>>> df787201
              }}
              variant="text"
            >
              Presets
            </StyledActionButton>
          </Box>
        </Box>
      )}
    </Box>
  );
};<|MERGE_RESOLUTION|>--- conflicted
+++ resolved
@@ -140,19 +140,11 @@
     startTimeZoneValue
   );
   const [startDateError, setStartDateError] = useState<null | string>(null);
-<<<<<<< HEAD
-  const [endDateError, setEndDateError] = useState<null | string>(null);
-  const [showPresets, setShowPresets] = useState(
-    presetsDefaultValue ? presetsDefaultValue !== 'custom_range' : enablePresets
-  );
-
-=======
   const [showPresets, setShowPresets] = useState(
     presetsDefaultValue
       ? presetsDefaultValue !== 'custom_range' && enablePresets
       : enablePresets
   );
->>>>>>> df787201
   const theme = useTheme();
   const isSmallScreen = useMediaQuery(theme.breakpoints.down('md'));
 
@@ -173,10 +165,7 @@
     const now = DateTime.now();
     let newStartDateTime: DateTime | null = null;
     let newEndDateTime: DateTime | null = now;
-<<<<<<< HEAD
-=======
-
->>>>>>> df787201
+
     switch (value) {
       case '30minutes':
         newStartDateTime = now.minus({ minutes: 30 });
@@ -192,8 +181,6 @@
         break;
       case '30days':
         newStartDateTime = now.minus({ days: 30 });
-<<<<<<< HEAD
-=======
         break;
       case 'this_month':
         newStartDateTime = now.startOf('month');
@@ -203,7 +190,6 @@
         const lastMonth = now.minus({ months: 1 });
         newStartDateTime = lastMonth.startOf('month');
         newEndDateTime = lastMonth.endOf('month');
->>>>>>> df787201
         break;
       case 'custom_range':
         newStartDateTime = null;
@@ -306,10 +292,6 @@
               value: startTimeZone,
             }}
             disabledTimeZone={disabledTimeZone}
-<<<<<<< HEAD
-            errorText={endDateError ?? undefined}
-=======
->>>>>>> df787201
             format={format}
             label={endLabel}
             minDate={startDateTime || undefined}
@@ -324,10 +306,7 @@
               onClick={() => {
                 setShowPresets(true);
                 setPresetValue(undefined);
-<<<<<<< HEAD
-=======
                 setStartDateError(null);
->>>>>>> df787201
               }}
               variant="text"
             >
