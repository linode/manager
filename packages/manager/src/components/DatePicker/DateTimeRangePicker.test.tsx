import { screen } from '@testing-library/react';
import userEvent from '@testing-library/user-event';
import { DateTime } from 'luxon';
import * as React from 'react';

import { renderWithTheme } from 'src/utilities/testHelpers';

import { DateTimeRangePicker } from './DateTimeRangePicker';

import type { DateTimeRangePickerProps } from './DateTimeRangePicker';

const onChangeMock = vi.fn();

const Props: DateTimeRangePickerProps = {
  enablePresets: true,
  endDateProps: {
    label: 'End Date and Time',
  },
  onChange: onChangeMock,
  presetsProps: {
    label: 'Date Presets',
  },

  startDateProps: {
    label: 'Start Date and Time',
  },
};

describe('DateTimeRangePicker Component', () => {
  beforeEach(() => {
    // Mock DateTime.now to return a fixed datetime
    const fixedNow = DateTime.fromISO(
      '2024-12-18T00:28:27.071-06:00'
    ).toUTC() as DateTime<true>;
    vi.setSystemTime(fixedNow.toJSDate());
  });

  afterEach(() => {
    // Restore the original DateTime.now implementation after each test
    vi.restoreAllMocks();
    vi.clearAllMocks();
  });

  it('should render start and end DateTimePickers with correct labels', () => {
    renderWithTheme(<DateTimeRangePicker onChange={onChangeMock} />);

    expect(screen.getByLabelText('Start Date and Time')).toBeVisible();
    expect(screen.getByLabelText('End Date and Time')).toBeVisible();
  });

  it('should call onChange when start date is changed', async () => {
    vi.setSystemTime(vi.getRealSystemTime());

    renderWithTheme(<DateTimeRangePicker onChange={onChangeMock} />);
    const now = DateTime.now().set({ second: 0 });
    // Open start date picker
    await userEvent.click(screen.getByLabelText('Start Date and Time'));

    await userEvent.click(screen.getByRole('gridcell', { name: '10' }));
    await userEvent.click(screen.getByRole('button', { name: 'Apply' }));
    const expectedStartTime = now
      .set({
        day: 10,
        month: now.month,
        year: now.year,
      })
      .minus({ minutes: 30 })
      .toISO();

    // Check if the onChange function is called with the expected  value
    expect(onChangeMock).toHaveBeenCalledWith({
      end: now.toISO(),
      preset: 'custom_range',
      start: expectedStartTime,
      timeZone: null,
    });
  });

  it('should disable the end date-time which is before the selected start date-time', async () => {
    renderWithTheme(<DateTimeRangePicker onChange={onChangeMock} />);

    // Set start date-time to the 15th
    const startDateField = screen.getByLabelText('Start Date and Time');
    await userEvent.click(startDateField);
    await userEvent.click(screen.getByRole('gridcell', { name: '15' }));
    await userEvent.click(screen.getByRole('button', { name: 'Apply' }));

    // Open the end date picker
    const endDateField = screen.getByLabelText('End Date and Time');
    await userEvent.click(endDateField);

    expect(screen.getByRole('gridcell', { name: '10' })).toBeDisabled();
  });

  it('should show error when start date-time is after end date-time', async () => {
    const updateProps = {
      ...Props,
      enablePresets: false,
      presetsProps: { ...Props.presetsProps },
    };
    renderWithTheme(<DateTimeRangePicker {...updateProps} />);
    const now = DateTime.now().set({ second: 0 });
    // Set the end date-time to the 15th
    const endDateField = screen.getByLabelText('End Date and Time');
    await userEvent.click(endDateField);
    await userEvent.click(
      screen.getByRole('gridcell', { name: now.day.toString() })
    );
    await userEvent.click(screen.getByRole('button', { name: 'Apply' }));

    // Set the start date-time to the 10th (which is earlier than the end date-time)
    const startDateField = screen.getByLabelText('Start Date and Time');
    await userEvent.click(startDateField);
    await userEvent.click(
      screen.getByRole('gridcell', { name: (now.day + 1).toString() })
    ); // Invalid date
    await userEvent.click(screen.getByRole('button', { name: 'Apply' }));

    // Confirm the error message is displayed
    expect(
      screen.getByText('Start date/time cannot be after the end date/time.')
    ).toBeInTheDocument();
  });

  it('should display custom error messages when start date-time is after end date-time', async () => {
    const updatedProps = {
      ...Props,
      enablePresets: false,
      endDateProps: {
        ...Props.endDateProps,
        errorMessage: 'Custom end date error',
        label: 'End Date and Time',
      },
      presetsProps: {},
      startDateProps: {
        ...Props.startDateProps,
        errorMessage: 'Custom start date error',
        label: 'Start Date and Time',
      },
    };
    renderWithTheme(<DateTimeRangePicker {...updatedProps} />);
    const now = DateTime.now().set({ second: 0 });
    // Set the end date-time to the 15th
    const endDateField = screen.getByLabelText('End Date and Time');
    await userEvent.click(endDateField);
    await userEvent.click(
      screen.getByRole('gridcell', { name: now.day.toString() })
    );
    await userEvent.click(screen.getByRole('button', { name: 'Apply' }));

    // Set the start date-time to the 20th (which is earlier than the end date-time)
    const startDateField = screen.getByLabelText('Start Date and Time');
    await userEvent.click(startDateField);
    await userEvent.click(
      screen.getByRole('gridcell', { name: (now.day + 1).toString() })
    ); // Invalid date
    await userEvent.click(screen.getByRole('button', { name: 'Apply' }));

    // Confirm the custom error message is displayed for the start date
    expect(screen.getByText('Custom start date error')).toBeInTheDocument();
  });

  it('should set the date range for the last 24 hours when the "Last 24 Hours" preset is selected', async () => {
    renderWithTheme(<DateTimeRangePicker {...Props} />);
    const now = DateTime.now().set({ second: 0 });
    // Open the presets dropdown
    const presetsDropdown = screen.getByLabelText('Date Presets');
    await userEvent.click(presetsDropdown);

    // Select the "Last 24 Hours" option
    const last24HoursOption = screen.getByText('Last 24 Hours');
    await userEvent.click(last24HoursOption);

    // Expected start and end dates in ISO format
    const expectedStartDateISO = now.minus({ hours: 24 }).toISO(); // 2024-12-17T00:28:27.071-06:00
    const expectedEndDateISO = now.toISO(); // 2024-12-18T00:28:27.071-06:00

    // Verify onChangeMock was called with correct ISO strings
    expect(onChangeMock).toHaveBeenCalledWith({
      end: expectedEndDateISO,
      preset: '24hours',
      start: expectedStartDateISO,
      timeZone: null,
    });
    expect(
      screen.queryByRole('button', { name: 'Presets' })
    ).not.toBeInTheDocument();
  });

  it('should set the date range for the last 7 days when the "Last 7 Days" preset is selected', async () => {
    renderWithTheme(<DateTimeRangePicker {...Props} />);
    const now = DateTime.now().set({ second: 0 });
    // Open the presets dropdown
    const presetsDropdown = screen.getByLabelText('Date Presets');
    await userEvent.click(presetsDropdown);

    // Select the "Last 7 Days" option
    const last7DaysOption = screen.getByText('Last 7 Days');
    await userEvent.click(last7DaysOption);

    // Expected start and end dates in ISO format
    const expectedStartDateISO = now.minus({ days: 7 }).toISO();
    const expectedEndDateISO = now.toISO();

    // Verify that onChange is called with the correct date range
    expect(onChangeMock).toHaveBeenCalledWith({
      end: expectedEndDateISO,
      preset: '7days',
      start: expectedStartDateISO,
      timeZone: null,
    });
    expect(
      screen.queryByRole('button', { name: 'Presets' })
    ).not.toBeInTheDocument();
  });

  it('should set the date range for the last 30 days when the "Last 30 Days" preset is selected', async () => {
    renderWithTheme(<DateTimeRangePicker {...Props} />);
    const now = DateTime.now().set({ second: 0 });
    // Open the presets dropdown
    const presetsDropdown = screen.getByLabelText('Date Presets');
    await userEvent.click(presetsDropdown);

    // Select the "Last 30 Days" option
    const last30DaysOption = screen.getByText('Last 30 Days');
    await userEvent.click(last30DaysOption);

    // Expected start and end dates in ISO format
    const expectedStartDateISO = now.minus({ days: 30 }).toISO();
    const expectedEndDateISO = now.toISO();

    // Verify that onChange is called with the correct date range
    expect(onChangeMock).toHaveBeenCalledWith({
      end: expectedEndDateISO,
      preset: '30days',
      start: expectedStartDateISO,
      timeZone: null,
    });
    expect(
      screen.queryByRole('button', { name: 'Presets' })
    ).not.toBeInTheDocument();
  });

  it('should set the date range for this month when the "This Month" preset is selected', async () => {
    renderWithTheme(<DateTimeRangePicker {...Props} />);
    const now = DateTime.now();
    // Open the presets dropdown
    const presetsDropdown = screen.getByLabelText('Date Presets');
    await userEvent.click(presetsDropdown);

    // Select the "This Month" option
    const thisMonthOption = screen.getByText('This Month');
    await userEvent.click(thisMonthOption);

    // Expected start and end dates in ISO format
    const expectedStartDateISO = now.startOf('month').toISO();
    const expectedEndDateISO = now.toISO();

    // Verify that onChange is called with the correct date range
    expect(onChangeMock).toHaveBeenCalledWith({
      end: expectedEndDateISO,
      preset: 'this_month',
      start: expectedStartDateISO,
      timeZone: null,
    });
    expect(
      screen.queryByRole('button', { name: 'Presets' })
    ).not.toBeInTheDocument();
  });

  it('should set the date range for last month when the "Last Month" preset is selected', async () => {
    renderWithTheme(<DateTimeRangePicker {...Props} />);

    // Open the presets dropdown
    const presetsDropdown = screen.getByLabelText('Date Presets');
    await userEvent.click(presetsDropdown);

    // Select the "Last Month" option
    const lastMonthOption = screen.getByText('Last Month');
    await userEvent.click(lastMonthOption);

    const lastMonth = DateTime.now().set({ second: 0 }).minus({ months: 1 });

    // Expected start and end dates in ISO format
    const expectedStartDateISO = lastMonth.startOf('month').toISO();
    const expectedEndDateISO = lastMonth.endOf('month').toISO();

    // Verify that onChange is called with the correct date range
    expect(onChangeMock).toHaveBeenCalledWith({
      end: expectedEndDateISO,
      preset: 'last_month',
      start: expectedStartDateISO,
      timeZone: null,
    });
    expect(
      screen.queryByRole('button', { name: 'Presets' })
    ).not.toBeInTheDocument();
  });

  it('should display the date range fields with 30 min difference values when the "Custom Range" preset is selected', async () => {
    const timezone = 'Asia/Kolkata';
    renderWithTheme(
      <DateTimeRangePicker
        {...Props}
        startDateProps={{ ...Props.startDateProps, timeZoneValue: timezone }}
      />
    );

    // Open the presets dropdown
    const presetsDropdown = screen.getByLabelText('Date Presets');
    await userEvent.click(presetsDropdown);

    // Select the "Custom Range" option
    const customRange = screen.getByText('Custom');
    await userEvent.click(customRange);
    const format = 'yyyy-MM-dd HH:mm';
    const now = DateTime.now().set({ second: 0 });
    const start = now.minus({ minutes: 30 });

    // Verify the input fields display the correct values
    expect(
      screen.getByRole('textbox', { name: 'Start Date and Time' })
<<<<<<< HEAD
    ).toHaveValue(`${start.toFormat(format)} (${timezone})`);

    expect(
      screen.getByRole('textbox', { name: 'End Date and Time' })
    ).toHaveValue(`${now.toFormat(format)} (${timezone})`);
=======
    ).toHaveValue(`${start.toFormat(format)} (GMT+5:30)`);

    expect(
      screen.getByRole('textbox', { name: 'End Date and Time' })
    ).toHaveValue(`${now.toFormat(format)} (GMT+5:30)`);
>>>>>>> 23a0d143
    expect(screen.getByRole('button', { name: 'Presets' })).toBeInTheDocument();

    // Set start date-time to the 15th
    const startDateField = screen.getByLabelText('Start Date and Time');
    await userEvent.click(startDateField);
    await userEvent.click(screen.getByRole('gridcell', { name: '15' }));
    await userEvent.click(screen.getByRole('button', { name: 'Apply' }));

    // Open the end date picker
    const endDateField = screen.getByLabelText('End Date and Time');
    await userEvent.click(endDateField);

    // Set start date-time to the 12th
    await userEvent.click(screen.getByRole('gridcell', { name: '17' }));
    await userEvent.click(screen.getByRole('button', { name: 'Apply' }));

    // Set start date-time to the 20th
    await userEvent.click(startDateField);
    await userEvent.click(screen.getByRole('gridcell', { name: '20' }));
    await userEvent.click(screen.getByRole('button', { name: 'Apply' }));

    // Confirm error message is not displayed
    expect(
      screen.queryByText('Start date/time cannot be after the end date/time.')
    ).toBeInTheDocument();
  });
});<|MERGE_RESOLUTION|>--- conflicted
+++ resolved
@@ -320,19 +320,11 @@
     // Verify the input fields display the correct values
     expect(
       screen.getByRole('textbox', { name: 'Start Date and Time' })
-<<<<<<< HEAD
-    ).toHaveValue(`${start.toFormat(format)} (${timezone})`);
-
-    expect(
-      screen.getByRole('textbox', { name: 'End Date and Time' })
-    ).toHaveValue(`${now.toFormat(format)} (${timezone})`);
-=======
     ).toHaveValue(`${start.toFormat(format)} (GMT+5:30)`);
 
     expect(
       screen.getByRole('textbox', { name: 'End Date and Time' })
     ).toHaveValue(`${now.toFormat(format)} (GMT+5:30)`);
->>>>>>> 23a0d143
     expect(screen.getByRole('button', { name: 'Presets' })).toBeInTheDocument();
 
     // Set start date-time to the 15th
