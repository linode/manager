--- conflicted
+++ resolved
@@ -5,6 +5,7 @@
 import { Notice } from 'src/components/Notice/Notice';
 import { Paper } from 'src/components/Paper';
 import { RegionSelect } from 'src/components/RegionSelect/RegionSelect';
+import { useIsGeckoEnabled } from 'src/components/RegionSelect/RegionSelect.utils';
 import { isDistributedRegionSupported } from 'src/components/RegionSelect/RegionSelect.utils';
 import { TwoStepRegionSelect } from 'src/components/RegionSelect/TwoStepRegionSelect';
 import { RegionHelperText } from 'src/components/SelectRegionPanel/RegionHelperText';
@@ -23,7 +24,6 @@
 } from 'src/utilities/pricing/constants';
 import { isLinodeTypeDifferentPriceInSelectedRegion } from 'src/utilities/pricing/linodes';
 import { getQueryParamsFromQueryString } from 'src/utilities/queryParams';
-import { useIsGeckoEnabled } from 'src/components/RegionSelect/RegionSelect.utils';
 
 import { Box } from '../Box';
 import { DocsLink } from '../DocsLink/DocsLink';
@@ -177,7 +177,6 @@
           </Typography>
         </Notice>
       ) : null}
-<<<<<<< HEAD
       {isGeckoGAEnabled &&
       isDistributedRegionSupported(params.type as LinodeCreateType) ? (
         <TwoStepRegionSelect
@@ -187,8 +186,8 @@
           currentCapability={currentCapability}
           disabled={disabled}
           errorText={error}
+          handleSelection={handleRegionSelection}
           helperText={helperText}
-          handleSelection={handleRegionSelection}
           regionFilter={hideDistributedRegions ? 'core' : undefined}
           regions={regions ?? []}
           value={selectedId}
@@ -196,44 +195,27 @@
         />
       ) : (
         <RegionSelect
+          regionFilter={
+            // We don't want the Image Service Gen2 work to abide by Gecko feature flags
+            hideDistributedRegions && params.type !== 'Images'
+              ? 'core'
+              : undefined
+          }
           showDistributedRegionIconHelperText={
             showDistributedRegionIconHelperText
           }
           currentCapability={currentCapability}
           disableClearable
           disabled={disabled}
+          disabledRegions={disabledRegions}
           errorText={error}
           helperText={helperText}
           onChange={(e, region) => handleSelection(region.id)}
-          regionFilter={hideDistributedRegions ? 'core' : undefined}
           regions={regions ?? []}
           value={selectedId}
           {...RegionSelectProps}
         />
       )}
-=======
-      <RegionSelect
-        regionFilter={
-          // We don't want the Image Service Gen2 work to abide by Gecko feature flags
-          hideDistributedRegions && params.type !== 'Images'
-            ? 'core'
-            : undefined
-        }
-        showDistributedRegionIconHelperText={
-          showDistributedRegionIconHelperText
-        }
-        currentCapability={currentCapability}
-        disableClearable
-        disabled={disabled}
-        disabledRegions={disabledRegions}
-        errorText={error}
-        helperText={helperText}
-        onChange={(e, region) => handleSelection(region.id)}
-        regions={regions ?? []}
-        value={selectedId}
-        {...RegionSelectProps}
-      />
->>>>>>> 449c20fe
       {showClonePriceWarning && (
         <Notice
           dataTestId="different-price-structure-notice"
