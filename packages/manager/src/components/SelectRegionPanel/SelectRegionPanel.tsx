--- conflicted
+++ resolved
@@ -1,4 +1,3 @@
-import { Capabilities } from '@linode/api-v4/lib/regions';
 import { useTheme } from '@mui/material';
 import * as React from 'react';
 import { useLocation } from 'react-router-dom';
@@ -26,17 +25,13 @@
 import { Box } from '../Box';
 import { DocsLink } from '../DocsLink/DocsLink';
 import { Link } from '../Link';
-import { RegionSelectProps } from '../RegionSelect/RegionSelect.types';
-
+
+import type { RegionSelectProps } from '../RegionSelect/RegionSelect.types';
+import type { Capabilities } from '@linode/api-v4/lib/regions';
 import type { LinodeCreateType } from 'src/features/Linodes/LinodesCreate/types';
 
-<<<<<<< HEAD
-export interface SelectRegionPanelProps {
-  RegionSelectProps?: Partial<RegionSelectProps>;
-=======
 interface SelectRegionPanelProps {
   RegionSelectProps?: Partial<RegionSelectProps<true>>;
->>>>>>> b18db95b
   currentCapability: Capabilities;
   disabled?: boolean;
   error?: string;
@@ -165,7 +160,6 @@
           </Typography>
         </Notice>
       ) : null}
-<<<<<<< HEAD
       {isGeckoGA &&
       isDistributedRegionSupported(params.type as LinodeCreateType) ? (
         <TwoStepRegionSelect
@@ -188,33 +182,17 @@
             showDistributedRegionIconHelperText
           }
           currentCapability={currentCapability}
+          disableClearable
           disabled={disabled}
           errorText={error}
-          handleSelection={handleSelection}
           helperText={helperText}
+          onChange={(e, region) => handleSelection(region.id)}
           regionFilter={hideDistributedRegions ? 'core' : undefined}
           regions={regions ?? []}
-          selectedId={selectedId || null}
+          value={selectedId || null}
           {...RegionSelectProps}
         />
       )}
-=======
-      <RegionSelect
-        showDistributedRegionIconHelperText={
-          showDistributedRegionIconHelperText
-        }
-        currentCapability={currentCapability}
-        disableClearable
-        disabled={disabled}
-        errorText={error}
-        helperText={helperText}
-        onChange={(e, region) => handleSelection(region.id)}
-        regionFilter={hideDistributedRegions ? 'core' : undefined}
-        regions={regions ?? []}
-        value={selectedId || null}
-        {...RegionSelectProps}
-      />
->>>>>>> b18db95b
       {showClonePriceWarning && (
         <Notice
           dataTestId="different-price-structure-notice"
