import { useTheme } from '@mui/material';
import * as React from 'react';
import { useLocation } from 'react-router-dom';

import { Notice } from 'src/components/Notice/Notice';
import { Paper } from 'src/components/Paper';
import { RegionSelect } from 'src/components/RegionSelect/RegionSelect';
import { isDistributedRegionSupported } from 'src/components/RegionSelect/RegionSelect.utils';
import { useIsGeckoEnabled } from 'src/components/RegionSelect/RegionSelect.utils';
import { TwoStepRegionSelect } from 'src/components/RegionSelect/TwoStepRegionSelect';
import { RegionHelperText } from 'src/components/SelectRegionPanel/RegionHelperText';
import { Typography } from 'src/components/Typography';
import { getDisabledRegions } from 'src/features/Linodes/LinodeCreatev2/Region.utils';
import { CROSS_DATA_CENTER_CLONE_WARNING } from 'src/features/Linodes/LinodesCreate/constants';
import { useFlags } from 'src/hooks/useFlags';
import { useImageQuery } from 'src/queries/images';
import { useRegionsQuery } from 'src/queries/regions/regions';
import { useTypeQuery } from 'src/queries/types';
import { sendLinodeCreateDocsEvent } from 'src/utilities/analytics/customEventAnalytics';
import { sendLinodeCreateFormStepEvent } from 'src/utilities/analytics/formEventAnalytics';
import {
  DIFFERENT_PRICE_STRUCTURE_WARNING,
  DOCS_LINK_LABEL_DC_PRICING,
} from 'src/utilities/pricing/constants';
import { isLinodeTypeDifferentPriceInSelectedRegion } from 'src/utilities/pricing/linodes';
import { getQueryParamsFromQueryString } from 'src/utilities/queryParams';

import { Box } from '../Box';
import { DocsLink } from '../DocsLink/DocsLink';
import { Link } from '../Link';

import type { RegionSelectProps } from '../RegionSelect/RegionSelect.types';
import type { Capabilities } from '@linode/api-v4/lib/regions';
import type { LinodeCreateQueryParams } from 'src/features/Linodes/types';

export interface SelectRegionPanelProps {
  RegionSelectProps?: Partial<RegionSelectProps<true>>;
  currentCapability: Capabilities;
  disabled?: boolean;
  error?: string;
  handleSelection: (id: string) => void;
  helperText?: string;
  selectedId?: string;
  selectedImageId?: string;
  /**
   * Include a `selectedLinodeTypeId` so we can tell if the region selection will have an affect on price
   */
  selectedLinodeTypeId?: string;
  updateTypeID?: (key: string) => void;
}

export const SelectRegionPanel = (props: SelectRegionPanelProps) => {
  const {
    RegionSelectProps,
    currentCapability,
    disabled,
    error,
    handleSelection,
    helperText,
    selectedId,
    selectedImageId,
    selectedLinodeTypeId,
    updateTypeID,
  } = props;

  const flags = useFlags();
  const location = useLocation();
  const theme = useTheme();
  const params = getQueryParamsFromQueryString<LinodeCreateQueryParams>(
    location.search
  );

  const { isGeckoGAEnabled } = useIsGeckoEnabled();

  const { data: regions } = useRegionsQuery(isGeckoGAEnabled);

  const isCloning = /clone/i.test(params.type);
  const isFromLinodeCreate = location.pathname.includes('/linodes/create');

  const { data: type } = useTypeQuery(
    selectedLinodeTypeId ?? '',
    Boolean(selectedLinodeTypeId)
  );

  const { data: image } = useImageQuery(
    selectedImageId ?? '',
    Boolean(selectedImageId)
  );

  const currentLinodeRegion = params.regionID;

  const showCrossDataCenterCloneWarning =
    isCloning && selectedId && currentLinodeRegion !== selectedId;

  const showClonePriceWarning =
    isCloning &&
    isLinodeTypeDifferentPriceInSelectedRegion({
      regionA: currentLinodeRegion,
      regionB: selectedId,
      type,
    });

  const hideDistributedRegions =
    !flags.gecko2?.enabled || !isDistributedRegionSupported(params.type);

  const showDistributedRegionIconHelperText = Boolean(
    !hideDistributedRegions &&
      currentCapability &&
      regions?.find(
        (region) =>
          (region.site_type === 'distributed' || region.site_type === 'edge') &&
          region.capabilities.includes(currentCapability)
      )
  );

  const disabledRegions = getDisabledRegions({
    linodeCreateTab: params.type,
    regions: regions ?? [],
    selectedImage: image,
  });

  if (regions?.length === 0) {
    return null;
  }

  const handleRegionSelection = (regionId: string) => {
    handleSelection(regionId);
    // Reset plan selection on region change to prevent creation of an edge plan in a core region and vice versa
    if (updateTypeID) {
      updateTypeID('');
    }
  };

  return (
    <Paper
      sx={{
        '& svg': {
          '& g': {
            // Super hacky fix for Firefox rendering of some flag icons that had a clip-path property.
            clipPath: 'none !important',
          },
        },
      }}
    >
      <Box display="flex" justifyContent="space-between" mb={1}>
        <Typography data-qa-tp="Region" variant="h2">
          Region
        </Typography>
        <DocsLink
          onClick={() =>
            isFromLinodeCreate &&
            sendLinodeCreateFormStepEvent({
              action: 'click',
              category: 'link',
<<<<<<< HEAD
              createType: (params.type as LinodeCreateType) ?? 'OS',
=======
              createType: params.type ?? 'Distributions',
>>>>>>> 90b66257
              label: DOCS_LINK_LABEL_DC_PRICING,
              version: 'v1',
            })
          }
          href="https://www.linode.com/pricing"
          label={DOCS_LINK_LABEL_DC_PRICING}
        />
      </Box>
      {!isGeckoGAEnabled && (
        <RegionHelperText
          onClick={() => sendLinodeCreateDocsEvent('Speedtest')}
        />
      )}
      {showCrossDataCenterCloneWarning ? (
        <Notice
          dataTestId="cross-data-center-notice"
          spacingBottom={0}
          spacingTop={8}
          variant="warning"
        >
          <Typography fontFamily={theme.font.bold}>
            {CROSS_DATA_CENTER_CLONE_WARNING}
          </Typography>
        </Notice>
      ) : null}
      {isGeckoGAEnabled && isDistributedRegionSupported(params.type) ? (
        <TwoStepRegionSelect
          showDistributedRegionIconHelperText={
            showDistributedRegionIconHelperText
          }
          currentCapability={currentCapability}
          disabled={disabled}
          disabledRegions={disabledRegions}
          errorText={error}
          handleSelection={handleRegionSelection}
          helperText={helperText}
          regionFilter={hideDistributedRegions ? 'core' : undefined}
          regions={regions ?? []}
          value={selectedId}
          {...RegionSelectProps}
        />
      ) : (
        <RegionSelect
          regionFilter={
            // We don't want the Image Service Gen2 work to abide by Gecko feature flags
            hideDistributedRegions && params.type !== 'Images'
              ? 'core'
              : undefined
          }
          showDistributedRegionIconHelperText={
            showDistributedRegionIconHelperText
          }
          currentCapability={currentCapability}
          disableClearable
          disabled={disabled}
          disabledRegions={disabledRegions}
          errorText={error}
          helperText={helperText}
          onChange={(e, region) => handleSelection(region.id)}
          regions={regions ?? []}
          value={selectedId}
          {...RegionSelectProps}
        />
      )}
      {showClonePriceWarning && (
        <Notice
          dataTestId="different-price-structure-notice"
          spacingBottom={0}
          spacingTop={12}
          variant="warning"
        >
          <Typography fontFamily={theme.font.bold}>
            {DIFFERENT_PRICE_STRUCTURE_WARNING}{' '}
            <Link to="https://www.linode.com/pricing">Learn more.</Link>
          </Typography>
        </Notice>
      )}
    </Paper>
  );
};<|MERGE_RESOLUTION|>--- conflicted
+++ resolved
@@ -152,11 +152,7 @@
             sendLinodeCreateFormStepEvent({
               action: 'click',
               category: 'link',
-<<<<<<< HEAD
-              createType: (params.type as LinodeCreateType) ?? 'OS',
-=======
-              createType: params.type ?? 'Distributions',
->>>>>>> 90b66257
+              createType: params.type ?? 'OS',
               label: DOCS_LINK_LABEL_DC_PRICING,
               version: 'v1',
             })
