import CA from 'flag-icon-css/flags/4x3/ca.svg';
import DE from 'flag-icon-css/flags/4x3/de.svg';
import UK from 'flag-icon-css/flags/4x3/gb.svg';
import IN from 'flag-icon-css/flags/4x3/in.svg';
import JP from 'flag-icon-css/flags/4x3/jp.svg';
import SG from 'flag-icon-css/flags/4x3/sg.svg';
import US from 'flag-icon-css/flags/4x3/us.svg';
import { groupBy, pathOr } from 'ramda';
import * as React from 'react';
import { compose } from 'recompose';
import Paper from 'src/components/core/Paper';
import {
  createStyles,
  Theme,
  withStyles,
  WithStyles
} from 'src/components/core/styles';
import Typography from 'src/components/core/Typography';
import Select, { GroupType } from 'src/components/EnhancedSelect/Select';
import RenderGuard, { RenderGuardProps } from 'src/components/RenderGuard';

import RegionOption, { RegionItem } from './RegionOption';

const flags = {
  us: () => <US width="32" height="24" viewBox="0 0 720 480" />,
  sg: () => <SG width="32" height="24" viewBox="0 0 640 480" />,
  jp: () => (
    <JP
      width="32"
      height="24"
      viewBox="0 0 640 480"
      style={{ backgroundColor: '#fff' }}
    />
  ),
  uk: () => <UK width="32" height="24" viewBox="0 0 640 480" />,
  de: () => <DE width="32" height="24" viewBox="0 0 720 480" />,
  ca: () => <CA width="32" height="24" viewBox="0 0 640 480" />,
  in: () => <IN width="32" height="24" viewBox="0 0 640 480" />
};

export const selectStyles = {
  menuList: (base: any) => ({ ...base, maxHeight: `60vh !important` })
};

export interface ExtendedRegion extends Linode.Region {
  display: string;
}

type ClassNames = 'root';

const styles = (theme: Theme) =>
  createStyles({
    root: {
      marginTop: theme.spacing(3),
<<<<<<< HEAD
      padding: theme.spacing(3)
=======
      '& svg': {
        '& g': {
          // Super hacky fix for Firefox rendering of some flag icons that had a clip-path property.
          clipPath: 'none !important' as 'none'
        }
      }
>>>>>>> 518fe3ac
    }
  });

interface Props {
  regions: ExtendedRegion[];
  copy?: string;
  error?: string;
  handleSelection: (id: string) => void;
  selectedID?: string;
  disabled?: boolean;
}

export const getRegionOptions = (regions: ExtendedRegion[]) => {
  const groupedRegions = groupBy<ExtendedRegion>(thisRegion => {
    if (thisRegion.country.match(/(us|ca)/)) {
      return 'North America';
    }
    if (thisRegion.country.match(/(de|uk)/)) {
      return 'Europe';
    }
    if (thisRegion.country.match(/(jp|sg|in)/)) {
      return 'Asia';
    }
    return 'Other';
  }, regions);
  return ['North America', 'Europe', 'Asia', 'Other'].reduce(
    (accum, thisGroup) => {
      if (
        !groupedRegions[thisGroup] ||
        groupedRegions[thisGroup].length === 0
      ) {
        return accum;
      }
      return [
        ...accum,
        {
          label: thisGroup,
          options: groupedRegions[thisGroup]
            .map(thisRegion => ({
              label: thisRegion.display,
              value: thisRegion.id,
              flag: pathOr(
                () => null,
                [thisRegion.country.toLocaleLowerCase()],
                flags
              ),
              country: thisRegion.country
            }))
            .sort(sortRegions)
        }
      ];
    },
    []
  );
};

export const getSelectedRegionById = (
  regionID: string,
  options: GroupType[]
) => {
  const regions = options.reduce(
    (accum, thisGroup) => [...accum, ...thisGroup.options],
    []
  );
  return regions.find(thisRegion => regionID === thisRegion.value);
};

const sortRegions = (region1: RegionItem, region2: RegionItem) => {
  // By country desc so USA is on top
  if (region1.country > region2.country) {
    return -1;
  }
  if (region1.country < region2.country) {
    return 1;
  }
  // Alphabetically by display name, which is the city
  if (region1.label < region2.label) {
    return -1;
  }
  if (region1.label > region2.label) {
    return 1;
  }
  return 0;
};

const SelectRegionPanel: React.FC<Props & WithStyles<ClassNames>> = props => {
  const {
    classes,
    copy,
    disabled,
    error,
    handleSelection,
    regions,
    selectedID
  } = props;

  if (props.regions.length === 0) {
    return null;
  }

  const options = getRegionOptions(regions);

  return (
    <>
      <Paper className={classes.root}>
        <Typography variant="h2">Region</Typography>
        {copy && (
          <Typography variant="body1">
            {copy}
            {` `}
            <a target="_blank" href="https://www.linode.com/speedtest">
              Use our speedtest page
            </a>
            {` `}
            to find the best region for your current location.
          </Typography>
        )}
        <Select
          isClearable={false}
          value={getSelectedRegionById(selectedID || '', options)}
          label="Select a region"
          errorText={error}
          disabled={disabled}
          placeholder="Regions"
          options={options}
          onChange={(selection: RegionItem) => handleSelection(selection.value)}
          components={{ Option: RegionOption }}
          styleOverrides={selectStyles}
        />
      </Paper>
    </>
  );
};

const styled = withStyles(styles);

export default compose<
  Props & WithStyles<ClassNames>,
  Props & RenderGuardProps
>(
  RenderGuard,
  styled
)(SelectRegionPanel);<|MERGE_RESOLUTION|>--- conflicted
+++ resolved
@@ -52,16 +52,13 @@
   createStyles({
     root: {
       marginTop: theme.spacing(3),
-<<<<<<< HEAD
       padding: theme.spacing(3)
-=======
       '& svg': {
         '& g': {
           // Super hacky fix for Firefox rendering of some flag icons that had a clip-path property.
           clipPath: 'none !important' as 'none'
         }
       }
->>>>>>> 518fe3ac
     }
   });
 
