import { Region } from '@linode/api-v4/lib/regions';
import { useTheme } from '@mui/material';
import * as React from 'react';
import { useLocation } from 'react-router-dom';

import { Notice } from 'src/components/Notice/Notice';
import { Paper } from 'src/components/Paper';
import { RegionSelect } from 'src/components/RegionSelect/RegionSelect';
import { RegionHelperText } from 'src/components/SelectRegionPanel/RegionHelperText';
import { Typography } from 'src/components/Typography';
import { CROSS_DATA_CENTER_CLONE_WARNING } from 'src/features/Linodes/LinodesCreate/constants';
import { useAllTypes, useTypeQuery } from 'src/queries/types';
import { sendLinodeCreateDocsEvent } from 'src/utilities/analytics';
import { DIFFERENT_PRICE_STRUCTURE_WARNING } from 'src/utilities/pricing/constants';
import { priceIncreaseMap } from 'src/utilities/pricing/dynamicPricing';
import {
  doesRegionHaveUniquePricing,
  isLinodeTypeDifferentPriceInSelectedRegion,
} from 'src/utilities/pricing/linodes';
import { getQueryParamsFromQueryString } from 'src/utilities/queryParams';

import { Box } from '../Box';
import { DynamicPriceNotice } from '../DynamicPriceNotice';
// import { DocsLink } from '../DocsLink/DocsLink'; //TODO: DC Pricing - M3-7086: Uncomment this once pricing info notice is removed
import { Link } from '../Link';

interface SelectRegionPanelProps {
  disabled?: boolean;
  error?: string;
  handleSelection: (id: string) => void;
  helperText?: string;
  regions: Region[];
  selectedId?: string;
  /**
   * Include a `selectedLinodeTypeId` so we can tell if the region selection will have an affect on price
   */
  selectedLinodeTypeId?: string;
}

export const SelectRegionPanel = (props: SelectRegionPanelProps) => {
  const {
    disabled,
    error,
    handleSelection,
    helperText,
    regions,
    selectedId,
    selectedLinodeTypeId,
  } = props;

  const location = useLocation();
  const theme = useTheme();
  const params = getQueryParamsFromQueryString(location.search);

  const isCloning = /clone/i.test(params.type);
  const isLinode = location.pathname.startsWith('/linodes');

  const { data: types } = useAllTypes(isLinode);
  const { data: type } = useTypeQuery(
    selectedLinodeTypeId ?? '',
    Boolean(selectedLinodeTypeId)
  );

  const currentLinodeRegion = params.regionID;

  const showCrossDataCenterCloneWarning =
    isCloning && selectedId && currentLinodeRegion !== selectedId;

  const showClonePriceWarning =
    isCloning &&
    isLinodeTypeDifferentPriceInSelectedRegion({
      regionA: currentLinodeRegion,
      regionB: selectedId,
      type,
    });

  const selectedRegionHasUniquePricing = doesRegionHaveUniquePricing(
    selectedId,
    types
  );

  const showUniquePricingNotice =
    !showClonePriceWarning && // Don't show both notices at the same time.
    selectedRegionHasUniquePricing;

  // If this component is used in the context of Linodes,
  // use Linode types from the API to determine if the region
  // has specific pricing. Otherwise, check against our local pricing map.
<<<<<<< HEAD
  const showRegionPriceNotice = isLinode
    ? showUniquePricingNotice
    : selectedID && priceIncreaseMap[selectedID];
=======
  const showRegionPriceNotice = flags.dcSpecificPricing
    ? isLinode
      ? showUniquePricingNotice
      : selectedId && priceIncreaseMap[selectedId]
    : false;
>>>>>>> 50101405

  if (props.regions.length === 0) {
    return null;
  }

  return (
    <Paper
      sx={(theme) => ({
        '& svg': {
          '& g': {
            // Super hacky fix for Firefox rendering of some flag icons that had a clip-path property.
            clipPath: 'none !important',
          },
        },
        marginTop: theme.spacing(3),
      })}
    >
      <Box display="flex" justifyContent="space-between" mb={1}>
        <Typography data-qa-tp="Region" variant="h2">
          Region
        </Typography>
        {/* TODO: DC Pricing - M3-7086: Uncomment this once pricing info notice is removed */}
        {/* 
          <DocsLink
            href="https://www.linode.com/pricing"
            label="How Data Center Pricing Works"
          />
        */}
      </Box>
      <RegionHelperText
        onClick={() => sendLinodeCreateDocsEvent('Speedtest')}
      />
      {showCrossDataCenterCloneWarning ? (
        <Notice
          dataTestId="cross-data-center-notice"
          spacingBottom={0}
          spacingTop={8}
          variant="warning"
        >
          <Typography fontFamily={theme.font.bold}>
            {CROSS_DATA_CENTER_CLONE_WARNING}
          </Typography>
        </Notice>
      ) : null}
      <RegionSelect
        disabled={disabled}
        errorText={error}
        handleSelection={handleSelection}
        helperText={helperText}
        regions={regions}
        selectedId={selectedId || null}
      />
      {showClonePriceWarning && (
        <Notice
          dataTestId="different-price-structure-notice"
          spacingBottom={0}
          spacingTop={12}
          variant="warning"
        >
          <Typography fontFamily={theme.font.bold}>
            {DIFFERENT_PRICE_STRUCTURE_WARNING}{' '}
            <Link to="https://www.linode.com/pricing">Learn more.</Link>
          </Typography>
        </Notice>
      )}
      {selectedId && showRegionPriceNotice && (
        <DynamicPriceNotice region={selectedId} />
      )}
    </Paper>
  );
};<|MERGE_RESOLUTION|>--- conflicted
+++ resolved
@@ -86,17 +86,9 @@
   // If this component is used in the context of Linodes,
   // use Linode types from the API to determine if the region
   // has specific pricing. Otherwise, check against our local pricing map.
-<<<<<<< HEAD
   const showRegionPriceNotice = isLinode
     ? showUniquePricingNotice
-    : selectedID && priceIncreaseMap[selectedID];
-=======
-  const showRegionPriceNotice = flags.dcSpecificPricing
-    ? isLinode
-      ? showUniquePricingNotice
-      : selectedId && priceIncreaseMap[selectedId]
-    : false;
->>>>>>> 50101405
+    : selectedId && priceIncreaseMap[selectedId];
 
   if (props.regions.length === 0) {
     return null;
