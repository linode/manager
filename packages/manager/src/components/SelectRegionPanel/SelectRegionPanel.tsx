--- conflicted
+++ resolved
@@ -97,22 +97,16 @@
         onClick={() => sendLinodeCreateDocsEvent('Speedtest')}
       />
       {showCrossDataCenterCloneWarning ? (
-<<<<<<< HEAD
-        <Box data-testid="region-select-warning" marginTop="16px">
-          <Notice variant="warning" text={CROSS_DATA_CENTER_CLONE_WARNING} />
-        </Box>
-=======
         <Notice
           data-testid="region-select-warning"
           spacingBottom={0}
           spacingTop={8}
-          warning
+          variant="warning"
         >
           <Typography fontWeight="bold">
             {CROSS_DATA_CENTER_CLONE_WARNING}
           </Typography>
         </Notice>
->>>>>>> 3b861e6b
       ) : null}
       <RegionSelect
         disabled={disabled}
@@ -123,7 +117,7 @@
         selectedID={selectedID || null}
       />
       {showSelectedRegionHasDifferentPriceWarning && (
-        <Notice spacingBottom={0} spacingTop={12} warning>
+        <Notice spacingBottom={0} spacingTop={12} variant="warning">
           <Typography fontWeight="bold">
             The selected region has a different price structure.{' '}
             <Link to="https://www.linode.com/pricing">Learn more.</Link>
