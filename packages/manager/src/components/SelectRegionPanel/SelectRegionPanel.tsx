--- conflicted
+++ resolved
@@ -34,6 +34,7 @@
 import type { RegionSelectProps } from '../RegionSelect/RegionSelect.types';
 import type { Capabilities } from '@linode/api-v4/lib/regions';
 import type { LinodeCreateQueryParams } from 'src/features/Linodes/types';
+import { LinodeCreateType } from 'src/features/Linodes/LinodesCreate/types';
 
 export interface SelectRegionPanelProps {
   RegionSelectProps?: Partial<RegionSelectProps<true>>;
@@ -153,17 +154,9 @@
         <DocsLink
           onClick={() =>
             isFromLinodeCreate &&
-<<<<<<< HEAD
             sendLinodeCreateFormInputEvent({
               createType: (params.type as LinodeCreateType) ?? 'Distributions',
               labelName: 'DC Pricing',
-=======
-            sendLinodeCreateFormStepEvent({
-              action: 'click',
-              category: 'link',
-              createType: params.type ?? 'OS',
-              label: DOCS_LINK_LABEL_DC_PRICING,
->>>>>>> 56fed232
               version: 'v1',
               paperName: 'Region',
             })
