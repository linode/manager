import React from 'react';

import { linodeTypeFactory, regionFactory } from 'src/factories';
import { makeResourcePage } from 'src/mocks/serverHandlers';
import { rest, server } from 'src/mocks/testServer';
import { renderWithTheme } from 'src/utilities/testHelpers';

import { SelectRegionPanel } from './SelectRegionPanel';

const pricingMocks = vi.hoisted(() => ({
  doesRegionHaveUniquePricing: vi.fn().mockReturnValue(false),
  isLinodeTypeDifferentPriceInSelectedRegion: vi.fn().mockReturnValue(false),
}));

const queryParamMocks = vi.hoisted(() => ({
  getQueryParamsFromQueryString: vi.fn().mockReturnValue({}),
}));

vi.mock('src/utilities/pricing/linodes', () => ({
  doesRegionHaveUniquePricing: pricingMocks.doesRegionHaveUniquePricing,
  isLinodeTypeDifferentPriceInSelectedRegion:
    pricingMocks.isLinodeTypeDifferentPriceInSelectedRegion,
}));
<<<<<<< HEAD

vi.mock('src/utilities/queryParams', () => ({
  getQueryParamsFromQueryString: queryParamMocks.getQueryParamsFromQueryString,
}));

vi.mock('src/hooks/useFlags', () => ({
  useFlags: () => ({
    dcSpecificPricing: true,
  }),
}));
=======
>>>>>>> 52f0f712

const createPath = '/linodes/create';

describe('SelectRegionPanel in Create Flow', () => {
  beforeEach(() => {
    pricingMocks.doesRegionHaveUniquePricing.mockReturnValue(true);
  });

<<<<<<< HEAD
  it('should render a notice when the selected region has unique pricing and the flag is on', async () => {
    pricingMocks.doesRegionHaveUniquePricing.mockReturnValue(true);
=======
  it('should render a notice when the selected region has unique pricing', async () => {
>>>>>>> 52f0f712
    server.use(
      rest.get('*/linode/types', (req, res, ctx) => {
        const types = linodeTypeFactory.buildList(1, {
          region_prices: [
            {
              hourly: 2,
              id: 'id-cgk',
              monthly: 2,
            },
          ],
        });
        return res(ctx.json(makeResourcePage(types)));
      })
    );

    const regions = regionFactory.buildList(1, {
      id: 'id-cgk',
      label: 'Jakarta, ID',
    });

    const { findByText } = renderWithTheme(
      <SelectRegionPanel
        handleSelection={vi.fn()}
        regions={regions}
        selectedId="id-cgk"
      />,

      {
        MemoryRouter: { initialEntries: [createPath] },
      }
    );

    await findByText(
      `Prices for plans, products, and services in ${regions[0].label} may vary from other regions.`,
      { exact: false }
    );
  });
});

describe('SelectRegionPanel on the Clone Flow', () => {
  beforeEach(() => {
    pricingMocks.doesRegionHaveUniquePricing.mockReturnValue(false);
    queryParamMocks.getQueryParamsFromQueryString.mockReturnValue({
      regionID: 'us-east',
      type: 'Clone+Linode',
    });
  });

  const regions = [...regionFactory.buildList(3)];
  const mockedProps = {
    handleSelection: () => vi.fn(),
    regions,
    selectedLinodeTypeId: 'g6-standard-2',
  };

  it('renders expected content on initial render', () => {
    const { container, getAllByRole, getByRole, getByTestId } = renderWithTheme(
      <SelectRegionPanel {...mockedProps} />,
      {
        MemoryRouter: {
          initialEntries: [createPath],
        },
      }
    );

    // Header
    expect(getByRole('heading')).toHaveTextContent('Region');

    // Helper Text
    expect(getByTestId('region-select-helper-test')).toHaveTextContent(
      'You can use our speedtest page to find the best region for your current location.'
    );

    // Links
    const links = getAllByRole('link');
    expect(links).toHaveLength(1);
    expect(links[0]).toHaveAttribute(
      'href',
      'https://www.linode.com/speed-test/'
    );

    // Select
    expect(
      container.querySelector('[data-qa-textfield-label]')
    ).toHaveTextContent('Region');
    expect(container.querySelector('[role="combobox"]')).toHaveAttribute(
      'placeholder',
      'Select a Region'
    );
  });

  it('displays no notice when cloning to the same region', () => {
    pricingMocks.isLinodeTypeDifferentPriceInSelectedRegion.mockReturnValue(
      false
    );
    const { queryAllByRole } = renderWithTheme(
      <SelectRegionPanel {...mockedProps} selectedId="us-east" />,
      {
        MemoryRouter: {
          initialEntries: [createPath],
        },
      }
    );

    const warnings = queryAllByRole('alert');
    expect(warnings).toHaveLength(0);
  });

  it('displays the region cloning notice when cloning to a different region with the same price', () => {
    pricingMocks.isLinodeTypeDifferentPriceInSelectedRegion.mockReturnValue(
      false
    );

    const { getAllByRole, getByTestId } = renderWithTheme(
      <SelectRegionPanel {...mockedProps} selectedId="us-west" />,
      {
        MemoryRouter: {
          initialEntries: [createPath],
        },
      }
    );

    const warnings = getAllByRole('alert');
    expect(warnings).toHaveLength(1);
    expect(getByTestId('cross-data-center-notice')).toBeInTheDocument();
  });

  it('displays the cloning and price structure notices when cloning to a different region with a different price', () => {
    pricingMocks.isLinodeTypeDifferentPriceInSelectedRegion.mockReturnValue(
      true
    );
    pricingMocks.doesRegionHaveUniquePricing.mockReturnValue(true);

    const { getAllByRole, getByTestId } = renderWithTheme(
      <SelectRegionPanel {...mockedProps} selectedId="br-gru" />,
      {
        MemoryRouter: {
          initialEntries: [createPath],
        },
      }
    );

    const warnings = getAllByRole('alert');
    expect(warnings).toHaveLength(2);
    expect(getByTestId('cross-data-center-notice')).toBeInTheDocument();
    expect(getByTestId('different-price-structure-notice')).toBeInTheDocument();
  });
});<|MERGE_RESOLUTION|>--- conflicted
+++ resolved
@@ -1,10 +1,6 @@
 import React from 'react';
-
-import { linodeTypeFactory, regionFactory } from 'src/factories';
-import { makeResourcePage } from 'src/mocks/serverHandlers';
-import { rest, server } from 'src/mocks/testServer';
+import { regionFactory } from 'src/factories';
 import { renderWithTheme } from 'src/utilities/testHelpers';
-
 import { SelectRegionPanel } from './SelectRegionPanel';
 
 const pricingMocks = vi.hoisted(() => ({
@@ -21,19 +17,10 @@
   isLinodeTypeDifferentPriceInSelectedRegion:
     pricingMocks.isLinodeTypeDifferentPriceInSelectedRegion,
 }));
-<<<<<<< HEAD
 
 vi.mock('src/utilities/queryParams', () => ({
   getQueryParamsFromQueryString: queryParamMocks.getQueryParamsFromQueryString,
 }));
-
-vi.mock('src/hooks/useFlags', () => ({
-  useFlags: () => ({
-    dcSpecificPricing: true,
-  }),
-}));
-=======
->>>>>>> 52f0f712
 
 const createPath = '/linodes/create';
 
@@ -42,27 +29,7 @@
     pricingMocks.doesRegionHaveUniquePricing.mockReturnValue(true);
   });
 
-<<<<<<< HEAD
-  it('should render a notice when the selected region has unique pricing and the flag is on', async () => {
-    pricingMocks.doesRegionHaveUniquePricing.mockReturnValue(true);
-=======
   it('should render a notice when the selected region has unique pricing', async () => {
->>>>>>> 52f0f712
-    server.use(
-      rest.get('*/linode/types', (req, res, ctx) => {
-        const types = linodeTypeFactory.buildList(1, {
-          region_prices: [
-            {
-              hourly: 2,
-              id: 'id-cgk',
-              monthly: 2,
-            },
-          ],
-        });
-        return res(ctx.json(makeResourcePage(types)));
-      })
-    );
-
     const regions = regionFactory.buildList(1, {
       id: 'id-cgk',
       label: 'Jakarta, ID',
