import * as React from 'react';
import LinodeIcon from 'src/assets/addnewmenu/linode.svg';
import Button, { ButtonProps } from 'src/components/Button';
import { makeStyles, Theme } from 'src/components/core/styles';
import Typography from 'src/components/core/Typography';
import Grid from 'src/components/Grid';
import H1Header from 'src/components/H1Header';

const useStyles = makeStyles((theme: Theme) => ({
  '@keyframes scaleIn': {
    from: {
      transform: 'translateX( -10px ) rotateY( -180deg )',
    },
    to: {
      transformOrigin: 'center center',
    },
  },
  '@keyframes fadeIn': {
    from: {
      opacity: 0,
    },
<<<<<<< HEAD
    root: {
      padding: `${theme.spacing(2)} 0`,
      [theme.breakpoints.up('md')]: {
        padding: `${theme.spacing(10)} 0`,
      },
=======
    to: {
      opacity: 1,
>>>>>>> 074da05a
    },
  },
  root: {
    padding: `${theme.spacing(2)}px 0`,
    [theme.breakpoints.up('md')]: {
      padding: `${theme.spacing(10)}px 0`,
    },
  },
  copy: {
    textAlign: 'center',
    maxWidth: '85%',
    marginTop: -theme.spacing(3),
    [theme.breakpoints.up('md')]: {
      maxWidth: 800,
    },
  },
  icon: {
    padding: theme.spacing(2),
    width: '160px',
    height: '160px',
    '& .outerCircle': {
      fill: theme.name === 'lightTheme' ? '#fff' : '#000',
      stroke: theme.bg.offWhite,
    },
    '& .circle': {
      fill: theme.name === 'lightTheme' ? '#fff' : '#000',
    },
    '& .insidePath path': {
      opacity: 0,
      stroke: theme.palette.primary.main,
    },
    '& .bucket.insidePath path': {
      fill: theme.palette.primary.main,
    },
  },
  entity: {
    borderRadius: '50%',
    backgroundColor: theme.bg.bgPaper,
    color: theme.color.green,
    display: 'flex',
    alignItems: 'center',
    justifyContent: 'center',
  },
  title: {
    textAlign: 'center',
    marginBottom: theme.spacing(2),
  },
  '& .insidePath path': {
    opacity: 0,
    animation: '$fadeIn .2s ease-in-out forwards .3s',
    stroke: theme.palette.primary.main,
  },
  '& .bucket.insidePath path': {
    fill: theme.palette.primary.main,
  },
  titleWithSubtitle: {
    textAlign: 'center',
    '& + h2': {
      marginBottom: theme.spacing(2),
      color: theme.palette.text.primary,
    },
  },
  button: {
    marginBottom: theme.spacing(4),
  },
}));

export interface ExtendedButtonProps extends ButtonProps {
  target?: string;
}

export interface Props {
  icon?: React.ComponentType<any>;
  children?: string | React.ReactNode;
  title: string;
  buttonProps?: ExtendedButtonProps[];
  className?: string;
  isEntity?: boolean;
  renderAsSecondary?: boolean;
  subtitle?: string;
  linksSection?: JSX.Element;
}

const Placeholder: React.FC<Props> = (props) => {
  const {
    isEntity,
    title,
    icon: Icon,
    buttonProps,
    renderAsSecondary,
    subtitle,
    linksSection,
  } = props;
  const classes = useStyles();
  const hasSubtitle = subtitle !== undefined;
  const titleClassName = hasSubtitle
    ? classes.titleWithSubtitle
    : classes.title;
  return (
    <Grid
      container
      spacing={3}
      alignItems="center"
      direction="column"
      justifyContent="center"
      className={`${classes.root} ${props.className}`}
    >
      <Grid item xs={12} className={isEntity ? classes.entity : ''}>
        {Icon && <Icon className={classes.icon} />}
      </Grid>
      <Grid item xs={12}>
        <H1Header
          title={title}
          className={titleClassName}
          renderAsSecondary={renderAsSecondary}
          data-qa-placeholder-title
        />
        {hasSubtitle ? <Typography variant="h2">{subtitle}</Typography> : null}
      </Grid>
      <Grid item xs={12} lg={10} className={classes.copy}>
        {typeof props.children === 'string' ? (
          <Typography variant="subtitle1">{props.children}</Typography>
        ) : (
          props.children
        )}
      </Grid>
      {buttonProps && (
        <Grid
          container
          item
          direction="row"
          alignItems="center"
          justifyContent="center"
        >
          {buttonProps.map((thisButton, index) => (
            <Grid item key={`placeholder-button-${index}`}>
              <Button
                buttonType="primary"
                className={classes.button}
                {...thisButton}
                data-qa-placeholder-button
                data-testid="placeholder-button"
              />
            </Grid>
          ))}
        </Grid>
      )}
      {linksSection !== undefined ? linksSection : null}
    </Grid>
  );
};

Placeholder.defaultProps = {
  icon: LinodeIcon,
};

export default Placeholder;<|MERGE_RESOLUTION|>--- conflicted
+++ resolved
@@ -19,22 +19,14 @@
     from: {
       opacity: 0,
     },
-<<<<<<< HEAD
-    root: {
-      padding: `${theme.spacing(2)} 0`,
-      [theme.breakpoints.up('md')]: {
-        padding: `${theme.spacing(10)} 0`,
-      },
-=======
     to: {
       opacity: 1,
->>>>>>> 074da05a
     },
   },
   root: {
-    padding: `${theme.spacing(2)}px 0`,
+    padding: `${theme.spacing(2)} 0`,
     [theme.breakpoints.up('md')]: {
-      padding: `${theme.spacing(10)}px 0`,
+      padding: `${theme.spacing(10)} 0`,
     },
   },
   copy: {
