import * as React from 'react';
import LinodeIcon from 'src/assets/addnewmenu/linode.svg';
import Button, { ButtonProps } from 'src/components/Button';
import { makeStyles, Theme } from 'src/components/core/styles';
import Typography from 'src/components/core/Typography';
import H1Header from 'src/components/H1Header';

const useStyles = makeStyles((theme: Theme) => ({
  '@keyframes scaleIn': {
    from: {
      transform: 'translateX( -10px ) rotateY( -180deg )',
    },
    to: {
      transformOrigin: 'center center',
    },
  },
  '@keyframes fadeIn': {
    from: {
      opacity: 0,
    },
    to: {
      opacity: 1,
    },
  },
  container: {
    display: 'grid',
    gridTemplateColumns: 'repeat(5, 1fr) 35% 35% repeat(5, 1fr)',
    gridTemplateRows:
      'max-content 12px max-content 7px max-content 15px max-content 24px max-content 111px min-content',
    gridTemplateAreas: `
      ". . . . . icon icon . . . . ."
      ". . . . . . . . . . . ."
      ". . . . . title title . . . . ."
      ". . . . . . . . . . . ."
      ". . . . . subtitle subtitle . . . . ."
      ". . . . . . . . . . . ."
      ". . . . . copy copy . . . . ."
      ". . . . . . . . . . . ."
      ". . . . . button button . . . . ."
      ". . . . . . . . . . . ."
      ". . . links links links links links links . . ."
    `,
    justifyItems: 'center',
  },
  root: {
    padding: `${theme.spacing(2)} 0`,
    [theme.breakpoints.up('md')]: {
      padding: `${theme.spacing(10)} 0`,
    },
  },
  copy: {
    textAlign: 'center',
<<<<<<< HEAD
    maxWidth: '85%',
    marginTop: `-${theme.spacing(3)}`,
    [theme.breakpoints.up('md')]: {
      maxWidth: 800,
=======
    gridArea: 'copy',
    minWidth: 'min-content',
    maxWidth: '75%',
    [theme.breakpoints.down('sm')]: {
      maxWidth: 'none',
>>>>>>> 57601eb3
    },
  },
  icon: {
    width: '160px',
    height: '160px',
    padding: theme.spacing(2),
    '& .outerCircle': {
      fill: theme.name === 'lightTheme' ? '#fff' : '#000',
      stroke: theme.bg.offWhite,
    },
    '& .circle': {
      fill: theme.name === 'lightTheme' ? '#fff' : '#000',
    },
    '& .insidePath path': {
      opacity: 0,
      stroke: theme.palette.primary.main,
    },
    '& .bucket.insidePath path': {
      fill: theme.palette.primary.main,
    },
  },
  entity: {
    borderRadius: '50%',
    backgroundColor: theme.bg.bgPaper,
    color: theme.color.green,
    display: 'flex',
    alignItems: 'center',
    justifyContent: 'center',
  },
  title: {
    textAlign: 'center',
    gridArea: 'title',
  },
  subtitle: {
    gridArea: 'subtitle',
    textAlign: 'center',
    color: theme.palette.text.primary,
  },
  '& .insidePath path': {
    opacity: 0,
    animation: '$fadeIn .2s ease-in-out forwards .3s',
    stroke: theme.palette.primary.main,
  },
  '& .bucket.insidePath path': {
    fill: theme.palette.primary.main,
  },
  button: {
    gridArea: 'button',
    display: 'flex',
    gap: theme.spacing(2),
    [theme.breakpoints.down('xs')]: {
      flexDirection: 'column',
    },
  },
  linksSection: {
    gridArea: 'links',
    borderTop: `1px solid ${
      theme.name === 'lightTheme' ? '#e3e5e8' : '#2e3238'
    }`,
    paddingTop: '38px',
  },
  iconWrapper: {
    gridArea: 'icon',
    padding: theme.spacing(2),
  },
}));

export interface ExtendedButtonProps extends ButtonProps {
  target?: string;
}

export interface Props {
  icon?: React.ComponentType<any>;
  children?: string | React.ReactNode;
  title: string;
  buttonProps?: ExtendedButtonProps[];
  className?: string;
  isEntity?: boolean;
  renderAsSecondary?: boolean;
  subtitle?: string;
  linksSection?: JSX.Element;
}

const Placeholder: React.FC<Props> = (props) => {
  const {
    isEntity,
    title,
    icon: Icon,
    buttonProps,
    renderAsSecondary,
    subtitle,
    linksSection,
  } = props;
  const classes = useStyles();
  const hasSubtitle = subtitle !== undefined;
  return (
    <div className={`${classes.container} ${classes.root} ${props.className}`}>
      <div
        className={`${classes.iconWrapper} ${isEntity ? classes.entity : ''}`}
      >
        {Icon && <Icon className={classes.icon} />}
      </div>

      <H1Header
        title={title}
        className={classes.title}
        renderAsSecondary={renderAsSecondary}
        data-qa-placeholder-title
      />
      {hasSubtitle ? (
        <Typography variant="h2" className={classes.subtitle}>
          {subtitle}
        </Typography>
      ) : null}

      <div className={classes.copy}>
        {typeof props.children === 'string' ? (
          <Typography variant="subtitle1">{props.children}</Typography>
        ) : (
          props.children
        )}
      </div>
      <div className={classes.button}>
        {buttonProps &&
          buttonProps.map((thisButton, index) => (
            <Button
              buttonType="primary"
              {...thisButton}
              data-qa-placeholder-button
              data-testid="placeholder-button"
              key={index}
            />
          ))}
      </div>
      <div className={classes.linksSection}>
        {linksSection !== undefined ? linksSection : null}
      </div>
    </div>
  );
};

Placeholder.defaultProps = {
  icon: LinodeIcon,
};

export default Placeholder;<|MERGE_RESOLUTION|>--- conflicted
+++ resolved
@@ -50,18 +50,11 @@
   },
   copy: {
     textAlign: 'center',
-<<<<<<< HEAD
-    maxWidth: '85%',
-    marginTop: `-${theme.spacing(3)}`,
-    [theme.breakpoints.up('md')]: {
-      maxWidth: 800,
-=======
     gridArea: 'copy',
     minWidth: 'min-content',
     maxWidth: '75%',
-    [theme.breakpoints.down('sm')]: {
+    [theme.breakpoints.down('md')]: {
       maxWidth: 'none',
->>>>>>> 57601eb3
     },
   },
   icon: {
