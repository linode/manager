<<<<<<< HEAD
import { Paper } from '@linode/ui';
import produce from 'immer';
import { DateTime } from 'luxon';
import { equals, groupBy } from 'ramda';
import * as React from 'react';

import DistributedRegionIcon from 'src/assets/icons/entityIcons/distributed-region.svg';
import Select from 'src/components/EnhancedSelect';
import { _SingleValue } from 'src/components/EnhancedSelect/components/SingleValue';
import { ImageOption } from 'src/components/ImageSelect/ImageOption';
import { Typography } from 'src/components/Typography';
import { MAX_MONTHS_EOL_FILTER } from 'src/constants';
=======
import React, { useMemo } from 'react';

import { Autocomplete } from 'src/components/Autocomplete/Autocomplete';
import { imageFactory } from 'src/factories/images';
>>>>>>> 0cbb9761
import { useAllImagesQuery } from 'src/queries/images';

import { OSIcon } from '../OSIcon';
import { ImageOption } from './ImageOption';
import {
  getAPIFilterForImageSelect,
  getFilteredImagesForImageSelect,
} from './utilities';

import type { Image } from '@linode/api-v4';
import type { EnhancedAutocompleteProps } from 'src/components/Autocomplete/Autocomplete';

export type ImageSelectVariant = 'all' | 'private' | 'public';

interface BaseProps
  extends Omit<
    Partial<EnhancedAutocompleteProps<Image>>,
    'multiple' | 'onChange' | 'value'
  > {
  anyAllOption?: boolean;
  filter?: (image: Image) => boolean;
  groupBy?: (image: Image) => string;
  label?: string;
  placeholder?: string;
  selectIfOnlyOneOption?: boolean;
  variant: ImageSelectVariant;
}

interface SingleProps extends BaseProps {
  multiple?: false;
  onChange: (selected: Image | null) => void;
  value: ((image: Image) => boolean) | null | string;
}

interface MultiProps extends BaseProps {
  multiple: true;
  onChange: (selected: Image[]) => void;
  value: ((image: Image) => boolean) | null | string[];
}

export type Props = MultiProps | SingleProps;

export const ImageSelect = (props: Props) => {
  const {
    anyAllOption,
    filter,
    label,
    multiple,
    onChange,
    placeholder,
    selectIfOnlyOneOption,
    variant,
    ...rest
  } = props;

  const { data: images, error, isLoading } = useAllImagesQuery(
    {},
    getAPIFilterForImageSelect(variant)
  );

  const _options = useMemo(() => {
    // We can't filter out Kubernetes images using the API so we do it client side
    const filteredOptions =
      getFilteredImagesForImageSelect(images, variant) ?? [];

    return filter ? filteredOptions.filter(filter) : filteredOptions;
  }, [images, filter, variant]);

  const options = useMemo(() => {
    if (anyAllOption) {
      return [
        imageFactory.build({
          eol: undefined,
          id: 'any/all',
          label: 'Any/All',
        }),
        ..._options,
      ];
    }
    return _options;
  }, [anyAllOption, _options]);

  // We need to sort options when grouping in order to avoid duplicate headers
  // see https://mui.com/material-ui/react-autocomplete/#grouped
  // We want:
  // - Vendors to be sorted alphabetically
  // - "My Images" to be first
  // - Images to be sorted by creation date, newest first
  const sortedOptions = useMemo(() => {
    const myImages = options.filter((option) => !option.is_public);
    const otherImages = options.filter((option) => option.is_public);

    const sortedVendors = Array.from(
      new Set(otherImages.map((img) => img.vendor))
    ).sort((a, b) => (a ?? '').localeCompare(b ?? ''));

    return [
      ...myImages.sort(
        (a, b) => new Date(b.created).getTime() - new Date(a.created).getTime()
      ),
      ...sortedVendors.flatMap((vendor) =>
        otherImages
          .filter((img) => img.vendor === vendor)
          .sort(
            (a, b) =>
              new Date(b.created).getTime() - new Date(a.created).getTime()
          )
      ),
    ];
  }, [options]);

  const selected = props.value;
  const value = useMemo(() => {
    if (multiple) {
      return options.filter((option) =>
        Array.isArray(selected) ? selected.includes(option.id) : false
      );
    }
    return options.find((option) => option.id === selected) ?? null;
  }, [multiple, options, selected]);

  if (options.length === 1 && onChange && selectIfOnlyOneOption && !multiple) {
    onChange(options[0]);
  }

  return (
    <Autocomplete
      groupBy={(option) => {
        if (option.id === 'any/all') {
          return '';
        }
        if (!option.is_public) {
          return 'My Images';
        }

        return option.vendor ?? '';
      }}
      renderOption={(props, option, state) => {
        const { key, ...rest } = props;

        return (
          <ImageOption
            image={option}
            isSelected={state.selected}
            key={key}
            listItemProps={rest}
          />
        );
      }}
      textFieldProps={{
        InputProps: {
          startAdornment:
            !multiple && value && !Array.isArray(value) ? (
              <OSIcon
                fontSize="24px"
                height="24px"
                os={value.vendor ?? ''}
                pl={1}
                pr={2}
              />
            ) : null,
        },
      }}
      clearOnBlur
      disableSelectAll
      label={label || 'Images'}
      loading={isLoading}
      options={sortedOptions}
      placeholder={placeholder || 'Choose an image'}
      {...rest}
      disableClearable={
        rest.disableClearable ??
        (selectIfOnlyOneOption && options.length === 1 && !multiple)
      }
      onChange={(_, value) =>
        multiple && Array.isArray(value)
          ? onChange(value)
          : !multiple && !Array.isArray(value) && onChange(value)
      }
      errorText={rest.errorText ?? error?.[0].reason}
      multiple={multiple}
      value={value}
    />
  );
};<|MERGE_RESOLUTION|>--- conflicted
+++ resolved
@@ -1,22 +1,7 @@
-<<<<<<< HEAD
-import { Paper } from '@linode/ui';
-import produce from 'immer';
-import { DateTime } from 'luxon';
-import { equals, groupBy } from 'ramda';
-import * as React from 'react';
-
-import DistributedRegionIcon from 'src/assets/icons/entityIcons/distributed-region.svg';
-import Select from 'src/components/EnhancedSelect';
-import { _SingleValue } from 'src/components/EnhancedSelect/components/SingleValue';
-import { ImageOption } from 'src/components/ImageSelect/ImageOption';
-import { Typography } from 'src/components/Typography';
-import { MAX_MONTHS_EOL_FILTER } from 'src/constants';
-=======
 import React, { useMemo } from 'react';
 
 import { Autocomplete } from 'src/components/Autocomplete/Autocomplete';
 import { imageFactory } from 'src/factories/images';
->>>>>>> 0cbb9761
 import { useAllImagesQuery } from 'src/queries/images';
 
 import { OSIcon } from '../OSIcon';
