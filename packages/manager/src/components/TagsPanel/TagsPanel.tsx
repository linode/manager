--- conflicted
+++ resolved
@@ -1,18 +1,15 @@
 import { Theme } from '@mui/material/styles';
 import * as React from 'react';
+import { useQueryClient } from 'react-query';
 import Plus from 'src/assets/icons/plusSign.svg';
 import CircleProgress from 'src/components/CircleProgress';
 import Select from 'src/components/EnhancedSelect/Select';
 import Tag from 'src/components/Tag';
 import Typography from 'src/components/core/Typography';
 import { useProfile } from 'src/queries/profile';
-<<<<<<< HEAD
 import { updateTagsSuggestionsData, useTagSuggestions } from 'src/queries/tags';
 import { getErrorStringOrDefault } from 'src/utilities/errorUtils';
 import { makeStyles } from 'tss-react/mui';
-=======
-import { useQueryClient } from 'react-query';
->>>>>>> 39f02b35
 
 const useStyles = makeStyles()((theme: Theme) => ({
   '@keyframes fadeIn': {
