--- conflicted
+++ resolved
@@ -7,10 +7,7 @@
 export type OpenTagDrawer = (id: number, label: string, tags: string[]) => void;
 
 export interface TagDrawerProps {
-<<<<<<< HEAD
-=======
   disabled?: boolean;
->>>>>>> f08356f0
   entityLabel: string;
   onClose: () => void;
   open: boolean;
@@ -18,21 +15,12 @@
   updateTags: (tags: string[]) => Promise<any>;
 }
 
-<<<<<<< HEAD
 export const TagDrawer = (props: TagDrawerProps) => {
-  const { entityLabel, onClose, open, tags, updateTags } = props;
-
-  return (
-    <Drawer onClose={onClose} open={open} title={`Tags (${entityLabel})`}>
-      <TagCell tags={tags} updateTags={updateTags} />
-=======
-const TagDrawer = (props: TagDrawerProps) => {
   const { disabled, entityLabel, onClose, open, tags, updateTags } = props;
 
   return (
     <Drawer onClose={onClose} open={open} title={`Tags (${entityLabel})`}>
-      <TagsPanel disabled={disabled} tags={tags} updateTags={updateTags} />
->>>>>>> f08356f0
+      <TagCell disabled={disabled} tags={tags} updateTags={updateTags} />
     </Drawer>
   );
 };