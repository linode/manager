<<<<<<< HEAD
import {
  IconButton,
  StyledPlusIcon,
  StyledTagButton,
  omittedProps,
} from '@linode/ui';
=======
import { CircleProgress, IconButton, omittedProps } from '@linode/ui';
>>>>>>> afbd8d94
import MoreHoriz from '@mui/icons-material/MoreHoriz';
import { styled } from '@mui/material/styles';
import Grid from '@mui/material/Unstable_Grid2';
import * as React from 'react';

import { Tag } from 'src/components/Tag/Tag';
import { useWindowDimensions } from 'src/hooks/useWindowDimensions';

<<<<<<< HEAD
import { CircleProgress } from '../CircleProgress';
=======
import { StyledPlusIcon, StyledTagButton } from '../Button/StyledTagButton';
>>>>>>> afbd8d94
import { AddTag } from './AddTag';
import { TagDrawer } from './TagDrawer';

import type { SxProps, Theme } from '@mui/material/styles';

export interface TagCellProps {
  /**
   * Disable adding or deleting tags.
   */
  disabled?: boolean;

  /**
   * An optional label to display in the overflow drawer header.
   */
  entityLabel?: string;

  /**
   * Additional styles to apply to the tag list.
   */
  sx?: SxProps<Theme>;

  /**
   * The list of tags to display.
   */
  tags: string[];

  /**
   * A callback that is invoked when the user updates
   * the tag list (i.e., by adding or deleting a tag).
   */
  updateTags: (tags: string[]) => Promise<any>;

  /**
   * Determines whether to allow tags to wrap in a panel or
   * to overflow inline into a drawer.
   */
  view: 'inline' | 'panel';
}

// https://stackoverflow.com/questions/143815/determine-if-an-html-elements-content-overflows
const checkOverflow = (el: HTMLElement) => {
  const curOverflow = el.style.overflow;

  if (!curOverflow || curOverflow === 'visible') {
    el.style.overflow = 'hidden';
  }

  const isOverflowing = el.clientWidth < el.scrollWidth;

  el.style.overflow = curOverflow;

  return isOverflowing;
};

export const TagCell = (props: TagCellProps) => {
  const { disabled, sx, tags, updateTags, view } = props;

  const [addingTag, setAddingTag] = React.useState(false);
  const [loading, setLoading] = React.useState(false);
  const [drawerOpen, setDrawerOpen] = React.useState(false);

  const [elRef, setElRef] = React.useState<HTMLDivElement | null>(null);

  const windowDimensions = useWindowDimensions();

  const [hasOverflow, setHasOverflow] = React.useState(false);
  React.useLayoutEffect(() => {
    setHasOverflow(!!elRef && tags.length > 0 && checkOverflow(elRef));
  }, [windowDimensions, tags, elRef]);

  const handleUpdateTag = (updatedTags: string[]) => {
    setLoading(true);
    return updateTags(updatedTags).finally(() => {
      setLoading(false);
    });
  };

  const AddButton = (props: { panel?: boolean }) => (
    <StyledTagButton
      tooltipText={`${
        disabled
          ? 'You must be an unrestricted User in order to add or modify tags on Linodes.'
          : ''
      }`}
      buttonType="outlined"
      disabled={disabled}
      endIcon={<StyledPlusIcon disabled={disabled} />}
      onClick={() => setAddingTag(true)}
      panel={props.panel}
      title="Add a tag"
    >
      Add a tag
    </StyledTagButton>
  );

  return (
    <>
      {(addingTag || view === 'panel') && (
        <div
          style={{
            display: 'flex',
            flexDirection: 'row',
            height: 40,
            justifyContent: view === 'panel' ? 'flex-start' : 'flex-end',
            marginBottom: view === 'panel' ? 4 : 0,
            width: '100%',
          }}
        >
          {view === 'panel' && !addingTag && <AddButton panel />}
          {addingTag && (
            <AddTag
              addTag={(tag) => handleUpdateTag([...tags, tag])}
              existingTags={tags}
              onClose={() => setAddingTag(false)}
            />
          )}
        </div>
      )}
      {(!addingTag || view === 'panel') && (
        <StyledGrid
          alignItems="center"
          container
          direction="row"
          sx={sx}
          wrap={view === 'panel' ? 'wrap' : 'nowrap'}
        >
          <StyledTagListDiv
            hasOverflow={hasOverflow && view === 'inline'}
            ref={setElRef}
            wrap={view === 'panel'}
          >
            {loading ? (
              <StyledCircleDiv>
                <CircleProgress size="sm" />
              </StyledCircleDiv>
            ) : null}
            {tags.map((thisTag) => (
              <StyledTag
                onDelete={
                  disabled
                    ? undefined
                    : () =>
                        handleUpdateTag(tags.filter((tag) => tag !== thisTag))
                }
                colorVariant="lightBlue"
                disabled={disabled}
                key={`tag-item-${thisTag}`}
                label={thisTag}
                loading={loading}
              />
            ))}
          </StyledTagListDiv>
          {hasOverflow && view === 'inline' ? (
            <StyledIconButton
              aria-label="Display all tags"
              disableRipple
              onClick={() => setDrawerOpen(true)}
              onKeyDown={() => setDrawerOpen(true)}
              size="large"
            >
              <MoreHoriz />
            </StyledIconButton>
          ) : null}
          {view === 'inline' && <AddButton />}
        </StyledGrid>
      )}
      {view === 'inline' && (
        <TagDrawer
          {...props}
          onClose={() => setDrawerOpen(false)}
          open={drawerOpen}
        />
      )}
    </>
  );
};

const StyledGrid = styled(Grid)((props) => ({
  justifyContent: props.wrap === 'wrap' ? 'flex-start' : 'flex-end',
  minHeight: 40,
  position: 'relative',
}));

const StyledCircleDiv = styled('div')({
  alignItems: 'center',
  display: 'flex',
  height: '100%',
  justifyContent: 'center',
  position: 'absolute',
  width: '100%',
  zIndex: 2,
});

const StyledTagListDiv = styled('div', {
  shouldForwardProp: omittedProps(['hasOverflow', 'wrap']),
})<{
  hasOverflow: boolean;
  wrap: boolean;
}>(({ ...props }) => ({
  '& .MuiChip-root:last-child': {
    marginRight: 4,
  },
  display: 'flex',
  flexWrap: props.wrap ? 'wrap' : 'nowrap',
  overflow: 'hidden',
  position: 'relative',
  whiteSpace: 'nowrap',
  ...(props.hasOverflow && {
    maskImage: `linear-gradient(to right, rgba(0, 0, 0, 1.0) 75%, transparent)`,
  }),
}));

const StyledTag = styled(Tag, {
  shouldForwardProp: omittedProps(['loading']),
})<{
  loading: boolean;
}>(({ ...props }) => ({
  ...(props.loading && {
    opacity: 0.4,
  }),
}));

const StyledIconButton = styled(IconButton)(({ theme }) => ({
  '&:hover': {
    backgroundColor: theme.palette.primary.main,
    color: theme.tokens.color.Neutrals.White,
  },
  backgroundColor: theme.color.tagButtonBg,
  borderRadius: theme.tokens.borderRadius.None,
  color: theme.color.tagIcon,
  height: 30,
  marginLeft: theme.spacing(0.5),
  marginRight: theme.spacing(0.5),
  padding: 0,
  [theme.breakpoints.down('lg')]: {
    marginLeft: 0,
  },
  width: '40px',
}));<|MERGE_RESOLUTION|>--- conflicted
+++ resolved
@@ -1,13 +1,10 @@
-<<<<<<< HEAD
 import {
+  CircleProgress,
   IconButton,
   StyledPlusIcon,
   StyledTagButton,
   omittedProps,
 } from '@linode/ui';
-=======
-import { CircleProgress, IconButton, omittedProps } from '@linode/ui';
->>>>>>> afbd8d94
 import MoreHoriz from '@mui/icons-material/MoreHoriz';
 import { styled } from '@mui/material/styles';
 import Grid from '@mui/material/Unstable_Grid2';
@@ -16,11 +13,6 @@
 import { Tag } from 'src/components/Tag/Tag';
 import { useWindowDimensions } from 'src/hooks/useWindowDimensions';
 
-<<<<<<< HEAD
-import { CircleProgress } from '../CircleProgress';
-=======
-import { StyledPlusIcon, StyledTagButton } from '../Button/StyledTagButton';
->>>>>>> afbd8d94
 import { AddTag } from './AddTag';
 import { TagDrawer } from './TagDrawer';
 
