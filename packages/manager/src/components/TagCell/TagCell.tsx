--- conflicted
+++ resolved
@@ -6,110 +6,9 @@
 import Plus from 'src/assets/icons/plusSign.svg';
 import { CircleProgress } from 'src/components/CircleProgress';
 import { IconButton } from 'src/components/IconButton';
-<<<<<<< HEAD
-import Tag from 'src/components/Tag';
+import { Tag } from 'src/components/Tag/Tag';
 import { isPropValid } from 'src/utilities/isPropValid';
 import { AddTag } from './AddTag';
-=======
-import { Tag } from 'src/components/Tag/Tag';
-import AddTag from './AddTag';
-
-const useStyles = makeStyles((theme: Theme) => ({
-  root: {
-    minHeight: 40,
-    position: 'relative',
-  },
-  rootDetails: {
-    justifyContent: 'flex-end',
-  },
-  menuItem: {
-    display: 'flex',
-    alignItems: 'center',
-    justifyContent: 'center',
-    backgroundColor: theme.color.tagButton,
-    width: '30px',
-    height: '30px',
-    '& svg': {
-      color: theme.color.tagIcon,
-    },
-    '&:hover': {
-      backgroundColor: theme.palette.primary.main,
-      color: 'white',
-      '& svg': {
-        color: 'white',
-      },
-    },
-  },
-  addTag: {
-    cursor: 'pointer',
-    marginRight: theme.spacing(),
-  },
-  tagList: {
-    display: 'flex',
-    flexWrap: 'nowrap',
-    overflow: 'hidden',
-    position: 'relative',
-    whiteSpace: 'nowrap',
-    '& .MuiChip-root:last-child': {
-      marginRight: 4,
-    },
-  },
-  tagListOverflow: {
-    maskImage: `linear-gradient(to right, rgba(0, 0, 0, 1.0) 75%, transparent)`,
-  },
-  button: {
-    backgroundColor: theme.color.tagButton,
-    borderRadius: 0,
-    color: theme.color.tagIcon,
-    height: 30,
-    marginLeft: theme.spacing(0.5),
-    marginRight: theme.spacing(0.5),
-    padding: 0,
-    width: '40px',
-    '&:hover': {
-      backgroundColor: theme.palette.primary.main,
-      color: '#ffff',
-    },
-    [theme.breakpoints.down('lg')]: {
-      marginLeft: 0,
-    },
-  },
-  addTagButton: {
-    display: 'flex',
-    alignItems: 'center',
-    borderRadius: 3,
-    backgroundColor: theme.color.tagButton,
-    border: 'none',
-    color: theme.textColors.linkActiveLight,
-    cursor: 'pointer',
-    fontFamily: theme.font.normal,
-    fontSize: 14,
-    fontWeight: 'bold',
-    height: 30,
-    paddingLeft: 10,
-    paddingRight: 10,
-    whiteSpace: 'nowrap',
-    '& svg': {
-      color: theme.color.tagIcon,
-      marginLeft: 10,
-      height: 10,
-      width: 10,
-    },
-  },
-  progress: {
-    display: 'flex',
-    justifyContent: 'center',
-    alignItems: 'center',
-    position: 'absolute',
-    height: '100%',
-    width: '100%',
-    zIndex: 2,
-  },
-  loading: {
-    opacity: 0.4,
-  },
-}));
->>>>>>> e90edfd0
 
 interface TagCellProps {
   tags: string[];
