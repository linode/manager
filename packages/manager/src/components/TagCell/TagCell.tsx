import MoreHoriz from '@mui/icons-material/MoreHoriz';
import { styled } from '@mui/material/styles';
import Grid from '@mui/material/Unstable_Grid2';
import { SxProps } from '@mui/system';
import * as React from 'react';

import { IconButton } from 'src/components/IconButton';
import { Tag } from 'src/components/Tag/Tag';
import { useAtomic } from 'src/hooks/useAtomic';
import { useWindowDimensions } from 'src/hooks/useWindowDimensions';
import { omittedProps } from 'src/utilities/omittedProps';

import { StyledPlusIcon, StyledTagButton } from '../Button/StyledTagButton';
import { AddTag } from './AddTag';

interface TagCellProps {
  disabled?: boolean;
<<<<<<< HEAD
  listAllTags?: (tags: string[]) => void;
=======
  listAllTags: (tags: string[]) => void;
>>>>>>> 20c08692
  sx?: SxProps;
  tags: string[];
  updateTags: (tags: string[]) => Promise<any>;
}

// https://stackoverflow.com/questions/143815/determine-if-an-html-elements-content-overflows
const checkOverflow = (el: HTMLElement) => {
  const curOverflow = el.style.overflow;

  if (!curOverflow || curOverflow === 'visible') {
    el.style.overflow = 'hidden';
  }

  const isOverflowing = el.clientWidth < el.scrollWidth;

  el.style.overflow = curOverflow;

  return isOverflowing;
};

<<<<<<< HEAD
export const TagCell = (props: TagCellProps) => {
  const { disabled, listAllTags, sx, tags } = props;
=======
const TagCell = (props: TagCellProps) => {
  const { disabled, sx, tags, updateTags } = props;
>>>>>>> 20c08692

  const [addingTag, setAddingTag] = React.useState<boolean>(false);
  const [deletingTags, setDeletingTags] = React.useState(
    () => new Set<string>()
  );
  const [elRef, setElRef] = React.useState<HTMLDivElement | null>(null);

  const windowDimensions = useWindowDimensions();

  const [hasOverflow, setHasOverflow] = React.useState(false);
  React.useLayoutEffect(() => {
    setHasOverflow(!!elRef && checkOverflow(elRef));
  }, [windowDimensions, tags, elRef]);

  const updateTagsAtomic = useAtomic(tags, props.updateTags);

  const handleAddTag = (tag: string) =>
    updateTagsAtomic((tags) => [...tags, tag]);

  const handleDeleteTag = (tagToDelete: string) => {
    setDeletingTags((prev) => new Set(prev.add(tagToDelete)));
    updateTagsAtomic((tags) =>
      tags.filter((tag) => tag != tagToDelete)
    ).finally(() => {
      setDeletingTags((prev) => (prev.delete(tagToDelete), new Set(prev)));
    });
  };

  const panelView = listAllTags == undefined;

  const AddButton = (props: { panel?: boolean }) => (
    <StyledTagButton
      buttonType="outlined"
      disabled={disabled}
      endIcon={<StyledPlusIcon disabled={disabled} />}
      onClick={() => setAddingTag(true)}
      panel={props.panel}
      title="Add a tag"
    >
      Add a tag
    </StyledTagButton>
  );

  return (
    <>
      {(addingTag || panelView) && (
        <div
          style={{
            display: 'flex',
            flexDirection: 'row',
            height: 40,
            justifyContent: panelView ? 'flex-start' : 'flex-end',
            marginBottom: panelView ? 4 : 0,
            width: '100%',
          }}
        >
          {panelView && !addingTag && <AddButton panel />}
          {addingTag && (
            <AddTag
              addTag={handleAddTag}
              existingTags={tags}
              onClose={() => setAddingTag(false)}
            />
          )}
        </div>
      )}
      {(!addingTag || panelView) && (
        <StyledGrid
          alignItems="center"
          container
          direction="row"
          sx={sx}
          wrap={panelView ? 'wrap' : 'nowrap'}
        >
          <StyledTagListDiv
            hasOverflow={hasOverflow && listAllTags != undefined}
            ref={setElRef}
            wrap={listAllTags == undefined}
          >
            {tags.map((thisTag) => (
              <StyledTag
                colorVariant="lightBlue"
                disabled={disabled}
                key={`tag-item-${thisTag}`}
                label={thisTag}
                loading={deletingTags.has(thisTag)}
                onDelete={disabled ? undefined : () => handleDeleteTag(thisTag)}
              />
            ))}
          </StyledTagListDiv>
          {hasOverflow && !panelView ? (
            <StyledIconButton
              aria-label="Display all tags"
              disableRipple
              onClick={() => listAllTags(tags)}
              onKeyPress={() => listAllTags(tags)}
              size="large"
            >
              <MoreHoriz />
            </StyledIconButton>
          ) : null}
<<<<<<< HEAD
          {!panelView && <AddButton />}
        </StyledGrid>
=======
          <StyledTagButton
            buttonType="outlined"
            disabled={disabled}
            endIcon={<StyledPlusIcon />}
            onClick={() => setAddingTag(true)}
            title="Add a tag"
          >
            Add a tag
          </StyledTagButton>
        </>
>>>>>>> 20c08692
      )}
    </>
  );
};

const StyledGrid = styled(Grid)((props) => ({
  justifyContent: props.wrap == 'wrap' ? 'flex-start' : 'flex-end',
  minHeight: 40,
  position: 'relative',
}));

const StyledTagListDiv = styled('div', {
  shouldForwardProp: omittedProps(['hasOverflow', 'wrap']),
})<{
  hasOverflow: boolean;
  wrap: boolean;
}>(({ ...props }) => ({
  '& .MuiChip-root:last-child': {
    marginRight: 4,
  },
  display: 'flex',
  flexWrap: props.wrap ? 'wrap' : 'nowrap',
  overflow: 'hidden',
  position: 'relative',
  whiteSpace: 'nowrap',
  ...(props.hasOverflow && {
    maskImage: `linear-gradient(to right, rgba(0, 0, 0, 1.0) 75%, transparent)`,
  }),
}));

const StyledTag = styled(Tag, {
  shouldForwardProp: omittedProps(['loading']),
})<{
  loading: boolean;
}>(({ ...props }) => ({
  ...(props.loading && {
    opacity: 0.4,
  }),
}));

const StyledIconButton = styled(IconButton)(({ theme }) => ({
  '&:hover': {
    backgroundColor: theme.palette.primary.main,
    color: '#ffff',
  },
  backgroundColor: theme.color.tagButton,
  borderRadius: 0,
  color: theme.color.tagIcon,
  height: 30,
  marginLeft: theme.spacing(0.5),
  marginRight: theme.spacing(0.5),
  padding: 0,
  [theme.breakpoints.down('lg')]: {
    marginLeft: 0,
  },
  width: '40px',
}));<|MERGE_RESOLUTION|>--- conflicted
+++ resolved
@@ -15,11 +15,7 @@
 
 interface TagCellProps {
   disabled?: boolean;
-<<<<<<< HEAD
   listAllTags?: (tags: string[]) => void;
-=======
-  listAllTags: (tags: string[]) => void;
->>>>>>> 20c08692
   sx?: SxProps;
   tags: string[];
   updateTags: (tags: string[]) => Promise<any>;
@@ -40,13 +36,8 @@
   return isOverflowing;
 };
 
-<<<<<<< HEAD
 export const TagCell = (props: TagCellProps) => {
   const { disabled, listAllTags, sx, tags } = props;
-=======
-const TagCell = (props: TagCellProps) => {
-  const { disabled, sx, tags, updateTags } = props;
->>>>>>> 20c08692
 
   const [addingTag, setAddingTag] = React.useState<boolean>(false);
   const [deletingTags, setDeletingTags] = React.useState(
@@ -148,21 +139,8 @@
               <MoreHoriz />
             </StyledIconButton>
           ) : null}
-<<<<<<< HEAD
           {!panelView && <AddButton />}
         </StyledGrid>
-=======
-          <StyledTagButton
-            buttonType="outlined"
-            disabled={disabled}
-            endIcon={<StyledPlusIcon />}
-            onClick={() => setAddingTag(true)}
-            title="Add a tag"
-          >
-            Add a tag
-          </StyledTagButton>
-        </>
->>>>>>> 20c08692
       )}
     </>
   );
