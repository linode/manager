--- conflicted
+++ resolved
@@ -1,7 +1,3 @@
-<<<<<<< HEAD
-=======
-import { styled } from '@mui/material/styles';
->>>>>>> f08356f0
 import { useQueryClient } from '@tanstack/react-query';
 import * as React from 'react';
 
