--- conflicted
+++ resolved
@@ -1,8 +1,4 @@
-<<<<<<< HEAD
-import { Box, StyledLinkButton } from '@linode/ui';
-=======
-import { Box, CircleProgress } from '@linode/ui';
->>>>>>> afbd8d94
+import { Box, CircleProgress, StyledLinkButton } from '@linode/ui';
 import * as React from 'react';
 
 import { Typography } from 'src/components/Typography';
