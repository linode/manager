--- conflicted
+++ resolved
@@ -88,19 +88,6 @@
 
   return (
     <Notice bgcolor={(theme) => theme.palette.background.paper} {...rest}>
-<<<<<<< HEAD
-      <Stack direction="column" flex={1} justifyContent="center">
-        {children}
-      </Stack>
-      <Stack
-        alignSelf="flex-start"
-        direction="row"
-        justifyContent="flex-end"
-        spacing={1}
-      >
-        {actionButton}
-        {dismissible ? dismissibleButton : null}
-=======
       <Stack direction="row">
         <Stack direction="column" flex={1} justifyContent="center">
           {children}
@@ -112,9 +99,8 @@
           spacing={1}
         >
           {actionButton}
-          {dismissibleButton}
+          {dismissible ? dismissibleButton : null}
         </Stack>
->>>>>>> 0229d817
       </Stack>
     </Notice>
   );
