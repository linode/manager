import * as React from 'react';
<<<<<<< HEAD
import { OrderByProps } from 'src/components/OrderBy';
import APIPaginatedTable from './APIPaginatedTable';
=======
import { makeStyles, Theme } from 'src/components/core/styles';
import TableCell from 'src/components/core/TableCell';
import Typography from 'src/components/core/Typography';
import Hidden from 'src/components/core/Hidden';
import OrderBy, { OrderByProps } from 'src/components/OrderBy';
import TableSortCell from 'src/components/TableSortCell';
>>>>>>> 9929174d
import GroupedEntitiesByTag from './GroupedEntitiesByTag';
import ListEntities from './ListEntities';
import { BaseProps } from './types';

export interface EntityTableRow<T> extends BaseProps {
  Component: React.ComponentType<any>;
  data: T[];
  request?: () => Promise<any>;
}

interface Props {
  entity: string;
  headers: HeaderCell[];
  groupByTag: boolean;
  row: EntityTableRow<any>;
  initialOrder?: {
    order: OrderByProps['order'];
    orderBy: OrderByProps['orderBy'];
  };
}

export type CombinedProps = Props;

export const LandingTable: React.FC<Props> = props => {
  const { entity, headers, groupByTag, row, initialOrder } = props;
<<<<<<< HEAD
=======
  const classes = useStyles();
  return (
    <OrderBy
      data={row.data}
      orderBy={initialOrder?.orderBy}
      order={initialOrder?.order}
    >
      {({ data: orderedData, handleOrderChange, order, orderBy }) => {
        const headerCells = headers.map((thisCell: HeaderCell) => {
          return thisCell.sortable ? (
            thisCell.hideOnMobile ? (
              <Hidden xsDown>
                <TableSortCell
                  key={thisCell.dataColumn}
                  active={orderBy === thisCell.dataColumn}
                  label={thisCell.dataColumn}
                  direction={order}
                  handleClick={handleOrderChange}
                  style={{ width: thisCell.widthPercent }}
                  data-testid={`${thisCell.label}-header-cell`}
                >
                  {thisCell.label}
                </TableSortCell>
              </Hidden>
            ) : (
              <TableSortCell
                key={thisCell.dataColumn}
                active={orderBy === thisCell.dataColumn}
                label={thisCell.dataColumn}
                direction={order}
                handleClick={handleOrderChange}
                style={{ width: thisCell.widthPercent }}
                data-testid={`${thisCell.label}-header-cell`}
              >
                {thisCell.label}
              </TableSortCell>
            )
          ) : thisCell.hideOnMobile ? (
            <Hidden xsDown>
              <TableCell
                key={thisCell.dataColumn}
                data-testid={`${thisCell.label}-header-cell`}
                style={{ width: thisCell.widthPercent }}
              >
                <Typography
                  className={
                    thisCell.visuallyHidden
                      ? classes.hiddenHeaderCell
                      : undefined
                  }
                >
                  {thisCell.label}
                </Typography>
              </TableCell>
            </Hidden>
          ) : (
            <TableCell
              key={thisCell.dataColumn}
              data-testid={`${thisCell.label}-header-cell`}
              style={{ width: thisCell.widthPercent }}
            >
              <Typography
                className={
                  thisCell.visuallyHidden ? classes.hiddenHeaderCell : undefined
                }
              >
                {thisCell.label}
              </Typography>
            </TableCell>
          );
        });
>>>>>>> 9929174d

  if (row.request) {
    const tableProps = {
      request: row.request,
      RowComponent: row.Component,
      initialOrder,
      headers,
      entity,
      handlers: row.handlers,
      lastUpdated: row.lastUpdated
    };
    return <APIPaginatedTable {...tableProps} />;
  }

  const tableProps = {
    data: row.data,
    request: row.request,
    RowComponent: row.Component,
    initialOrder,
    headers,
    entity,
    handlers: row.handlers,
    loading: row.loading,
    lastUpdated: row.lastUpdated
  };

  if (groupByTag) {
    return <GroupedEntitiesByTag {...tableProps} />;
  }

  if (row.request) {
    return <APIPaginatedTable {...tableProps} data={undefined} />;
  }
  return <ListEntities {...tableProps} />;
};

export interface HeaderCell {
  sortable: boolean;
  label: string;
  dataColumn: string;
  widthPercent: number;
  visuallyHidden?: boolean;
  hideOnMobile?: boolean;
}

export default LandingTable;<|MERGE_RESOLUTION|>--- conflicted
+++ resolved
@@ -1,15 +1,6 @@
 import * as React from 'react';
-<<<<<<< HEAD
 import { OrderByProps } from 'src/components/OrderBy';
 import APIPaginatedTable from './APIPaginatedTable';
-=======
-import { makeStyles, Theme } from 'src/components/core/styles';
-import TableCell from 'src/components/core/TableCell';
-import Typography from 'src/components/core/Typography';
-import Hidden from 'src/components/core/Hidden';
-import OrderBy, { OrderByProps } from 'src/components/OrderBy';
-import TableSortCell from 'src/components/TableSortCell';
->>>>>>> 9929174d
 import GroupedEntitiesByTag from './GroupedEntitiesByTag';
 import ListEntities from './ListEntities';
 import { BaseProps } from './types';
@@ -35,80 +26,6 @@
 
 export const LandingTable: React.FC<Props> = props => {
   const { entity, headers, groupByTag, row, initialOrder } = props;
-<<<<<<< HEAD
-=======
-  const classes = useStyles();
-  return (
-    <OrderBy
-      data={row.data}
-      orderBy={initialOrder?.orderBy}
-      order={initialOrder?.order}
-    >
-      {({ data: orderedData, handleOrderChange, order, orderBy }) => {
-        const headerCells = headers.map((thisCell: HeaderCell) => {
-          return thisCell.sortable ? (
-            thisCell.hideOnMobile ? (
-              <Hidden xsDown>
-                <TableSortCell
-                  key={thisCell.dataColumn}
-                  active={orderBy === thisCell.dataColumn}
-                  label={thisCell.dataColumn}
-                  direction={order}
-                  handleClick={handleOrderChange}
-                  style={{ width: thisCell.widthPercent }}
-                  data-testid={`${thisCell.label}-header-cell`}
-                >
-                  {thisCell.label}
-                </TableSortCell>
-              </Hidden>
-            ) : (
-              <TableSortCell
-                key={thisCell.dataColumn}
-                active={orderBy === thisCell.dataColumn}
-                label={thisCell.dataColumn}
-                direction={order}
-                handleClick={handleOrderChange}
-                style={{ width: thisCell.widthPercent }}
-                data-testid={`${thisCell.label}-header-cell`}
-              >
-                {thisCell.label}
-              </TableSortCell>
-            )
-          ) : thisCell.hideOnMobile ? (
-            <Hidden xsDown>
-              <TableCell
-                key={thisCell.dataColumn}
-                data-testid={`${thisCell.label}-header-cell`}
-                style={{ width: thisCell.widthPercent }}
-              >
-                <Typography
-                  className={
-                    thisCell.visuallyHidden
-                      ? classes.hiddenHeaderCell
-                      : undefined
-                  }
-                >
-                  {thisCell.label}
-                </Typography>
-              </TableCell>
-            </Hidden>
-          ) : (
-            <TableCell
-              key={thisCell.dataColumn}
-              data-testid={`${thisCell.label}-header-cell`}
-              style={{ width: thisCell.widthPercent }}
-            >
-              <Typography
-                className={
-                  thisCell.visuallyHidden ? classes.hiddenHeaderCell : undefined
-                }
-              >
-                {thisCell.label}
-              </Typography>
-            </TableCell>
-          );
-        });
->>>>>>> 9929174d
 
   if (row.request) {
     const tableProps = {
