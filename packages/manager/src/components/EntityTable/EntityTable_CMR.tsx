--- conflicted
+++ resolved
@@ -42,7 +42,6 @@
 export const LandingTable: React.FC<Props> = props => {
   const { entity, headers, groupByTag, row, initialOrder } = props;
   const classes = useStyles();
-<<<<<<< HEAD
   const tableProps = {
     data: row.data,
     request: row.request,
@@ -55,79 +54,6 @@
     entity,
     handlers: row.handlers
   };
-=======
-  return (
-    <OrderBy
-      data={row.data}
-      orderBy={initialOrder?.orderBy}
-      order={initialOrder?.order}
-    >
-      {({ data: orderedData, handleOrderChange, order, orderBy }) => {
-        const headerCells = headers.map((thisCell: HeaderCell) => {
-          return thisCell.sortable ? (
-            thisCell.hideOnMobile ? (
-              <Hidden xsDown>
-                <TableSortCell
-                  key={thisCell.dataColumn}
-                  active={orderBy === thisCell.dataColumn}
-                  label={thisCell.dataColumn}
-                  direction={order}
-                  handleClick={handleOrderChange}
-                  style={{ width: thisCell.widthPercent }}
-                  data-testid={`${thisCell.label}-header-cell`}
-                >
-                  {thisCell.label}
-                </TableSortCell>
-              </Hidden>
-            ) : (
-              <TableSortCell
-                key={thisCell.dataColumn}
-                active={orderBy === thisCell.dataColumn}
-                label={thisCell.dataColumn}
-                direction={order}
-                handleClick={handleOrderChange}
-                style={{ width: thisCell.widthPercent }}
-                data-testid={`${thisCell.label}-header-cell`}
-              >
-                {thisCell.label}
-              </TableSortCell>
-            )
-          ) : thisCell.hideOnMobile ? (
-            <Hidden xsDown>
-              <TableCell
-                key={thisCell.dataColumn}
-                data-testid={`${thisCell.label}-header-cell`}
-                style={{ width: thisCell.widthPercent }}
-              >
-                <Typography
-                  className={
-                    thisCell.visuallyHidden
-                      ? classes.hiddenHeaderCell
-                      : undefined
-                  }
-                >
-                  {thisCell.label}
-                </Typography>
-              </TableCell>
-            </Hidden>
-          ) : (
-            <TableCell
-              key={thisCell.dataColumn}
-              data-testid={`${thisCell.label}-header-cell`}
-              className={classes.thead}
-              style={{ width: thisCell.widthPercent }}
-            >
-              <Typography
-                className={
-                  thisCell.visuallyHidden ? classes.hiddenHeaderCell : undefined
-                }
-              >
-                {thisCell.label}
-              </Typography>
-            </TableCell>
-          );
-        });
->>>>>>> c454e064
 
   if (row.request) {
     return <APIPaginatedTable {...tableProps} data={undefined} />;
