--- conflicted
+++ resolved
@@ -26,9 +26,6 @@
       fontFamily: theme.font.bold,
       fontWeight: 500
     }
-  },
-  hidden: {
-    display: 'none'
   }
 }));
 
@@ -57,20 +54,6 @@
       {({ data: orderedData, handleOrderChange, order, orderBy }) => {
         const headerCells = headers.map((thisCell: HeaderCell) => {
           return thisCell.sortable ? (
-<<<<<<< HEAD
-            <TableSortCell
-              key={thisCell.dataColumn}
-              active={orderBy === thisCell.dataColumn}
-              label={thisCell.dataColumn}
-              direction={order}
-              handleClick={handleOrderChange}
-              style={{ width: thisCell.widthPercent }}
-              className={thisCell.hidden ? classes.hidden : ''}
-              data-testid={`${thisCell.label}-header-cell`}
-            >
-              {thisCell.label}
-            </TableSortCell>
-=======
             thisCell.hideOnMobile ? (
               <Hidden xsDown>
                 <TableSortCell
@@ -116,14 +99,11 @@
                 </Typography>
               </TableCell>
             </Hidden>
->>>>>>> a52f389a
           ) : (
             <TableCell
               key={thisCell.dataColumn}
               data-testid={`${thisCell.label}-header-cell`}
-              className={`${classes.thead} ${
-                thisCell.hidden ? classes.hidden : ''
-              }`}
+              className={classes.thead}
               style={{ width: thisCell.widthPercent }}
             >
               <Typography
@@ -171,11 +151,7 @@
   dataColumn: string;
   widthPercent: number;
   visuallyHidden?: boolean;
-<<<<<<< HEAD
-  hidden?: boolean;
-=======
   hideOnMobile?: boolean;
->>>>>>> a52f389a
 }
 
 export default LandingTable;
