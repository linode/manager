--- conflicted
+++ resolved
@@ -1,17 +1,10 @@
 import { Domain } from '@linode/api-v4/lib/domains/types';
-<<<<<<< HEAD
 import { Image } from '@linode/api-v4/lib/images/types';
-=======
 import { Firewall } from '@linode/api-v4/lib/firewalls/types';
->>>>>>> 027ed459
 import { Linode } from '@linode/api-v4/lib/linodes/types';
 import { APIError } from '@linode/api-v4/lib/types';
 export type Handlers = Record<string, Function>;
-<<<<<<< HEAD
-export type Entity = Linode | Domain | Image; // @todo add more here
-=======
-export type Entity = Linode | Domain | Firewall; // @todo add more here
->>>>>>> 027ed459
+export type Entity = Linode | Domain | Firewall | Image; // @todo add more here
 
 export interface BaseProps {
   error?: APIError[];
