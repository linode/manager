--- conflicted
+++ resolved
@@ -6,11 +6,7 @@
 import { APIError } from '@linode/api-v4/lib/types';
 import { OrderByProps } from 'src/components/OrderBy';
 export type Handlers = Record<string, Function>;
-<<<<<<< HEAD
-export type Entity = Linode | Domain | Firewall | Image; // @todo add more here
-=======
-export type Entity = Linode | Domain | Firewall | Volume; // @todo add more here
->>>>>>> 6121bd0b
+export type Entity = Linode | Domain | Firewall | Image | Volume; // @todo add more here
 
 export interface HeaderCell {
   sortable: boolean;
