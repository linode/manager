--- conflicted
+++ resolved
@@ -23,11 +23,7 @@
 import { VolumeTableRow } from 'src/features/Volumes/VolumeTableRow';
 import EntityTable, { EntityTableRow, HeaderCell } from './EntityTable';
 
-<<<<<<< HEAD
 <Meta title="Features/Entity Table" component={EntityTable} />
-=======
-<Meta title="Components/Entity Table" component={EntityTable} />
->>>>>>> d224a2c0
 
 export const domainHeaders = () => {
   const theme = useTheme();
@@ -46,107 +42,6 @@
 
 ## Volumes
 
-<<<<<<< HEAD
-<Canvas>
-  <Story name="Volumes">
-    <EntityTable
-      entity="volume"
-      toggleGroupByTag={() => false}
-      isGroupedByTag={false}
-      headers={volumeHeaders}
-      row={{
-        handlers: {},
-        Component: VolumeTableRow,
-        data: volumeFactory.buildList(10),
-        lastUpdated: 1637782175231,
-      }}
-      initialOrder={{ order: 'asc', orderBy: 'label' }}
-    />
-  </Story>
-</Canvas>
-
-## Domains
-
-<Canvas>
-  <Story name="Domains">
-    <Provider store={store}>
-      <Grid spacing={8}>
-        <EntityTable
-          entity="domains"
-          toggleGroupByTag={() => false}
-          isGroupedByTag={false}
-          headers={getDomainHeaders()}
-          row={{
-            Component: DomainRow,
-            data: domainFactory.buildList(10),
-            loading: false,
-            lastUpdated: 1637782175231,
-          }}
-        />
-      </Grid>
-    </Provider>
-  </Story>
-</Canvas>
-
-## Firewalls
-
-<Canvas>
-  <Story name="Firewalls">
-    <EntityTable
-      entity="firewall"
-      headers={firewallHeaders}
-      row={{
-        handlers: {},
-        Component: FirewallRow,
-        data: firewallFactory.buildList(10),
-        loading: false,
-        lastUpdated: 1637782175231,
-        error: undefined,
-      }}
-      initialOrder={{ order: 'asc', orderBy: 'domain' }}
-    />
-  </Story>
-</Canvas>
-
-## Images
-
-<Canvas>
-  <Story name="Images">
-    <EntityTable
-      entity="image"
-      headers={getImageHeaders('manual')}
-      row={{
-        Component: ImageRow,
-        data: imageFactory.buildList(10),
-        loading: false,
-        lastUpdated: 1637782175231,
-        handlers: {},
-      }}
-      initialOrder={{ order: 'asc', orderBy: 'label' }}
-    />
-  </Story>
-</Canvas>
-
-## NodeBalancers
-
-<Canvas>
-  <Story name="NodeBalancers">
-    <EntityTable
-      entity="nodebalancer"
-      toggleGroupByTag={() => false}
-      isGroupedByTag={false}
-      headers={nodeBalancerHeaders}
-      row={{
-        Component: NodeBalancerTableRow,
-        data: getNodeBalancers(),
-        handlers: {},
-        lastUpdated: 1637782175231,
-      }}
-      initialOrder={{ order: 'asc', orderBy: 'label' }}
-    />
-  </Story>
-</Canvas>
-=======
 <Story name="Volumes">
   <EntityTable
     entity="volume"
@@ -235,5 +130,4 @@
     }}
     initialOrder={{ order: 'asc', orderBy: 'label' }}
   />
-</Story>
->>>>>>> d224a2c0
+</Story>