import { curry } from 'ramda';
import * as React from 'react';
import Chart from 'chart.js';
import 'chartjs-adapter-luxon';

import LineChartIcon from 'src/assets/icons/line-chart.svg';
import Button from 'src/components/Button';
import {
  makeStyles,
  Theme,
  useTheme,
  useMediaQuery
} from 'src/components/core/styles';
import TableBody from 'src/components/core/TableBody';
import TableHead from 'src/components/core/TableHead';
import TableRow from 'src/components/core/TableRow';
import Typography from 'src/components/core/Typography';
import Table from 'src/components/Table';
import TableCell from 'src/components/TableCell';
import { setUpCharts } from 'src/utilities/charts';
import roundTo from 'src/utilities/roundTo';
import { Metrics } from 'src/utilities/statMetrics';
import MetricDisplayStyles from './NewMetricDisplay.styles';
setUpCharts();

export interface DataSet {
  label: string;
  borderColor: string;
  // this data property type might not be the perfect fit, but it works for
  // the data returned from /linodes/:linodeID/stats and
  // /nodebalancers/:nodebalancer/stats
  // the first number will be a UTC data and the second will be the amount per second
  fill?: boolean | string;
  backgroundColor?: string;
  data: [number, number | null][];
}
export interface Props {
  chartHeight?: number;
  showToday: boolean;
  suggestedMax?: number;
  data: DataSet[];
  timezone: string;
  rowHeaders?: Array<string>;
  legendRows?: Array<any>;
  unit?: string;
  nativeLegend?: boolean; // Display chart.js native legend
  formatData?: (value: number) => number | null;
  formatTooltip?: (value: number) => string;
}

type CombinedProps = Props;

const useStyles = makeStyles((theme: Theme) => ({
  ...MetricDisplayStyles(theme)
}));

const lineOptions = {
  borderWidth: 1,
  borderJoinStyle: 'miter',
  lineTension: 0,
  pointRadius: 0,
  pointHitRadius: 10
};

const humanizeLargeData = (value: number) => {
  if (value >= 1000000) {
    return value / 1000000 + 'M';
  }
  if (value >= 1000) {
    return value / 1000 + 'K';
  }
  return value;
};

const LineGraph: React.FC<CombinedProps> = (props: CombinedProps) => {
  const inputEl: React.RefObject<any> = React.useRef(null);
  const chartInstance: React.MutableRefObject<any> = React.useRef(null);
  const [legendRendered, setLegendRendered] = React.useState(false);
  const [hiddenDatasets, setHiddenDatasets] = React.useState<number[]>([]);

  const classes = useStyles();
  const theme = useTheme<Theme>();
  const matchesSmDown = useMediaQuery(theme.breakpoints.down(960));

  const {
    chartHeight,
    formatData,
    formatTooltip,
    suggestedMax,
    showToday,
    timezone,
    data,
    rowHeaders,
    legendRows,
    nativeLegend,
    unit
  } = props;
  const finalRowHeaders = rowHeaders ? rowHeaders : ['Max', 'Avg', 'Last'];
  // is undefined on linode/summary
  const plugins = [
    {
      afterDatasetsDraw: () => {
        // hack to force re-render component in order to show legend
        // tested this is called
        if (!legendRendered) {
          setLegendRendered(true);
        }
      }
    }
  ];

  const handleLegendClick = (datasetIndex: number) => {
    if (hiddenDatasets.includes(datasetIndex)) {
      setHiddenDatasets(hiddenDatasets.filter(e => e !== datasetIndex));
    } else {
      setHiddenDatasets([...hiddenDatasets, datasetIndex]);
    }
  };

  const getChartOptions = (
    _suggestedMax?: number,
    _nativeLegend?: boolean,
    _tooltipUnit?: string
  ) => {
    return {
      maintainAspectRatio: false,
      responsive: true,
      animation: { duration: 0 },
      legend: {
        display: _nativeLegend,
        position: _nativeLegend ? 'bottom' : undefined
      },
      scales: {
        y: {
          gridLines: {
            borderDash: [3, 6],
            zeroLineWidth: 1,
            zeroLineBorderDashOffset: 2
          },
          suggestedMax: _suggestedMax ?? undefined,

          beginAtZero: true,
          ticks: {
            callback(value: number, _index: number) {
              return humanizeLargeData(value);
            }
          }
        },

        x: {
          type: 'time',
          gridLines: {
            display: false
          },
          time: {
            stepSize: showToday ? 3 : 5,
            displayFormats: showToday
              ? {
                  hour: 'HH:00',
                  minute: 'HH:mm'
                }
              : {
                  hour: 'LLL dd',
                  minute: 'LLL dd'
                }
          },
          adapters: {
            date: {
              zone: timezone
            }
          }
          // This cast is because the type definition does not include adapters
        }
      },
      tooltips: {
        cornerRadius: 0,
        backgroundColor: '#fbfbfb',
        bodyFontColor: '#32363C',
        displayColors: false,
        titleFontColor: '#606469',
        xPadding: 16,
        yPadding: 10,
        borderWidth: 0.5,
        borderColor: '#999',
        caretPadding: 10,
        position: 'nearest',
        callbacks: {
          label: _formatTooltip(data, formatTooltip, _tooltipUnit)
        },
        intersect: false,
        mode: 'index'
      }
    };
  };

  const _formatData = () => {
    return data.map((dataSet, idx) => {
      const timeData = dataSet.data.reduce((acc: any, point: any) => {
        acc.push({
          t: point[0],
          y: formatData ? formatData(point[1]) : point[1]
        });
        return acc;
      }, []);
      return {
        label: dataSet.label,
        borderColor: dataSet.borderColor,
        backgroundColor: dataSet.backgroundColor,
        data: timeData,
        fill: dataSet.fill,
        hidden: hiddenDatasets.includes(idx),
        ...lineOptions
      };
    });
  };

  React.useEffect(() => {
    // Here we need to wait for the Canvas element to exist to attach a chart to it
    // we use a reference to access it.
    // https://dev.to/vcanales/using-chart-js-in-a-function-component-with-react-hooks-246l
    if (inputEl.current) {
      if (chartInstance.current) {
        chartInstance.current.destroy();
      }
<<<<<<< HEAD
      // console.warn(inputEl.current, inputEl.current.getContext('2d'))
=======

>>>>>>> 21a25475
      chartInstance.current = new Chart(inputEl.current.getContext('2d'), {
        type: 'line',
        data: {
          datasets: _formatData()
        },
        plugins,
        options: getChartOptions(suggestedMax, nativeLegend, unit)
      });
    }
  });
  return (
    <div className={classes.wrapper}>
      <div style={{ width: '100%' }}>
        <canvas height={chartHeight || 300} ref={inputEl} />
      </div>
      {legendRendered && legendRows && (
        <div className={classes.container}>
          <Table aria-label="Stats and metrics" className={classes.root}>
            <TableHead className={classes.tableHead}>
              {/* Remove "Toggle Graph" label and repeat legend for each data set for mobile */}
              {matchesSmDown ? (
                data.map(section => (
                  <TableRow key={section.label}>
                    {finalRowHeaders.map((section, i) => (
                      <TableCell
                        key={i}
                        data-qa-header-cell
                        className={classes.tableHeadInner}
                      >
                        <Typography variant="body2" className={classes.text}>
                          {section}
                        </Typography>
                      </TableCell>
                    ))}
                  </TableRow>
                ))
              ) : (
                <TableRow>
                  <TableCell className={classes.tableHeadInner}>
                    <Typography
                      variant="body2"
                      component="span"
                      className={classes.text}
                    >
                      Toggle Graphs
                    </Typography>
                    <LineChartIcon className={classes.chartIcon} />
                  </TableCell>
                  {finalRowHeaders.map((section, i) => (
                    <TableCell
                      key={i}
                      data-qa-header-cell
                      className={classes.tableHeadInner}
                    >
                      <Typography variant="body2" className={classes.text}>
                        {section}
                      </Typography>
                    </TableCell>
                  ))}
                </TableRow>
              )}
            </TableHead>
            <TableBody>
              {legendRows?.map((_tick: any, idx: number) => {
                const bgColor = data[idx].backgroundColor;
                const title = data[idx].label;
                const hidden = hiddenDatasets.includes(idx);
                const { data: metricsData, format } = legendRows[idx];
                return (
                  <TableRow key={idx}>
                    <TableCell className={classes.legend}>
                      <Button
                        onClick={() => handleLegendClick(idx)}
                        data-qa-legend-title
                        aria-label={`Toggle ${title} visibility`}
                        className={classes.toggleButton}
                      >
                        <div
                          className={`${classes.legendIcon} ${hidden &&
                            classes.crossedOut}`}
                          style={{
                            background: bgColor,
                            borderColor: bgColor
                          }}
                        />
                        <span className={hidden ? classes.crossedOut : ''}>
                          {title}
                        </span>
                      </Button>
                    </TableCell>
                    {metricsData &&
                      metricsBySection(metricsData).map((section, i) => {
                        return (
                          <TableCell
                            key={i}
                            parentColumn={
                              rowHeaders ? rowHeaders[idx] : undefined
                            }
                            data-qa-body-cell
                          >
                            <Typography
                              variant="body2"
                              className={classes.text}
                            >
                              {format(section)}
                            </Typography>
                          </TableCell>
                        );
                      })}
                  </TableRow>
                );
              })}
            </TableBody>
          </Table>
        </div>
      )}
    </div>
  );
};

// Grabs the sections we want (max, average, last) and puts them in an array
// so we can map through them and create JSX
export const metricsBySection = (data: Metrics): number[] => [
  data.max,
  data.average,
  data.last
];

export const _formatTooltip = curry(
  (
    data: DataSet[],
    formatter: ((v: number) => string) | undefined,
    unit: string | undefined,
    t: any,
    _d: any
  ) => {
    /**
     * t and d are the params passed by chart.js to this component.
     * data and formatter should be partially applied before this function
     * is called directly by chart.js
     */
    const dataset = t?.datasetIndex ? data[t?.datasetIndex] : data[0];
    const label = dataset.label;
    const val = t?.index ? dataset.data[t?.index][1] || 0 : 0;
    const value = formatter ? formatter(val) : roundTo(val);
    return `${label}: ${value}${unit ? unit : ''}`;
  }
);

export default LineGraph;<|MERGE_RESOLUTION|>--- conflicted
+++ resolved
@@ -1,6 +1,6 @@
 import { curry } from 'ramda';
 import * as React from 'react';
-import Chart from 'chart.js';
+import { Chart } from 'chart.js';
 import 'chartjs-adapter-luxon';
 
 import LineChartIcon from 'src/assets/icons/line-chart.svg';
@@ -222,11 +222,6 @@
       if (chartInstance.current) {
         chartInstance.current.destroy();
       }
-<<<<<<< HEAD
-      // console.warn(inputEl.current, inputEl.current.getContext('2d'))
-=======
-
->>>>>>> 21a25475
       chartInstance.current = new Chart(inputEl.current.getContext('2d'), {
         type: 'line',
         data: {
