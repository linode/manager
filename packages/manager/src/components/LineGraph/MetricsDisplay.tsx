--- conflicted
+++ resolved
@@ -118,11 +118,7 @@
       },
       height: legendHeight,
       overflowY: 'auto',
-<<<<<<< HEAD
-    })}
-=======
     }}
->>>>>>> f0fe69ee
     aria-label="Stats and metrics"
     stickyHeader
   >
