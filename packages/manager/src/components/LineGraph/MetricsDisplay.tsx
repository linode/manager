import * as React from 'react';

import { TableBody } from 'src/components/TableBody';
import { TableCell } from 'src/components/TableCell';
import { TableHead } from 'src/components/TableHead';
import { TableRow } from 'src/components/TableRow';
import { Typography } from 'src/components/Typography';

import {
  StyledButton,
  StyledTable,
  StyledTableCell,
} from './MetricDisplay.styles';

import type { Metrics } from 'src/utilities/statMetrics';

<<<<<<< HEAD
=======
const ROW_HEADERS = ['Max', 'Avg', 'Last'] as const;

type MetricKey = 'average' | 'last' | 'max';
const METRIC_KEYS: MetricKey[] = ['max', 'average', 'last'];

export type LegendColor =
  | 'blue'
  | 'darkGreen'
  | 'green'
  | 'lightGreen'
  | 'purple'
  | 'red'
  | 'yellow';

>>>>>>> 293c6771
interface Props {
  /**
   * Array of rows to hide. Each row should contain the legend title.
   */
  hiddenRows?: string[];
  /**
   * Sets the height of the legend. Overflow scroll if the content exceeds the height.
   */
  legendHeight?: string;
  /**
   * Array of rows to display. Each row should contain the data to display, the format function to use, the legend color, and the legend title.
   */
  rows: MetricsDisplayRow[];
}

export interface MetricsDisplayRow {
  data: Metrics;
  format: (n: number) => string;
  handleLegendClick?: () => void;
<<<<<<< HEAD
  legendColor: string;
=======
  legendColor: LegendColor;
>>>>>>> 293c6771
  legendTitle: string;
}

const HeaderRow = () => {
  const sxProps = { borderTop: 'none !important' };
  return (
    <TableHead sx={{ ...sxProps, position: 'relative', zIndex: 2 }}>
      <TableRow sx={sxProps}>
        <TableCell sx={sxProps} />
        {ROW_HEADERS.map((header) => (
          <TableCell data-qa-header-cell key={header} sx={sxProps}>
            {header}
          </TableCell>
        ))}
      </TableRow>
    </TableHead>
  );
};

const MetricRow = ({
  hidden,
  row,
}: {
  hidden?: boolean;
  row: MetricsDisplayRow;
}) => {
  const { data, format, handleLegendClick, legendColor, legendTitle } = row;

  return (
    <TableRow
      sx={{
        '&:last-child': {
          '.MuiTableCell-root': {
            borderBottom: 0,
          },
        },
      }}
      data-qa-metric-row
    >
      <StyledTableCell>
        <StyledButton
          data-testid="legend-title"
          disableTouchRipple
          hidden={hidden}
          legendColor={legendColor}
          onClick={handleLegendClick}
        >
          <Typography component="span">{legendTitle}</Typography>
        </StyledButton>
      </StyledTableCell>
      {METRIC_KEYS.map((key, idx) => (
        <TableCell
          data-qa-body-cell
          key={key}
          parentColumn={ROW_HEADERS[idx]}
          sx={{ whiteSpace: 'nowrap' }}
        >
          {format(data[key])}
        </TableCell>
      ))}
    </TableRow>
  );
};

export const MetricsDisplay = ({
  hiddenRows = [],
  legendHeight = '100%',
  rows,
}: Props) => (
  <StyledTable
    sx={(theme) => ({
      '.MuiTable-root': {
        border: 0,
      },
      overflowY: 'auto',
      [theme.breakpoints.up(1100)]: {
        height: legendHeight,
      },
    })}
    aria-label="Stats and metrics"
    stickyHeader
  >
    <HeaderRow />
    <TableBody>
      {rows.map((row) => (
        <MetricRow
          hidden={hiddenRows.includes(row.legendTitle)}
          key={row.legendTitle}
          row={row}
        />
      ))}
    </TableBody>
  </StyledTable>
);

export default MetricsDisplay;<|MERGE_RESOLUTION|>--- conflicted
+++ resolved
@@ -14,23 +14,11 @@
 
 import type { Metrics } from 'src/utilities/statMetrics';
 
-<<<<<<< HEAD
-=======
 const ROW_HEADERS = ['Max', 'Avg', 'Last'] as const;
 
 type MetricKey = 'average' | 'last' | 'max';
 const METRIC_KEYS: MetricKey[] = ['max', 'average', 'last'];
 
-export type LegendColor =
-  | 'blue'
-  | 'darkGreen'
-  | 'green'
-  | 'lightGreen'
-  | 'purple'
-  | 'red'
-  | 'yellow';
-
->>>>>>> 293c6771
 interface Props {
   /**
    * Array of rows to hide. Each row should contain the legend title.
@@ -50,11 +38,7 @@
   data: Metrics;
   format: (n: number) => string;
   handleLegendClick?: () => void;
-<<<<<<< HEAD
   legendColor: string;
-=======
-  legendColor: LegendColor;
->>>>>>> 293c6771
   legendTitle: string;
 }
 
