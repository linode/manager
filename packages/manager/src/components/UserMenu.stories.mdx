--- conflicted
+++ resolved
@@ -1,10 +1,6 @@
 import { Canvas, Meta, Story } from '@storybook/addon-docs';
 import { profileFactory } from 'src/factories';
-<<<<<<< HEAD
-import { UserMenu } from 'src/features/TopMenu/UserMenu/UserMenu';
-=======
 import { UserMenu } from 'src/features/TopMenu/UserMenu';
->>>>>>> 3dba7fc4
 import { useProfile } from 'src/queries/profile';
 
 <Meta title="Features/Navigation/User Menu" component={UserMenu} />
