import { SxProps } from '@mui/system';
import * as React from 'react';
import { CSVLink } from 'react-csv';

import DownloadIcon from 'src/assets/icons/lke-download.svg';
import { Button } from 'src/components/Button/Button';
import { StyledLinkButton } from 'src/components/Button/StyledLinkButton';

import type { ButtonType } from 'src/components/Button/Button';

interface DownloadCSVProps {
<<<<<<< HEAD
  buttonType?: 'unstyled' | ButtonType;
=======
  buttonType?: 'styledLink' | ButtonType;
>>>>>>> d920fdf9
  children?: React.ReactNode;
  className?: string;
  csvRef?: React.RefObject<any>;
  data: unknown[];
  filename: string;
  headers: { key: string; label: string }[];
  onClick?: () => void;
  sx?: SxProps;
  text?: string;
}

/**
 * Hidden CSVLink component controlled by a ref. This is done
 * so we can use Button styles, and in other areas like
 * "MaintainanceTable" to lazy load potentially large sets
 * of events on mount.
 *
 * These aren't all the props provided by react-csv.
 * @see https://github.com/react-csv/react-csv
 */
export const DownloadCSV = ({
  buttonType = 'secondary',
  className,
  csvRef,
  data,
  filename,
  headers,
  onClick,
  sx,
  text = 'Download CSV',
}: DownloadCSVProps) => {
  const renderButton =
<<<<<<< HEAD
    buttonType === 'unstyled' ? (
=======
    buttonType === 'styledLink' ? (
>>>>>>> d920fdf9
      <StyledLinkButton onClick={onClick} sx={sx}>
        <DownloadIcon />
        {text}
      </StyledLinkButton>
    ) : (
<<<<<<< HEAD
      <Button buttonType={buttonType} onClick={onClick} sx={sx}>
=======
      <Button
        buttonType={buttonType}
        component="span"
        disableRipple
        onClick={onClick}
        sx={sx}
        tabIndex={-1}
      >
>>>>>>> d920fdf9
        {text}
      </Button>
    );

  return (
    <>
      <CSVLink
        className={className}
        data={cleanCSVData(data)}
        filename={filename}
        headers={headers}
        ref={csvRef}
      />
      {renderButton}
    </>
  );
};

export const cleanCSVData = (data: any): any => {
  /** safety check because typeof null === 'object' */
  if (data === null) {
    return null;
  }

  /** if it's an array, recursively clean each element in the array */
  if (Array.isArray(data)) {
    return data.map((eachValue) => {
      return cleanCSVData(eachValue);
    });
  }

  /** if it's an object, recursively sanitize each key value pair */
  if (typeof data === 'object') {
    return Object.keys(data).reduce((acc, eachKey) => {
      acc[eachKey] = cleanCSVData(data[eachKey]);
      return acc;
    }, {});
  }

  /** if it's a boolean or number, no need to sanitize */
  if (typeof data === 'boolean' || typeof data === 'number') {
    return data;
  }

  /**
   * fairly confident this should be typecast as a string by now
   * basically, prefix the cell with : if the first character is a
   * blocklisted math operator
   */
  if (`${data}`.charAt(0).match(/[-|+|=|*]/g)) {
    return `:${data}`;
  }

  return data;
};<|MERGE_RESOLUTION|>--- conflicted
+++ resolved
@@ -9,11 +9,7 @@
 import type { ButtonType } from 'src/components/Button/Button';
 
 interface DownloadCSVProps {
-<<<<<<< HEAD
-  buttonType?: 'unstyled' | ButtonType;
-=======
   buttonType?: 'styledLink' | ButtonType;
->>>>>>> d920fdf9
   children?: React.ReactNode;
   className?: string;
   csvRef?: React.RefObject<any>;
@@ -46,19 +42,12 @@
   text = 'Download CSV',
 }: DownloadCSVProps) => {
   const renderButton =
-<<<<<<< HEAD
-    buttonType === 'unstyled' ? (
-=======
     buttonType === 'styledLink' ? (
->>>>>>> d920fdf9
       <StyledLinkButton onClick={onClick} sx={sx}>
         <DownloadIcon />
         {text}
       </StyledLinkButton>
     ) : (
-<<<<<<< HEAD
-      <Button buttonType={buttonType} onClick={onClick} sx={sx}>
-=======
       <Button
         buttonType={buttonType}
         component="span"
@@ -67,7 +56,6 @@
         sx={sx}
         tabIndex={-1}
       >
->>>>>>> d920fdf9
         {text}
       </Button>
     );
