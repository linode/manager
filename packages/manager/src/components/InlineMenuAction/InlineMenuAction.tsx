import * as React from 'react';
import { Link } from 'react-router-dom';
import { makeStyles, Theme } from 'src/components/core/styles';
import Button from 'src/components/Button/Button.tsx';

const useStyles = makeStyles((theme: Theme) => ({
  btnRoot: {
    ...theme.applyLinkStyles,
    padding: '12px 10px',
    minWidth: 0,
    color: theme.cmrTextColors.linkActiveLight,
<<<<<<< HEAD
    borderRadius: 0,
    '&:hover, &:focus': {
      backgroundColor: '#3683dc',
=======
    whiteSpace: 'nowrap',
    '&:hover, &:focus': {
      backgroundColor: '#3683dc',
      borderRadius: 0,
>>>>>>> f97ffa15
      color: '#ffffff',
      textDecoration: 'none'
    },
    '&[disabled]': {
      color: '#cdd0d5',
      cursor: 'default',
      '&:hover': {
        backgroundColor: 'inherit',
        textDecoration: 'none'
      }
    }
  },
  linkRoot: {
    textAlign: 'center',
    color: theme.cmrTextColors.linkActiveLight,
    borderRadius: 0,
    '&:hover, &:focus': {
      backgroundColor: '#3683dc',
      color: '#ffffff',
      textDecoration: 'none'
    }
  }
}));

interface Props {
  actionText: string;
  className?: string;
  href?: string;
  disabled?: boolean;
  loading?: boolean;
  onClick?: (e: React.MouseEvent<HTMLElement, MouseEvent>) => void;
}

type CombinedProps = Props;

const InlineMenuAction: React.FC<CombinedProps> = props => {
  const { actionText, className, href, disabled, onClick, loading } = props;

  const classes = useStyles();

  if (href) {
    return (
      <Link className={`${className} ${classes.linkRoot}`} to={href}>
        <span>{actionText}</span>
      </Link>
    );
  } else {
    return (
      <Button
        className={`${className} ${classes.btnRoot}`}
        onClick={onClick}
        disabled={disabled}
        loading={loading}
      >
        {actionText}
      </Button>
    );
  }
};

export default InlineMenuAction;<|MERGE_RESOLUTION|>--- conflicted
+++ resolved
@@ -9,16 +9,10 @@
     padding: '12px 10px',
     minWidth: 0,
     color: theme.cmrTextColors.linkActiveLight,
-<<<<<<< HEAD
+    whiteSpace: 'nowrap',
     borderRadius: 0,
     '&:hover, &:focus': {
       backgroundColor: '#3683dc',
-=======
-    whiteSpace: 'nowrap',
-    '&:hover, &:focus': {
-      backgroundColor: '#3683dc',
-      borderRadius: 0,
->>>>>>> f97ffa15
       color: '#ffffff',
       textDecoration: 'none'
     },
