/* eslint-disable react/jsx-no-useless-fragment */
import * as React from 'react';
import { Link } from 'react-router-dom';
import Button from 'src/components/Button/Button';
<<<<<<< HEAD
import { makeStyles, Theme } from 'src/components/core/styles';
=======
import { makeStyles } from '@mui/styles';
import { Theme } from '@mui/material/styles';
import Tooltip from 'src/components/core/Tooltip';
>>>>>>> 3905dca9

const useStyles = makeStyles((theme: Theme) => ({
  btnRoot: {
    ...theme.applyLinkStyles,
    padding: '12px 10px',
    minWidth: 0,
    color: theme.textColors.linkActiveLight,
    whiteSpace: 'nowrap',
    borderRadius: 0,
    '&:hover, &:focus': {
      backgroundColor: '#3683dc',
      color: '#ffffff',
      textDecoration: 'none',
    },
    '&[disabled]': {
      // Override disabled background color defined for dark mode
      backgroundColor: 'transparent',
      color: '#cdd0d5',
      cursor: 'default',
      '&:hover': {
        backgroundColor: 'inherit',
        textDecoration: 'none',
      },
    },
  },
  linkRoot: {
    textAlign: 'center',
    color: theme.textColors.linkActiveLight,
    borderRadius: 0,
    '&:hover, &:focus': {
      backgroundColor: '#3683dc',
      color: '#ffffff',
      textDecoration: 'none',
    },
  },
}));

interface Props {
  actionText: string;
  className?: string;
  href?: string;
  disabled?: boolean;
  tooltip?: string;
  loading?: boolean;
  onClick?: (e: React.MouseEvent<HTMLElement, MouseEvent>) => void;
  onTooltipMouseEnter?: React.MouseEventHandler<HTMLDivElement> | undefined;
}

type CombinedProps = Props;

const InlineMenuAction: React.FC<CombinedProps> = (props) => {
  const {
    actionText,
    className,
    href,
    disabled,
    tooltip,
    onClick,
    loading,
    onTooltipMouseEnter,
  } = props;

  const classes = useStyles();

  if (href) {
    return (
      <Link className={`${className} ${classes.linkRoot}`} to={href}>
        <span>{actionText}</span>
      </Link>
    );
  } else {
    return (
      <Button
        className={`${className} ${classes.btnRoot}`}
        onClick={onClick}
        disabled={disabled}
        loading={loading}
        tooltipText={tooltip}
        onTooltipMouseEnter={onTooltipMouseEnter}
      >
        {actionText}
      </Button>
    );
  }
};

export default InlineMenuAction;<|MERGE_RESOLUTION|>--- conflicted
+++ resolved
@@ -2,13 +2,9 @@
 import * as React from 'react';
 import { Link } from 'react-router-dom';
 import Button from 'src/components/Button/Button';
-<<<<<<< HEAD
-import { makeStyles, Theme } from 'src/components/core/styles';
-=======
 import { makeStyles } from '@mui/styles';
 import { Theme } from '@mui/material/styles';
 import Tooltip from 'src/components/core/Tooltip';
->>>>>>> 3905dca9
 
 const useStyles = makeStyles((theme: Theme) => ({
   btnRoot: {
