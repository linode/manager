--- conflicted
+++ resolved
@@ -1,15 +1,9 @@
 /* eslint-disable react/jsx-no-useless-fragment */
 import * as React from 'react';
 import { Link } from 'react-router-dom';
-<<<<<<< HEAD
-import Button from 'src/components/Button/Button';
+import { Button } from 'src/components/Button/Button';
 import { styled } from '@mui/material/styles';
 import { latoWeb } from 'src/foundations/fonts';
-=======
-import { Button } from 'src/components/Button/Button';
-import { makeStyles } from '@mui/styles';
-import { Theme } from '@mui/material/styles';
->>>>>>> bab130b4
 
 interface InlineMenuActionProps {
   actionText: string;
