<<<<<<< HEAD
import { Box, Divider, TooltipIcon } from '@linode/ui';
=======
import { Box, Button, Chip, Divider } from '@linode/ui';
>>>>>>> bb4be032
import { useTheme } from '@mui/material/styles';
import * as React from 'react';
import { Link, useHistory } from 'react-router-dom';
import { makeStyles } from 'tss-react/mui';

import { CopyTooltip } from 'src/components/CopyTooltip/CopyTooltip';
import { DateTimeDisplay } from 'src/components/DateTimeDisplay';
import { H1Header } from 'src/components/H1Header/H1Header';
import { ScriptCode } from 'src/components/ScriptCode/ScriptCode';
import { Typography } from 'src/components/Typography';
import { useAccountManagement } from 'src/hooks/useAccountManagement';
import { listToItemsByID } from 'src/queries/base';
import { useAllImagesQuery } from 'src/queries/images';

import type { StackScript as StackScriptType } from '@linode/api-v4/lib/stackscripts';
import type { Theme } from '@mui/material/styles';

const useStyles = makeStyles()((theme: Theme) => ({
  author: {
    marginBottom: theme.spacing(2),
    marginTop: theme.spacing(2),
  },
  compatibleImages: {
    display: 'block',
    marginTop: theme.spacing(1),
  },
  copyIcon: {
    '& svg': {
      height: '1em',
      width: '1em',
    },
    color: theme.palette.primary.main,
    display: 'inline-block',
    position: 'relative',
  },
  dateTimeDisplay: {
    display: 'inline-block',
    fontSize: '1rem',
  },
  deploymentSection: {
    fontSize: '1rem',
    marginTop: theme.spacing(1),
  },
  deployments: {
    marginTop: theme.spacing(1),
  },
  description: {
    overflowWrap: 'anywhere',
    whiteSpace: 'pre-wrap',
    wordBreak: 'normal',
  },
  descriptionText: {
    marginBottom: theme.spacing(2),
  },
  editBtn: {
    minWidth: 'fit-content',
  },
  headerLabel: {
    maxWidth: 'calc(100% - 80px)',
  },
  heading: {
    marginBottom: theme.spacing(1),
  },
  idSection: {
    fontSize: '1rem',
    marginTop: theme.spacing(1),
  },
  root: {
    '.detailsWrapper &': {
      padding: theme.spacing(4),
    },
    backgroundColor: theme.bg.bgPaper,
  },
}));

export interface StackScriptProps {
  data: StackScriptType;
  userCanModify: boolean;
}

interface StackScriptImages {
  available: JSX.Element[];
  deprecated: JSX.Element[];
}

export const StackScript = React.memo((props: StackScriptProps) => {
  const {
    data: {
      deployments_active,
      deployments_total,
      description,
      id: stackscriptId,
      images,
      label,
      script,
      updated,
      username,
    },
    userCanModify,
  } = props;

  const { classes } = useStyles();
  const { profile } = useAccountManagement();

  const theme = useTheme();
  const history = useHistory();

  const { data: imagesData } = useAllImagesQuery(
    {},
    { is_public: true } // We want to display private images (i.e., not Debian, Ubuntu, etc. distros)
  );

  const imagesItemsById = listToItemsByID(imagesData ?? []);

  const imageChips = images.reduce(
    (acc: StackScriptImages, image: string) => {
      const imageObj = imagesItemsById[image];

      // If an image is null, just continue the reduce.
      if (!image) {
        return acc;
      }

      if (image === 'any/all') {
        acc.available.push(
          <Chip component="span" key={image} label="Any/All" />
        );
        return acc;
      }

      if (imageObj) {
        acc.available.push(
          <Chip component="span" key={imageObj.id} label={imageObj.label} />
        );
      } else {
        acc.deprecated.push(
          <Chip component="span" key={image} label={image} />
        );
      }

      return acc;
    },
    { available: [], deprecated: [] }
  );

  const queryString = new URLSearchParams({
    query: `username:${username}`,
  }).toString();

  const link =
    profile?.username === username
      ? '/stackscripts/account'
      : `/stackscripts/community?${queryString}`;

  return (
    <div className={classes.root}>
      <Box
        sx={{
          alignItems: 'flex-start',
          display: 'flex',
          justifyContent: 'space-between',
        }}
      >
        <H1Header
          className={classes.headerLabel}
          data-qa-stack-title={label}
          title={label}
        />
        {userCanModify ? (
          <Button
            onClick={() => {
              history.push(`/stackscripts/${stackscriptId}/edit`);
            }}
            buttonType="secondary"
            className={classes.editBtn}
          >
            Edit
          </Button>
        ) : null}
      </Box>
      <Typography
        className={classes.author}
        data-qa-stack-author={username}
        variant="h2"
      >
        by&nbsp;
        <Link data-qa-community-stack-link to={link}>
          {username}
        </Link>
      </Typography>

      <div className={classes.deployments} data-qa-stack-deployments>
        <Typography className={classes.deploymentSection}>
          <strong>{deployments_total}</strong> deployments
        </Typography>
        <Typography className={classes.deploymentSection}>
          <strong>{deployments_active}</strong> still active
        </Typography>
        <Typography className={classes.deploymentSection}>
          <strong>Last revision: </strong>
          <DateTimeDisplay
            className={classes.dateTimeDisplay}
            value={updated}
          />
        </Typography>
        <Typography className={classes.idSection}>
          <strong>StackScript ID: </strong>
          {stackscriptId}
          <CopyTooltip
            className={classes.copyIcon}
            text={stackscriptId.toString()}
          />
        </Typography>
        <Divider spacingBottom={16} spacingTop={16} />
      </div>
      {description && (
        <div className={classes.description}>
          <Typography className={classes.heading} variant="h3">
            Description
          </Typography>
          <Typography
            className={classes.descriptionText}
            data-qa-stack-description
          >
            {description}
          </Typography>
          <Divider spacingBottom={16} spacingTop={16} />
        </div>
      )}
      <div>
        <div
          className={classes.deploymentSection}
          data-qa-compatible-distro
          style={{ marginTop: 0 }}
        >
          <Typography className={classes.heading} variant="h3">
            Compatible Images
          </Typography>
          {imageChips.available.length > 0 ? (
            imageChips.available
          ) : (
            <Typography variant="body1">No compatible images found</Typography>
          )}
          {imageChips.deprecated.length > 0 ? (
            <>
              <Divider spacingBottom={16} spacingTop={16} />
              <Box
                alignItems="center"
                className={classes.heading}
                display="flex"
                flexDirection="row"
              >
                <Typography variant="h3">Deprecated Images</Typography>
                <TooltipIcon
                  sxTooltipIcon={{
                    marginLeft: theme.spacing(),
                    padding: 0,
                  }}
                  status="help"
                  text="You must update your StackScript to use a compatible Image to deploy it"
                  tooltipPosition="bottom"
                />
              </Box>
              {imageChips.deprecated}
            </>
          ) : null}
        </div>
        <Divider spacingBottom={16} spacingTop={16} />
      </div>
      <Typography className={classes.heading} variant="h3">
        Script
      </Typography>
      <ScriptCode script={script} />
    </div>
  );
});<|MERGE_RESOLUTION|>--- conflicted
+++ resolved
@@ -1,8 +1,4 @@
-<<<<<<< HEAD
-import { Box, Divider, TooltipIcon } from '@linode/ui';
-=======
-import { Box, Button, Chip, Divider } from '@linode/ui';
->>>>>>> bb4be032
+import { Box, Button, Chip, Divider, TooltipIcon } from '@linode/ui';
 import { useTheme } from '@mui/material/styles';
 import * as React from 'react';
 import { Link, useHistory } from 'react-router-dom';
