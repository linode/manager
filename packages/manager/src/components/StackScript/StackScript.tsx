import { StackScript as StackScriptType } from '@linode/api-v4/lib/stackscripts';
import * as React from 'react';
import { Link, useHistory } from 'react-router-dom';
import Button from 'src/components/Button';
import CopyTooltip from 'src/components/CopyTooltip';
import Chip from 'src/components/core/Chip';
import Divider from 'src/components/core/Divider';
import { makeStyles } from '@mui/styles';
import { Theme, useTheme } from '@mui/material/styles';
import Typography from 'src/components/core/Typography';
import DateTimeDisplay from 'src/components/DateTimeDisplay';
import H1Header from 'src/components/H1Header';
import ScriptCode from 'src/components/ScriptCode';
import { useAccountManagement } from 'src/hooks/useAccountManagement';
import { listToItemsByID } from 'src/queries/base';
import { useAllImagesQuery } from 'src/queries/images';
<<<<<<< HEAD
import Box from '@mui/material/Box';
import HelpIcon from '../HelpIcon';
=======
import Box from '../core/Box';
import TooltipIcon from '../TooltipIcon';
>>>>>>> 8c2b7c3f

const useStyles = makeStyles((theme: Theme) => ({
  root: {
    backgroundColor: theme.bg.bgPaper,
    '.detailsWrapper &': {
      padding: theme.spacing(4),
    },
  },
  headerLabel: {
    maxWidth: 'calc(100% - 80px)',
  },
  editBtn: {
    minWidth: 'fit-content',
  },
  deployments: {
    marginTop: theme.spacing(1),
  },
  author: {
    marginTop: theme.spacing(2),
    marginBottom: theme.spacing(2),
  },
  description: {
    whiteSpace: 'pre-wrap',
  },
  heading: {
    marginBottom: theme.spacing(1),
  },
  descriptionText: {
    marginBottom: theme.spacing(2),
  },
  deploymentSection: {
    marginTop: theme.spacing(1),
    fontSize: '1rem',
  },
  idSection: {
    marginTop: theme.spacing(1),
    fontSize: '1rem',
  },
  copyIcon: {
    color: theme.palette.primary.main,
    position: 'relative',
    display: 'inline-block',
    '& svg': {
      width: '1em',
      height: '1em',
    },
  },
  dateTimeDisplay: {
    display: 'inline-block',
    fontSize: '1rem',
  },
  compatibleImages: {
    display: 'block',
    marginTop: theme.spacing(1),
  },
}));

export interface Props {
  data: StackScriptType;
  userCanModify: boolean;
}

interface StackScriptImages {
  available: JSX.Element[];
  deprecated: JSX.Element[];
}

export const StackScript: React.FC<Props> = (props) => {
  const {
    data: {
      username,
      deployments_total,
      deployments_active,
      description,
      id: stackscriptId,
      script,
      label,
      updated,
      images,
    },
    userCanModify,
  } = props;

  const theme = useTheme();
  const classes = useStyles();
  const history = useHistory();
  const { profile } = useAccountManagement();

  const { data: imagesData } = useAllImagesQuery(
    {},
    { is_public: true } // We want to display private images (i.e., not Debian, Ubuntu, etc. distros)
  );

  const imagesItemsById = listToItemsByID(imagesData ?? []);

  const imageChips = images.reduce(
    (acc: StackScriptImages, image: string) => {
      const imageObj = imagesItemsById[image];

      // If an image is null, just continue the reduce.
      if (!image) {
        return acc;
      }

      if (image === 'any/all') {
        acc.available.push(
          <Chip key={image} label="Any/All" component="span" />
        );
        return acc;
      }

      if (imageObj) {
        acc.available.push(
          <Chip key={imageObj.id} label={imageObj.label} component="span" />
        );
      } else {
        acc.deprecated.push(
          <Chip key={image} label={image} component="span" />
        );
      }

      return acc;
    },
    { available: [], deprecated: [] }
  );

  const queryString = new URLSearchParams({
    query: `username:${username}`,
  }).toString();

  const link =
    profile?.username === username
      ? '/stackscripts/account'
      : `/stackscripts/community?${queryString}`;

  return (
    <div className={classes.root}>
      <Box
        sx={{
          display: 'flex',
          alignItems: 'flex-start',
          justifyContent: 'space-between',
        }}
      >
        <H1Header
          className={classes.headerLabel}
          title={label}
          data-qa-stack-title={label}
        />
        {userCanModify ? (
          <Button
            buttonType="secondary"
            className={classes.editBtn}
            onClick={() => {
              history.push(`/stackscripts/${stackscriptId}/edit`);
            }}
          >
            Edit
          </Button>
        ) : null}
      </Box>
      <Typography
        variant="h2"
        className={classes.author}
        data-qa-stack-author={username}
      >
        by&nbsp;
        <Link to={link} data-qa-community-stack-link>
          {username}
        </Link>
      </Typography>

      <div data-qa-stack-deployments className={classes.deployments}>
        <Typography className={classes.deploymentSection}>
          <strong>{deployments_total}</strong> deployments
        </Typography>
        <Typography className={classes.deploymentSection}>
          <strong>{deployments_active}</strong> still active
        </Typography>
        <Typography className={classes.deploymentSection}>
          <strong>Last revision: </strong>
          <DateTimeDisplay
            value={updated}
            className={classes.dateTimeDisplay}
          />
        </Typography>
        <Typography className={classes.idSection}>
          <strong>StackScript ID: </strong>
          {stackscriptId}
          <CopyTooltip
            text={stackscriptId.toString()}
            className={classes.copyIcon}
          />
        </Typography>
        <Divider spacingTop={16} spacingBottom={16} />
      </div>
      {description && (
        <div className={classes.description}>
          <Typography variant="h3" className={classes.heading}>
            Description
          </Typography>
          <Typography
            className={classes.descriptionText}
            data-qa-stack-description
          >
            {description}
          </Typography>
          <Divider spacingTop={16} spacingBottom={16} />
        </div>
      )}
      <div>
        <div
          data-qa-compatible-distro
          className={classes.deploymentSection}
          style={{ marginTop: 0 }}
        >
          <Typography variant="h3" className={classes.heading}>
            Compatible Images
          </Typography>
          {imageChips.available.length > 0 ? (
            imageChips.available
          ) : (
            <Typography variant="body1">No compatible images found</Typography>
          )}
          {imageChips.deprecated.length > 0 ? (
            <>
              <Divider spacingTop={16} spacingBottom={16} />
              <Box
                display="flex"
                flexDirection="row"
                alignItems="center"
                className={classes.heading}
              >
                <Typography variant="h3">Deprecated Images</Typography>
                <TooltipIcon
                  text="You must update your StackScript to use a compatible Image to deploy it"
                  tooltipPosition="bottom"
                  sxTooltipIcon={{
                    padding: 0,
                    marginLeft: theme.spacing(),
                  }}
                  status="help"
                />
              </Box>
              {imageChips.deprecated}
            </>
          ) : null}
        </div>
        <Divider spacingTop={16} spacingBottom={16} />
      </div>
      <Typography variant="h3" className={classes.heading}>
        Script
      </Typography>
      <ScriptCode script={script} />
    </div>
  );
};

export default React.memo(StackScript);<|MERGE_RESOLUTION|>--- conflicted
+++ resolved
@@ -14,13 +14,8 @@
 import { useAccountManagement } from 'src/hooks/useAccountManagement';
 import { listToItemsByID } from 'src/queries/base';
 import { useAllImagesQuery } from 'src/queries/images';
-<<<<<<< HEAD
 import Box from '@mui/material/Box';
-import HelpIcon from '../HelpIcon';
-=======
-import Box from '../core/Box';
 import TooltipIcon from '../TooltipIcon';
->>>>>>> 8c2b7c3f
 
 const useStyles = makeStyles((theme: Theme) => ({
   root: {
