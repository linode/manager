--- conflicted
+++ resolved
@@ -1,9 +1,9 @@
-<<<<<<< HEAD
-import { CircleProgress, IconButton, InputAdornment } from '@linode/ui';
-=======
-import { CircleProgress, TextField } from '@linode/ui';
-import { IconButton, InputAdornment } from '@linode/ui';
->>>>>>> 4b3fe8ae
+import {
+  CircleProgress,
+  IconButton,
+  InputAdornment,
+  TextField,
+} from '@linode/ui';
 import Clear from '@mui/icons-material/Clear';
 import Search from '@mui/icons-material/Search';
 import { styled } from '@mui/material/styles';
