--- conflicted
+++ resolved
@@ -1,15 +1,9 @@
 import * as React from 'react';
 import { makeStyles } from '@mui/styles';
 import { Theme } from '@mui/material/styles';
-<<<<<<< HEAD
-import Dialog from 'src/components/Dialog';
-import CopyTooltip from '../CopyTooltip';
-import { sendCLIClickEvent } from 'src/utilities/analytics';
-=======
 import { Dialog } from 'src/components/Dialog/Dialog';
 import { CopyTooltip } from 'src/components/CopyTooltip/CopyTooltip';
-import { sendCLIClickEvent } from 'src/utilities/ga';
->>>>>>> c619eb38
+import { sendCLIClickEvent } from 'src/utilities/analytics';
 
 const useStyles = makeStyles((theme: Theme) => ({
   dialog: {
