--- conflicted
+++ resolved
@@ -15,12 +15,6 @@
     initSession={jest.fn()}
     requestAccount={jest.fn()}
     requestTypes={jest.fn()}
-<<<<<<< HEAD
-    requestImages={jest.fn()}
-=======
-    requestClusters={jest.fn()}
-    requestDomains={jest.fn()}
->>>>>>> 3de36233
     requestLinodes={jest.fn()}
     requestNotifications={jest.fn()}
     requestProfile={jest.fn()}
