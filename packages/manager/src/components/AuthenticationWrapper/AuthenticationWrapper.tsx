import { getAccountInfo, getAccountSettings } from '@linode/api-v4/lib/account';
import { Linode } from '@linode/api-v4/lib/linodes';
import { getProfile } from '@linode/api-v4/lib/profile';
import * as React from 'react';
import { MapDispatchToProps, connect } from 'react-redux';
import { compose } from 'recompose';
import { Action } from 'redux';
import { ThunkDispatch } from 'redux-thunk';

import {
  WithApplicationStoreProps,
  withApplicationStore,
} from 'src/containers/withApplicationStore.container';
import {
  WithQueryClientProps,
  withQueryClient,
} from 'src/containers/withQueryClient.container';
import { startEventsInterval } from 'src/events';
import { queryKey as accountQueryKey } from 'src/queries/account';
import { redirectToLogin } from 'src/session';
import { ApplicationState } from 'src/store';
import { handleInitTokens } from 'src/store/authentication/authentication.actions';
import { handleLoadingDone } from 'src/store/initialLoad/initialLoad.actions';
import { State as PendingUploadState } from 'src/store/pendingUpload';
import { MapState } from 'src/store/types';
import { ResourcePage } from '@linode/api-v4';
import { getLinodesPage } from 'src/store/linodes/linode.requests';

interface Props {
  children: React.ReactNode;
}

type CombinedProps = Props &
  DispatchProps &
  StateProps &
  WithQueryClientProps &
  WithApplicationStoreProps;

export class AuthenticationWrapper extends React.Component<CombinedProps> {
  state = {
    hasEnsuredAllTypes: false,
<<<<<<< HEAD
  };

  static defaultProps = {
    isAuthenticated: false,
  };

  /**
   * We make a series of requests for data on app load. The flow is:
   * 1. App begins load; users see splash screen
   * 2. Initial requests (in makeInitialRequests) are made (account, profile, etc.)
   * 3. Initial requests complete; app is marked as done loading
   * 4. As splash screen goes away, secondary requests (in makeSecondaryRequests -- Linodes, types, regions)
   * are kicked off
   */
  makeInitialRequests = async () => {
    // When loading Lish we avoid all this extra data loading
    if (window.location?.pathname?.match(/linodes\/[0-9]+\/lish/)) {
      return;
    }

    // Initial Requests: Things we need immediately (before rendering the app)
    const dataFetchingPromises: Promise<any>[] = [
      // Fetch user's account information
      this.props.queryClient.prefetchQuery({
        queryFn: getAccountInfo,
        queryKey: accountQueryKey,
      }),

      // Username and whether a user is restricted
      this.props.queryClient.prefetchQuery({
        queryFn: getProfile,
        queryKey: 'profile',
      }),

      // Is a user managed
      this.props.queryClient.prefetchQuery({
        queryKey: 'account-settings',
        queryFn: getAccountSettings,
      }),

      // Fetch first page of Linodes (TODO: remove once the Linodes RQ migration is complete)
      this.props.getLinodesPage(),
    ];

    // Start events polling
    startEventsInterval(this.props.store, this.props.queryClient);

    try {
      await Promise.all(dataFetchingPromises);
    } catch {
      /** We choose to do nothing, relying on the Redux error state. */
    } finally {
      this.props.markAppAsDoneLoading();
    }
=======
    showChildren: false,
>>>>>>> 2cbbe97e
  };

  componentDidMount() {
    const { initSession } = this.props;
    /**
     * set redux state to what's in local storage
     * or expire the tokens if the expiry time is in the past
     *
     * if nothing exists in local storage, we get shot off to login
     */
    initSession();

    /**
     * this is the case where we've just come back from login and need
     * to show the children onMount
     */
    if (this.props.isAuthenticated) {
      this.setState({ showChildren: true });

      this.makeInitialRequests();
    }
  }

  /**
   * handles for the case where we've refreshed the page
   * and redux has now been synced with what is in local storage
   */
  componentDidUpdate(prevProps: CombinedProps) {
    /** if we were previously not authenticated and now we are */
    if (
      !prevProps.isAuthenticated &&
      this.props.isAuthenticated &&
      !this.state.showChildren
    ) {
      this.makeInitialRequests();

      return this.setState({ showChildren: true });
    }

    /** basically handles for the case where our token is expired or we got a 401 error */
    if (
      prevProps.isAuthenticated &&
      !this.props.isAuthenticated &&
      // Do not redirect to Login if there is a pending image upload.
      !this.props.pendingUpload
    ) {
      redirectToLogin(location.pathname, location.search);
    }
  }

  render() {
    const { children } = this.props;
    const { showChildren } = this.state;
    // eslint-disable-next-line
    return <React.Fragment>{showChildren ? children : null}</React.Fragment>;
  }

  static defaultProps = {
    isAuthenticated: false,
  };

  /**
   * We make a series of requests for data on app load. The flow is:
   * 1. App begins load; users see splash screen
   * 2. Initial requests (in makeInitialRequests) are made (account, profile, etc.)
   * 3. Initial requests complete; app is marked as done loading
   * 4. As splash screen goes away, secondary requests (in makeSecondaryRequests -- Linodes, types, regions)
   * are kicked off
   */
  makeInitialRequests = async () => {
    // When loading Lish we avoid all this extra data loading
    if (window.location?.pathname?.match(/linodes\/[0-9]+\/lish/)) {
      return;
    }

    // Initial Requests: Things we need immediately (before rendering the app)
    const dataFetchingPromises: Promise<any>[] = [
      // Fetch user's account information
      this.props.queryClient.prefetchQuery({
        queryFn: getAccountInfo,
        queryKey: accountQueryKey,
      }),

      // Username and whether a user is restricted
      this.props.queryClient.prefetchQuery({
        queryFn: getProfile,
        queryKey: 'profile',
      }),

      // Is a user managed
      this.props.queryClient.prefetchQuery({
        queryFn: getAccountSettings,
        queryKey: 'account-settings',
      }),

      // Is this a large account? (should we use API or Redux-based search/pagination)
      this.props.checkAccountSize(),
    ];

    // Start events polling
    startEventsInterval(this.props.store, this.props.queryClient);

    try {
      await Promise.all(dataFetchingPromises);
    } catch {
      /** We choose to do nothing, relying on the Redux error state. */
    } finally {
      this.props.markAppAsDoneLoading();
    }
  };
}

interface StateProps {
  isAuthenticated: boolean;
  linodes: Linode[];
  linodesLastUpdated: number;
  linodesLoading: boolean;
  pendingUpload: PendingUploadState;
}

const mapStateToProps: MapState<StateProps, {}> = (state) => ({
  isAuthenticated: Boolean(state.authentication.token),
  linodes: Object.values(state.__resources.linodes.itemsById),
  linodesLastUpdated: state.__resources.linodes.lastUpdated,
  linodesLoading: state.__resources.linodes.loading,
  pendingUpload: state.pendingUpload,
});

interface DispatchProps {
<<<<<<< HEAD
  initSession: () => void;
  getLinodesPage: () => Promise<ResourcePage<Linode>>;
=======
  checkAccountSize: () => Promise<null>;
  initSession: () => void;
>>>>>>> 2cbbe97e
  markAppAsDoneLoading: () => void;
  requestLinodes: () => Promise<GetAllData<Linode>>;
}

const mapDispatchToProps: MapDispatchToProps<DispatchProps, {}> = (
  dispatch: ThunkDispatch<ApplicationState, undefined, Action<any>>
) => ({
<<<<<<< HEAD
  initSession: () => dispatch(handleInitTokens()),
  getLinodesPage: () =>
    dispatch(getLinodesPage({ params: { page_size: 100 } })),
=======
  checkAccountSize: () => dispatch(checkAccountSize()),
  initSession: () => dispatch(handleInitTokens()),
>>>>>>> 2cbbe97e
  markAppAsDoneLoading: () => dispatch(handleLoadingDone()),
  requestLinodes: () => dispatch(requestLinodes({})),
});

const connected = connect(mapStateToProps, mapDispatchToProps);

export default compose(
  connected,
  withQueryClient,
  withApplicationStore
)(AuthenticationWrapper);<|MERGE_RESOLUTION|>--- conflicted
+++ resolved
@@ -1,3 +1,4 @@
+import { ResourcePage } from '@linode/api-v4';
 import { getAccountInfo, getAccountSettings } from '@linode/api-v4/lib/account';
 import { Linode } from '@linode/api-v4/lib/linodes';
 import { getProfile } from '@linode/api-v4/lib/profile';
@@ -21,10 +22,9 @@
 import { ApplicationState } from 'src/store';
 import { handleInitTokens } from 'src/store/authentication/authentication.actions';
 import { handleLoadingDone } from 'src/store/initialLoad/initialLoad.actions';
+import { getLinodesPage } from 'src/store/linodes/linode.requests';
 import { State as PendingUploadState } from 'src/store/pendingUpload';
 import { MapState } from 'src/store/types';
-import { ResourcePage } from '@linode/api-v4';
-import { getLinodesPage } from 'src/store/linodes/linode.requests';
 
 interface Props {
   children: React.ReactNode;
@@ -37,68 +37,6 @@
   WithApplicationStoreProps;
 
 export class AuthenticationWrapper extends React.Component<CombinedProps> {
-  state = {
-    hasEnsuredAllTypes: false,
-<<<<<<< HEAD
-  };
-
-  static defaultProps = {
-    isAuthenticated: false,
-  };
-
-  /**
-   * We make a series of requests for data on app load. The flow is:
-   * 1. App begins load; users see splash screen
-   * 2. Initial requests (in makeInitialRequests) are made (account, profile, etc.)
-   * 3. Initial requests complete; app is marked as done loading
-   * 4. As splash screen goes away, secondary requests (in makeSecondaryRequests -- Linodes, types, regions)
-   * are kicked off
-   */
-  makeInitialRequests = async () => {
-    // When loading Lish we avoid all this extra data loading
-    if (window.location?.pathname?.match(/linodes\/[0-9]+\/lish/)) {
-      return;
-    }
-
-    // Initial Requests: Things we need immediately (before rendering the app)
-    const dataFetchingPromises: Promise<any>[] = [
-      // Fetch user's account information
-      this.props.queryClient.prefetchQuery({
-        queryFn: getAccountInfo,
-        queryKey: accountQueryKey,
-      }),
-
-      // Username and whether a user is restricted
-      this.props.queryClient.prefetchQuery({
-        queryFn: getProfile,
-        queryKey: 'profile',
-      }),
-
-      // Is a user managed
-      this.props.queryClient.prefetchQuery({
-        queryKey: 'account-settings',
-        queryFn: getAccountSettings,
-      }),
-
-      // Fetch first page of Linodes (TODO: remove once the Linodes RQ migration is complete)
-      this.props.getLinodesPage(),
-    ];
-
-    // Start events polling
-    startEventsInterval(this.props.store, this.props.queryClient);
-
-    try {
-      await Promise.all(dataFetchingPromises);
-    } catch {
-      /** We choose to do nothing, relying on the Redux error state. */
-    } finally {
-      this.props.markAppAsDoneLoading();
-    }
-=======
-    showChildren: false,
->>>>>>> 2cbbe97e
-  };
-
   componentDidMount() {
     const { initSession } = this.props;
     /**
@@ -191,9 +129,6 @@
         queryFn: getAccountSettings,
         queryKey: 'account-settings',
       }),
-
-      // Is this a large account? (should we use API or Redux-based search/pagination)
-      this.props.checkAccountSize(),
     ];
 
     // Start events polling
@@ -206,6 +141,11 @@
     } finally {
       this.props.markAppAsDoneLoading();
     }
+  };
+
+  state = {
+    hasEnsuredAllTypes: false,
+    showChildren: false,
   };
 }
 
@@ -226,30 +166,18 @@
 });
 
 interface DispatchProps {
-<<<<<<< HEAD
+  getLinodesPage: () => Promise<ResourcePage<Linode>>;
   initSession: () => void;
-  getLinodesPage: () => Promise<ResourcePage<Linode>>;
-=======
-  checkAccountSize: () => Promise<null>;
-  initSession: () => void;
->>>>>>> 2cbbe97e
   markAppAsDoneLoading: () => void;
-  requestLinodes: () => Promise<GetAllData<Linode>>;
 }
 
 const mapDispatchToProps: MapDispatchToProps<DispatchProps, {}> = (
   dispatch: ThunkDispatch<ApplicationState, undefined, Action<any>>
 ) => ({
-<<<<<<< HEAD
-  initSession: () => dispatch(handleInitTokens()),
   getLinodesPage: () =>
     dispatch(getLinodesPage({ params: { page_size: 100 } })),
-=======
-  checkAccountSize: () => dispatch(checkAccountSize()),
   initSession: () => dispatch(handleInitTokens()),
->>>>>>> 2cbbe97e
   markAppAsDoneLoading: () => dispatch(handleLoadingDone()),
-  requestLinodes: () => dispatch(requestLinodes({})),
 });
 
 const connected = connect(mapStateToProps, mapDispatchToProps);
