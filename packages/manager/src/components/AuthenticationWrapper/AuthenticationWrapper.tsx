import {
  Account,
  AccountSettings,
  Notification
} from 'linode-js-sdk/lib/account';
import { Domain } from 'linode-js-sdk/lib/domains';
import { Image } from 'linode-js-sdk/lib/images';
import { Linode, LinodeType } from 'linode-js-sdk/lib/linodes';
import {
  ObjectStorageBucket,
  ObjectStorageCluster
} from 'linode-js-sdk/lib/object-storage';
import { Profile } from 'linode-js-sdk/lib/profile';
import { Region } from 'linode-js-sdk/lib/regions';
import { Volume } from 'linode-js-sdk/lib/volumes';
import * as React from 'react';
import { connect, MapDispatchToProps } from 'react-redux';
import { compose } from 'recompose';
import { Action } from 'redux';
import { ThunkDispatch } from 'redux-thunk';

import { startEventsInterval } from 'src/events';
import { redirectToLogin } from 'src/session';
import { ApplicationState } from 'src/store';
import { handleInitTokens } from 'src/store/authentication/authentication.actions';
import { MapState } from 'src/store/types';

import { initAnalytics, initTagManager } from 'src/analytics';
import { GA_ID, GTM_ID, isProduction } from 'src/constants';
import { requestAccount } from 'src/store/account/account.requests';
import { requestAccountSettings } from 'src/store/accountSettings/accountSettings.requests';
import { getAllBuckets } from 'src/store/bucket/bucket.requests';
import { requestClusters } from 'src/store/clusters/clusters.actions';
import { requestDomains } from 'src/store/domains/domains.requests';
import { requestImages } from 'src/store/image/image.requests';
import { requestLinodes } from 'src/store/linodes/linode.requests';
import { requestTypes } from 'src/store/linodeType/linodeType.requests';
import {
  withNodeBalancerActions,
  WithNodeBalancerActions
} from 'src/store/nodeBalancer/nodeBalancer.containers';
import { requestNotifications } from 'src/store/notification/notification.requests';
import { requestProfile } from 'src/store/profile/profile.requests';
import { requestRegions } from 'src/store/regions/regions.actions';
import { getAllVolumes } from 'src/store/volume/volume.requests';
import { GetAllData } from 'src/utilities/getAll';

type CombinedProps = DispatchProps & StateProps & WithNodeBalancerActions;

export class AuthenticationWrapper extends React.Component<CombinedProps> {
  state = {
    showChildren: false
  };

  static defaultProps = {
    isAuthenticated: false
  };

  makeInitialRequests = async () => {
    // When loading lish we avoid all this extra data loading
    if (window.location?.pathname?.includes('/lish/')) {
      return;
    }

    const {
      nodeBalancerActions: { getAllNodeBalancersWithConfigs }
    } = this.props;
<<<<<<< HEAD

    this.props.requestDomains();
    this.props.requestImages();
    this.props.requestProfile();
    this.props.requestLinodes();
    this.props.requestVolumes();
    getAllNodeBalancersWithConfigs();
    this.props.requestTypes();
    this.props.requestRegions();
    this.props.requestSettings();
    this.props.requestAccount();
    this.props.requestNotifications();
=======
    // Initial Requests
    const dataFetchingPromises: Promise<any>[] = [
      this.props.requestAccount(),
      this.props.requestDomains(),
      this.props.requestImages(),
      this.props.requestProfile(),
      this.props.requestLinodes(),
      this.props.requestNotifications(),
      this.props.requestSettings(),
      this.props.requestTypes(),
      this.props.requestVolumes(),
      this.props.requestRegions(),
      getAllNodeBalancersWithConfigs()
    ];

    try {
      await Promise.all(dataFetchingPromises);
    } catch (error) {
      /** We choose to do nothing, relying on the Redux error state. */
    }
>>>>>>> 2b8746c8
  };

  componentDidMount() {
    const { initSession } = this.props;
    /**
     * set redux state to what's in local storage
     * or expire the tokens if the expiry time is in the past
     *
     * if nothing exist in local storage, we get shot off to login
     */
    initSession();

    /**
     * this is the case where we've just come back from login and need
     * to show the children onMount
     */
    if (this.props.isAuthenticated) {
      this.makeInitialRequests();
      this.setState({ showChildren: true });
      /*
       * Initialize Analytic and Google Tag Manager
       */
      initAnalytics(isProduction, GA_ID);
      initTagManager(GTM_ID);
      startEventsInterval();
    }
  }

  /**
   * handles for the case where we've refreshed the page
   * and redux has now been synced with what is in local storage
   */
  componentDidUpdate(prevProps: CombinedProps) {
    /** if we were previously not authed and now we are authed */
    if (
      !prevProps.isAuthenticated &&
      this.props.isAuthenticated &&
      !this.state.showChildren
    ) {
      this.makeInitialRequests();
      this.setState({ showChildren: true });
      startEventsInterval();
      return;
    }

    /** basically handles for the case where our token is expired or we got a 401 error */
    if (prevProps.isAuthenticated && !this.props.isAuthenticated) {
      redirectToLogin(location.pathname, location.search);
    }
  }

  render() {
    const { children } = this.props;
    const { showChildren } = this.state;
    return <React.Fragment>{showChildren ? children : null}</React.Fragment>;
  }
}

interface StateProps {
  isAuthenticated: boolean;
}

const mapStateToProps: MapState<StateProps, {}> = state => ({
  isAuthenticated: Boolean(state.authentication.token)
});

interface DispatchProps {
  initSession: () => void;
  requestAccount: () => Promise<Account>;
  requestDomains: () => Promise<Domain[]>;
  requestImages: () => Promise<Image[]>;
  requestLinodes: () => Promise<GetAllData<Linode[]>>;
  requestNotifications: () => Promise<Notification[]>;
  requestSettings: () => Promise<AccountSettings>;
  requestTypes: () => Promise<LinodeType[]>;
  requestRegions: () => Promise<Region[]>;
  requestVolumes: () => Promise<Volume[]>;
  requestProfile: () => Promise<Profile>;
  requestBuckets: () => Promise<ObjectStorageBucket[]>;
  requestClusters: () => Promise<ObjectStorageCluster[]>;
}

const mapDispatchToProps: MapDispatchToProps<DispatchProps, {}> = (
  dispatch: ThunkDispatch<ApplicationState, undefined, Action<any>>
) => ({
  initSession: () => dispatch(handleInitTokens()),
  requestAccount: () => dispatch(requestAccount()),
  requestDomains: () => dispatch(requestDomains()),
  requestImages: () => dispatch(requestImages()),
  requestLinodes: () => dispatch(requestLinodes({})),
  requestNotifications: () => dispatch(requestNotifications()),
  requestSettings: () => dispatch(requestAccountSettings()),
  requestTypes: () => dispatch(requestTypes()),
  requestRegions: () => dispatch(requestRegions()),
  requestVolumes: () => dispatch(getAllVolumes()),
  requestProfile: () => dispatch(requestProfile()),
  requestBuckets: () => dispatch(getAllBuckets()),
  requestClusters: () => dispatch(requestClusters())
});

const connected = connect(mapStateToProps, mapDispatchToProps);

export default compose<CombinedProps, {}>(
  connected,
  withNodeBalancerActions
)(AuthenticationWrapper);<|MERGE_RESOLUTION|>--- conflicted
+++ resolved
@@ -65,7 +65,6 @@
     const {
       nodeBalancerActions: { getAllNodeBalancersWithConfigs }
     } = this.props;
-<<<<<<< HEAD
 
     this.props.requestDomains();
     this.props.requestImages();
@@ -78,28 +77,7 @@
     this.props.requestSettings();
     this.props.requestAccount();
     this.props.requestNotifications();
-=======
-    // Initial Requests
-    const dataFetchingPromises: Promise<any>[] = [
-      this.props.requestAccount(),
-      this.props.requestDomains(),
-      this.props.requestImages(),
-      this.props.requestProfile(),
-      this.props.requestLinodes(),
-      this.props.requestNotifications(),
-      this.props.requestSettings(),
-      this.props.requestTypes(),
-      this.props.requestVolumes(),
-      this.props.requestRegions(),
-      getAllNodeBalancersWithConfigs()
-    ];
 
-    try {
-      await Promise.all(dataFetchingPromises);
-    } catch (error) {
-      /** We choose to do nothing, relying on the Redux error state. */
-    }
->>>>>>> 2b8746c8
   };
 
   componentDidMount() {
