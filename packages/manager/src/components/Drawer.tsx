--- conflicted
+++ resolved
@@ -1,8 +1,4 @@
-<<<<<<< HEAD
-import { IconButton, Typography } from '@linode/ui';
-=======
-import { Box, CircleProgress, IconButton } from '@linode/ui';
->>>>>>> 4b3fe8ae
+import { Box, CircleProgress, IconButton, Typography } from '@linode/ui';
 import Close from '@mui/icons-material/Close';
 import _Drawer from '@mui/material/Drawer';
 import Grid from '@mui/material/Unstable_Grid2';
