--- conflicted
+++ resolved
@@ -31,12 +31,8 @@
   );
 
   return (
-    maintenanceLinodes.size > 0 && (
-<<<<<<< HEAD
-      <Notice data-qa-maintenance-banner-v2="true" variant="warning">
-=======
-      <Notice data-testid="maintenance-banner" variant="warning">
->>>>>>> 4da657ea
+    maintenanceLinodes.size > 0 && ( 
+      <Notice data-qa-maintenance-banner-v2="true" data-testid="maintenance-banner" variant="warning">
         <Typography>
           <strong>
             {pluralize('Linode', 'Linodes', maintenanceLinodes.size)}
