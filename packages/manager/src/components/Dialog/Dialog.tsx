--- conflicted
+++ resolved
@@ -1,19 +1,10 @@
-<<<<<<< HEAD
-import { Notice } from '@linode/ui';
-=======
-import { Box, omittedProps } from '@linode/ui';
->>>>>>> 8c3c7fdd
+import { Box, Notice, omittedProps } from '@linode/ui';
 import _Dialog from '@mui/material/Dialog';
 import DialogContent from '@mui/material/DialogContent';
 import { styled, useTheme } from '@mui/material/styles';
 import * as React from 'react';
 
 import { DialogTitle } from 'src/components/DialogTitle/DialogTitle';
-<<<<<<< HEAD
-import { omittedProps } from 'src/utilities/omittedProps';
-=======
-import { Notice } from 'src/components/Notice/Notice';
->>>>>>> 8c3c7fdd
 import { convertForAria } from 'src/utilities/stringUtils';
 
 import type { DialogProps as _DialogProps } from '@mui/material/Dialog';
