--- conflicted
+++ resolved
@@ -26,15 +26,11 @@
     <>
       <select data-testid="select" value={value || ''} onBlur={handleChange}>
         {_options.map((thisOption: any) => (
-<<<<<<< HEAD
-          <option key={thisOption.value || ''} value={thisOption.value || ''} aria-selected={thisOption.value==value}>
-=======
           <option
             key={thisOption.value || ''}
             value={thisOption.value || ''}
             aria-selected={thisOption.value === value}
           >
->>>>>>> 93da7f7a
             {thisOption.label}
           </option>
         ))}
