import classNames from 'classnames';
import * as React from 'react';
import { OptionProps } from 'react-select';
import { makeStyles, Theme } from 'src/components/core/styles';
import Tooltip from 'src/components/core/Tooltip';
import { Item } from 'src/components/EnhancedSelect';
import Option from 'src/components/EnhancedSelect/components/Option';
import Grid from 'src/components/Grid';

const useStyles = makeStyles((theme: Theme) => ({
  root: {
    padding: theme.spacing(1)
  },
  focused: {
    backgroundColor: theme.palette.primary.main,
    color: 'white'
  },
  disabled: {
    cursor: 'not-allowed !important'
  }
}));

export interface RegionItem extends Item<string> {
  flag: () => JSX.Element | null;
  country: string;
  disabledMessage?: string | JSX.Element;
}
interface RegionOptionProps extends OptionProps<any> {
  data: RegionItem;
}

type CombinedProps = RegionOptionProps;

export const RegionOption: React.FC<CombinedProps> = props => {
  const classes = useStyles();
  const { data, label } = props;
  const isDisabled = Boolean(data.disabledMessage);
  return (
    <Option
      className={classNames({
        [classes.root]: true,
        [classes.focused]: props.isFocused,
        [classes.disabled]: isDisabled
      })}
      value={data.value}
      attrs={{ ['data-qa-region-select-item']: data.value }}
      {...props}
<<<<<<< HEAD
      aria-label={label}
    >
      <Grid container direction="row" alignItems="center" justify="flex-start">
        <Grid aria-hidden item className="py0">
          {data.flag && data.flag()}
=======
      data-testid={data.value}
    >
      {isDisabled ? (
        <Tooltip
          title={data.disabledMessage ?? ''}
          enterTouchDelay={500}
          enterDelay={500}
          interactive
        >
          <Grid
            container
            direction="row"
            alignItems="center"
            justify="flex-start"
          >
            <Grid item className="py0">
              {data.flag && data.flag()}
            </Grid>
            <Grid item>{label} (Not available)</Grid>
          </Grid>
        </Tooltip>
      ) : (
        <Grid
          container
          direction="row"
          alignItems="center"
          justify="flex-start"
        >
          <Grid item className="py0">
            {data.flag && data.flag()}
          </Grid>
          <Grid item>{label}</Grid>
>>>>>>> c84b2639
        </Grid>
      )}
    </Option>
  );
};

export default RegionOption;<|MERGE_RESOLUTION|>--- conflicted
+++ resolved
@@ -45,14 +45,8 @@
       value={data.value}
       attrs={{ ['data-qa-region-select-item']: data.value }}
       {...props}
-<<<<<<< HEAD
+      data-testid={data.value}
       aria-label={label}
-    >
-      <Grid container direction="row" alignItems="center" justify="flex-start">
-        <Grid aria-hidden item className="py0">
-          {data.flag && data.flag()}
-=======
-      data-testid={data.value}
     >
       {isDisabled ? (
         <Tooltip
@@ -67,7 +61,7 @@
             alignItems="center"
             justify="flex-start"
           >
-            <Grid item className="py0">
+            <Grid item className="py0" aria-hidden>
               {data.flag && data.flag()}
             </Grid>
             <Grid item>{label} (Not available)</Grid>
@@ -80,11 +74,10 @@
           alignItems="center"
           justify="flex-start"
         >
-          <Grid item className="py0">
+          <Grid item className="py0" aria-hidden>
             {data.flag && data.flag()}
           </Grid>
           <Grid item>{label}</Grid>
->>>>>>> c84b2639
         </Grid>
       )}
     </Option>
