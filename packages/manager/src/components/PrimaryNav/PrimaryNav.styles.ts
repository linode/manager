--- conflicted
+++ resolved
@@ -5,7 +5,7 @@
 import { Link } from 'react-router-dom';
 
 import AkamaiLogo from 'src/assets/logo/akamai-logo.svg';
-import { SIDEBAR_WIDTH } from 'src/components/PrimaryNav/SideMenu';
+import { SIDEBAR_WIDTH } from 'src/components/PrimaryNav/constants';
 
 export const StyledGrid = styled(Grid, {
   label: 'StyledGrid',
@@ -28,20 +28,11 @@
 })(({ theme }) => ({
   alignItems: 'center',
   display: 'flex',
-<<<<<<< HEAD
-  height: 32,
-  paddingLeft: 13,
-  paddingRight: 16,
-=======
   height: 50,
   paddingBottom: 16,
   paddingLeft: 12,
   paddingRight: 24,
   paddingTop: 16,
-  [theme.breakpoints.down('md')]: {
-    borderRight: `1px solid ${theme.tokens.border.Normal}`,
-  },
->>>>>>> 8372aa2f
   transition: 'padding-left .03s linear',
 }));
 
