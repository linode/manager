import Backdrop from '@material-ui/core/Backdrop';
import IconButton from '@material-ui/core/IconButton';
import ListSubheader from '@material-ui/core/ListSubheader';
import List from '@material-ui/core/List';
import ListItem from '@material-ui/core/ListItem';
import ListItemIcon from '@material-ui/core/ListItemIcon';
import ListItemText from '@material-ui/core/ListItemText';
import Collapse from '@material-ui/core/Collapse';
import KeyboardArrowDown from '@material-ui/icons/KeyboardArrowDown';
import CloseIcon from '@material-ui/icons/Close';
import MenuIcon from '@material-ui/icons/Menu';
import {
  Menu as ReachMenu,
  MenuButton,
  MenuItems,
  MenuLink,
  MenuPopover
} from '@reach/menu-button';
import * as React from 'react';
import { Link } from 'react-router-dom';
import { makeStyles, Theme } from 'src/components/core/styles';
import RootRef from '../core/RootRef';

interface Props {
  groups: any;
}

const useStyles = makeStyles((theme: Theme) => ({
  navIcon: {
    display: 'flex',
    alignItems: 'center',
    backgroundColor: 'transparent',
    border: 'none',
    color: '#fff',
    cursor: 'pointer',
    fontSize: '1.125rem',
    height: 50,
    lineHeight: '20px',
    '& svg': {
      marginTop: -2,
      marginRight: 10
    },
    [theme.breakpoints.up(750)]: {
      display: 'none'
    }
  },
  navDropdown: {
    backgroundColor: '#434951',
    left: '0 !important',
    width: '100%',
    zIndex: 3000
  },
  menuWrapper: {
    display: 'flex',
    flexDirection: 'column',
    alignItems: 'center',
    '& > *': {
      borderBottom: '1px solid #59626d !important'
    }
  },
  menuButton: {
    display: 'flex',
    alignItems: 'center',
    justifyContent: 'space-between',
    lineHeight: 1,
    '&[data-reach-menu-button]': {
      backgroundColor: '#434951',
      border: 'none',
      borderRadius: 0,
      color: theme.color.primaryNavText,
      cursor: 'pointer',
      fontSize: '1rem',
      height: 50,
      paddingTop: 15,
      paddingBottom: 15,
      paddingLeft: 20,
      paddingRight: 14,
      textTransform: 'inherit',
      width: '100%',
      '&[aria-expanded="true"]': {
        '& $caret': {
          transform: 'rotate(180deg)'
        }
      },
      '&:hover': {
        backgroundColor: theme.bg.primaryNavActiveBG
      },
      '&:focus': {
        backgroundColor: theme.bg.primaryNavActiveBG
      }
    }
  },
  caret: {
    color: '#9ea4ae',
    marginTop: 2
  },
  linkItem: {
    fontFamily: theme.font.normal,
    opacity: 1,
    transition: theme.transitions.create(['color']),
    whiteSpace: 'nowrap'
  },
  menuPopover: {
    '&[data-reach-menu], &[data-reach-menu-popover]': {
      display: 'flex',
      position: 'relative',
      width: '100%'
    }
  },
  menuItemList: {
    '&[data-reach-menu-items]': {
      display: 'flex',
      flexDirection: 'column',
      justifyContent: 'flex-start',
      backgroundColor: '#434951',
      border: 'none',
      padding: 0,
      whiteSpace: 'normal',
      width: '100%'
    },
    '&[data-reach-menu-items][data-selected]': {
      backgroundColor: theme.bg.primaryNavActiveBG
    }
  },
  menuItemLink: {
    '&[data-reach-menu-item]': {
      display: 'flex',
      color: theme.color.primaryNavText,
      fontSize: '1rem',
      paddingTop: 15,
      paddingBottom: 15,
      paddingLeft: 40,
      paddingRight: 40,
      '&:hover': {
        backgroundColor: theme.bg.primaryNavActiveBG
      },
      '&:focus': {
        backgroundColor: theme.bg.primaryNavActiveBG
      }
    },
    '&[data-reach-menu-item][data-selected]': {
      backgroundColor: theme.bg.primaryNavActiveBG
    }
  },
  menuItemLinkNoGroup: {
    '&[data-reach-menu-item]': {
      paddingLeft: 20,
      paddingRight: 14,
      '&:hover': {
        backgroundColor: theme.bg.primaryNavActiveBG
      },
      '&:focus': {
        backgroundColor: theme.bg.primaryNavActiveBG
      }
    }
  },
  settingsBackdrop: {
    backgroundColor: 'rgba(50, 54, 60, 0.5)',
    top: 50,
    left: 0,
<<<<<<< HEAD
    zIndex: 1
  },
  menuIcon: {
    color: 'white'
  },
  menu: {
    display: 'none'
=======
    zIndex: 6
>>>>>>> 33914572
  }
}));

export const MobileNav: React.FC<Props> = props => {
  const classes = useStyles();

  const { groups } = props;

  const ref = React.useRef<HTMLButtonElement>(null);

  const [open, setOpen] = React.useState(false);

  const toggleMenu = () => {
    if (open) {
      hideMenu();
      setOpen(false);
    } else {
      showMenu();
      setOpen(true);
    }
    // console.log(
    //   document.getElementById('mobile-menu')?.getAttribute('display')
    // );
    // if (document.getElementById('mobile-menu').style.display === 'block') {
    //   hideMenu();
    //   console.log('hide');
    // } else {
    //   showMenu();
    //   console.log('show');
    // }
  };

  const showMenu = () => {
    document.getElementById('mobile-menu')?.style.display = 'block';
  };

  const hideMenu = () => {
    document.getElementById('mobile-menu')?.style.display = 'none';
  };

  const handleClick = () => {
    setOpen(!open);
  };

  return (
<<<<<<< HEAD
    // <ReachMenu key={window.location.pathname}>
    //   {({ isExpanded }) => {
    //     return (
    //       <>
    //         <MenuButton
    //           id="mobile-menu-initiator"
    //           aria-label={isExpanded ? 'Close menu' : 'Open menu'}
    //           className={classes.navIcon}
    //         >
    //           {isExpanded ? <CloseIcon /> : <MenuIcon />}
    //           Menu
    //         </MenuButton>
    //         <MenuPopover className={classes.navDropdown} portal={false}>
    //           <div className={classes.menuWrapper}>
    //             {groups.map((thisGroup: any) => {
    //               // For each group, filter out hidden links.
    //               const filteredLinks = thisGroup.links.filter(
    //                 (thisLink: any) => !thisLink.hide
    //               );
    //               if (filteredLinks.length === 0) {
    //                 return null;
    //               }
=======
    <ReachMenu key={window.location.pathname}>
      {({ isExpanded }) => {
        // How we are preventing scroll on the body
        if (isExpanded) {
          document.body.classList.add('overflow-hidden');
        } else {
          document.body.classList.remove('overflow-hidden');
        }
        return (
          <>
            <MenuButton
              id="mobile-menu-initiator"
              aria-label={isExpanded ? 'Close menu' : 'Open menu'}
              className={classes.navIcon}
            >
              {isExpanded ? <CloseIcon /> : <MenuIcon />}
              Menu
            </MenuButton>
            <MenuPopover className={classes.navDropdown} portal={false}>
              <div className={classes.menuWrapper}>
                {groups.map((thisGroup: any) => {
                  // For each group, filter out hidden links.
                  const filteredLinks = thisGroup.links.filter(
                    (thisLink: any) => !thisLink.hide
                  );
                  if (filteredLinks.length === 0) {
                    return null;
                  }
>>>>>>> 33914572

    //               // Render a singular PrimaryNavLink for links without a group.
    //               if (
    //                 thisGroup.group === 'None' &&
    //                 filteredLinks.length === 1
    //               ) {
    //                 const link = filteredLinks[0];

    //                 return (
    //                   <MenuItems
    //                     className={classes.menuItemList}
    //                     key={link.display}
    //                   >
    //                     <MenuLink
    //                       key={link.display}
    //                       as={Link}
    //                       to={link.href}
    //                       className={`${classes.menuItemLink} ${classes.menuItemLinkNoGroup}`}
    //                     >
    //                       {link.display}
    //                     </MenuLink>
    //                   </MenuItems>
    //                 );
    //               }

    //               return (
    //                 <ReachMenu key={thisGroup.group}>
    //                   <MenuButton
    //                     className={`${classes.menuButton} ${classes.linkItem}`}
    //                   >
    //                     {thisGroup.group}
    //                     <KeyboardArrowDown className={classes.caret} />
    //                   </MenuButton>
    //                   <MenuPopover
    //                     className={classes.menuPopover}
    //                     portal={false}
    //                   >
    //                     <MenuItems
    //                       className={classes.menuItemList}
    //                       key={thisGroup}
    //                     >
    //                       {filteredLinks.map((thisLink: any) => (
    //                         <MenuLink
    //                           data-testid={`menu-item-${thisLink.display}`}
    //                           key={thisLink.display}
    //                           as={Link}
    //                           to={thisLink.href}
    //                           className={classes.menuItemLink}
    //                           disabled={
    //                             window.location.pathname === thisLink.href
    //                           }
    //                         >
    //                           {thisLink.display}
    //                         </MenuLink>
    //                       ))}
    //                     </MenuItems>
    //                   </MenuPopover>
    //                 </ReachMenu>
    //               );
    //             })}
    //           </div>
    //         </MenuPopover>
    //         <Backdrop className={classes.settingsBackdrop} open={isExpanded} />
    //       </>
    //     );
    //   }}
    // </ReachMenu>
    <>
      <IconButton edge="start" onClick={toggleMenu} aria-label="menu">
        <MenuIcon className={classes.menuIcon} />
      </IconButton>
      <List id="mobile-menu" className={classes.menu}>
        <ListItem button onClick={handleClick}>
          <ListItemText primary="A" />
        </ListItem>
        <Collapse in={open} timeout="auto" unmountOnExit>
          <List component="div" disablePadding>
            <ListItem button>
              <ListItemText primary="Starred" />
            </ListItem>
          </List>
        </Collapse>
        <ListItem button onClick={handleClick}>
          <ListItemText primary="B" />
        </ListItem>
        <Collapse in={open} timeout="auto" unmountOnExit>
          <List component="div" disablePadding>
            <ListItem button>
              <ListItemText primary="Starred" />
            </ListItem>
          </List>
        </Collapse>
      </List>
    </>
  );
};

export default MobileNav;<|MERGE_RESOLUTION|>--- conflicted
+++ resolved
@@ -1,25 +1,22 @@
 import Backdrop from '@material-ui/core/Backdrop';
 import IconButton from '@material-ui/core/IconButton';
-import ListSubheader from '@material-ui/core/ListSubheader';
 import List from '@material-ui/core/List';
 import ListItem from '@material-ui/core/ListItem';
-import ListItemIcon from '@material-ui/core/ListItemIcon';
 import ListItemText from '@material-ui/core/ListItemText';
 import Collapse from '@material-ui/core/Collapse';
-import KeyboardArrowDown from '@material-ui/icons/KeyboardArrowDown';
+// import KeyboardArrowDown from '@material-ui/icons/KeyboardArrowDown';
 import CloseIcon from '@material-ui/icons/Close';
 import MenuIcon from '@material-ui/icons/Menu';
-import {
-  Menu as ReachMenu,
-  MenuButton,
-  MenuItems,
-  MenuLink,
-  MenuPopover
-} from '@reach/menu-button';
+// import {
+//   Menu as ReachMenu,
+//   MenuButton,
+//   MenuItems,
+//   MenuLink,
+//   MenuPopover
+// } from '@reach/menu-button';
 import * as React from 'react';
 import { Link } from 'react-router-dom';
 import { makeStyles, Theme } from 'src/components/core/styles';
-import RootRef from '../core/RootRef';
 
 interface Props {
   groups: any;
@@ -158,65 +155,100 @@
     backgroundColor: 'rgba(50, 54, 60, 0.5)',
     top: 50,
     left: 0,
-<<<<<<< HEAD
-    zIndex: 1
+    zIndex: 6
   },
   menuIcon: {
-    color: 'white'
+    color: 'white',
+    fontSize: '1.125rem',
+    height: 50,
+    lineHeight: '20px',
+    '&:hover': {
+      color: 'white'
+    },
+    '& svg': {
+      marginRight: 10
+    }
   },
   menu: {
-    display: 'none'
-=======
-    zIndex: 6
->>>>>>> 33914572
+    display: 'none',
+    backgroundColor: '#434951',
+    position: 'fixed',
+    left: 0,
+    width: '100vw',
+    zIndex: 1200,
+    '& span': {
+      color: 'white'
+    }
+  },
+  showMenu: {
+    display: 'block'
   }
 }));
 
+type NavGroup =
+  | 'Compute'
+  | 'Network'
+  | 'Storage'
+  | 'Monitors'
+  | 'Marketplace'
+  | 'Help & Support'
+  | 'Community'
+  | 'None';
+
 export const MobileNav: React.FC<Props> = props => {
   const classes = useStyles();
 
   const { groups } = props;
 
-  const ref = React.useRef<HTMLButtonElement>(null);
-
   const [open, setOpen] = React.useState(false);
+  const [openCompute, setOpenCompute] = React.useState(false);
+  const [openNetwork, setOpenNetwork] = React.useState(false);
+  const [openStorage, setOpenStorage] = React.useState(false);
+  const [openMonitors, setOpenMonitors] = React.useState(false);
+
+  const groupMap = {
+    Compute: openCompute,
+    Network: openNetwork,
+    Storage: openStorage,
+    Monitors: openMonitors
+  };
 
   const toggleMenu = () => {
     if (open) {
-      hideMenu();
       setOpen(false);
     } else {
-      showMenu();
       setOpen(true);
     }
-    // console.log(
-    //   document.getElementById('mobile-menu')?.getAttribute('display')
-    // );
-    // if (document.getElementById('mobile-menu').style.display === 'block') {
-    //   hideMenu();
-    //   console.log('hide');
-    // } else {
-    //   showMenu();
-    //   console.log('show');
-    // }
   };
 
-  const showMenu = () => {
-    document.getElementById('mobile-menu')?.style.display = 'block';
+  const handleClick = (group: NavGroup) => {
+    switch (group) {
+      case 'Compute':
+        setOpenCompute(!openCompute);
+        break;
+      case 'Network':
+        setOpenNetwork(!openNetwork);
+        break;
+      case 'Storage':
+        setOpenStorage(!openStorage);
+        break;
+      case 'Monitors':
+        setOpenMonitors(!openMonitors);
+        break;
+      default:
+        return;
+    }
   };
 
-  const hideMenu = () => {
-    document.getElementById('mobile-menu')?.style.display = 'none';
-  };
-
-  const handleClick = () => {
-    setOpen(!open);
-  };
-
   return (
-<<<<<<< HEAD
     // <ReachMenu key={window.location.pathname}>
     //   {({ isExpanded }) => {
+    //     // How we are preventing scroll on the body
+    //     if (isExpanded) {
+    //       document.body.classList.add('overflow-hidden');
+    //     } else {
+    //       document.body.classList.remove('overflow-hidden');
+    //     }
     //     return (
     //       <>
     //         <MenuButton
@@ -237,36 +269,6 @@
     //               if (filteredLinks.length === 0) {
     //                 return null;
     //               }
-=======
-    <ReachMenu key={window.location.pathname}>
-      {({ isExpanded }) => {
-        // How we are preventing scroll on the body
-        if (isExpanded) {
-          document.body.classList.add('overflow-hidden');
-        } else {
-          document.body.classList.remove('overflow-hidden');
-        }
-        return (
-          <>
-            <MenuButton
-              id="mobile-menu-initiator"
-              aria-label={isExpanded ? 'Close menu' : 'Open menu'}
-              className={classes.navIcon}
-            >
-              {isExpanded ? <CloseIcon /> : <MenuIcon />}
-              Menu
-            </MenuButton>
-            <MenuPopover className={classes.navDropdown} portal={false}>
-              <div className={classes.menuWrapper}>
-                {groups.map((thisGroup: any) => {
-                  // For each group, filter out hidden links.
-                  const filteredLinks = thisGroup.links.filter(
-                    (thisLink: any) => !thisLink.hide
-                  );
-                  if (filteredLinks.length === 0) {
-                    return null;
-                  }
->>>>>>> 33914572
 
     //               // Render a singular PrimaryNavLink for links without a group.
     //               if (
@@ -334,31 +336,71 @@
     //     );
     //   }}
     // </ReachMenu>
+
     <>
-      <IconButton edge="start" onClick={toggleMenu} aria-label="menu">
-        <MenuIcon className={classes.menuIcon} />
+      {/* How we are preventing scroll on the body */}
+      {open
+        ? document.body.classList.add('overflow-hidden')
+        : document.body.classList.remove('overflow-hidden')}
+
+      <Backdrop className={classes.settingsBackdrop} open={open} />
+      <IconButton
+        className={classes.menuIcon}
+        onClick={toggleMenu}
+        aria-label={open ? 'Close menu' : 'Open menu'}
+      >
+        {open ? <CloseIcon /> : <MenuIcon />} Menu
       </IconButton>
-      <List id="mobile-menu" className={classes.menu}>
-        <ListItem button onClick={handleClick}>
-          <ListItemText primary="A" />
-        </ListItem>
-        <Collapse in={open} timeout="auto" unmountOnExit>
-          <List component="div" disablePadding>
-            <ListItem button>
-              <ListItemText primary="Starred" />
-            </ListItem>
-          </List>
-        </Collapse>
-        <ListItem button onClick={handleClick}>
-          <ListItemText primary="B" />
-        </ListItem>
-        <Collapse in={open} timeout="auto" unmountOnExit>
-          <List component="div" disablePadding>
-            <ListItem button>
-              <ListItemText primary="Starred" />
-            </ListItem>
-          </List>
-        </Collapse>
+      <List
+        id="mobile-menu"
+        className={`${classes.menu} ${open && classes.showMenu}`}
+      >
+        {groups.map((thisGroup: any) => {
+          // For each group, filter out hidden links
+          const filteredLinks = thisGroup.links.filter(
+            (thisLink: any) => !thisLink.hide
+          );
+          if (filteredLinks.length === 0) {
+            return null;
+          }
+
+          // Render a singular PrimaryNavLink for links without a group
+          if (thisGroup.group === 'None' && filteredLinks.length === 1) {
+            const link = filteredLinks[0];
+
+            return (
+              <Link to={link.href} onClick={() => setOpen(false)}>
+                <ListItem>
+                  <ListItemText primary={link.display} />
+                </ListItem>
+              </Link>
+            );
+          }
+
+          // Otherwise return a NavGroup (dropdown menu)
+          return (
+            <>
+              <ListItem
+                key={thisGroup.group}
+                button
+                onClick={() => handleClick(thisGroup.group)}
+              >
+                <ListItemText primary={thisGroup.group} />
+              </ListItem>
+              <Collapse in={groupMap[thisGroup.group]}>
+                <List component="div" disablePadding>
+                  {filteredLinks.map((thisLink: any) => (
+                    <ListItem button key={thisLink.group}>
+                      <Link to={thisLink.href} onClick={() => setOpen(false)}>
+                        <ListItemText primary={thisLink.display} />
+                      </Link>
+                    </ListItem>
+                  ))}
+                </List>
+              </Collapse>
+            </>
+          );
+        })}
       </List>
     </>
   );
