--- conflicted
+++ resolved
@@ -1,4 +1,5 @@
 import Backdrop from '@material-ui/core/Backdrop';
+import ClickAwayListener from '@material-ui/core/ClickAwayListener';
 import IconButton from '@material-ui/core/IconButton';
 import List from '@material-ui/core/List';
 import ListItem from '@material-ui/core/ListItem';
@@ -29,7 +30,6 @@
       marginRight: 10
     }
   },
-<<<<<<< HEAD
   menu: {
     display: 'none',
     backgroundColor: '#434951',
@@ -56,51 +56,6 @@
       '&:focus': {
         backgroundColor: theme.bg.primaryNavActiveBG,
         outline: '1px dotted #999'
-=======
-  navDropdown: {
-    backgroundColor: theme.cmrBGColors.bgPrimaryNav,
-    left: '0 !important',
-    width: '100%',
-    zIndex: 3000
-  },
-  menuWrapper: {
-    display: 'flex',
-    flexDirection: 'column',
-    alignItems: 'center',
-    '& > *': {
-      borderBottom: '1px solid #59626d !important'
-    }
-  },
-  menuButton: {
-    display: 'flex',
-    alignItems: 'center',
-    justifyContent: 'space-between',
-    lineHeight: 1,
-    '&[data-reach-menu-button]': {
-      backgroundColor: theme.cmrBGColors.bgPrimaryNav,
-      border: 'none',
-      borderRadius: 0,
-      color: theme.color.primaryNavText,
-      cursor: 'pointer',
-      fontSize: '1rem',
-      height: 50,
-      paddingTop: 15,
-      paddingBottom: 15,
-      paddingLeft: 20,
-      paddingRight: 14,
-      textTransform: 'inherit',
-      width: '100%',
-      '&[aria-expanded="true"]': {
-        '& $caret': {
-          transform: 'rotate(180deg)'
-        }
-      },
-      '&:hover': {
-        backgroundColor: theme.cmrBGColors.bgPrimaryNavActive
-      },
-      '&:focus': {
-        backgroundColor: theme.cmrBGColors.bgPrimaryNavActive
->>>>>>> 77ef9155
       }
     },
     '& span': {
@@ -126,7 +81,6 @@
     color: '#9ea4ae',
     marginTop: 2
   },
-<<<<<<< HEAD
   nestedLink: {
     padding: 0,
     '&:hover': {
@@ -138,66 +92,6 @@
       '&:focus': {
         backgroundColor: theme.bg.primaryNavActiveBG,
         outline: '1px dotted #999'
-=======
-  linkItem: {
-    fontFamily: theme.font.normal,
-    opacity: 1,
-    transition: theme.transitions.create(['color']),
-    whiteSpace: 'nowrap'
-  },
-  menuPopover: {
-    '&[data-reach-menu], &[data-reach-menu-popover]': {
-      display: 'flex',
-      position: 'relative',
-      width: '100%'
-    }
-  },
-  menuItemList: {
-    '&[data-reach-menu-items]': {
-      display: 'flex',
-      flexDirection: 'column',
-      justifyContent: 'flex-start',
-      backgroundColor: theme.cmrBGColors.bgPrimaryNav,
-      border: 'none',
-      padding: 0,
-      whiteSpace: 'normal',
-      width: '100%'
-    },
-    '&[data-reach-menu-items][data-selected]': {
-      backgroundColor: theme.cmrBGColors.bgPrimaryNavActive
-    }
-  },
-  menuItemLink: {
-    '&[data-reach-menu-item]': {
-      display: 'flex',
-      color: theme.color.primaryNavText,
-      fontSize: '1rem',
-      paddingTop: 15,
-      paddingBottom: 15,
-      paddingLeft: 40,
-      paddingRight: 40,
-      '&:hover': {
-        backgroundColor: theme.cmrBGColors.bgPrimaryNavActive
-      },
-      '&:focus': {
-        backgroundColor: theme.cmrBGColors.bgPrimaryNavActive
-      }
-    },
-    '&[data-reach-menu-item][data-selected]': {
-      backgroundColor: theme.cmrBGColors.bgPrimaryNavActive
-    }
-  },
-  menuItemLinkNoGroup: {
-    '&[data-reach-menu-item]': {
-      backgroundColor: theme.cmrBGColors.bgPrimaryNav,
-      paddingLeft: 20,
-      paddingRight: 14,
-      '&:hover': {
-        backgroundColor: theme.cmrBGColors.bgPrimaryNavActive
-      },
-      '&:focus': {
-        backgroundColor: theme.cmrBGColors.bgPrimaryNavActive
->>>>>>> 77ef9155
       }
     },
     '& span': {
@@ -241,11 +135,8 @@
   };
 
   const toggleMenu = () => {
-    if (open) {
-      setOpen(false);
-    } else {
-      setOpen(true);
-    }
+    closeNestedMenus();
+    setOpen(isOpen => !isOpen);
   };
 
   const closeNestedMenus = () => {
@@ -274,6 +165,10 @@
       default:
         return;
     }
+  };
+
+  const handleClickAway = () => {
+    setOpen(false);
   };
 
   const isGroupOpen = (group: NavGroup) => {
@@ -299,8 +194,6 @@
       {open
         ? document.body.classList.add('overflow-hidden')
         : document.body.classList.remove('overflow-hidden')}
-
-      <Backdrop className={classes.settingsBackdrop} open={open} />
       <IconButton
         className={classes.menuIcon}
         onClick={toggleMenu}
@@ -308,80 +201,83 @@
       >
         {open ? <CloseIcon /> : <MenuIcon />} Menu
       </IconButton>
-      <List className={`${classes.menu} ${open && classes.showMenu}`}>
-        {groups.map((thisGroup: any) => {
-          // For each group, filter out hidden links
-          const filteredLinks = thisGroup.links.filter(
-            (thisLink: any) => !thisLink.hide
-          );
-          if (filteredLinks.length === 0) {
-            return null;
-          }
-
-          // Render a singular PrimaryNavLink for links without a group
-          if (thisGroup.group === 'None' && filteredLinks.length === 1) {
-            const link = filteredLinks[0];
-
+      <ClickAwayListener onClickAway={handleClickAway}>
+        <List className={`${classes.menu} ${open && classes.showMenu}`}>
+          {groups.map((thisGroup: any) => {
+            // For each group, filter out hidden links
+            const filteredLinks = thisGroup.links.filter(
+              (thisLink: any) => !thisLink.hide
+            );
+            if (filteredLinks.length === 0) {
+              return null;
+            }
+
+            // Render a singular PrimaryNavLink for links without a group
+            if (thisGroup.group === 'None' && filteredLinks.length === 1) {
+              const link = filteredLinks[0];
+
+              return (
+                <ListItem
+                  data-testid={`menu-item-${link.display}`}
+                  className={classes.menuItemLinkNoGroup}
+                  style={{
+                    borderTop: `${link.display === 'Dashboard' ? 'none' : ''}`
+                  }}
+                >
+                  <Link to={link.href} onClick={() => setOpen(false)}>
+                    <ListItemText primary={link.display} />
+                  </Link>
+                </ListItem>
+              );
+            }
+
+            // Otherwise return a NavGroup (dropdown menu)
             return (
-              <ListItem
-                data-testid={`menu-item-${link.display}`}
-                className={classes.menuItemLinkNoGroup}
-                style={{
-                  borderTop: `${link.display === 'Dashboard' ? 'none' : ''}`
-                }}
-              >
-                <Link to={link.href} onClick={() => setOpen(false)}>
-                  <ListItemText primary={link.display} />
-                </Link>
-              </ListItem>
+              <>
+                <ListItem
+                  aria-controls={`menu-${thisGroup.group}`}
+                  aria-haspopup="true"
+                  button
+                  className={classes.menuItemLink}
+                  id={`button-${thisGroup.group}`}
+                  key={thisGroup.group}
+                  onClick={() => handleClick(thisGroup.group)}
+                >
+                  <ListItemText primary={thisGroup.group} />
+                  {isGroupOpen(thisGroup.group) ? (
+                    <ExpandLess className={classes.caret} />
+                  ) : (
+                    <ExpandMore className={classes.caret} />
+                  )}
+                </ListItem>
+                <Collapse in={groupMap[thisGroup.group]}>
+                  <List
+                    aria-labelledby={`button-${thisGroup.group}`}
+                    component="div"
+                    disablePadding
+                    id={`menu-${thisGroup.group}`}
+                    role="menu"
+                  >
+                    {filteredLinks.map((thisLink: any) => (
+                      <ListItem
+                        className={classes.nestedLink}
+                        data-testid={`menu-item-${thisLink.display}`}
+                        key={thisLink.group}
+                        role="menuitem"
+                      >
+                        <Link to={thisLink.href} onClick={() => setOpen(false)}>
+                          <ListItemText primary={thisLink.display} />
+                        </Link>
+                      </ListItem>
+                    ))}
+                  </List>
+                </Collapse>
+              </>
             );
-          }
-
-          // Otherwise return a NavGroup (dropdown menu)
-          return (
-            <>
-              <ListItem
-                aria-controls={`menu-${thisGroup.group}`}
-                aria-haspopup="true"
-                button
-                className={classes.menuItemLink}
-                id={`button-${thisGroup.group}`}
-                key={thisGroup.group}
-                onClick={() => handleClick(thisGroup.group)}
-              >
-                <ListItemText primary={thisGroup.group} />
-                {isGroupOpen(thisGroup.group) ? (
-                  <ExpandLess className={classes.caret} />
-                ) : (
-                  <ExpandMore className={classes.caret} />
-                )}
-              </ListItem>
-              <Collapse in={groupMap[thisGroup.group]}>
-                <List
-                  aria-labelledby={`button-${thisGroup.group}`}
-                  component="div"
-                  disablePadding
-                  id={`menu-${thisGroup.group}`}
-                  role="menu"
-                >
-                  {filteredLinks.map((thisLink: any) => (
-                    <ListItem
-                      className={classes.nestedLink}
-                      data-testid={`menu-item-${thisLink.display}`}
-                      key={thisLink.group}
-                      role="menuitem"
-                    >
-                      <Link to={thisLink.href} onClick={() => setOpen(false)}>
-                        <ListItemText primary={thisLink.display} />
-                      </Link>
-                    </ListItem>
-                  ))}
-                </List>
-              </Collapse>
-            </>
-          );
-        })}
-      </List>
+          })}
+        </List>
+      </ClickAwayListener>
+      <Backdrop className={classes.settingsBackdrop} open={open} />
     </>
   );
 };
