--- conflicted
+++ resolved
@@ -122,7 +122,6 @@
 
   const productFamilyLinkGroups: ProductFamilyLinkGroup<PrimaryLinkType[]>[] =
     React.useMemo(
-<<<<<<< HEAD
       () => {
         const groups: ProductFamilyLinkGroup<PrimaryLinkType[]>[] = [
           {
@@ -132,50 +131,36 @@
             icon: <Compute />,
             links: [
               {
-                activeLinks: [
-                  '/managed',
-                  '/managed/summary',
-                  '/managed/monitors',
-                  '/managed/ssh-access',
-                  '/managed/credentials',
-                  '/managed/contacts',
-                ],
                 display: 'Managed',
                 hide: !isManaged,
-                href: '/managed',
-              },
-              {
-                activeLinks: ['/linodes', '/linodes/create'],
+                to: '/managed',
+              },
+              {
                 display: 'Linodes',
-                href: '/linodes',
-              },
-              {
-                activeLinks: [
-                  '/images/create/create-image',
-                  '/images/create/upload-image',
-                ],
+                to: '/linodes',
+              },
+              {
                 display: 'Images',
-                href: '/images',
-              },
-              {
-                activeLinks: ['/kubernetes/create'],
+                to: '/images',
+              },
+              {
                 display: 'Kubernetes',
-                href: '/kubernetes/clusters',
+                to: '/kubernetes/clusters',
               },
               {
                 display: 'StackScripts',
-                href: '/stackscripts',
+                to: '/stackscripts',
               },
               {
                 betaChipClassName: 'beta-chip-placement-groups',
                 display: 'Placement Groups',
                 hide: !isPlacementGroupsEnabled,
-                href: '/placement-groups',
+                to: '/placement-groups',
               },
               {
                 attr: { 'data-qa-one-click-nav-btn': true },
                 display: 'Marketplace',
-                href: '/linodes/create/marketplace',
+                to: '/linodes/create/marketplace',
               },
             ],
             name: 'Compute',
@@ -184,16 +169,12 @@
             icon: <Storage />,
             links: [
               {
-                activeLinks: [
-                  '/object-storage/buckets',
-                  '/object-storage/access-keys',
-                ],
                 display: 'Object Storage',
-                href: '/object-storage/buckets',
+                to: '/object-storage/buckets',
               },
               {
                 display: 'Volumes',
-                href: '/volumes',
+                to: '/volumes',
               },
             ],
             name: 'Storage',
@@ -203,19 +184,19 @@
             links: [
               {
                 display: 'VPC',
-                href: '/vpcs',
+                to: '/vpcs',
               },
               {
                 display: 'Firewalls',
-                href: '/firewalls',
+                to: '/firewalls',
               },
               {
                 display: 'NodeBalancers',
-                href: '/nodebalancers',
+                to: '/nodebalancers',
               },
               {
                 display: 'Domains',
-                href: '/domains',
+                to: '/domains',
               },
             ],
             name: 'Networking',
@@ -226,7 +207,7 @@
               {
                 display: 'Databases',
                 hide: !isDatabasesEnabled,
-                href: '/databases',
+                to: '/databases',
                 isBeta: isDatabasesV2Beta,
               },
             ],
@@ -238,23 +219,23 @@
               {
                 display: 'Metrics',
                 hide: !isACLPEnabled,
-                href: '/metrics',
+                to: '/metrics',
                 isBeta: flags.aclp?.beta,
               },
               {
                 display: 'Alerts',
                 hide: !isAlertsEnabled,
-                href: '/alerts',
+                to: '/alerts',
                 isBeta: flags.aclp?.beta,
               },
               {
                 display: 'Longview',
-                href: '/longview',
+                to: '/longview',
               },
               {
                 display: 'DataStream',
                 hide: !flags.aclpLogs?.enabled,
-                href: '/datastream',
+                to: '/datastream',
                 isBeta: flags.aclpLogs?.beta,
               },
             ],
@@ -266,22 +247,22 @@
               {
                 display: 'Betas',
                 hide: !flags.selfServeBetas,
-                href: '/betas',
+                to: '/betas',
               },
               {
                 display: 'Identity & Access',
                 hide: !isIAMEnabled || isIAMRbacPrimaryNavChangesEnabled,
-                href: '/iam',
+                to: '/iam',
                 isBeta: isIAMBeta,
               },
               {
                 display: 'Account',
                 hide: isIAMRbacPrimaryNavChangesEnabled,
-                href: '/account',
+                to: '/account',
               },
               {
                 display: 'Help & Support',
-                href: '/support',
+                to: '/support',
               },
             ],
             name: 'More',
@@ -294,33 +275,33 @@
             links: [
               {
                 display: 'Billing',
-                href: '/billing',
+                to: '/account/billing', // TODO: replace with '/billing' when flat route is added
               },
               {
                 display: 'Identity & Access',
                 hide: !isIAMEnabled,
-                href: '/iam',
+                to: '/iam',
                 isBeta: isIAMBeta,
               },
               {
                 display: 'Quotas',
-                href: '/quotas',
+                to: '/account/quotas', // TODO: replace with '/billing' when flat route is added
               },
               {
                 display: 'Login History',
-                href: '/login-history',
+                to: '/account/login-history', // TODO: replace with '/billing' when flat route is added
               },
               {
                 display: 'Service Transfers',
-                href: '/service-transfers',
+                to: '/account/service-transfers', // TODO: replace with '/billing' when flat route is added
               },
               {
                 display: 'Maintenance',
-                href: '/maintenance',
+                to: '/account/maintenance', // TODO: replace with '/billing' when flat route is added
               },
               {
                 display: 'Settings',
-                href: '/settings',
+                to: '/account/settings', // TODO: replace with '/billing' when flat route is added
               },
             ],
             name: 'Administration',
@@ -329,153 +310,6 @@
 
         return groups;
       },
-=======
-      () => [
-        {
-          links: [],
-        },
-        {
-          icon: <Compute />,
-          links: [
-            {
-              display: 'Managed',
-              hide: !isManaged,
-              to: '/managed',
-            },
-            {
-              display: 'Linodes',
-              to: '/linodes',
-            },
-            {
-              display: 'Images',
-              to: '/images',
-            },
-            {
-              display: 'Kubernetes',
-              to: '/kubernetes/clusters',
-            },
-            {
-              display: 'StackScripts',
-              to: '/stackscripts',
-            },
-            {
-              betaChipClassName: 'beta-chip-placement-groups',
-              display: 'Placement Groups',
-              hide: !isPlacementGroupsEnabled,
-              to: '/placement-groups',
-            },
-            {
-              attr: { 'data-qa-one-click-nav-btn': true },
-              display: 'Marketplace',
-              to: '/linodes/create/marketplace',
-            },
-          ],
-          name: 'Compute',
-        },
-        {
-          icon: <Storage />,
-          links: [
-            {
-              display: 'Object Storage',
-              to: '/object-storage/buckets',
-            },
-            {
-              display: 'Volumes',
-              to: '/volumes',
-            },
-          ],
-          name: 'Storage',
-        },
-        {
-          icon: <Networking />,
-          links: [
-            {
-              display: 'VPC',
-              to: '/vpcs',
-            },
-            {
-              display: 'Firewalls',
-              to: '/firewalls',
-            },
-            {
-              display: 'NodeBalancers',
-              to: '/nodebalancers',
-            },
-            {
-              display: 'Domains',
-              to: '/domains',
-            },
-          ],
-          name: 'Networking',
-        },
-        {
-          icon: <Database />,
-          links: [
-            {
-              display: 'Databases',
-              hide: !isDatabasesEnabled,
-              to: '/databases',
-              isBeta: isDatabasesV2Beta,
-            },
-          ],
-          name: 'Databases',
-        },
-        {
-          icon: <Monitor />,
-          links: [
-            {
-              display: 'Metrics',
-              hide: !isACLPEnabled,
-              to: '/metrics',
-              isBeta: flags.aclp?.beta,
-            },
-            {
-              display: 'Alerts',
-              hide: !isAlertsEnabled,
-              to: '/alerts',
-              isBeta: flags.aclp?.beta,
-            },
-            {
-              display: 'Longview',
-              to: '/longview',
-            },
-            {
-              display: 'DataStream',
-              hide: !flags.aclpLogs?.enabled,
-              to: '/datastream',
-              isBeta: flags.aclpLogs?.beta,
-            },
-          ],
-          name: 'Monitor',
-        },
-        {
-          icon: <More />,
-          links: [
-            {
-              display: 'Betas',
-              hide: !flags.selfServeBetas,
-              to: '/betas',
-            },
-            {
-              display: 'Identity & Access',
-              hide: !isIAMEnabled,
-              to: '/iam',
-              icon: <IAM />,
-              isBeta: isIAMBeta,
-            },
-            {
-              display: 'Account',
-              to: '/account',
-            },
-            {
-              display: 'Help & Support',
-              to: '/support',
-            },
-          ],
-          name: 'More',
-        },
-      ],
->>>>>>> fdfd6170
       // eslint-disable-next-line react-hooks/exhaustive-deps
       [
         isDatabasesEnabled,
