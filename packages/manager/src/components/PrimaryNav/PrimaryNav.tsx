--- conflicted
+++ resolved
@@ -157,28 +157,8 @@
 
   const allowMarketplacePrefetch =
     !oneClickApps && !oneClickAppsLoading && !oneClickAppsError;
-<<<<<<< HEAD
-
-  const checkRestrictedUser = !Boolean(flags.databases) && !!accountError;
-  const {
-    error: enginesError,
-    isLoading: enginesLoading,
-  } = useDatabaseEnginesQuery(checkRestrictedUser);
-
-  const showDatabases =
-    isFeatureEnabled(
-      'Managed Databases',
-      Boolean(flags.databases),
-      account?.capabilities ?? []
-    ) ||
-    (checkRestrictedUser && !enginesLoading && !enginesError);
-
+  
   const showCloudPulse = Boolean(flags.aclp?.enabled);
-=======
-;
-  const showCloudPulse = Boolean(flags.aclp?.enabled);
-  
->>>>>>> 65249071
   const { isACLBEnabled } = useIsACLBEnabled();
   const { isPlacementGroupsEnabled } = useIsPlacementGroupsEnabled();
   const { isDatabasesEnabled } = useIsDatabasesEnabled();
