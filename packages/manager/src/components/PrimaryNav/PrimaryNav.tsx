--- conflicted
+++ resolved
@@ -157,14 +157,10 @@
 
   const allowMarketplacePrefetch =
     !oneClickApps && !oneClickAppsLoading && !oneClickAppsError;
-<<<<<<< HEAD
-  const showCloudPulse = Boolean(flags.aclp?.enabled);
-=======
-  
+
   const showCloudPulse = Boolean(flags.aclp?.enabled);
   // the followed comment is for later use, the showCloudPulse will be removed and isACLPEnabled will be used
   // const { isACLPEnabled } = useIsACLPEnabled();
->>>>>>> 7a5f3b7c
 
   const { isACLBEnabled } = useIsACLBEnabled();
   const { isPlacementGroupsEnabled } = useIsPlacementGroupsEnabled();
