--- conflicted
+++ resolved
@@ -110,7 +110,6 @@
 
   const { mutateAsync: updatePreferences } = useMutatePreferences();
 
-<<<<<<< HEAD
   const productFamilyLinkGroups: ProductFamilyLinkGroup<PrimaryLinkType[]>[] =
     React.useMemo(
       () => [
@@ -277,181 +276,10 @@
         isManaged,
         isPlacementGroupsEnabled,
         isACLPEnabled,
+        isIAMBeta,
+        isIAMEnabled,
       ]
     );
-=======
-  const productFamilyLinkGroups: ProductFamilyLinkGroup<
-    PrimaryLinkType[]
-  >[] = React.useMemo(
-    () => [
-      {
-        links: [],
-      },
-      {
-        icon: <Compute />,
-        links: [
-          {
-            activeLinks: [
-              '/managed',
-              '/managed/summary',
-              '/managed/monitors',
-              '/managed/ssh-access',
-              '/managed/credentials',
-              '/managed/contacts',
-            ],
-            display: 'Managed',
-            hide: !isManaged,
-            href: '/managed',
-          },
-          {
-            activeLinks: ['/linodes', '/linodes/create'],
-            display: 'Linodes',
-            href: '/linodes',
-          },
-          {
-            activeLinks: [
-              '/images/create/create-image',
-              '/images/create/upload-image',
-            ],
-            display: 'Images',
-            href: '/images',
-          },
-          {
-            activeLinks: ['/kubernetes/create'],
-            display: 'Kubernetes',
-            href: '/kubernetes/clusters',
-          },
-          {
-            display: 'StackScripts',
-            href: '/stackscripts',
-          },
-          {
-            betaChipClassName: 'beta-chip-placement-groups',
-            display: 'Placement Groups',
-            hide: !isPlacementGroupsEnabled,
-            href: '/placement-groups',
-          },
-          {
-            attr: { 'data-qa-one-click-nav-btn': true },
-            display: 'Marketplace',
-            href: '/linodes/create?type=One-Click',
-          },
-        ],
-        name: 'Compute',
-      },
-      {
-        icon: <Storage />,
-        links: [
-          {
-            activeLinks: [
-              '/object-storage/buckets',
-              '/object-storage/access-keys',
-            ],
-            display: 'Object Storage',
-            href: '/object-storage/buckets',
-          },
-          {
-            display: 'Volumes',
-            href: '/volumes',
-          },
-        ],
-        name: 'Storage',
-      },
-      {
-        icon: <Networking />,
-        links: [
-          {
-            display: 'VPC',
-            href: '/vpcs',
-          },
-          {
-            display: 'Firewalls',
-            href: '/firewalls',
-          },
-          {
-            display: 'NodeBalancers',
-            href: '/nodebalancers',
-          },
-          {
-            display: 'Domains',
-            href: '/domains',
-          },
-        ],
-        name: 'Networking',
-      },
-      {
-        icon: <Database />,
-        links: [
-          {
-            display: 'Databases',
-            hide: !isDatabasesEnabled,
-            href: '/databases',
-            isBeta: isDatabasesV2Beta,
-          },
-        ],
-        name: 'Databases',
-      },
-      {
-        icon: <Monitor />,
-        links: [
-          {
-            display: 'Metrics',
-            hide: !isACLPEnabled,
-            href: '/metrics',
-            isBeta: flags.aclp?.beta,
-          },
-          {
-            display: 'Alerts',
-            hide: !isAlertsEnabled,
-            href: '/alerts',
-            isBeta: flags.aclp?.beta,
-          },
-          {
-            display: 'Longview',
-            href: '/longview',
-          },
-        ],
-        name: 'Monitor',
-      },
-      {
-        icon: <More />,
-        links: [
-          {
-            display: 'Betas',
-            hide: !flags.selfServeBetas,
-            href: '/betas',
-          },
-          {
-            display: 'Identity & Access',
-            hide: !isIAMEnabled,
-            href: '/iam',
-            icon: <IAM />,
-            isBeta: isIAMBeta,
-          },
-          {
-            display: 'Account',
-            href: '/account',
-          },
-          {
-            display: 'Help & Support',
-            href: '/support',
-          },
-        ],
-        name: 'More',
-      },
-    ],
-    // eslint-disable-next-line react-hooks/exhaustive-deps
-    [
-      isDatabasesEnabled,
-      isDatabasesV2Beta,
-      isManaged,
-      isPlacementGroupsEnabled,
-      isACLPEnabled,
-      isIAMBeta,
-      isIAMEnabled,
-    ]
-  );
->>>>>>> d637fc4a
 
   const accordionClicked = (index: number) => {
     let updatedCollapsedAccordions: number[] = [0, 1, 2, 3, 4, 5];
