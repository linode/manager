<<<<<<< HEAD
import { Box } from '@linode/ui';
=======
import { Box, Tooltip } from '@linode/ui';
import { Hidden } from '@mui/material';
import Grid from '@mui/material/Unstable_Grid2';
>>>>>>> 8372aa2f
import * as React from 'react';
import { useLocation } from 'react-router-dom';
import { Link } from 'react-router-dom';

import Storage from 'src/assets/icons/entityIcons/bucket.svg';
import Database from 'src/assets/icons/entityIcons/database.svg';
import IAM from 'src/assets/icons/entityIcons/iam.svg';
import Linode from 'src/assets/icons/entityIcons/linode.svg';
import Monitor from 'src/assets/icons/entityIcons/monitor.svg';
import Networking from 'src/assets/icons/entityIcons/Networking.svg';
import More from 'src/assets/icons/more.svg';
<<<<<<< HEAD
=======
import PinFilledIcon from 'src/assets/icons/pin-filled.svg';
import PinOutlineIcon from 'src/assets/icons/pin-outline.svg';
>>>>>>> 8372aa2f
import { useIsACLPEnabled } from 'src/features/CloudPulse/Utils/utils';
import { useIsDatabasesEnabled } from 'src/features/Databases/utilities';
import { useIsIAMEnabled } from 'src/features/IAM/Shared/utilities';
import { useIsPlacementGroupsEnabled } from 'src/features/PlacementGroups/utils';
import { useFlags } from 'src/hooks/useFlags';
import { useAccountSettings } from 'src/queries/account/settings';
import {
  useMutatePreferences,
  usePreferences,
} from 'src/queries/profile/preferences';

import PrimaryLink from './PrimaryLink';
import {
  StyledAccordion,
  StyledDivider,
  StyledGrid,
<<<<<<< HEAD
=======
  StyledIconButton,
  StyledLogoBox,
  StyledMenuGrid,
>>>>>>> 8372aa2f
} from './PrimaryNav.styles';
import { linkIsActive } from './utils';

import type { PrimaryLink as PrimaryLinkType } from './PrimaryLink';

export type NavEntity =
  | 'Account'
  | 'Betas'
  | 'Cloud Load Balancers'
  | 'Dashboard'
  | 'Databases'
  | 'Domains'
  | 'Firewalls'
  | 'Help & Support'
  | 'Identity and Access'
  | 'Images'
  | 'Kubernetes'
  | 'Linodes'
  | 'Longview'
  | 'Managed'
  | 'Marketplace'
  | 'Monitor'
  | 'NodeBalancers'
  | 'Object Storage'
  | 'Placement Groups'
  | 'StackScripts'
  | 'VPC'
  | 'Volumes';

export type ProductFamily =
  | 'Compute'
  | 'Databases'
  | 'Monitor'
  | 'More'
  | 'Networking'
  | 'Storage';

export interface ProductFamilyLinkGroup<T> {
  icon?: React.JSX.Element;
  links: T;
  name?: ProductFamily;
}

export interface PrimaryNavProps {
  closeMenu: () => void;
  desktopMenuToggle: () => void;
  isCollapsed: boolean;
}

export const PrimaryNav = (props: PrimaryNavProps) => {
  const { closeMenu, desktopMenuToggle, isCollapsed } = props;

  const flags = useFlags();
  const location = useLocation();

  const { data: accountSettings } = useAccountSettings();
  const isManaged = accountSettings?.managed ?? false;

  const { isACLPEnabled } = useIsACLPEnabled();

  const { isPlacementGroupsEnabled } = useIsPlacementGroupsEnabled();
  const { isDatabasesEnabled, isDatabasesV2Beta } = useIsDatabasesEnabled();

  const { isIAMBeta, isIAMEnabled } = useIsIAMEnabled();

  const { data: collapsedSideNavPreference } = usePreferences(
    (preferences) => preferences?.collapsedSideNavProductFamilies
  );

  const collapsedAccordions = collapsedSideNavPreference ?? [];

  const { mutateAsync: updatePreferences } = useMutatePreferences();

  const productFamilyLinkGroups: ProductFamilyLinkGroup<
    PrimaryLinkType[]
  >[] = React.useMemo(
    () => [
      {
        links: [
          {
            display: 'Managed',
            hide: !isManaged,
            href: '/managed',
            label: 'MGD',
          },
        ],
      },
      {
        icon: <Linode />,
        links: [
          {
            activeLinks: ['/linodes', '/linodes/create'],
            display: 'Linodes',
            href: '/linodes',
            label: 'LND',
          },
          {
            activeLinks: [
              '/images/create/create-image',
              '/images/create/upload-image',
            ],
            display: 'Images',
            href: '/images',
            label: 'IMG',
          },
          {
            activeLinks: ['/kubernetes/create'],
            display: 'Kubernetes',
            href: '/kubernetes/clusters',
            label: 'K8',
          },
          {
            display: 'StackScripts',
            href: '/stackscripts',
            label: 'SKS',
          },
          {
            betaChipClassName: 'beta-chip-placement-groups',
            display: 'Placement Groups',
            hide: !isPlacementGroupsEnabled,
            href: '/placement-groups',
            label: 'PG',
          },
          {
            attr: { 'data-qa-one-click-nav-btn': true },
            display: 'Marketplace',
            href: '/linodes/create?type=One-Click',
            label: 'M',
          },
        ],
        name: 'Compute',
      },
      {
        icon: <Storage />,
        links: [
          {
            activeLinks: [
              '/object-storage/buckets',
              '/object-storage/access-keys',
            ],
            display: 'Object Storage',
            href: '/object-storage/buckets',
            label: 'OBJ',
          },
          {
            display: 'Volumes',
            href: '/volumes',
            label: 'VOL',
          },
        ],
        name: 'Storage',
      },
      {
        icon: <Networking />,
        links: [
          {
            display: 'VPC',
            href: '/vpcs',
            label: 'VPC',
          },
          {
            display: 'Firewalls',
            href: '/firewalls',
            label: 'FW',
          },
          {
            display: 'NodeBalancers',
            href: '/nodebalancers',
            label: 'NB',
          },
          {
            display: 'Domains',
            href: '/domains',
            label: 'D',
          },
        ],
        name: 'Networking',
      },
      {
        icon: <Database />,
        links: [
          {
            display: 'Databases',
            hide: !isDatabasesEnabled,
            href: '/databases',
            isBeta: isDatabasesV2Beta,
            label: 'DB',
          },
        ],
        name: 'Databases',
      },
      {
        icon: <Monitor />,
        links: [
          {
            display: 'Longview',
            href: '/longview',
            label: 'LV',
          },
          {
            display: 'Monitor',
            hide: !isACLPEnabled,
            href: '/monitor',
            isBeta: flags.aclp?.beta,
            label: 'MON',
          },
        ],
        name: 'Monitor',
      },
      {
        icon: <More />,
        links: [
          {
            display: 'Betas',
            hide: !flags.selfServeBetas,
            href: '/betas',
            label: 'B',
          },
          {
            display: 'Identity and Access',
            hide: !isIAMEnabled,
            href: '/iam',
            icon: <IAM />,
            isBeta: isIAMBeta,
            label: 'IAM',
          },
          {
            display: 'Account',
            href: '/account',
            label: 'ACC',
          },
          {
            display: 'Help & Support',
            href: '/support',
            label: 'HEL',
          },
        ],
        name: 'More',
      },
    ],
    // eslint-disable-next-line react-hooks/exhaustive-deps
    [
      isDatabasesEnabled,
      isDatabasesV2Beta,
      isManaged,
      isPlacementGroupsEnabled,
      isACLPEnabled,
    ]
  );

  const accordionClicked = (index: number) => {
    let updatedCollapsedAccordions;
    if (collapsedAccordions.includes(index)) {
      updatedCollapsedAccordions = collapsedAccordions.filter(
        (accIndex) => accIndex !== index
      );
      updatePreferences({
        collapsedSideNavProductFamilies: updatedCollapsedAccordions,
      });
    } else {
      updatedCollapsedAccordions = [...collapsedAccordions, index];
      updatePreferences({
        collapsedSideNavProductFamilies: updatedCollapsedAccordions,
      });
    }
  };

  let activeProductFamily = '';

  return (
    <StyledGrid
      alignItems="flex-start"
      container
      direction="column"
      id="main-navigation"
      justifyContent="flex-start"
      role="navigation"
      spacing={0}
      wrap="nowrap"
    >
<<<<<<< HEAD
      {productFamilyLinkGroups.map((productFamily, idx) => {
        const filteredLinks = productFamily.links.filter((link) => !link.hide);
        if (filteredLinks.length === 0) {
          return null;
        }

        const PrimaryLinks = filteredLinks.map((link) => {
          const isActiveLink = Boolean(
            linkIsActive(
              link.href,
              location.search,
              location.pathname,
              link.activeLinks
            )
=======
      <Hidden mdUp>
        <Grid sx={{ width: '100%' }}>
          <StyledLogoBox>
            <Link
              aria-label="Akamai - Dashboard"
              onClick={closeMenu}
              style={{ lineHeight: 0 }}
              title="Akamai - Dashboard"
              to={`/dashboard`}
            >
              <StyledAkamaiLogo width={83} />
            </Link>
          </StyledLogoBox>
          <StyledDivider />
        </Grid>
      </Hidden>
      <StyledMenuGrid direction="column">
        {productFamilyLinkGroups.map((productFamily, idx) => {
          const filteredLinks = productFamily.links.filter(
            (link) => !link.hide
>>>>>>> 8372aa2f
          );
          if (filteredLinks.length === 0) {
            return null;
          }

          const PrimaryLinks = filteredLinks.map((link) => {
            const isActiveLink = Boolean(
              linkIsActive(
                link.href,
                location.search,
                location.pathname,
                link.activeLinks
              )
            );
            if (isActiveLink) {
              activeProductFamily = productFamily.name ?? '';
            }
            const props = {
              closeMenu,
              isActiveLink,
              isCollapsed,
              ...link,
            };
            return <PrimaryLink {...props} key={link.display} />;
          });

          return (
            <div key={idx} style={{ width: 'inherit' }}>
              {productFamily.name ? ( // TODO: we can remove this conditional when Managed is removed
                <StyledAccordion
                  heading={
                    <>
                      {productFamily.icon}
                      <p>{productFamily.name}</p>
                    </>
                  }
                  isActiveProductFamily={
                    activeProductFamily === productFamily.name
                  }
                  expanded={!collapsedAccordions.includes(idx)}
                  isCollapsed={isCollapsed}
                  onChange={() => accordionClicked(idx)}
                >
                  {PrimaryLinks}
                </StyledAccordion>
              ) : (
                <Box className={`StyledSingleLinkBox-${idx}`}>
                  {PrimaryLinks}
                </Box>
              )}
            </div>
          );
        })}
      </StyledMenuGrid>
      <Hidden mdDown>
        <Box padding={1}>
          {!isCollapsed ? (
            <Tooltip placement="top-end" title={'unpin side menu'}>
              <StyledIconButton
                aria-label="unpin menu"
                data-testid="unpin-nav-menu"
                onClick={desktopMenuToggle}
                size="small"
              >
                <PinFilledIcon />
              </StyledIconButton>
            </Tooltip>
          ) : (
            <Tooltip placement="top-end" title={'pin side menu'}>
              <StyledIconButton
                aria-label="pin menu"
                data-testid="pin-nav-menu"
                onClick={desktopMenuToggle}
                size="small"
              >
                <PinOutlineIcon sx={{ fontSize: 16 }} />
              </StyledIconButton>
            </Tooltip>
          )}
        </Box>
      </Hidden>
    </StyledGrid>
  );
};

export default React.memo(PrimaryNav);<|MERGE_RESOLUTION|>--- conflicted
+++ resolved
@@ -1,13 +1,7 @@
-<<<<<<< HEAD
-import { Box } from '@linode/ui';
-=======
 import { Box, Tooltip } from '@linode/ui';
 import { Hidden } from '@mui/material';
-import Grid from '@mui/material/Unstable_Grid2';
->>>>>>> 8372aa2f
 import * as React from 'react';
 import { useLocation } from 'react-router-dom';
-import { Link } from 'react-router-dom';
 
 import Storage from 'src/assets/icons/entityIcons/bucket.svg';
 import Database from 'src/assets/icons/entityIcons/database.svg';
@@ -16,11 +10,8 @@
 import Monitor from 'src/assets/icons/entityIcons/monitor.svg';
 import Networking from 'src/assets/icons/entityIcons/Networking.svg';
 import More from 'src/assets/icons/more.svg';
-<<<<<<< HEAD
-=======
 import PinFilledIcon from 'src/assets/icons/pin-filled.svg';
 import PinOutlineIcon from 'src/assets/icons/pin-outline.svg';
->>>>>>> 8372aa2f
 import { useIsACLPEnabled } from 'src/features/CloudPulse/Utils/utils';
 import { useIsDatabasesEnabled } from 'src/features/Databases/utilities';
 import { useIsIAMEnabled } from 'src/features/IAM/Shared/utilities';
@@ -35,14 +26,9 @@
 import PrimaryLink from './PrimaryLink';
 import {
   StyledAccordion,
-  StyledDivider,
   StyledGrid,
-<<<<<<< HEAD
-=======
   StyledIconButton,
-  StyledLogoBox,
   StyledMenuGrid,
->>>>>>> 8372aa2f
 } from './PrimaryNav.styles';
 import { linkIsActive } from './utils';
 
@@ -323,43 +309,10 @@
       spacing={0}
       wrap="nowrap"
     >
-<<<<<<< HEAD
-      {productFamilyLinkGroups.map((productFamily, idx) => {
-        const filteredLinks = productFamily.links.filter((link) => !link.hide);
-        if (filteredLinks.length === 0) {
-          return null;
-        }
-
-        const PrimaryLinks = filteredLinks.map((link) => {
-          const isActiveLink = Boolean(
-            linkIsActive(
-              link.href,
-              location.search,
-              location.pathname,
-              link.activeLinks
-            )
-=======
-      <Hidden mdUp>
-        <Grid sx={{ width: '100%' }}>
-          <StyledLogoBox>
-            <Link
-              aria-label="Akamai - Dashboard"
-              onClick={closeMenu}
-              style={{ lineHeight: 0 }}
-              title="Akamai - Dashboard"
-              to={`/dashboard`}
-            >
-              <StyledAkamaiLogo width={83} />
-            </Link>
-          </StyledLogoBox>
-          <StyledDivider />
-        </Grid>
-      </Hidden>
       <StyledMenuGrid direction="column">
         {productFamilyLinkGroups.map((productFamily, idx) => {
           const filteredLinks = productFamily.links.filter(
             (link) => !link.hide
->>>>>>> 8372aa2f
           );
           if (filteredLinks.length === 0) {
             return null;
