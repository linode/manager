--- conflicted
+++ resolved
@@ -43,11 +43,11 @@
   | 'Account'
   | 'Account'
   | 'Betas'
+  | 'Cloud Load Balancers'
   | 'Dashboard'
   | 'Databases'
   | 'Domains'
   | 'Firewalls'
-  | 'Cloud Load Balancers'
   | 'Help & Support'
   | 'Images'
   | 'Kubernetes'
@@ -191,15 +191,9 @@
           icon: <Volume />,
         },
         {
-<<<<<<< HEAD
           betaChipClassName: 'beta-chip-aclb',
           display: 'Cloud Load Balancers',
-          hide: !flags.aclb,
-=======
-          betaChipClassName: 'beta-chip-aglb',
-          display: 'Global Load Balancers',
           hide: !isACLBEnabled,
->>>>>>> a069c37f
           href: '/loadbalancers',
           icon: <LoadBalancer />,
           isBeta: true,
@@ -306,11 +300,7 @@
       allowObjPrefetch,
       allowMarketplacePrefetch,
       flags.databaseBeta,
-<<<<<<< HEAD
-      flags.aclb,
-=======
       isACLBEnabled,
->>>>>>> a069c37f
       flags.vmPlacement,
       showVPCs,
     ]
