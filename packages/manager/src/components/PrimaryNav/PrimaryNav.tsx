--- conflicted
+++ resolved
@@ -57,11 +57,7 @@
   | 'Marketplace'
   | 'Metrics'
   | 'Monitor'
-<<<<<<< HEAD
-  | 'Network Load Balancers'
-=======
   | 'Network Load Balancer'
->>>>>>> f49e9f06
   | 'NodeBalancers'
   | 'Object Storage'
   | 'Placement Groups'
@@ -210,13 +206,8 @@
                 to: '/firewalls',
               },
               {
-<<<<<<< HEAD
-                display: 'Network Load Balancers',
-                hide: !flags.networkLoadBalancer,
-=======
                 display: 'Network Load Balancer',
                 hide: !isNetworkLoadBalancerEnabled,
->>>>>>> f49e9f06
                 to: '/netloadbalancers',
               },
               {
