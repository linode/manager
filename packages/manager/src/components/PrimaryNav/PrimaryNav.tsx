--- conflicted
+++ resolved
@@ -246,7 +246,7 @@
   );
 
   return (
-    (<Grid
+    <Grid
       className={classes.menuGrid}
       container
       alignItems="flex-start"
@@ -265,13 +265,6 @@
             [classes.logoItemAkamaiCollapsed]: isCollapsed,
           })}
         >
-<<<<<<< HEAD
-          {isCollapsed && (
-            // TODO: Unnecessary once brand update is no longer behind feature flag
-            (<span className={`${classes.logoCollapsed} logoCollapsed`}></span>)
-          )}
-=======
->>>>>>> 58d1f4f0
           <Link
             to={`/dashboard`}
             onClick={closeMenu}
@@ -340,7 +333,7 @@
           );
         })}
       </div>
-    </Grid>)
+    </Grid>
   );
 };
 
@@ -360,7 +353,9 @@
   };
 }
 
-const PrimaryLink: React.FC<React.PropsWithChildren<PrimaryLinkProps>> = React.memo((props) => {
+const PrimaryLink: React.FC<
+  React.PropsWithChildren<PrimaryLinkProps>
+> = React.memo((props) => {
   const classes = useStyles();
 
   const {
@@ -427,7 +422,9 @@
 }
 
 // Wrapper around PrimaryLink that includes the usePrefetchHook.
-export const PrefetchPrimaryLink: React.FC<React.PropsWithChildren<PrimaryLinkProps & PrefetchPrimaryLinkProps>> = React.memo((props) => {
+export const PrefetchPrimaryLink: React.FC<
+  React.PropsWithChildren<PrimaryLinkProps & PrefetchPrimaryLinkProps>
+> = React.memo((props) => {
   const { makeRequest, cancelRequest } = usePrefetch(
     props.prefetchRequestFn,
     props.prefetchRequestCondition
