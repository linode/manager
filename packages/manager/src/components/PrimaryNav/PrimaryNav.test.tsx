--- conflicted
+++ resolved
@@ -270,15 +270,9 @@
       aclpAlerting: {
         accountAlertLimit: 10,
         accountMetricLimit: 10,
-<<<<<<< HEAD
-        alertDefinitions: false,
-        notificationChannels: false,
-        recentActivity: false,
-=======
         alertDefinitions: true,
         notificationChannels: true,
         recentActivity: true,
->>>>>>> d94e426b
       },
     };
 
