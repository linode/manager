import { queryClientFactory } from '@linode/queries';
import { screen, waitFor } from '@testing-library/react';
import * as React from 'react';

import { accountFactory } from 'src/factories';
import { http, HttpResponse, server } from 'src/mocks/testServer';
import { renderWithTheme, wrapWithTheme } from 'src/utilities/testHelpers';

import PrimaryNav from './PrimaryNav';

import type { ManagerPreferences } from '@linode/utilities';
import type { Flags } from 'src/featureFlags';

const props = {
  closeMenu: vi.fn(),
  desktopMenuToggle: vi.fn(),
  isCollapsed: false,
  toggleSpacing: vi.fn(),
  toggleTheme: vi.fn(),
};

const queryClient = queryClientFactory();
const queryString = 'menu-item-Managed';

const queryMocks = vi.hoisted(() => ({
  useIsIAMEnabled: vi.fn(() => ({
    isIAMBeta: false,
    isIAMEnabled: false,
  })),
  usePreferences: vi.fn().mockReturnValue({}),
}));

vi.mock('src/features/IAM/hooks/useIsIAMEnabled', () => ({
  useIsIAMEnabled: queryMocks.useIsIAMEnabled,
}));

vi.mock('@linode/queries', async () => {
  const actual = await vi.importActual('@linode/queries');
  return {
    ...actual,
    usePreferences: queryMocks.usePreferences,
  };
});

describe('PrimaryNav', () => {
  const preference: ManagerPreferences['collapsedSideNavProductFamilies'] = [];

  it('only contains a "Managed" menu link if the user has Managed services.', async () => {
    server.use(
      http.get('*/account/maintenance', () => {
        return HttpResponse.json({ managed: false });
      })
    );

    const { findByTestId, getByTestId, queryByTestId, rerender } =
      renderWithTheme(<PrimaryNav {...props} />, { queryClient });
    expect(queryByTestId(queryString)).not.toBeInTheDocument();

    server.use(
      http.get('*/account/maintenance', () => {
        return HttpResponse.json({ managed: true });
      })
    );

    rerender(wrapWithTheme(<PrimaryNav {...props} />, { queryClient }));

    await findByTestId(queryString);

    getByTestId(queryString);
  });

  it('should have aria-current attribute for accessible links', () => {
    const { getByTestId } = renderWithTheme(<PrimaryNav {...props} />, {
      queryClient,
    });

    expect(getByTestId(queryString).getAttribute('aria-current')).toBe('false');
  });

  it('should show Databases menu item if the user has the account capability V1', async () => {
    queryMocks.usePreferences.mockReturnValue({
      data: preference,
    });

    const account = accountFactory.build({
      capabilities: ['Managed Databases'],
    });

    server.use(
      http.get('*/account', () => {
        return HttpResponse.json(account);
      })
    );

    const flags: Partial<Flags> = {
      dbaasV2: {
        beta: true,
        enabled: true,
      },
    };

    const { findByTestId, queryByTestId } = renderWithTheme(
      <PrimaryNav {...props} />,
      {
        flags,
      }
    );

    const databaseNavItem = await findByTestId('menu-item-Databases');

    expect(databaseNavItem).toBeVisible();
    expect(queryByTestId('betaChip')).toBeNull();
  });

  it('should show Databases menu item if the user has the account capability V2 Beta', async () => {
    queryMocks.usePreferences.mockReturnValue({
      data: preference,
    });

    const account = accountFactory.build({
      capabilities: ['Managed Databases Beta'],
    });

    server.use(
      http.get('*/account', () => {
        return HttpResponse.json(account);
      })
    );

    const flags: Partial<Flags> = {
      dbaasV2: {
        beta: true,
        enabled: true,
      },
    };

    const { findByTestId } = renderWithTheme(<PrimaryNav {...props} />, {
      flags,
    });

    const databaseNavItem = await findByTestId('menu-item-Databases');
    const betaChip = await findByTestId('betaChip');

    expect(databaseNavItem).toBeVisible();
    expect(betaChip).toBeVisible();
  });

  it('should show Databases menu item if the user has the account capability V2', async () => {
    queryMocks.usePreferences.mockReturnValue({
      data: preference,
    });

    const account = accountFactory.build({
      capabilities: ['Managed Databases'],
    });

    server.use(
      http.get('*/account', () => {
        return HttpResponse.json(account);
      })
    );

    const flags: Partial<Flags> = {
      dbaasV2: {
        beta: false,
        enabled: true,
      },
    };

    const { findByTestId, queryByTestId } = renderWithTheme(
      <PrimaryNav {...props} />,
      {
        flags,
      }
    );

    const databaseNavItem = await findByTestId('menu-item-Databases');

    expect(databaseNavItem).toBeVisible();
    expect(queryByTestId('betaChip')).toBeNull();
  });

  it('should show Databases menu item if the user has the account capability V2', async () => {
    queryMocks.usePreferences.mockReturnValue({
      data: preference,
    });

    const account = accountFactory.build({
      capabilities: ['Managed Databases Beta'],
    });

    server.use(
      http.get('*/account', () => {
        return HttpResponse.json(account);
      })
    );

    const flags: Partial<Flags> = {
      dbaasV2: {
        beta: true,
        enabled: true,
      },
    };

    const { findByTestId } = renderWithTheme(<PrimaryNav {...props} />, {
      flags,
    });

    const databaseNavItem = await findByTestId('menu-item-Databases');

    expect(databaseNavItem).toBeVisible();
  });

  it('should show Metrics and Alerts menu items if the user has the account capability, aclp feature flag is enabled, and aclpAlerting feature flag has any of the properties true', async () => {
    const account = accountFactory.build({
      capabilities: ['Akamai Cloud Pulse'],
    });

    server.use(
      http.get('*/account', () => {
        return HttpResponse.json(account);
      })
    );

    const flags = {
      aclp: {
        beta: true,
        enabled: true,
      },
      aclpAlerting: {
        accountAlertLimit: 10,
        accountMetricLimit: 10,
        alertDefinitions: true,
        notificationChannels: false,
        recentActivity: false,
      },
    };

    const { findAllByTestId, findByText } = renderWithTheme(
      <PrimaryNav {...props} />,
      {
        flags,
      }
    );

    const monitorMetricsDisplayItem = await findByText('Metrics');
    const monitorAlertsDisplayItem = await findByText('Alerts');
    const betaChip = await findAllByTestId('betaChip');

    expect(monitorMetricsDisplayItem).toBeVisible();
    expect(monitorAlertsDisplayItem).toBeVisible();
    expect(betaChip).toHaveLength(2);
  });

  it('should not show Metrics and Alerts menu items if the user has the account capability but the aclp feature flag is not enabled', async () => {
    const account = accountFactory.build({
      capabilities: ['Akamai Cloud Pulse'],
    });

    server.use(
      http.get('*/account', () => {
        return HttpResponse.json(account);
      })
    );

    const flags = {
      aclp: {
        beta: false,
        enabled: false,
      },
      aclpAlerting: {
        accountAlertLimit: 10,
        accountMetricLimit: 10,
        alertDefinitions: true,
        notificationChannels: true,
        recentActivity: true,
      },
    };

    const { queryByTestId, queryByText } = renderWithTheme(
      <PrimaryNav {...props} />,
      {
        flags,
      }
    );

    const monitorMetricsDisplayItem = queryByText('Metrics');
    const monitorAlertsDisplayItem = queryByText('Alerts');

    expect(monitorMetricsDisplayItem).toBeNull();
    expect(monitorAlertsDisplayItem).toBeNull();
    expect(queryByTestId('betaChip')).toBeNull();
  });

  it('should not show Alerts menu items if the user has the account capability, aclp feature flag is enabled, and aclpAlerting feature flag does not have any of the properties true', async () => {
    const account = accountFactory.build({
      capabilities: ['Akamai Cloud Pulse'],
    });

    server.use(
      http.get('*/account', () => {
        return HttpResponse.json(account);
      })
    );

    const flags = {
      aclp: {
        beta: true,
        enabled: true,
      },
      aclpAlerting: {
        accountAlertLimit: 10,
        accountMetricLimit: 10,
        alertDefinitions: false,
        notificationChannels: false,
        recentActivity: false,
      },
    };

    const { findByTestId, findByText, queryByText } = renderWithTheme(
      <PrimaryNav {...props} />,
      {
        flags,
      }
    );

    const monitorMetricsDisplayItem = await findByText('Metrics'); // Metrics should be visible
    const monitorAlertsDisplayItem = queryByText('Alerts');
    const betaChip = await findByTestId('betaChip');

    expect(monitorMetricsDisplayItem).toBeVisible();
    expect(monitorAlertsDisplayItem).toBeNull();
    expect(betaChip).toBeVisible();
  });

<<<<<<< HEAD
  it('should not show Metrics and Alerts menu items if the user has the account capability but the aclp feature flag is not enabled', async () => {
    const account = accountFactory.build({
      capabilities: ['Akamai Cloud Pulse'],
    });

    server.use(
      http.get('*/account', () => {
        return HttpResponse.json(account);
      })
    );

    const flags = {
      aclp: {
        beta: true,
        enabled: false,
      },
      aclpAlerting: {
        accountAlertLimit: 10,
        accountMetricLimit: 10,
        alertDefinitions: false,
        notificationChannels: false,
        recentActivity: false,
      },
    };

    const { queryByText } = renderWithTheme(<PrimaryNav {...props} />, {
      flags,
    });

    const monitorMetricsDisplayItem = queryByText('Metrics');
    const monitorAlertsDisplayItem = queryByText('Alerts');

    expect(monitorMetricsDisplayItem).toBeNull();
    expect(monitorAlertsDisplayItem).toBeNull();
  });

  it('should not show Alerts menu items if the user has the account capability, aclp feature flag is enabled, and aclpAlerting feature flag does not have any of the properties true', async () => {
    const account = accountFactory.build({
      capabilities: ['Akamai Cloud Pulse'],
    });

    server.use(
      http.get('*/account', () => {
        return HttpResponse.json(account);
      })
    );

    const flags = {
      aclp: {
        beta: true,
        enabled: true,
      },
      aclpAlerting: {
        accountAlertLimit: 10,
        accountMetricLimit: 10,
        alertDefinitions: false,
        notificationChannels: false,
        recentActivity: false,
      },
    };

    const { findByText, queryByText } = renderWithTheme(
      <PrimaryNav {...props} />,
      {
        flags,
      }
    );

    const monitorMetricsDisplayItem = await findByText('Metrics'); // Metrics should be visible
    const monitorAlertsDisplayItem = queryByText('Alerts');

    expect(monitorMetricsDisplayItem).toBeVisible();
    expect(monitorAlertsDisplayItem).toBeNull();
=======
  it('should show Administration links if iamRbacPrimaryNavChanges flag is enabled', async () => {
    const flags: Partial<Flags> = {
      iamRbacPrimaryNavChanges: true,
      iam: {
        beta: true,
        enabled: true,
      },
    };

    queryMocks.useIsIAMEnabled.mockReturnValue({
      isIAMBeta: true,
      isIAMEnabled: true,
    });

    renderWithTheme(<PrimaryNav {...props} />, {
      flags,
    });

    const adminLink = screen.getByRole('button', { name: 'Administration' });
    expect(adminLink).toBeInTheDocument();

    await waitFor(() => {
      expect(screen.getByRole('link', { name: 'Billing' })).toBeInTheDocument();
      expect(
        screen.getByRole('link', { name: 'Identity & Access' })
      ).toBeInTheDocument();
      expect(screen.getByRole('link', { name: 'Quotas' })).toBeInTheDocument();
      expect(
        screen.getByRole('link', { name: 'Login History' })
      ).toBeInTheDocument();
      expect(
        screen.getByRole('link', { name: 'Service Transfers' })
      ).toBeInTheDocument();
      expect(
        screen.getByRole('link', { name: 'Maintenance' })
      ).toBeInTheDocument();
      expect(
        screen.getByRole('link', { name: 'Settings' })
      ).toBeInTheDocument();
      expect(screen.queryByRole('link', { name: 'Account' })).toBeNull();
    });
  });

  it('should hide Identity & Access link for non beta users', async () => {
    const flags: Partial<Flags> = {
      iamRbacPrimaryNavChanges: true,
      iam: {
        beta: true,
        enabled: false,
      },
    };

    queryMocks.useIsIAMEnabled.mockReturnValue({
      isIAMBeta: true,
      isIAMEnabled: false,
    });

    renderWithTheme(<PrimaryNav {...props} />, {
      flags,
    });

    const adminLink = screen.getByRole('button', { name: 'Administration' });
    expect(adminLink).toBeInTheDocument();

    await waitFor(() => {
      expect(
        screen.queryByRole('link', { name: 'Identity & Access' })
      ).toBeNull();
    });
  });

  it('should show Account link and hide Administration if iamRbacPrimaryNavChanges flag is disabled', async () => {
    const flags: Partial<Flags> = {
      iamRbacPrimaryNavChanges: false,
      iam: {
        beta: true,
        enabled: true,
      },
    };

    queryMocks.useIsIAMEnabled.mockReturnValue({
      isIAMBeta: true,
      isIAMEnabled: true,
    });

    renderWithTheme(<PrimaryNav {...props} />, {
      flags,
    });

    const adminLink = screen.queryByRole('button', { name: 'Administration' });
    expect(adminLink).toBeNull();

    await waitFor(() => {
      expect(screen.queryByRole('link', { name: 'Billing' })).toBeNull();
      expect(screen.queryByRole('link', { name: 'Quotas' })).toBeNull();
      expect(screen.queryByRole('link', { name: 'Login History' })).toBeNull();
      expect(
        screen.queryByRole('link', { name: 'Service Transfers' })
      ).toBeNull();
      expect(screen.queryByRole('link', { name: 'Maintenance' })).toBeNull();
      expect(screen.queryByRole('link', { name: 'Settings' })).toBeNull();
      expect(
        screen.queryByRole('link', { name: 'Account' })
      ).toBeInTheDocument();
      expect(
        screen.queryByRole('link', { name: 'Identity & Access' })
      ).toBeInTheDocument();
      expect(screen.queryByRole('link', { name: 'Settings' })).toBeNull();
    });
>>>>>>> 56838eee
  });
});<|MERGE_RESOLUTION|>--- conflicted
+++ resolved
@@ -333,7 +333,117 @@
     expect(betaChip).toBeVisible();
   });
 
-<<<<<<< HEAD
+  it('should show Administration links if iamRbacPrimaryNavChanges flag is enabled', async () => {
+    const flags: Partial<Flags> = {
+      iamRbacPrimaryNavChanges: true,
+      iam: {
+        beta: true,
+        enabled: true,
+      },
+    };
+
+    queryMocks.useIsIAMEnabled.mockReturnValue({
+      isIAMBeta: true,
+      isIAMEnabled: true,
+    });
+
+    renderWithTheme(<PrimaryNav {...props} />, {
+      flags,
+    });
+
+    const adminLink = screen.getByRole('button', { name: 'Administration' });
+    expect(adminLink).toBeInTheDocument();
+
+    await waitFor(() => {
+      expect(screen.getByRole('link', { name: 'Billing' })).toBeInTheDocument();
+      expect(
+        screen.getByRole('link', { name: 'Identity & Access' })
+      ).toBeInTheDocument();
+      expect(screen.getByRole('link', { name: 'Quotas' })).toBeInTheDocument();
+      expect(
+        screen.getByRole('link', { name: 'Login History' })
+      ).toBeInTheDocument();
+      expect(
+        screen.getByRole('link', { name: 'Service Transfers' })
+      ).toBeInTheDocument();
+      expect(
+        screen.getByRole('link', { name: 'Maintenance' })
+      ).toBeInTheDocument();
+      expect(
+        screen.getByRole('link', { name: 'Settings' })
+      ).toBeInTheDocument();
+      expect(screen.queryByRole('link', { name: 'Account' })).toBeNull();
+    });
+  });
+
+  it('should hide Identity & Access link for non beta users', async () => {
+    const flags: Partial<Flags> = {
+      iamRbacPrimaryNavChanges: true,
+      iam: {
+        beta: true,
+        enabled: false,
+      },
+    };
+
+    queryMocks.useIsIAMEnabled.mockReturnValue({
+      isIAMBeta: true,
+      isIAMEnabled: false,
+    });
+
+    renderWithTheme(<PrimaryNav {...props} />, {
+      flags,
+    });
+
+    const adminLink = screen.getByRole('button', { name: 'Administration' });
+    expect(adminLink).toBeInTheDocument();
+
+    await waitFor(() => {
+      expect(
+        screen.queryByRole('link', { name: 'Identity & Access' })
+      ).toBeNull();
+    });
+  });
+
+  it('should show Account link and hide Administration if iamRbacPrimaryNavChanges flag is disabled', async () => {
+    const flags: Partial<Flags> = {
+      iamRbacPrimaryNavChanges: false,
+      iam: {
+        beta: true,
+        enabled: true,
+      },
+    };
+
+    queryMocks.useIsIAMEnabled.mockReturnValue({
+      isIAMBeta: true,
+      isIAMEnabled: true,
+    });
+
+    renderWithTheme(<PrimaryNav {...props} />, {
+      flags,
+    });
+
+    const adminLink = screen.queryByRole('button', { name: 'Administration' });
+    expect(adminLink).toBeNull();
+
+    await waitFor(() => {
+      expect(screen.queryByRole('link', { name: 'Billing' })).toBeNull();
+      expect(screen.queryByRole('link', { name: 'Quotas' })).toBeNull();
+      expect(screen.queryByRole('link', { name: 'Login History' })).toBeNull();
+      expect(
+        screen.queryByRole('link', { name: 'Service Transfers' })
+      ).toBeNull();
+      expect(screen.queryByRole('link', { name: 'Maintenance' })).toBeNull();
+      expect(screen.queryByRole('link', { name: 'Settings' })).toBeNull();
+      expect(
+        screen.queryByRole('link', { name: 'Account' })
+      ).toBeInTheDocument();
+      expect(
+        screen.queryByRole('link', { name: 'Identity & Access' })
+      ).toBeInTheDocument();
+      expect(screen.queryByRole('link', { name: 'Settings' })).toBeNull();
+    });
+  });
+
   it('should not show Metrics and Alerts menu items if the user has the account capability but the aclp feature flag is not enabled', async () => {
     const account = accountFactory.build({
       capabilities: ['Akamai Cloud Pulse'],
@@ -407,116 +517,5 @@
 
     expect(monitorMetricsDisplayItem).toBeVisible();
     expect(monitorAlertsDisplayItem).toBeNull();
-=======
-  it('should show Administration links if iamRbacPrimaryNavChanges flag is enabled', async () => {
-    const flags: Partial<Flags> = {
-      iamRbacPrimaryNavChanges: true,
-      iam: {
-        beta: true,
-        enabled: true,
-      },
-    };
-
-    queryMocks.useIsIAMEnabled.mockReturnValue({
-      isIAMBeta: true,
-      isIAMEnabled: true,
-    });
-
-    renderWithTheme(<PrimaryNav {...props} />, {
-      flags,
-    });
-
-    const adminLink = screen.getByRole('button', { name: 'Administration' });
-    expect(adminLink).toBeInTheDocument();
-
-    await waitFor(() => {
-      expect(screen.getByRole('link', { name: 'Billing' })).toBeInTheDocument();
-      expect(
-        screen.getByRole('link', { name: 'Identity & Access' })
-      ).toBeInTheDocument();
-      expect(screen.getByRole('link', { name: 'Quotas' })).toBeInTheDocument();
-      expect(
-        screen.getByRole('link', { name: 'Login History' })
-      ).toBeInTheDocument();
-      expect(
-        screen.getByRole('link', { name: 'Service Transfers' })
-      ).toBeInTheDocument();
-      expect(
-        screen.getByRole('link', { name: 'Maintenance' })
-      ).toBeInTheDocument();
-      expect(
-        screen.getByRole('link', { name: 'Settings' })
-      ).toBeInTheDocument();
-      expect(screen.queryByRole('link', { name: 'Account' })).toBeNull();
-    });
-  });
-
-  it('should hide Identity & Access link for non beta users', async () => {
-    const flags: Partial<Flags> = {
-      iamRbacPrimaryNavChanges: true,
-      iam: {
-        beta: true,
-        enabled: false,
-      },
-    };
-
-    queryMocks.useIsIAMEnabled.mockReturnValue({
-      isIAMBeta: true,
-      isIAMEnabled: false,
-    });
-
-    renderWithTheme(<PrimaryNav {...props} />, {
-      flags,
-    });
-
-    const adminLink = screen.getByRole('button', { name: 'Administration' });
-    expect(adminLink).toBeInTheDocument();
-
-    await waitFor(() => {
-      expect(
-        screen.queryByRole('link', { name: 'Identity & Access' })
-      ).toBeNull();
-    });
-  });
-
-  it('should show Account link and hide Administration if iamRbacPrimaryNavChanges flag is disabled', async () => {
-    const flags: Partial<Flags> = {
-      iamRbacPrimaryNavChanges: false,
-      iam: {
-        beta: true,
-        enabled: true,
-      },
-    };
-
-    queryMocks.useIsIAMEnabled.mockReturnValue({
-      isIAMBeta: true,
-      isIAMEnabled: true,
-    });
-
-    renderWithTheme(<PrimaryNav {...props} />, {
-      flags,
-    });
-
-    const adminLink = screen.queryByRole('button', { name: 'Administration' });
-    expect(adminLink).toBeNull();
-
-    await waitFor(() => {
-      expect(screen.queryByRole('link', { name: 'Billing' })).toBeNull();
-      expect(screen.queryByRole('link', { name: 'Quotas' })).toBeNull();
-      expect(screen.queryByRole('link', { name: 'Login History' })).toBeNull();
-      expect(
-        screen.queryByRole('link', { name: 'Service Transfers' })
-      ).toBeNull();
-      expect(screen.queryByRole('link', { name: 'Maintenance' })).toBeNull();
-      expect(screen.queryByRole('link', { name: 'Settings' })).toBeNull();
-      expect(
-        screen.queryByRole('link', { name: 'Account' })
-      ).toBeInTheDocument();
-      expect(
-        screen.queryByRole('link', { name: 'Identity & Access' })
-      ).toBeInTheDocument();
-      expect(screen.queryByRole('link', { name: 'Settings' })).toBeNull();
-    });
->>>>>>> 56838eee
   });
 });