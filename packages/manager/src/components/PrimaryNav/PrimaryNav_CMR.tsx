--- conflicted
+++ resolved
@@ -91,7 +91,7 @@
   const matchesMobile = useMediaQuery('(min-width:750px)');
   const matchesTablet = useMediaQuery('(max-width:1190px)');
 
-  const { _isManagedAccount } = useAccountManagement();
+  const { _isManagedAccount, account } = useAccountManagement();
   const { domains, requestDomains } = useDomains();
   const flags = useFlags();
 
@@ -100,17 +100,6 @@
   const [anchorEl, setAnchorEl] = React.useState<
     (EventTarget & HTMLElement) | undefined
   >();
-
-<<<<<<< HEAD
-=======
-  const flags = useFlags();
-  const { domains, requestDomains } = useDomains();
-
-  const {
-    _hasAccountAccess,
-    _isManagedAccount,
-    account
-  } = useAccountManagement();
 
   const showFirewalls = isFeatureEnabled(
     'Cloud Firewall',
@@ -118,7 +107,6 @@
     account?.data?.capabilities ?? []
   );
 
->>>>>>> 30350696
   const primaryLinkGroups: {
     group: NavGroup;
     links: PrimaryLink[];
@@ -173,12 +161,7 @@
           {
             display: 'Firewalls',
             href: '/firewalls',
-<<<<<<< HEAD
-            hide: !flags.firewalls
-=======
-            icon: <Firewall />,
             hide: !showFirewalls
->>>>>>> 30350696
           }
         ]
       },
@@ -225,18 +208,11 @@
       }
     ],
     [
-<<<<<<< HEAD
       matchesMobile,
       requestDomains,
-=======
-      showFirewalls,
-      _isManagedAccount,
-      account.lastUpdated,
-      _hasAccountAccess,
->>>>>>> 30350696
       domains.loading,
       domains.lastUpdated,
-      flags.firewalls,
+      showFirewalls,
       _isManagedAccount
     ]
   );
