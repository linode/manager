import * as classNames from 'classnames';
import * as React from 'react';
import { Link, LinkProps, useLocation } from 'react-router-dom';
import OCA from 'src/assets/icons/entityIcons/oneclick.svg';
import Storage from 'src/assets/icons/entityIcons/bucket.svg';
import Domain from 'src/assets/icons/entityIcons/domain.svg';
import Firewall from 'src/assets/icons/entityIcons/firewall.svg';
import Image from 'src/assets/icons/entityIcons/image.svg';
import Kubernetes from 'src/assets/icons/entityIcons/kubernetes.svg';
import Linode from 'src/assets/icons/entityIcons/linode.svg';
import NodeBalancer from 'src/assets/icons/entityIcons/nodebalancer.svg';
import StackScript from 'src/assets/icons/entityIcons/stackscript.svg';
import VLAN from 'src/assets/icons/entityIcons/vlan.svg';
import Volume from 'src/assets/icons/entityIcons/volume.svg';
import Longview from 'src/assets/icons/longview.svg';
import Managed from 'src/assets/icons/managed.svg';
import Logo from 'src/assets/logo/new-logo.svg';
import Divider from 'src/components/core/Divider';
import Grid from 'src/components/core/Grid';
<<<<<<< HEAD
import Hidden from 'src/components/core/Hidden';
import ListItemText from 'src/components/core/ListItemText';
=======
>>>>>>> 27a4a454
import useAccountManagement from 'src/hooks/useAccountManagement';
import useDomains from 'src/hooks/useDomains';
import useFlags from 'src/hooks/useFlags';
import useObjectStorageBuckets from 'src/hooks/useObjectStorageBuckets';
import useObjectStorageClusters from 'src/hooks/useObjectStorageClusters';
import usePrefetch from 'src/hooks/usePreFetch';
import { isFeatureEnabled } from 'src/utilities/accountCapabilities';
import useStyles from './PrimaryNav_CMR.styles';
import { linkIsActive } from './utils';

type NavEntity =
  | 'Linodes'
  | 'Volumes'
  | 'VLANs'
  | 'NodeBalancers'
  | 'Domains'
  | 'Longview'
  | 'Kubernetes'
  | 'Object Storage'
  | 'Managed'
  | 'Marketplace'
  | 'Images'
  | 'Firewalls'
  | 'Account'
  | 'Dashboard'
  | 'StackScripts'
  | 'Databases';

interface PrimaryLink {
  display: NavEntity;
  href: string;
  attr?: { [key: string]: any };
  icon?: JSX.Element;
  activeLinks?: Array<string>;
  onClick?: (e: React.ChangeEvent<any>) => void;
  hide?: boolean;
  prefetchRequestFn?: () => void;
  prefetchRequestCondition?: boolean;
}

export interface Props {
  closeMenu: () => void;
  toggleSpacing: () => void; // to keep props same for non-cmr
  isCollapsed: boolean;
}

export const PrimaryNav: React.FC<Props> = props => {
  const { closeMenu, isCollapsed } = props;
  const classes = useStyles();

  const flags = useFlags();
  const location = useLocation();
  const { domains, requestDomains } = useDomains();
  const {
    objectStorageClusters,
    requestObjectStorageClusters
  } = useObjectStorageClusters();
  const {
    objectStorageBuckets,
    requestObjectStorageBuckets
  } = useObjectStorageBuckets();

  const {
    _isManagedAccount,
    _isLargeAccount,
    _isRestrictedUser,
    account
  } = useAccountManagement();

  const showFirewalls = isFeatureEnabled(
    'Cloud Firewall',
    Boolean(flags.firewalls),
    account?.data?.capabilities ?? []
  );

  const showVlans = isFeatureEnabled(
    'Vlans',
    Boolean(flags.vlans),
    account?.data?.capabilities ?? []
  );

  // No account capability returned yet.
  const showDatabases = flags.databases;

  const clustersLoadedOrLoadingOrHasError =
    objectStorageClusters.lastUpdated > 0 ||
    objectStorageClusters.loading ||
    objectStorageClusters.error;

  React.useEffect(() => {
    if (!clustersLoadedOrLoadingOrHasError && !_isRestrictedUser) {
      requestObjectStorageClusters();
    }
  }, [
    _isRestrictedUser,
    clustersLoadedOrLoadingOrHasError,
    requestObjectStorageClusters
  ]);

  const clusterIds = objectStorageClusters.entities.map(
    thisCluster => thisCluster.id
  );

  const primaryLinkGroups: PrimaryLink[][] = React.useMemo(
    () => [
      [
        {
          hide: !_isManagedAccount,
          display: 'Managed',
          href: '/managed',
          icon: <Managed />
        }
      ],
      [
        {
          display: 'Linodes',
          href: '/linodes',
          activeLinks: ['/linodes', '/linodes/create'],
          icon: <Linode />
        },
        {
          display: 'Volumes',
          href: '/volumes',
          icon: <Volume />
        },
        {
          hide: !showVlans,
          display: 'VLANs',
          href: '/vlans',
          icon: <VLAN />
        },
        {
          display: 'NodeBalancers',
          href: '/nodebalancers',
          icon: <NodeBalancer />
        },

        {
          hide: !showFirewalls,
          display: 'Firewalls',
          href: '/firewalls',
          icon: <Firewall />
        },
        {
          display: 'StackScripts',
          href: '/stackscripts',
          icon: <StackScript />
        },
        {
          display: 'Images',
          href: '/images',
          icon: <Image />
        }
      ],
      [
        {
          display: 'Domains',
          href: '/domains',
          icon: <Domain style={{ transform: 'scale(1.5)' }} />,
          prefetchRequestFn: requestDomains,
          prefetchRequestCondition:
            !domains.loading && domains.lastUpdated === 0 && !_isLargeAccount
        },
        {
          display: 'Kubernetes',
          href: '/kubernetes/clusters',
          icon: <Kubernetes />
        },
        {
          hide: !showDatabases,
          display: 'Databases',
          href: '/databases',
          icon: <Storage />
        },
        {
          display: 'Object Storage',
          href: '/object-storage/buckets',
          activeLinks: [
            '/object-storage/buckets',
            '/object-storage/access-keys'
          ],
          icon: <Storage />,
          prefetchRequestFn: () => requestObjectStorageBuckets(clusterIds),
          prefetchRequestCondition:
            !objectStorageBuckets.loading &&
            objectStorageBuckets.lastUpdated === 0
        },
        {
          display: 'Longview',
          href: '/longview',
          icon: <Longview />
        },
        {
          display: 'Marketplace',
          href: '/linodes/create?type=One-Click',
          attr: { 'data-qa-one-click-nav-btn': true },
          icon: <OCA />
        }
      ]
    ],
    [
      showFirewalls,
      showVlans,
      showDatabases,
      _isManagedAccount,
      domains.loading,
      domains.lastUpdated,
      requestDomains,
      _isLargeAccount,
      objectStorageBuckets.loading,
      objectStorageBuckets.lastUpdated,
      requestObjectStorageBuckets,
      clusterIds
    ]
  );

  return (
    <Grid
      className={classes.menuGrid}
      container
      alignItems="flex-start"
      justify="flex-start"
      direction="column"
      wrap="nowrap"
      spacing={0}
      component="nav"
      role="navigation"
      id="main-navigation"
    >
      <Grid item>
        <div
          className={classNames({
            [classes.logoItem]: true,
            [classes.logoCollapsed]: isCollapsed
          })}
        >
          <Link
            to={`/dashboard`}
            onClick={closeMenu}
            aria-label="Dashboard"
            title="Dashboard"
          >
            <Logo width={115} height={43} />
          </Link>
        </div>
      </Grid>
      <div
        className={classNames({
          ['fade-in-table']: true,
          [classes.fadeContainer]: true
        })}
      >
        {primaryLinkGroups.map((thisGroup, idx) => {
          const filteredLinks = thisGroup.filter(thisLink => !thisLink.hide);
          if (filteredLinks.length === 0) {
            return null;
          }
          return (
            <div key={idx} className={classes.linkGroup}>
              {filteredLinks.map(thisLink => {
                const props = {
                  key: thisLink.display,
                  closeMenu,
                  isCollapsed,
                  locationSearch: location.search,
                  locationPathname: location.pathname,
                  ...thisLink
                };

                // PrefetchPrimaryLink and PrimaryLink are two separate components because invocation of
                // hooks cannot be conditional. <PrefetchPrimaryLink /> is a wrapper around <PrimaryLink />
                // that includes the usePrefetch hook.
                return thisLink.prefetchRequestFn &&
                  thisLink.prefetchRequestCondition !== undefined ? (
                  <PrefetchPrimaryLink
                    {...props}
                    prefetchRequestFn={thisLink.prefetchRequestFn}
                    prefetchRequestCondition={thisLink.prefetchRequestCondition}
                  />
                ) : (
                  <PrimaryLink {...props} />
                );
              })}
            </div>
          );
        })}
<<<<<<< HEAD

        <Hidden mdUp>
          <Divider className={classes.divider} />
          <Link
            to="/account"
            onClick={closeMenu}
            data-qa-nav-item="/account"
            className={classNames({
              [classes.listItem]: true,
              [classes.active]:
                linkIsActive('/account', location.search, location.pathname) ===
                true
            })}
          >
            <ListItemText
              primary="Account"
              disableTypography={true}
              className={classNames({
                [classes.linkItem]: true
              })}
            />
          </Link>
          <Link
            to="/profile/display"
            onClick={closeMenu}
            data-qa-nav-item="/profile/display"
            className={classNames({
              [classes.listItem]: true,
              [classes.active]:
                linkIsActive(
                  '/profile/display',
                  location.search,
                  location.pathname
                ) === true
            })}
          >
            <ListItemText
              primary="My Profile"
              disableTypography={true}
              className={classNames({
                [classes.linkItem]: true
              })}
            />
          </Link>
          <Link
            to="/logout"
            onClick={closeMenu}
            data-qa-nav-item="/logout"
            className={classNames({
              [classes.listItem]: true
            })}
          >
            <ListItemText
              primary="Log Out"
              disableTypography={true}
              className={classNames({
                [classes.linkItem]: true
              })}
            />
          </Link>
        </Hidden>
        <div className={classes.spacer} />
=======
>>>>>>> 27a4a454
      </div>
    </Grid>
  );
};

export default React.memo(PrimaryNav);

interface PrimaryLinkProps extends PrimaryLink {
  closeMenu: () => void;
  isCollapsed: boolean;
  locationSearch: string;
  locationPathname: string;
  prefetchProps?: {
    onMouseEnter: LinkProps['onMouseEnter'];
    onMouseLeave: LinkProps['onMouseLeave'];
    onFocus: LinkProps['onFocus'];
    onBlur: LinkProps['onBlur'];
  };
}

const PrimaryLink: React.FC<PrimaryLinkProps> = React.memo(props => {
  const classes = useStyles();

  const {
    isCollapsed,
    closeMenu,
    href,
    onClick,
    attr,
    activeLinks,
    icon,
    display,
    locationSearch,
    locationPathname,
    prefetchProps
  } = props;

  return (
    <>
      <Divider className={classes.divider} />
      <Link
        to={href}
        onClick={(e: React.ChangeEvent<any>) => {
          closeMenu();
          if (onClick) {
            onClick(e);
          }
        }}
        {...prefetchProps}
        {...attr}
        className={classNames({
          [classes.listItem]: true,
          [classes.active]: linkIsActive(
            href,
            locationSearch,
            locationPathname,
            activeLinks
          ),
          listItemCollapsed: isCollapsed
        })}
        data-testid={`menu-item-${display}`}
      >
        {/* <div style={{ display: 'flex', alignItems: 'center' }}> */}
        {icon && isCollapsed && (
          <div className="icon" aria-hidden>
            {icon}
          </div>
        )}
        <p
          className={classNames({
            [classes.linkItem]: true,
            primaryNavLink: true,
            hiddenWhenCollapsed: isCollapsed
          })}
        >
          {display}
        </p>
        {/* </div> */}
      </Link>
    </>
  );
});

interface PrefetchPrimaryLinkProps {
  prefetchRequestFn: () => void;
  prefetchRequestCondition: boolean;
}

// Wrapper around PrimaryLink that includes the usePrefetchHook.
export const PrefetchPrimaryLink: React.FC<PrimaryLinkProps &
  PrefetchPrimaryLinkProps> = React.memo(props => {
  const { makeRequest, cancelRequest } = usePrefetch(
    props.prefetchRequestFn,
    props.prefetchRequestCondition
  );

  const prefetchProps: PrimaryLinkProps['prefetchProps'] = {
    onMouseEnter: makeRequest,
    onFocus: makeRequest,
    onMouseLeave: cancelRequest,
    onBlur: cancelRequest
  };

  return <PrimaryLink {...props} prefetchProps={prefetchProps} />;
});<|MERGE_RESOLUTION|>--- conflicted
+++ resolved
@@ -17,11 +17,6 @@
 import Logo from 'src/assets/logo/new-logo.svg';
 import Divider from 'src/components/core/Divider';
 import Grid from 'src/components/core/Grid';
-<<<<<<< HEAD
-import Hidden from 'src/components/core/Hidden';
-import ListItemText from 'src/components/core/ListItemText';
-=======
->>>>>>> 27a4a454
 import useAccountManagement from 'src/hooks/useAccountManagement';
 import useDomains from 'src/hooks/useDomains';
 import useFlags from 'src/hooks/useFlags';
@@ -308,71 +303,6 @@
             </div>
           );
         })}
-<<<<<<< HEAD
-
-        <Hidden mdUp>
-          <Divider className={classes.divider} />
-          <Link
-            to="/account"
-            onClick={closeMenu}
-            data-qa-nav-item="/account"
-            className={classNames({
-              [classes.listItem]: true,
-              [classes.active]:
-                linkIsActive('/account', location.search, location.pathname) ===
-                true
-            })}
-          >
-            <ListItemText
-              primary="Account"
-              disableTypography={true}
-              className={classNames({
-                [classes.linkItem]: true
-              })}
-            />
-          </Link>
-          <Link
-            to="/profile/display"
-            onClick={closeMenu}
-            data-qa-nav-item="/profile/display"
-            className={classNames({
-              [classes.listItem]: true,
-              [classes.active]:
-                linkIsActive(
-                  '/profile/display',
-                  location.search,
-                  location.pathname
-                ) === true
-            })}
-          >
-            <ListItemText
-              primary="My Profile"
-              disableTypography={true}
-              className={classNames({
-                [classes.linkItem]: true
-              })}
-            />
-          </Link>
-          <Link
-            to="/logout"
-            onClick={closeMenu}
-            data-qa-nav-item="/logout"
-            className={classNames({
-              [classes.listItem]: true
-            })}
-          >
-            <ListItemText
-              primary="Log Out"
-              disableTypography={true}
-              className={classNames({
-                [classes.linkItem]: true
-              })}
-            />
-          </Link>
-        </Hidden>
-        <div className={classes.spacer} />
-=======
->>>>>>> 27a4a454
       </div>
     </Grid>
   );
