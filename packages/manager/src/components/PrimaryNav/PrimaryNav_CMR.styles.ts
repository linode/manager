--- conflicted
+++ resolved
@@ -136,11 +136,7 @@
       borderRadius: 0
     },
     '&:hover': {
-<<<<<<< HEAD
-      backgroundColor: theme.bg.primaryNavActiveBG
-=======
-      backgroundColor: theme.cmrBGColors.bgPrimaryNavActive
->>>>>>> 705dd7af
+      backgroundColor: theme.cmrBGColors.bgPrimaryNavActive
     },
     [theme.breakpoints.down('sm')]: {
       paddingLeft: 7.5,
