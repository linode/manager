--- conflicted
+++ resolved
@@ -7,27 +7,11 @@
     height: '100%',
     margin: 0,
     padding: 0,
-<<<<<<< HEAD
-    minHeight: 50,
-    overflowX: 'auto',
-    transition: 'width linear .1s'
-  },
-  menuGridInner: {
-    display: 'flex',
-    flexDirection: 'row',
-    alignItems: 'center',
-    justifyContent: 'space-between',
-    width: '100%',
-
-    [theme.breakpoints.up('lg')]: {
-      width: 1100
-=======
     [theme.breakpoints.up('sm')]: {
       minHeight: 72
     },
     [theme.breakpoints.up('md')]: {
       minHeight: 80
->>>>>>> 484c5e37
     }
   },
   fadeContainer: {
@@ -73,14 +57,6 @@
         ${theme.spacing(4) + 1}px
       `,
     '&:hover': {
-<<<<<<< HEAD
-      backgroundColor: theme.cmrBGColors.bgPrimaryNavActive,
-      textDecoration: 'none'
-    },
-    '&:focus': {
-      backgroundColor: theme.cmrBGColors.bgPrimaryNavActive,
-      textDecoration: 'none'
-=======
       // @todo: make this gradient correct.
       backgroundImage: 'linear-gradient(to right, #395149 , #395149)',
       '& $linkItem': {
@@ -92,7 +68,6 @@
           stroke: 'white'
         }
       }
->>>>>>> 484c5e37
     },
     '& .icon': {
       marginRight: theme.spacing(2),
@@ -169,108 +144,11 @@
     maxWidth: 350,
     padding: 8,
     position: 'absolute',
-<<<<<<< HEAD
-    top: 25
-  },
-  menuWrapper: {
-    display: 'flex',
-    alignItems: 'center',
-    '&:hover': {
-      backgroundColor: theme.cmrBGColors.bgPrimaryNavActive
-    },
-    '&:focus': {
-      backgroundColor: theme.cmrBGColors.bgPrimaryNavActive
-    }
-  },
-  menuButton: {
-    display: 'flex',
-    alignItems: 'center',
-    lineHeight: 1,
-    padding: 0,
-    '&[data-reach-menu-button]': {
-      backgroundColor: theme.cmrBGColors.bgPrimaryNav,
-      border: 'none',
-      borderRadius: 0,
-      color: theme.color.primaryNavText,
-      cursor: 'pointer',
-      fontSize: '1rem',
-      height: 50,
-      paddingLeft: 15,
-      paddingRight: 6,
-      textTransform: 'inherit',
-      '&[aria-expanded="true"]': {
-        backgroundColor: theme.cmrBGColors.bgPrimaryNavActive,
-        '& $caret': {
-          transform: 'rotate(180deg)'
-        }
-      },
-      [theme.breakpoints.down('sm')]: {
-        paddingLeft: 7.5,
-        paddingRight: 7.5
-      }
-    },
-    '&:hover': {
-      backgroundColor: theme.cmrBGColors.bgPrimaryNavActive
-    },
-    '&:focus': {
-      backgroundColor: theme.cmrBGColors.bgPrimaryNavActive
-    }
-  },
-  caret: {
-    color: '#9ea4ae',
-    marginTop: 4,
-    marginLeft: 2
-  },
-  menuPopover: {
-    '&[data-reach-menu], &[data-reach-menu-popover]': {
-      position: 'absolute',
-      top: 50,
-      zIndex: 3000
-    }
-  },
-  menuItemList: {
-    '&[data-reach-menu-items]': {
-      backgroundColor: theme.cmrBGColors.bgPrimaryNav,
-      border: 'none',
-      padding: 0,
-      whiteSpace: 'normal'
-    }
-  },
-  menuItemLink: {
-    '&[data-reach-menu-item]': {
-      display: 'flex',
-      alignItems: 'center',
-      backgroundColor: theme.cmrBGColors.bgPrimaryNav,
-      color: theme.color.primaryNavText,
-      fontSize: '1rem',
-      paddingTop: 12,
-      paddingBottom: 12,
-      paddingLeft: 15,
-      paddingRight: 40,
-      '&:hover': {
-        backgroundColor: theme.cmrBGColors.bgPrimaryNavActive,
-        textDecoration: 'none'
-      },
-      '&:focus': {
-        backgroundColor: theme.cmrBGColors.bgPrimaryNavActive,
-        textDecoration: 'none'
-      },
-      [theme.breakpoints.down('sm')]: {
-        paddingTop: 10,
-        paddingBottom: 10,
-        paddingLeft: 7.5
-      }
-    },
-    '&[data-reach-menu-item][data-selected]': {
-      backgroundColor: theme.cmrBGColors.bgPrimaryNavActive
-    }
-=======
     backgroundColor: theme.bg.navy,
     border: '1px solid #999',
     outline: 0,
     boxShadow: 'none',
     minWidth: 185
->>>>>>> 484c5e37
   },
   settingsBackdrop: {
     backgroundColor: 'rgba(0,0,0,.3)'
