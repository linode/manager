--- conflicted
+++ resolved
@@ -23,10 +23,8 @@
 export const DISK_ENCRYPTION_NODE_POOL_GUIDANCE_COPY =
   'To enable disk encryption, delete the node pool and create a new node pool. New node pools are always encrypted.';
 
-<<<<<<< HEAD
 export const UNENCRYPTED_STANDARD_LINODE_GUIDANCE_COPY =
   'Use Rebuild to enable or disable disk encryption.';
-=======
+
 export const DISK_ENCRYPTION_IMAGES_CAVEAT_COPY =
-  'Virtual Machine Images are not encrypted.';
->>>>>>> ae81ee3f
+  'Virtual Machine Images are not encrypted.';