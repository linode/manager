--- conflicted
+++ resolved
@@ -1,34 +1,22 @@
-import classNames from 'classnames';
-import * as React from 'react';
-<<<<<<< HEAD
-import Radio, { RadioProps } from 'src/components/core/Radio';
-import {
-  createStyles,
-  Theme,
-  withStyles,
-  WithStyles,
-} from 'src/components/core/styles';
-import RadioIcon from '../../assets/icons/radio.svg?component';
-import RadioIconRadioed from '../../assets/icons/radioRadioed.svg?component';
-=======
-import { default as _Radio, RadioProps } from 'src/components/core/Radio';
-import { makeStyles, Theme } from 'src/components/core/styles';
-import RadioIcon from '../../assets/icons/radio.svg';
-import RadioIconRadioed from '../../assets/icons/radioRadioed.svg';
->>>>>>> 74527a99
+import classNames from "classnames";
+import * as React from "react";
+import { default as _Radio, RadioProps } from "src/components/core/Radio";
+import { makeStyles, Theme } from "src/components/core/styles";
+import RadioIcon from "../../assets/icons/radio.svg";
+import RadioIconRadioed from "../../assets/icons/radioRadioed.svg?component";
 
 const useStyles = makeStyles((theme: Theme) => ({
   root: {
-    color: '#ccc',
-    padding: '10px 10px',
-    transition: theme.transitions.create(['color']),
-    '& .defaultFill': {
-      transition: theme.transitions.create(['fill']),
+    color: "#ccc",
+    padding: "10px 10px",
+    transition: theme.transitions.create(["color"]),
+    "& .defaultFill": {
+      transition: theme.transitions.create(["fill"]),
     },
-    '&:hover': {
+    "&:hover": {
       color: theme.palette.primary.main,
       fill: theme.color.white,
-      '& .defaultFill': {
+      "& .defaultFill": {
         fill: theme.color.white,
       },
     },
@@ -37,11 +25,11 @@
     color: theme.palette.primary.main,
   },
   disabled: {
-    color: '#ccc !important',
-    fill: '#f4f4f4 !important',
-    pointerEvents: 'none',
-    '& .defaultFill': {
-      fill: '#f4f4f4',
+    color: "#ccc !important",
+    fill: "#f4f4f4 !important",
+    pointerEvents: "none",
+    "& .defaultFill": {
+      fill: "#f4f4f4",
     },
   },
 }));
@@ -64,9 +52,9 @@
       checkedIcon={<RadioIconRadioed />}
       data-qa-radio={props.checked || false}
       inputProps={{
-        role: 'radio',
-        'aria-label': props.name,
-        'aria-checked': props.checked,
+        role: "radio",
+        "aria-label": props.name,
+        "aria-checked": props.checked,
         ...props.inputProps,
       }}
     />
