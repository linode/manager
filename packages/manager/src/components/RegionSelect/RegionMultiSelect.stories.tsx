import React, { useState } from 'react';

import { regions } from 'src/__data__/regionsData';
import { Box } from 'src/components/Box';
import { SelectedRegionsList } from 'src/features/ObjectStorage/AccessKeyLanding/AccessKeyRegions/SelectedRegionsList';
import { sortByString } from 'src/utilities/sort-by';

import { RegionMultiSelect } from './RegionMultiSelect';

import type { RegionMultiSelectProps } from './RegionSelect.types';
import type { Meta, StoryObj } from '@storybook/react';
import type { RegionSelectOption } from 'src/components/RegionSelect/RegionSelect.types';

const sortRegionOptions = (a: RegionSelectOption, b: RegionSelectOption) => {
  return sortByString(a.label, b.label, 'asc');
};

<<<<<<< HEAD
const LabelComponent = ({ selection }: LabelComponentProps) => {
  return (
    <Box
      sx={{
        alignItems: 'center',
        display: 'flex',
        flexGrow: 1,
      }}
    >
      <StyledFlagContainer>
        <Flag country={selection.data.country} />
      </StyledFlagContainer>
      {selection.label}
    </Box>
  );
};

const SelectedRegionsList = ({
  onRemove,
  selectedRegions,
}: SelectedRegionsProps) => {
  const handleRemove = (item: RemovableItem) => {
    onRemove(item.data);
  };

  return (
    <RemovableSelectionsList
      selectionData={selectedRegions.map((item, index) => {
        return { ...item, id: index };
      })}
      LabelComponent={LabelComponent}
      headerText=""
      noDataText=""
      onRemove={handleRemove}
    />
  );
};

=======
>>>>>>> f0b774e2
export const Default: StoryObj<RegionMultiSelectProps> = {
  render: (args) => {
    const SelectWrapper = () => {
      const [selectedRegionsIds, setSelectedRegionsIds] = useState<string[]>(
        []
      );

      const handleSelectionChange = (selectedIds: string[]) => {
        setSelectedRegionsIds(selectedIds);
      };

      return (
        <Box sx={{ minHeight: 500 }}>
          <RegionMultiSelect
            {...args}
            handleSelection={handleSelectionChange}
            selectedIds={selectedRegionsIds}
          />
        </Box>
      );
    };

    return SelectWrapper();
  },
};

const meta: Meta<RegionMultiSelectProps> = {
  args: {
    SelectedRegionsList,
    currentCapability: 'Linodes',
    disabled: false,
    errorText: '',
    isClearable: false,
    label: 'Regions',
    placeholder: 'Select Regions or type to search',
    regions,
    sortRegionOptions,
  },
  component: RegionMultiSelect,
  title: 'Components/Selects/Region Multi Select',
};
export default meta;<|MERGE_RESOLUTION|>--- conflicted
+++ resolved
@@ -15,47 +15,6 @@
   return sortByString(a.label, b.label, 'asc');
 };
 
-<<<<<<< HEAD
-const LabelComponent = ({ selection }: LabelComponentProps) => {
-  return (
-    <Box
-      sx={{
-        alignItems: 'center',
-        display: 'flex',
-        flexGrow: 1,
-      }}
-    >
-      <StyledFlagContainer>
-        <Flag country={selection.data.country} />
-      </StyledFlagContainer>
-      {selection.label}
-    </Box>
-  );
-};
-
-const SelectedRegionsList = ({
-  onRemove,
-  selectedRegions,
-}: SelectedRegionsProps) => {
-  const handleRemove = (item: RemovableItem) => {
-    onRemove(item.data);
-  };
-
-  return (
-    <RemovableSelectionsList
-      selectionData={selectedRegions.map((item, index) => {
-        return { ...item, id: index };
-      })}
-      LabelComponent={LabelComponent}
-      headerText=""
-      noDataText=""
-      onRemove={handleRemove}
-    />
-  );
-};
-
-=======
->>>>>>> f0b774e2
 export const Default: StoryObj<RegionMultiSelectProps> = {
   render: (args) => {
     const SelectWrapper = () => {
