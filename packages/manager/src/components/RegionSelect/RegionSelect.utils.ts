--- conflicted
+++ resolved
@@ -1,5 +1,6 @@
 import { CONTINENT_CODE_TO_CONTINENT } from '@linode/api-v4';
 
+import { useFlags } from 'src/hooks/useFlags';
 import {
   getRegionCountryGroup,
   getSelectedRegion,
@@ -199,16 +200,9 @@
     'Distributions',
     'StackScripts',
   ];
-<<<<<<< HEAD
-  return Boolean(
-    (flags.gecko &&
-      supportedEdgeTypes.includes(createType as SupportedEdgeTypes)) ||
-      typeof createType === 'undefined' // /linodes/create route
-=======
   return (
     supportedEdgeTypes.includes(createType as SupportedEdgeTypes) ||
     typeof createType === 'undefined' // /linodes/create route
->>>>>>> f1381535
   );
 };
 
