import React from 'react';

import type {
  AccountAvailability,
  Capabilities,
  Country,
  Region,
} from '@linode/api-v4';
import type { EnhancedAutocompleteProps } from 'src/components/Autocomplete/Autocomplete';

export interface RegionSelectOption {
  data: {
    country: Country;
    region: string;
  };
  label: string;
  unavailable: boolean;
  value: string;
}

export interface RegionSelectProps
  extends Omit<
    EnhancedAutocompleteProps<RegionSelectOption, false>,
    'label' | 'onChange' | 'options'
  > {
  /**
   * The specified capability to filter the regions on. Any region that does not have the `currentCapability` will not appear in the RegionSelect dropdown.
   * Only use `undefined` for situations where there is no relevant capability for the RegionSelect - this will not filter any of the regions passed in.
   * Otherwise, a capability should always be passed in.
   *
   * See `ImageUpload.tsx` for an example of a RegionSelect with an undefined `currentCapability` - there is no capability associated with Images yet.
   */
  currentCapability: Capabilities | undefined;
  handleSelection: (id: string) => void;
  helperText?: string;
  isClearable?: boolean;
  label?: string;
  regions: Region[];
  required?: boolean;
  selectedId: null | string;
  width?: number;
}

<<<<<<< HEAD
export interface RegionsMultiSelectProps
=======
export interface RegionMultiSelectProps
>>>>>>> c4321779
  extends Omit<
    EnhancedAutocompleteProps<RegionSelectOption, false>,
    'label' | 'onChange' | 'options'
  > {
<<<<<<< HEAD
  RenderSelectedRegionsList?: React.ComponentType<{
=======
  SelectedRegionsList?: React.ComponentType<{
>>>>>>> c4321779
    onRemove: (option: RegionSelectOption) => void;
    selectedRegions: RegionSelectOption[];
  }>;
  currentCapability: Capabilities | undefined;
  handleSelection: (ids: string[]) => void;
  helperText?: string;
  isClearable?: boolean;
  label?: string;
  regions: Region[];
  required?: boolean;
  selectedIds: string[];
<<<<<<< HEAD
=======
  sortRegionOptions?: (a: RegionSelectOption, b: RegionSelectOption) => number;
>>>>>>> c4321779
  width?: number;
}

export interface RegionOptionAvailability {
  accountAvailabilityData: AccountAvailability[] | undefined;
  currentCapability: Capabilities | undefined;
}

export interface GetRegionOptions extends RegionOptionAvailability {
  regions: Region[];
}

export interface GetSelectedRegionById extends RegionOptionAvailability {
  regions: Region[];
  selectedRegionId: string;
}

export interface GetRegionOptionAvailability extends RegionOptionAvailability {
  region: Region;
}

export interface GetSelectedRegionsByIdsArgs {
  accountAvailabilityData: AccountAvailability[] | undefined;
  currentCapability: Capabilities | undefined;
  regions: Region[];
  selectedRegionIds: string[];
}<|MERGE_RESOLUTION|>--- conflicted
+++ resolved
@@ -41,20 +41,12 @@
   width?: number;
 }
 
-<<<<<<< HEAD
-export interface RegionsMultiSelectProps
-=======
 export interface RegionMultiSelectProps
->>>>>>> c4321779
   extends Omit<
     EnhancedAutocompleteProps<RegionSelectOption, false>,
     'label' | 'onChange' | 'options'
   > {
-<<<<<<< HEAD
-  RenderSelectedRegionsList?: React.ComponentType<{
-=======
   SelectedRegionsList?: React.ComponentType<{
->>>>>>> c4321779
     onRemove: (option: RegionSelectOption) => void;
     selectedRegions: RegionSelectOption[];
   }>;
@@ -66,10 +58,7 @@
   regions: Region[];
   required?: boolean;
   selectedIds: string[];
-<<<<<<< HEAD
-=======
   sortRegionOptions?: (a: RegionSelectOption, b: RegionSelectOption) => number;
->>>>>>> c4321779
   width?: number;
 }
 
