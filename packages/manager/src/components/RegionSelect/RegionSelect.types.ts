import React from 'react';

import type {
  AccountAvailability,
  Capabilities,
  Region,
  RegionSite,
} from '@linode/api-v4';
import type { EnhancedAutocompleteProps } from 'src/components/Autocomplete/Autocomplete';

export interface DisableRegionOption {
  /**
   * The reason the region option is disabled.
   * This is shown to the user as a tooltip.
   */
  reason: JSX.Element | string;
  /**
   * An optional minWith applied to the tooltip
   * @default 215
   */
  tooltipWidth?: number;
}

<<<<<<< HEAD
export type RegionFilterValue =
  | 'distributed-AF'
  | 'distributed-ALL'
  | 'distributed-AS'
  | 'distributed-EU'
  | 'distributed-NA'
  | 'distributed-OC'
  | 'distributed-SA'
  | RegionSite;

import { FlagSet } from 'src/featureFlags';

export interface RegionSelectProps
  extends Omit<
    EnhancedAutocompleteProps<RegionSelectOption, false>,
    'label' | 'onChange' | 'options'
=======
export interface RegionSelectProps<
  DisableClearable extends boolean | undefined = undefined
> extends Omit<
    EnhancedAutocompleteProps<Region, false, DisableClearable>,
    'label' | 'options' | 'value'
>>>>>>> b18db95b
  > {
  /**
   * The specified capability to filter the regions on. Any region that does not have the `currentCapability` will not appear in the RegionSelect dropdown.
   * Only use `undefined` for situations where there is no relevant capability for the RegionSelect - this will not filter any of the regions passed in.
   * Otherwise, a capability should always be passed in.
   *
   * See `ImageUpload.tsx` for an example of a RegionSelect with an undefined `currentCapability` - there is no capability associated with Images yet.
   */
  currentCapability: Capabilities | undefined;
  /**
   * A key/value object for disabling regions by their ID.
   */
  disabledRegions?: Record<string, DisableRegionOption>;
  helperText?: string;
  label?: string;
  regionFilter?: RegionFilterValue;
  regions: Region[];
  required?: boolean;
  showDistributedRegionIconHelperText?: boolean;
  tooltipText?: string;
  /**
   * The ID of the selected region.
   */
  value: null | string;
  width?: number;
}

export interface RegionMultiSelectProps
  extends Omit<
    EnhancedAutocompleteProps<Region, false>,
    'label' | 'onChange' | 'options'
  > {
  SelectedRegionsList?: React.ComponentType<{
    onRemove: (region: string) => void;
    selectedRegions: Region[];
  }>;
  currentCapability: Capabilities | undefined;
  helperText?: string;
  isClearable?: boolean;
  label?: string;
  onChange: (ids: string[]) => void;
  regions: Region[];
  required?: boolean;
  selectedIds: string[];
  sortRegionOptions?: (a: Region, b: Region) => number;
  tooltipText?: string;
  width?: number;
}

export interface GetRegionOptionAvailability {
  accountAvailabilityData: AccountAvailability[] | undefined;
  currentCapability: Capabilities | undefined;
<<<<<<< HEAD
  handleDisabledRegion?: (
    region: Region
  ) => RegionSelectOption['disabledProps'];
}

export interface GetRegionOptions extends RegionOptionAvailability {
  flags?: FlagSet;
  regionFilter?: RegionFilterValue;
  regions: Region[];
}

export interface GetRegionLabel {
  flags: FlagSet | undefined;
  includeSlug?: boolean;
  region: Region;
}

export interface GetSelectedRegionById extends RegionOptionAvailability {
  regions: Region[];
  selectedRegionId: string;
}

export interface GetRegionOptionAvailability extends RegionOptionAvailability {
=======
>>>>>>> b18db95b
  region: Region;
}

export type SupportedDistributedRegionTypes = 'Distributions' | 'StackScripts';<|MERGE_RESOLUTION|>--- conflicted
+++ resolved
@@ -1,11 +1,10 @@
-import React from 'react';
-
 import type {
   AccountAvailability,
   Capabilities,
   Region,
   RegionSite,
 } from '@linode/api-v4';
+import type React from 'react';
 import type { EnhancedAutocompleteProps } from 'src/components/Autocomplete/Autocomplete';
 
 export interface DisableRegionOption {
@@ -21,7 +20,6 @@
   tooltipWidth?: number;
 }
 
-<<<<<<< HEAD
 export type RegionFilterValue =
   | 'distributed-AF'
   | 'distributed-ALL'
@@ -32,19 +30,11 @@
   | 'distributed-SA'
   | RegionSite;
 
-import { FlagSet } from 'src/featureFlags';
-
-export interface RegionSelectProps
-  extends Omit<
-    EnhancedAutocompleteProps<RegionSelectOption, false>,
-    'label' | 'onChange' | 'options'
-=======
 export interface RegionSelectProps<
   DisableClearable extends boolean | undefined = undefined
 > extends Omit<
     EnhancedAutocompleteProps<Region, false, DisableClearable>,
     'label' | 'options' | 'value'
->>>>>>> b18db95b
   > {
   /**
    * The specified capability to filter the regions on. Any region that does not have the `currentCapability` will not appear in the RegionSelect dropdown.
@@ -97,32 +87,6 @@
 export interface GetRegionOptionAvailability {
   accountAvailabilityData: AccountAvailability[] | undefined;
   currentCapability: Capabilities | undefined;
-<<<<<<< HEAD
-  handleDisabledRegion?: (
-    region: Region
-  ) => RegionSelectOption['disabledProps'];
-}
-
-export interface GetRegionOptions extends RegionOptionAvailability {
-  flags?: FlagSet;
-  regionFilter?: RegionFilterValue;
-  regions: Region[];
-}
-
-export interface GetRegionLabel {
-  flags: FlagSet | undefined;
-  includeSlug?: boolean;
-  region: Region;
-}
-
-export interface GetSelectedRegionById extends RegionOptionAvailability {
-  regions: Region[];
-  selectedRegionId: string;
-}
-
-export interface GetRegionOptionAvailability extends RegionOptionAvailability {
-=======
->>>>>>> b18db95b
   region: Region;
 }
 
