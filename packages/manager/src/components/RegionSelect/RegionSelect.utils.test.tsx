import { accountAvailabilityFactory, regionFactory } from 'src/factories';

import {
  getRegionOptions,
  getSelectedRegionById,
  getSelectedRegionsByIds,
  isRegionOptionUnavailable,
} from './RegionSelect.utils';

import type {
  RegionFilterValue,
  RegionSelectOption,
} from './RegionSelect.types';
import type { Region } from '@linode/api-v4';

const accountAvailabilityData = [
  accountAvailabilityFactory.build({
    region: 'ap-south',
    unavailable: ['Linodes'],
  }),
];

const regions: Region[] = [
  regionFactory.build({
    capabilities: ['Linodes'],
    country: 'us',
    id: 'us-1',
    label: 'US Location',
  }),
  regionFactory.build({
    capabilities: ['Linodes'],
    country: 'ca',
    id: 'ca-1',
    label: 'CA Location',
  }),
  regionFactory.build({
    capabilities: ['Linodes'],
    country: 'jp',
    id: 'jp-1',
    label: 'JP Location',
  }),
];

const distributedRegions = [
  ...regions,
  regionFactory.build({
    capabilities: ['Linodes'],
    country: 'us',
    id: 'us-den-10',
    label: 'Gecko Distributed Region Test',
    site_type: 'distributed',
  }),
  regionFactory.build({
    capabilities: ['Linodes'],
<<<<<<< HEAD
    country: 'de',
    id: 'eu-edge-2',
    label: 'Gecko Edge Test 2',
    site_type: 'edge',
=======
    country: 'us',
    id: 'us-den-11',
    label: 'Gecko Distributed Region Test 2',
    site_type: 'distributed',
>>>>>>> 684c38cf
  }),
];

const expectedRegions: RegionSelectOption[] = [
  {
    data: { country: 'ca', region: 'North America' },
    disabledProps: {
      disabled: false,
    },
    label: 'CA Location (ca-1)',
    site_type: 'core',
    value: 'ca-1',
  },
  {
    data: {
      country: 'us',
      region: 'North America',
    },
    disabledProps: {
      disabled: false,
    },
    label: 'US Location (us-1)',
    site_type: 'core',
    value: 'us-1',
  },
  {
    data: { country: 'jp', region: 'Asia' },
    disabledProps: {
      disabled: false,
    },
    label: 'JP Location (jp-1)',
    site_type: 'core',
    value: 'jp-1',
  },
];

const expectedDistributedRegions = [
  {
    data: { country: 'us', region: 'North America' },
    disabledProps: {
      disabled: false,
    },
    label: 'Gecko Distributed Region Test (us-den-10)',
    site_type: 'distributed',
    value: 'us-den-10',
  },
  {
    data: { country: 'de', region: 'Europe' },
    disabledProps: {
      disabled: false,
    },
<<<<<<< HEAD
    label: 'Gecko Edge Test 2 (eu-edge-2)',
    site_type: 'edge',
    value: 'eu-edge-2',
=======
    label: 'Gecko Distributed Region Test 2 (us-den-11)',
    site_type: 'distributed',
    value: 'us-den-11',
>>>>>>> 684c38cf
  },
];

describe('getRegionOptions', () => {
  it('should return an empty array if no regions are provided', () => {
    const regions: Region[] = [];
    const result = getRegionOptions({
      accountAvailabilityData,
      currentCapability: 'Linodes',
      regions,
    });

    expect(result).toEqual([]);
  });

  it('should return a sorted array of OptionType objects with North America first', () => {
    const result: RegionSelectOption[] = getRegionOptions({
      accountAvailabilityData,
      currentCapability: 'Linodes',
      regions,
    });

    expect(result).toEqual(expectedRegions);
  });

  it('should filter out regions that do not have the currentCapability if currentCapability is provided', () => {
    const regionsToFilter: Region[] = [
      ...regions,
      regionFactory.build({
        capabilities: ['Object Storage'],
        country: 'pe',
        id: 'peru-1',
        label: 'Peru Location',
      }),
    ];

    const result: RegionSelectOption[] = getRegionOptions({
      accountAvailabilityData,
      currentCapability: 'Linodes',
      regions: regionsToFilter,
    });

    expect(result).toEqual(expectedRegions);
  });

  it('should filter out distributed regions if regionFilter is core', () => {
    const result: RegionSelectOption[] = getRegionOptions({
      accountAvailabilityData,
      currentCapability: 'Linodes',
      regionFilter: 'core',
      regions: distributedRegions,
    });

    expect(result).toEqual(expectedRegions);
  });

  it('should filter out core regions if regionFilter is "distributed"', () => {
    const result: RegionSelectOption[] = getRegionOptions({
      accountAvailabilityData,
      currentCapability: 'Linodes',
      regionFilter: 'distributed',
      regions: distributedRegions,
    });

    expect(result).toEqual(expectedDistributedRegions);
  });

  it('should filter out edge regions by continent if the regionFilter includes continent', () => {
    const resultNA: RegionSelectOption[] = getRegionOptions({
      accountAvailabilityData,
      currentCapability: 'Linodes',
      regionFilter: 'edge-NA' as RegionFilterValue,
      regions: regionsWithEdge,
    });
    const resultEU: RegionSelectOption[] = getRegionOptions({
      accountAvailabilityData,
      currentCapability: 'Linodes',
      regionFilter: 'edge-EU' as RegionFilterValue,
      regions: regionsWithEdge,
    });

    expect(resultNA).toEqual([expectedEdgeRegions[0]]);
    expect(resultEU).toEqual([expectedEdgeRegions[1]]);
  });

  it('should not filter out edge regions by continent if the regionFilter includes all', () => {
    const resultAll: RegionSelectOption[] = getRegionOptions({
      accountAvailabilityData,
      currentCapability: 'Linodes',
      regionFilter: 'edge-ALL' as RegionFilterValue,
      regions: regionsWithEdge,
    });

    expect(resultAll).toEqual(expectedEdgeRegions);
  });

  it('should not filter out any regions if regionFilter is undefined', () => {
<<<<<<< HEAD
    const expectedRegionsWithEdge = [
      expectedRegions[0],
      expectedEdgeRegions[0],
      expectedRegions[1],
      expectedRegions[2],
      expectedEdgeRegions[1],
    ];
=======
    const regions = [...expectedDistributedRegions, ...expectedRegions];
>>>>>>> 684c38cf

    const result: RegionSelectOption[] = getRegionOptions({
      accountAvailabilityData,
      currentCapability: 'Linodes',
      regionFilter: undefined,
      regions: distributedRegions,
    });

    expect(result).toEqual(regions);
  });

  it('should have its option disabled if the region is unavailable', () => {
    const _regions = [
      ...regions,
      regionFactory.build({
        capabilities: ['Linodes'],
        country: 'us',
        id: 'ap-south',
        label: 'US Location 2',
      }),
    ];

    const result: RegionSelectOption[] = getRegionOptions({
      accountAvailabilityData,
      currentCapability: 'Linodes',
      regions: _regions,
    });

    const unavailableRegion = result.find(
      (region) => region.value === 'ap-south'
    );

    expect(unavailableRegion?.disabledProps?.disabled).toBe(true);
  });

  it('should have its option disabled if `handleDisabledRegion` is passed', () => {
    const result: RegionSelectOption[] = getRegionOptions({
      accountAvailabilityData,
      currentCapability: 'Linodes',
      handleDisabledRegion: (region) => ({
        ...region,
        disabled: true,
      }),
      regions,
    });

    const unavailableRegion = result.find((region) => region.value === 'us-1');

    expect(unavailableRegion?.disabledProps?.disabled).toBe(true);
  });
});

describe('getSelectedRegionById', () => {
  it('should return the correct OptionType for a selected region', () => {
    const selectedRegionId = 'us-1';

    const result = getSelectedRegionById({
      accountAvailabilityData,
      currentCapability: 'Linodes',
      regions,
      selectedRegionId,
    });

    // Expected result
    const expected = {
      data: {
        country: 'us',
        region: 'North America',
      },
      label: 'US Location (us-1)',
      site_type: 'core',
      value: 'us-1',
    };

    expect(result).toEqual(expected);
  });

  it('should return undefined for an unknown region', () => {
    const selectedRegionId = 'unknown';

    const result = getSelectedRegionById({
      accountAvailabilityData,
      currentCapability: 'Linodes',
      regions,
      selectedRegionId,
    });

    expect(result).toBeUndefined();
  });
});

describe('getRegionOptionAvailability', () => {
  it('should return true if the region is not available', () => {
    const result = isRegionOptionUnavailable({
      accountAvailabilityData,
      currentCapability: 'Linodes',
      region: regionFactory.build({
        id: 'ap-south',
      }),
    });

    expect(result).toBe(true);
  });

  it('should return false if the region is available', () => {
    const result = isRegionOptionUnavailable({
      accountAvailabilityData,
      currentCapability: 'Linodes',
      region: regionFactory.build({
        id: 'us-east',
      }),
    });

    expect(result).toBe(false);
  });
});

describe('getSelectedRegionsByIds', () => {
  it('should return an array of RegionSelectOptions for the given selectedRegionIds', () => {
    const selectedRegionIds = ['us-1', 'ca-1'];

    const result = getSelectedRegionsByIds({
      accountAvailabilityData,
      currentCapability: 'Linodes',
      regions,
      selectedRegionIds,
    });

    const expected = [
      {
        data: {
          country: 'us',
          region: 'North America',
        },
        label: 'US Location (us-1)',
        site_type: 'core',
        value: 'us-1',
      },
      {
        data: {
          country: 'ca',
          region: 'North America',
        },
        label: 'CA Location (ca-1)',
        site_type: 'core',
        value: 'ca-1',
      },
    ];

    expect(result).toEqual(expected);
  });

  it('should exclude regions that are not found in the regions array', () => {
    const selectedRegionIds = ['us-1', 'non-existent-region'];

    const result = getSelectedRegionsByIds({
      accountAvailabilityData,
      currentCapability: 'Linodes',
      regions,
      selectedRegionIds,
    });

    const expected = [
      {
        data: {
          country: 'us',
          region: 'North America',
        },
        label: 'US Location (us-1)',
        site_type: 'core',
        value: 'us-1',
      },
    ];

    expect(result).toEqual(expected);
  });
});<|MERGE_RESOLUTION|>--- conflicted
+++ resolved
@@ -52,17 +52,10 @@
   }),
   regionFactory.build({
     capabilities: ['Linodes'],
-<<<<<<< HEAD
     country: 'de',
-    id: 'eu-edge-2',
-    label: 'Gecko Edge Test 2',
-    site_type: 'edge',
-=======
-    country: 'us',
-    id: 'us-den-11',
+    id: 'de-den-11',
     label: 'Gecko Distributed Region Test 2',
     site_type: 'distributed',
->>>>>>> 684c38cf
   }),
 ];
 
@@ -114,15 +107,9 @@
     disabledProps: {
       disabled: false,
     },
-<<<<<<< HEAD
-    label: 'Gecko Edge Test 2 (eu-edge-2)',
-    site_type: 'edge',
-    value: 'eu-edge-2',
-=======
-    label: 'Gecko Distributed Region Test 2 (us-den-11)',
+    label: 'Gecko Distributed Region Test 2 (de-den-11)',
     site_type: 'distributed',
-    value: 'us-den-11',
->>>>>>> 684c38cf
+    value: 'de-den-11',
   },
 ];
 
@@ -190,47 +177,43 @@
     expect(result).toEqual(expectedDistributedRegions);
   });
 
-  it('should filter out edge regions by continent if the regionFilter includes continent', () => {
+  it('should filter out distributed regions by continent if the regionFilter includes continent', () => {
     const resultNA: RegionSelectOption[] = getRegionOptions({
       accountAvailabilityData,
       currentCapability: 'Linodes',
-      regionFilter: 'edge-NA' as RegionFilterValue,
-      regions: regionsWithEdge,
+      regionFilter: 'distributed-NA' as RegionFilterValue,
+      regions: distributedRegions,
     });
     const resultEU: RegionSelectOption[] = getRegionOptions({
       accountAvailabilityData,
       currentCapability: 'Linodes',
-      regionFilter: 'edge-EU' as RegionFilterValue,
-      regions: regionsWithEdge,
-    });
-
-    expect(resultNA).toEqual([expectedEdgeRegions[0]]);
-    expect(resultEU).toEqual([expectedEdgeRegions[1]]);
-  });
-
-  it('should not filter out edge regions by continent if the regionFilter includes all', () => {
+      regionFilter: 'distributed-EU' as RegionFilterValue,
+      regions: distributedRegions,
+    });
+
+    expect(resultNA).toEqual([expectedDistributedRegions[0]]);
+    expect(resultEU).toEqual([expectedDistributedRegions[1]]);
+  });
+
+  it('should not filter out distributed regions by continent if the regionFilter includes all', () => {
     const resultAll: RegionSelectOption[] = getRegionOptions({
       accountAvailabilityData,
       currentCapability: 'Linodes',
-      regionFilter: 'edge-ALL' as RegionFilterValue,
-      regions: regionsWithEdge,
-    });
-
-    expect(resultAll).toEqual(expectedEdgeRegions);
+      regionFilter: 'distributed-ALL' as RegionFilterValue,
+      regions: distributedRegions,
+    });
+
+    expect(resultAll).toEqual(expectedDistributedRegions);
   });
 
   it('should not filter out any regions if regionFilter is undefined', () => {
-<<<<<<< HEAD
-    const expectedRegionsWithEdge = [
+    const expectedRegionsWithDistributed = [
       expectedRegions[0],
-      expectedEdgeRegions[0],
+      expectedDistributedRegions[0],
       expectedRegions[1],
       expectedRegions[2],
-      expectedEdgeRegions[1],
-    ];
-=======
-    const regions = [...expectedDistributedRegions, ...expectedRegions];
->>>>>>> 684c38cf
+      expectedDistributedRegions[1],
+    ];
 
     const result: RegionSelectOption[] = getRegionOptions({
       accountAvailabilityData,
@@ -239,7 +222,7 @@
       regions: distributedRegions,
     });
 
-    expect(result).toEqual(regions);
+    expect(result).toEqual(expectedRegionsWithDistributed);
   });
 
   it('should have its option disabled if the region is unavailable', () => {
