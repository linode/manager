import { accountAvailabilityFactory, regionFactory } from 'src/factories';

import {
  getRegionOptions,
  isRegionOptionUnavailable,
} from './RegionSelect.utils';

<<<<<<< HEAD
import type {
  RegionFilterValue,
  RegionSelectOption,
} from './RegionSelect.types';
import type { Region } from '@linode/api-v4';

const accountAvailabilityData = [
  accountAvailabilityFactory.build({
    region: 'ap-south',
    unavailable: ['Linodes'],
  }),
];

const regions: Region[] = [
  regionFactory.build({
    capabilities: ['Linodes'],
    country: 'us',
    id: 'us-1',
    label: 'US Location',
  }),
  regionFactory.build({
    capabilities: ['Linodes'],
    country: 'ca',
    id: 'ca-1',
    label: 'CA Location',
  }),
  regionFactory.build({
    capabilities: ['Linodes'],
    country: 'jp',
    id: 'jp-1',
    label: 'JP Location',
  }),
];

const distributedRegions = [
  ...regions,
  regionFactory.build({
    capabilities: ['Linodes'],
    country: 'us',
    id: 'us-den-10',
    label: 'Gecko Distributed Region Test',
    site_type: 'distributed',
  }),
  regionFactory.build({
    capabilities: ['Linodes'],
    country: 'de',
    id: 'de-den-11',
    label: 'Gecko Distributed Region Test 2',
    site_type: 'distributed',
  }),
];

const expectedRegions: RegionSelectOption[] = [
  {
    data: { country: 'ca', region: 'North America' },
    disabledProps: {
      disabled: false,
    },
    label: 'CA Location (ca-1)',
    site_type: 'core',
    value: 'ca-1',
  },
  {
    data: {
      country: 'us',
      region: 'North America',
    },
    disabledProps: {
      disabled: false,
    },
    label: 'US Location (us-1)',
    site_type: 'core',
    value: 'us-1',
  },
  {
    data: { country: 'jp', region: 'Asia' },
    disabledProps: {
      disabled: false,
    },
    label: 'JP Location (jp-1)',
    site_type: 'core',
    value: 'jp-1',
  },
];

const expectedDistributedRegions = [
  {
    data: { country: 'us', region: 'North America' },
    disabledProps: {
      disabled: false,
    },
    label: 'Gecko Distributed Region Test (us-den-10)',
    site_type: 'distributed',
    value: 'us-den-10',
  },
  {
    data: { country: 'de', region: 'Europe' },
    disabledProps: {
      disabled: false,
    },
    label: 'Gecko Distributed Region Test 2 (de-den-11)',
    site_type: 'distributed',
    value: 'de-den-11',
  },
];

=======
>>>>>>> b18db95b
describe('getRegionOptions', () => {
  it('should return an empty array if no regions are provided', () => {
    const result = getRegionOptions({
      currentCapability: 'Linodes',
      regions: [],
    });

    expect(result).toEqual([]);
  });

  it('should return a sorted array of regions with North America first', () => {
    const regions = [
      regionFactory.build({
        capabilities: ['Linodes'],
        country: 'jp',
        id: 'jp-1',
        label: 'JP Location',
      }),
      regionFactory.build({
        capabilities: ['Linodes'],
        country: 'us',
        id: 'us-1',
        label: 'US Location',
      }),
      regionFactory.build({
        capabilities: ['Linodes'],
        country: 'ca',
        id: 'ca-1',
        label: 'CA Location',
      }),
    ];

    const result = getRegionOptions({
      currentCapability: 'Linodes',
      regions,
    });

    expect(result).toEqual([
      regionFactory.build({
        capabilities: ['Linodes'],
        country: 'us',
        id: 'us-1',
        label: 'US Location',
      }),
      regionFactory.build({
        capabilities: ['Linodes'],
        country: 'ca',
        id: 'ca-1',
        label: 'CA Location',
      }),
      regionFactory.build({
        capabilities: ['Linodes'],
        country: 'jp',
        id: 'jp-1',
        label: 'JP Location',
      }),
    ]);
  });

  it('should filter out regions that do not have the currentCapability if currentCapability is provided', () => {
    const distributedRegions = [
      regionFactory.build({
        capabilities: ['Linodes'],
        country: 'us',
        id: 'us-den-10',
        label: 'Gecko Distributed Region Test',
        site_type: 'distributed',
      }),
      regionFactory.build({
        capabilities: [],
        country: 'us',
        id: 'us-den-11',
        label: 'Gecko Distributed Region Test 2',
        site_type: 'distributed',
      }),
    ];

<<<<<<< HEAD
    const result: RegionSelectOption[] = getRegionOptions({
      accountAvailabilityData,
      currentCapability: 'Linodes',
      regions: regionsToFilter,
    });

    expect(result).toEqual(expectedRegions);
  });

  it('should filter out distributed regions if regionFilter is core', () => {
    const result: RegionSelectOption[] = getRegionOptions({
      accountAvailabilityData,
      currentCapability: 'Linodes',
      regionFilter: 'core',
      regions: distributedRegions,
    });

    expect(result).toEqual(expectedRegions);
  });

  it('should filter out core regions if regionFilter is "distributed"', () => {
    const result: RegionSelectOption[] = getRegionOptions({
      accountAvailabilityData,
      currentCapability: 'Linodes',
      regionFilter: 'distributed',
      regions: distributedRegions,
    });

    expect(result).toEqual(expectedDistributedRegions);
  });

  it('should filter out distributed regions by continent if the regionFilter includes continent', () => {
    const resultNA: RegionSelectOption[] = getRegionOptions({
      accountAvailabilityData,
      currentCapability: 'Linodes',
      regionFilter: 'distributed-NA' as RegionFilterValue,
      regions: distributedRegions,
    });
    const resultEU: RegionSelectOption[] = getRegionOptions({
      accountAvailabilityData,
      currentCapability: 'Linodes',
      regionFilter: 'distributed-EU' as RegionFilterValue,
      regions: distributedRegions,
    });

    expect(resultNA).toEqual([expectedDistributedRegions[0]]);
    expect(resultEU).toEqual([expectedDistributedRegions[1]]);
  });

  it('should not filter out distributed regions by continent if the regionFilter includes all', () => {
    const resultAll: RegionSelectOption[] = getRegionOptions({
      accountAvailabilityData,
      currentCapability: 'Linodes',
      regionFilter: 'distributed-ALL' as RegionFilterValue,
      regions: distributedRegions,
    });

    expect(resultAll).toEqual(expectedDistributedRegions);
  });

  it('should not filter out any regions if regionFilter is undefined', () => {
    const expectedRegionsWithDistributed = [
      expectedRegions[0],
      expectedDistributedRegions[0],
      expectedRegions[1],
      expectedRegions[2],
      expectedDistributedRegions[1],
    ];

    const result: RegionSelectOption[] = getRegionOptions({
      accountAvailabilityData,
=======
    const result = getRegionOptions({
>>>>>>> b18db95b
      currentCapability: 'Linodes',
      regions: distributedRegions,
    });

<<<<<<< HEAD
    expect(result).toEqual(expectedRegionsWithDistributed);
  });

  it('should have its option disabled if the region is unavailable', () => {
    const _regions = [
      ...regions,
=======
    expect(result).toEqual([
>>>>>>> b18db95b
      regionFactory.build({
        capabilities: ['Linodes'],
        country: 'us',
        id: 'us-den-10',
        label: 'Gecko Distributed Region Test',
        site_type: 'distributed',
      }),
    ]);
  });

  it('should filter out distributed regions if regionFilter is core', () => {
    const regions = [
      regionFactory.build({
        id: 'us-1',
        label: 'US Site 1',
        site_type: 'distributed',
      }),
      regionFactory.build({
        id: 'us-2',
        label: 'US Site 2',
        site_type: 'core',
      }),
    ];

    const result = getRegionOptions({
      currentCapability: undefined,
      regionFilter: 'core',
      regions,
    });

    expect(result).toEqual([
      regionFactory.build({
        id: 'us-2',
        label: 'US Site 2',
        site_type: 'core',
      }),
    ]);
  });

  it('should filter out core regions if regionFilter is "distributed"', () => {
    const regions = [
      regionFactory.build({
        id: 'us-1',
        label: 'US Site 1',
        site_type: 'distributed',
      }),
      regionFactory.build({
        id: 'us-2',
        label: 'US Site 2',
        site_type: 'core',
      }),
    ];

    const result = getRegionOptions({
      currentCapability: undefined,
      regionFilter: 'distributed',
      regions,
    });

    expect(result).toEqual([
      regionFactory.build({
        id: 'us-1',
        label: 'US Site 1',
        site_type: 'distributed',
      }),
    ]);
  });

  it('should not filter out any regions if regionFilter is undefined', () => {
    const regions = [
      regionFactory.build({
        id: 'us-1',
        label: 'US Site 1',
        site_type: 'distributed',
      }),
      regionFactory.build({
        id: 'us-2',
        label: 'US Site 2',
        site_type: 'core',
      }),
    ];
    const result = getRegionOptions({
      currentCapability: undefined,
      regionFilter: undefined,
      regions,
    });

    expect(result).toEqual(regions);
  });
});

const accountAvailabilityData = [
  accountAvailabilityFactory.build({
    region: 'ap-south',
    unavailable: ['Linodes'],
  }),
];

describe('getRegionOptionAvailability', () => {
  it('should return true if the region is not available', () => {
    const result = isRegionOptionUnavailable({
      accountAvailabilityData,
      currentCapability: 'Linodes',
      region: regionFactory.build({
        id: 'ap-south',
      }),
    });

    expect(result).toBe(true);
  });

  it('should return false if the region is available', () => {
    const result = isRegionOptionUnavailable({
      accountAvailabilityData,
      currentCapability: 'Linodes',
      region: regionFactory.build({
        id: 'us-east',
      }),
    });

    expect(result).toBe(false);
  });
});<|MERGE_RESOLUTION|>--- conflicted
+++ resolved
@@ -5,12 +5,179 @@
   isRegionOptionUnavailable,
 } from './RegionSelect.utils';
 
-<<<<<<< HEAD
-import type {
-  RegionFilterValue,
-  RegionSelectOption,
-} from './RegionSelect.types';
-import type { Region } from '@linode/api-v4';
+describe('getRegionOptions', () => {
+  it('should return an empty array if no regions are provided', () => {
+    const result = getRegionOptions({
+      currentCapability: 'Linodes',
+      regions: [],
+    });
+
+    expect(result).toEqual([]);
+  });
+
+  it('should return a sorted array of regions with North America first', () => {
+    const regions = [
+      regionFactory.build({
+        capabilities: ['Linodes'],
+        country: 'jp',
+        id: 'jp-1',
+        label: 'JP Location',
+      }),
+      regionFactory.build({
+        capabilities: ['Linodes'],
+        country: 'us',
+        id: 'us-1',
+        label: 'US Location',
+      }),
+      regionFactory.build({
+        capabilities: ['Linodes'],
+        country: 'ca',
+        id: 'ca-1',
+        label: 'CA Location',
+      }),
+    ];
+
+    const result = getRegionOptions({
+      currentCapability: 'Linodes',
+      regions,
+    });
+
+    expect(result).toEqual([
+      regionFactory.build({
+        capabilities: ['Linodes'],
+        country: 'us',
+        id: 'us-1',
+        label: 'US Location',
+      }),
+      regionFactory.build({
+        capabilities: ['Linodes'],
+        country: 'ca',
+        id: 'ca-1',
+        label: 'CA Location',
+      }),
+      regionFactory.build({
+        capabilities: ['Linodes'],
+        country: 'jp',
+        id: 'jp-1',
+        label: 'JP Location',
+      }),
+    ]);
+  });
+
+  it('should filter out regions that do not have the currentCapability if currentCapability is provided', () => {
+    const distributedRegions = [
+      regionFactory.build({
+        capabilities: ['Linodes'],
+        country: 'us',
+        id: 'us-den-10',
+        label: 'Gecko Distributed Region Test',
+        site_type: 'distributed',
+      }),
+      regionFactory.build({
+        capabilities: [],
+        country: 'us',
+        id: 'us-den-11',
+        label: 'Gecko Distributed Region Test 2',
+        site_type: 'distributed',
+      }),
+    ];
+
+    const result = getRegionOptions({
+      currentCapability: 'Linodes',
+      regions: distributedRegions,
+    });
+
+    expect(result).toEqual([
+      regionFactory.build({
+        capabilities: ['Linodes'],
+        country: 'us',
+        id: 'us-den-10',
+        label: 'Gecko Distributed Region Test',
+        site_type: 'distributed',
+      }),
+    ]);
+  });
+
+  it('should filter out distributed regions if regionFilter is core', () => {
+    const regions = [
+      regionFactory.build({
+        id: 'us-1',
+        label: 'US Site 1',
+        site_type: 'distributed',
+      }),
+      regionFactory.build({
+        id: 'us-2',
+        label: 'US Site 2',
+        site_type: 'core',
+      }),
+    ];
+
+    const result = getRegionOptions({
+      currentCapability: undefined,
+      regionFilter: 'core',
+      regions,
+    });
+
+    expect(result).toEqual([
+      regionFactory.build({
+        id: 'us-2',
+        label: 'US Site 2',
+        site_type: 'core',
+      }),
+    ]);
+  });
+
+  it('should filter out core regions if regionFilter is "distributed"', () => {
+    const regions = [
+      regionFactory.build({
+        id: 'us-1',
+        label: 'US Site 1',
+        site_type: 'distributed',
+      }),
+      regionFactory.build({
+        id: 'us-2',
+        label: 'US Site 2',
+        site_type: 'core',
+      }),
+    ];
+
+    const result = getRegionOptions({
+      currentCapability: undefined,
+      regionFilter: 'distributed',
+      regions,
+    });
+
+    expect(result).toEqual([
+      regionFactory.build({
+        id: 'us-1',
+        label: 'US Site 1',
+        site_type: 'distributed',
+      }),
+    ]);
+  });
+
+  it('should not filter out any regions if regionFilter is undefined', () => {
+    const regions = [
+      regionFactory.build({
+        id: 'us-1',
+        label: 'US Site 1',
+        site_type: 'distributed',
+      }),
+      regionFactory.build({
+        id: 'us-2',
+        label: 'US Site 2',
+        site_type: 'core',
+      }),
+    ];
+    const result = getRegionOptions({
+      currentCapability: undefined,
+      regionFilter: undefined,
+      regions,
+    });
+
+    expect(result).toEqual(regions);
+  });
+});
 
 const accountAvailabilityData = [
   accountAvailabilityFactory.build({
@@ -19,365 +186,6 @@
   }),
 ];
 
-const regions: Region[] = [
-  regionFactory.build({
-    capabilities: ['Linodes'],
-    country: 'us',
-    id: 'us-1',
-    label: 'US Location',
-  }),
-  regionFactory.build({
-    capabilities: ['Linodes'],
-    country: 'ca',
-    id: 'ca-1',
-    label: 'CA Location',
-  }),
-  regionFactory.build({
-    capabilities: ['Linodes'],
-    country: 'jp',
-    id: 'jp-1',
-    label: 'JP Location',
-  }),
-];
-
-const distributedRegions = [
-  ...regions,
-  regionFactory.build({
-    capabilities: ['Linodes'],
-    country: 'us',
-    id: 'us-den-10',
-    label: 'Gecko Distributed Region Test',
-    site_type: 'distributed',
-  }),
-  regionFactory.build({
-    capabilities: ['Linodes'],
-    country: 'de',
-    id: 'de-den-11',
-    label: 'Gecko Distributed Region Test 2',
-    site_type: 'distributed',
-  }),
-];
-
-const expectedRegions: RegionSelectOption[] = [
-  {
-    data: { country: 'ca', region: 'North America' },
-    disabledProps: {
-      disabled: false,
-    },
-    label: 'CA Location (ca-1)',
-    site_type: 'core',
-    value: 'ca-1',
-  },
-  {
-    data: {
-      country: 'us',
-      region: 'North America',
-    },
-    disabledProps: {
-      disabled: false,
-    },
-    label: 'US Location (us-1)',
-    site_type: 'core',
-    value: 'us-1',
-  },
-  {
-    data: { country: 'jp', region: 'Asia' },
-    disabledProps: {
-      disabled: false,
-    },
-    label: 'JP Location (jp-1)',
-    site_type: 'core',
-    value: 'jp-1',
-  },
-];
-
-const expectedDistributedRegions = [
-  {
-    data: { country: 'us', region: 'North America' },
-    disabledProps: {
-      disabled: false,
-    },
-    label: 'Gecko Distributed Region Test (us-den-10)',
-    site_type: 'distributed',
-    value: 'us-den-10',
-  },
-  {
-    data: { country: 'de', region: 'Europe' },
-    disabledProps: {
-      disabled: false,
-    },
-    label: 'Gecko Distributed Region Test 2 (de-den-11)',
-    site_type: 'distributed',
-    value: 'de-den-11',
-  },
-];
-
-=======
->>>>>>> b18db95b
-describe('getRegionOptions', () => {
-  it('should return an empty array if no regions are provided', () => {
-    const result = getRegionOptions({
-      currentCapability: 'Linodes',
-      regions: [],
-    });
-
-    expect(result).toEqual([]);
-  });
-
-  it('should return a sorted array of regions with North America first', () => {
-    const regions = [
-      regionFactory.build({
-        capabilities: ['Linodes'],
-        country: 'jp',
-        id: 'jp-1',
-        label: 'JP Location',
-      }),
-      regionFactory.build({
-        capabilities: ['Linodes'],
-        country: 'us',
-        id: 'us-1',
-        label: 'US Location',
-      }),
-      regionFactory.build({
-        capabilities: ['Linodes'],
-        country: 'ca',
-        id: 'ca-1',
-        label: 'CA Location',
-      }),
-    ];
-
-    const result = getRegionOptions({
-      currentCapability: 'Linodes',
-      regions,
-    });
-
-    expect(result).toEqual([
-      regionFactory.build({
-        capabilities: ['Linodes'],
-        country: 'us',
-        id: 'us-1',
-        label: 'US Location',
-      }),
-      regionFactory.build({
-        capabilities: ['Linodes'],
-        country: 'ca',
-        id: 'ca-1',
-        label: 'CA Location',
-      }),
-      regionFactory.build({
-        capabilities: ['Linodes'],
-        country: 'jp',
-        id: 'jp-1',
-        label: 'JP Location',
-      }),
-    ]);
-  });
-
-  it('should filter out regions that do not have the currentCapability if currentCapability is provided', () => {
-    const distributedRegions = [
-      regionFactory.build({
-        capabilities: ['Linodes'],
-        country: 'us',
-        id: 'us-den-10',
-        label: 'Gecko Distributed Region Test',
-        site_type: 'distributed',
-      }),
-      regionFactory.build({
-        capabilities: [],
-        country: 'us',
-        id: 'us-den-11',
-        label: 'Gecko Distributed Region Test 2',
-        site_type: 'distributed',
-      }),
-    ];
-
-<<<<<<< HEAD
-    const result: RegionSelectOption[] = getRegionOptions({
-      accountAvailabilityData,
-      currentCapability: 'Linodes',
-      regions: regionsToFilter,
-    });
-
-    expect(result).toEqual(expectedRegions);
-  });
-
-  it('should filter out distributed regions if regionFilter is core', () => {
-    const result: RegionSelectOption[] = getRegionOptions({
-      accountAvailabilityData,
-      currentCapability: 'Linodes',
-      regionFilter: 'core',
-      regions: distributedRegions,
-    });
-
-    expect(result).toEqual(expectedRegions);
-  });
-
-  it('should filter out core regions if regionFilter is "distributed"', () => {
-    const result: RegionSelectOption[] = getRegionOptions({
-      accountAvailabilityData,
-      currentCapability: 'Linodes',
-      regionFilter: 'distributed',
-      regions: distributedRegions,
-    });
-
-    expect(result).toEqual(expectedDistributedRegions);
-  });
-
-  it('should filter out distributed regions by continent if the regionFilter includes continent', () => {
-    const resultNA: RegionSelectOption[] = getRegionOptions({
-      accountAvailabilityData,
-      currentCapability: 'Linodes',
-      regionFilter: 'distributed-NA' as RegionFilterValue,
-      regions: distributedRegions,
-    });
-    const resultEU: RegionSelectOption[] = getRegionOptions({
-      accountAvailabilityData,
-      currentCapability: 'Linodes',
-      regionFilter: 'distributed-EU' as RegionFilterValue,
-      regions: distributedRegions,
-    });
-
-    expect(resultNA).toEqual([expectedDistributedRegions[0]]);
-    expect(resultEU).toEqual([expectedDistributedRegions[1]]);
-  });
-
-  it('should not filter out distributed regions by continent if the regionFilter includes all', () => {
-    const resultAll: RegionSelectOption[] = getRegionOptions({
-      accountAvailabilityData,
-      currentCapability: 'Linodes',
-      regionFilter: 'distributed-ALL' as RegionFilterValue,
-      regions: distributedRegions,
-    });
-
-    expect(resultAll).toEqual(expectedDistributedRegions);
-  });
-
-  it('should not filter out any regions if regionFilter is undefined', () => {
-    const expectedRegionsWithDistributed = [
-      expectedRegions[0],
-      expectedDistributedRegions[0],
-      expectedRegions[1],
-      expectedRegions[2],
-      expectedDistributedRegions[1],
-    ];
-
-    const result: RegionSelectOption[] = getRegionOptions({
-      accountAvailabilityData,
-=======
-    const result = getRegionOptions({
->>>>>>> b18db95b
-      currentCapability: 'Linodes',
-      regions: distributedRegions,
-    });
-
-<<<<<<< HEAD
-    expect(result).toEqual(expectedRegionsWithDistributed);
-  });
-
-  it('should have its option disabled if the region is unavailable', () => {
-    const _regions = [
-      ...regions,
-=======
-    expect(result).toEqual([
->>>>>>> b18db95b
-      regionFactory.build({
-        capabilities: ['Linodes'],
-        country: 'us',
-        id: 'us-den-10',
-        label: 'Gecko Distributed Region Test',
-        site_type: 'distributed',
-      }),
-    ]);
-  });
-
-  it('should filter out distributed regions if regionFilter is core', () => {
-    const regions = [
-      regionFactory.build({
-        id: 'us-1',
-        label: 'US Site 1',
-        site_type: 'distributed',
-      }),
-      regionFactory.build({
-        id: 'us-2',
-        label: 'US Site 2',
-        site_type: 'core',
-      }),
-    ];
-
-    const result = getRegionOptions({
-      currentCapability: undefined,
-      regionFilter: 'core',
-      regions,
-    });
-
-    expect(result).toEqual([
-      regionFactory.build({
-        id: 'us-2',
-        label: 'US Site 2',
-        site_type: 'core',
-      }),
-    ]);
-  });
-
-  it('should filter out core regions if regionFilter is "distributed"', () => {
-    const regions = [
-      regionFactory.build({
-        id: 'us-1',
-        label: 'US Site 1',
-        site_type: 'distributed',
-      }),
-      regionFactory.build({
-        id: 'us-2',
-        label: 'US Site 2',
-        site_type: 'core',
-      }),
-    ];
-
-    const result = getRegionOptions({
-      currentCapability: undefined,
-      regionFilter: 'distributed',
-      regions,
-    });
-
-    expect(result).toEqual([
-      regionFactory.build({
-        id: 'us-1',
-        label: 'US Site 1',
-        site_type: 'distributed',
-      }),
-    ]);
-  });
-
-  it('should not filter out any regions if regionFilter is undefined', () => {
-    const regions = [
-      regionFactory.build({
-        id: 'us-1',
-        label: 'US Site 1',
-        site_type: 'distributed',
-      }),
-      regionFactory.build({
-        id: 'us-2',
-        label: 'US Site 2',
-        site_type: 'core',
-      }),
-    ];
-    const result = getRegionOptions({
-      currentCapability: undefined,
-      regionFilter: undefined,
-      regions,
-    });
-
-    expect(result).toEqual(regions);
-  });
-});
-
-const accountAvailabilityData = [
-  accountAvailabilityFactory.build({
-    region: 'ap-south',
-    unavailable: ['Linodes'],
-  }),
-];
-
 describe('getRegionOptionAvailability', () => {
   it('should return true if the region is not available', () => {
     const result = isRegionOptionUnavailable({
