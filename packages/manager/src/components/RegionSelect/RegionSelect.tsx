--- conflicted
+++ resolved
@@ -5,12 +5,9 @@
 import EdgeServer from 'src/assets/icons/entityIcons/edge-server.svg';
 import { Autocomplete } from 'src/components/Autocomplete/Autocomplete';
 import { Flag } from 'src/components/Flag';
-<<<<<<< HEAD
 import { Link } from 'src/components/Link';
 import { TooltipIcon } from 'src/components/TooltipIcon';
 import { useFlags } from 'src/hooks/useFlags';
-=======
->>>>>>> fef1b05e
 import { useAccountAvailabilitiesQueryUnpaginated } from 'src/queries/accountAvailability';
 import { getQueryParamFromQueryString } from 'src/utilities/queryParams';
 
@@ -50,13 +47,10 @@
     width,
   } = props;
 
-<<<<<<< HEAD
   const flags = useFlags();
   const location = useLocation();
   const createType = getQueryParamFromQueryString(location.search, 'type');
 
-=======
->>>>>>> fef1b05e
   const {
     data: accountAvailability,
     isLoading: accountAvailabilityLoading,
