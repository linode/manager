--- conflicted
+++ resolved
@@ -117,18 +117,12 @@
         renderOption={(props, option) => {
           return (
             <RegionOption
-<<<<<<< HEAD
-              displayEdgeRegionIcon={
-                regionFilter !== 'core' &&
-                option.site_type === 'edge' &&
-                flags.gecko2?.enabled &&
-                !flags.gecko2.ga
-=======
               displayDistributedRegionIcon={
                 regionFilter !== 'core' &&
                 (option.site_type === 'distributed' ||
-                  option.site_type === 'edge')
->>>>>>> 684c38cf
+                  option.site_type === 'edge') &&
+                flags.gecko2?.enabled &&
+                !flags.gecko2.ga
               }
               flags={flags}
               key={option.value}
@@ -146,14 +140,10 @@
           ...props.textFieldProps,
           InputProps: {
             endAdornment: regionFilter !== 'core' &&
-<<<<<<< HEAD
-              selectedRegion?.site_type === 'edge' &&
+              (selectedRegion?.site_type === 'distributed' ||
+                selectedRegion?.site_type === 'edge') &&
               flags.gecko2?.enabled &&
               !flags.gecko2.ga && (
-=======
-              (selectedRegion?.site_type === 'distributed' ||
-                selectedRegion?.site_type === 'edge') && (
->>>>>>> 684c38cf
                 <TooltipIcon
                   icon={<DistributedRegion />}
                   status="other"
