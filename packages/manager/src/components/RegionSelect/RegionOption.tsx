--- conflicted
+++ resolved
@@ -19,29 +19,23 @@
 import type { ListItemComponentsPropsOverrides } from '@mui/material/ListItem';
 
 type Props = {
-<<<<<<< HEAD
   /**
    * Additional data- attributes to pass to the component
    */
   dataAttrs?: Record<string, string>;
-=======
   displayEdgeServerIcon?: boolean;
->>>>>>> 20c08692
   option: RegionSelectOption;
   props: React.HTMLAttributes<HTMLLIElement>;
   selected?: boolean;
 };
 
-<<<<<<< HEAD
-export const RegionOption = ({ dataAttrs, option, props, selected }: Props) => {
-=======
 export const RegionOption = ({
+  dataAttrs,
   displayEdgeServerIcon,
   option,
   props,
   selected,
 }: Props) => {
->>>>>>> 20c08692
   const isDisabledMenuItem = option.unavailable;
 
   return (
