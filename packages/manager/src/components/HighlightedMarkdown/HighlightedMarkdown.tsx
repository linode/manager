--- conflicted
+++ resolved
@@ -47,16 +47,11 @@
   textOrMarkdown: string;
   language?: SupportedLanguage;
   sanitizeOptions?: sanitize.IOptions;
-  className?: string;
 }
 
 export const HighlightedMarkdown = (props: HighlightedMarkdownProps) => {
   const classes = useStyles();
-<<<<<<< HEAD
   const { className, language, textOrMarkdown, sanitizeOptions } = props;
-=======
-  const { language, textOrMarkdown, sanitizeOptions, className } = props;
->>>>>>> 9d87c12f
   const rootRef = React.useRef<HTMLDivElement>(null);
 
   /**
@@ -94,7 +89,6 @@
 
   return (
     <Typography
-<<<<<<< HEAD
       className={classNames(
         {
           [classes.root]: true,
@@ -102,9 +96,6 @@
         },
         className
       )}
-=======
-      className={classNames(classes.root, 'formatted-text', className)}
->>>>>>> 9d87c12f
       ref={rootRef}
       dangerouslySetInnerHTML={{
         __html: sanitizedHtml,
