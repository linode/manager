--- conflicted
+++ resolved
@@ -8,11 +8,7 @@
 import { useFlags } from 'src/hooks/useFlags';
 import ExpansionPanelCMR from '../ExpansionPanel/ExpansionPanelCMR';
 
-<<<<<<< HEAD
-interface Props extends Pick<ExpansionPanelProps, 'heading' | 'error' | 'loading' | 'onChange'> {
-=======
 interface Props extends Omit<ExpansionPanelProps, 'children'> {
->>>>>>> a9a0136c
   height?: number;
   renderMainContent: () => JSX.Element;
   headingNumberCount?: number;
