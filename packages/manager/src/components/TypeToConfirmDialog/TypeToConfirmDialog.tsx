--- conflicted
+++ resolved
@@ -120,10 +120,11 @@
     });
   };
 
-<<<<<<< HEAD
-  const { data: preferences } = usePreferences();
-
-  const isTypeToConfirmEnabled = preferences?.type_to_confirm !== false;
+  const { data: typeToConfirmPreference } = usePreferences(
+    (preferences) => preferences?.type_to_confirm
+  );
+
+  const isTypeToConfirmEnabled = typeToConfirmPreference !== false;
   const isTextConfirmationValid = deleteAccount.confirmText === entity.name;
   const isCloseAccount = entity.subType === 'CloseAccount';
   const isCloseAccountValid =
@@ -132,14 +133,6 @@
   const isPrimaryButtonDisabled =
     (isTypeToConfirmEnabled && !isTextConfirmationValid) ||
     !isCloseAccountValid ||
-=======
-  const { data: typeToConfirmPreference } = usePreferences(
-    (preferences) => preferences?.type_to_confirm
-  );
-
-  const isPrimaryButtonDisabled =
-    (typeToConfirmPreference !== false && confirmText !== entity.name) ||
->>>>>>> de24b407
     disableTypeToConfirmSubmit;
 
   const isTypeToConfirmInputDisabled = disableTypeToConfirmInput;
@@ -242,14 +235,9 @@
         placeholder={entity.subType === 'CloseAccount' ? 'Email' : ''}
         textFieldStyle={textFieldStyle}
         typographyStyle={typographyStyle}
-<<<<<<< HEAD
         typographyStyleSx={typographyStyleSx}
         value={deleteAccount.confirmText}
-        visible={preferences?.type_to_confirm}
-=======
-        value={confirmText}
         visible={typeToConfirmPreference}
->>>>>>> de24b407
       />
     </ConfirmationDialog>
   );
