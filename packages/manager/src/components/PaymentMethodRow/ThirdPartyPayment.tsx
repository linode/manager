--- conflicted
+++ resolved
@@ -1,7 +1,4 @@
-<<<<<<< HEAD
-=======
 import { Box } from '@linode/ui';
->>>>>>> 6c80781e
 import { useTheme } from '@mui/material/styles';
 import useMediaQuery from '@mui/material/useMediaQuery';
 import * as React from 'react';
@@ -12,11 +9,8 @@
 import { Typography } from 'src/components/Typography';
 import CreditCard from 'src/features/Billing/BillingPanels/BillingSummary/PaymentDrawer/CreditCard';
 
-<<<<<<< HEAD
 import { MaskableText } from '../MaskableText/MaskableText';
 
-=======
->>>>>>> 6c80781e
 import type {
   ThirdPartyPayment as _ThirdPartyPayment,
   PaymentMethod,
