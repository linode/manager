<<<<<<< HEAD
import { Paper } from '@linode/ui';
=======
import { Box } from '@linode/ui';
>>>>>>> 24d05983
import { useTheme } from '@mui/material/styles';
import { useSnackbar } from 'notistack';
import * as React from 'react';
import { useHistory } from 'react-router-dom';

import { ActionMenu } from 'src/components/ActionMenu/ActionMenu';
<<<<<<< HEAD
import { Box } from 'src/components/Box';
=======
>>>>>>> 24d05983
import { Chip } from 'src/components/Chip';
import CreditCard from 'src/features/Billing/BillingPanels/BillingSummary/PaymentDrawer/CreditCard';
import { useMakeDefaultPaymentMethodMutation } from 'src/queries/account/payment';

import { ThirdPartyPayment } from './ThirdPartyPayment';

import type { PaymentMethod } from '@linode/api-v4/lib/account/types';
import type { Action } from 'src/components/ActionMenu/ActionMenu';

interface Props {
  /**
   * Whether the user is a child user.
   */
  isChildUser?: boolean | undefined;
  /**
   * Whether the user is a restricted user.
   */
  isRestrictedUser?: boolean | undefined;
  /**
   * Function called when the delete button in the Action Menu is pressed.
   */
  onDelete: () => void;
  /**
   * Payment method type and data.
   */
  paymentMethod: PaymentMethod;
}

/**
 * The `PaymentMethodRow` displays the given payment method and supports various actions for each payment method. It can be used
 * for credit cards, Google Pay, and PayPal.
 */
export const PaymentMethodRow = (props: Props) => {
  const theme = useTheme();
  const { isRestrictedUser, onDelete, paymentMethod } = props;
  const { is_default, type } = paymentMethod;
  const history = useHistory();
  const { enqueueSnackbar } = useSnackbar();

  const {
    mutateAsync: makePaymentMethodDefault,
  } = useMakeDefaultPaymentMethodMutation(props.paymentMethod.id);

  const makeDefault = () => {
    makePaymentMethodDefault().catch((errors) =>
      enqueueSnackbar(
        errors[0]?.reason || 'Unable to change your default payment method.',
        { variant: 'error' }
      )
    );
  };

  const actions: Action[] = [
    {
      disabled: isRestrictedUser,
      onClick: () => {
        history.push({
          pathname: '/account/billing/make-payment/',
          state: { paymentMethod },
        });
      },
      title: 'Make a Payment',
    },
    {
      disabled: isRestrictedUser || paymentMethod.is_default,
      onClick: makeDefault,
      title: 'Make Default',
      tooltip: paymentMethod.is_default
        ? 'This is already your default payment method.'
        : undefined,
    },
    {
      disabled: isRestrictedUser || paymentMethod.is_default,
      onClick: onDelete,
      title: 'Delete',
      tooltip: paymentMethod.is_default
        ? 'You cannot remove this payment method without setting a new default first.'
        : undefined,
    },
  ];

  const getActionMenuAriaLabel = (paymentMethod: PaymentMethod) => {
    // eslint-disable-next-line sonarjs/no-small-switch
    switch (paymentMethod.type) {
      case 'paypal':
        return `Action menu for Paypal ${paymentMethod.data.email}`;
      default:
        return `Action menu for card ending in ${paymentMethod.data.last_four}`;
    }
  };

  const sxBoxFlex = {
    alignItems: 'center',
    display: 'flex',
  };

  return (
    <Paper
      sx={{
        '&&': {
          // TODO: Remove "&&" when Paper has been refactored
          padding: 0,
        },
        '&:not(:last-of-type)': {
          marginBottom: theme.spacing(),
        },
      }}
      data-qa-payment-row={type}
      data-testid={`payment-method-row-${paymentMethod.id}`}
      variant="outlined"
    >
      <Box sx={sxBoxFlex}>
        <Box sx={{ ...sxBoxFlex, paddingRight: theme.spacing(2) }}>
          {paymentMethod.type === 'credit_card' ? (
            <CreditCard creditCard={paymentMethod.data} />
          ) : (
            <ThirdPartyPayment paymentMethod={paymentMethod} />
          )}
        </Box>
        <Box sx={sxBoxFlex}>
          {is_default && <Chip component="span" label="DEFAULT" size="small" />}
        </Box>
        <Box
          sx={{
            '& button': {
              margin: 0,
            },
            marginLeft: 'auto',
          }}
        >
          <ActionMenu
            actionsList={actions}
            ariaLabel={getActionMenuAriaLabel(paymentMethod)}
          />
        </Box>
      </Box>
    </Paper>
  );
};<|MERGE_RESOLUTION|>--- conflicted
+++ resolved
@@ -1,18 +1,10 @@
-<<<<<<< HEAD
-import { Paper } from '@linode/ui';
-=======
-import { Box } from '@linode/ui';
->>>>>>> 24d05983
+import { Box, Paper } from '@linode/ui';
 import { useTheme } from '@mui/material/styles';
 import { useSnackbar } from 'notistack';
 import * as React from 'react';
 import { useHistory } from 'react-router-dom';
 
 import { ActionMenu } from 'src/components/ActionMenu/ActionMenu';
-<<<<<<< HEAD
-import { Box } from 'src/components/Box';
-=======
->>>>>>> 24d05983
 import { Chip } from 'src/components/Chip';
 import CreditCard from 'src/features/Billing/BillingPanels/BillingSummary/PaymentDrawer/CreditCard';
 import { useMakeDefaultPaymentMethodMutation } from 'src/queries/account/payment';
