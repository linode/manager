import { makeDefaultPaymentMethod } from '@linode/api-v4/lib';
import { PayPalScriptProvider } from '@paypal/react-paypal-js';
import userEvent from '@testing-library/user-event';
import * as React from 'react';
import { PAYPAL_CLIENT_ID } from 'src/constants';
import { paymentMethodFactory } from 'src/factories';
import BillingSummary from 'src/features/Billing/BillingPanels/BillingSummary';
import { renderWithTheme } from 'src/utilities/testHelpers';
<<<<<<< HEAD
import { makeDefaultPaymentMethod } from '@linode/api-v4';
import * as React from 'react';
=======
import PaymentMethodRow from './PaymentMethodRow';
>>>>>>> bfb06748

jest.mock('@linode/api-v4/lib/account', () => {
  return {
    makeDefaultPaymentMethod: jest.fn().mockResolvedValue({}),
    getClientToken: jest.fn().mockResolvedValue('mockedBraintreeClientToken'),
  };
});

describe('Payment Method Row', () => {
  it('Displays "Default" chip if payment method is set as default', () => {
    const { getByText } = renderWithTheme(
      <PayPalScriptProvider options={{ 'client-id': PAYPAL_CLIENT_ID }}>
        <PaymentMethodRow
          paymentMethod={paymentMethodFactory.build({ is_default: true })}
          onDelete={jest.fn()}
        />
      </PayPalScriptProvider>
    );

    expect(getByText('DEFAULT')).toBeVisible();
  });

  it('Does not display "Default" chip if payment method is not set as default', () => {
    const { queryByText } = renderWithTheme(
      <PayPalScriptProvider options={{ 'client-id': PAYPAL_CLIENT_ID }}>
        <PaymentMethodRow
          paymentMethod={paymentMethodFactory.build({ is_default: false })}
          onDelete={jest.fn()}
        />
      </PayPalScriptProvider>
    );

    expect(queryByText('DEFAULT')).toBeNull();
  });

  it('Has default ARIA label for credit card and Google Pay payment methods', () => {
    const expectedLabelCreditCard = 'Action menu for card ending in 1881';
    const expectedLabelGooglePay = 'Action menu for card ending in 1111';

    const paymentMethodCreditCard = paymentMethodFactory.build({
      is_default: false,
      data: {
        card_type: 'Visa',
        last_four: '1881',
        expiry: '12/2022',
      },
      type: 'credit_card',
    });

    const paymentMethodGooglePay = paymentMethodFactory.build({
      is_default: false,
      data: {
        card_type: 'Visa',
        last_four: '1111',
        expiry: '12/2022',
      },
      type: 'google_pay',
    });

    const { getByLabelText } = renderWithTheme(
      <PayPalScriptProvider options={{ 'client-id': PAYPAL_CLIENT_ID }}>
        <PaymentMethodRow
          paymentMethod={paymentMethodCreditCard}
          onDelete={jest.fn()}
        />
        <PaymentMethodRow
          paymentMethod={paymentMethodGooglePay}
          onDelete={jest.fn()}
        />
      </PayPalScriptProvider>
    );

    expect(getByLabelText(expectedLabelCreditCard)).toBeVisible();
    expect(getByLabelText(expectedLabelGooglePay)).toBeVisible();
  });

  it('Has PayPal-specific ARIA label for PayPal payment methods', () => {
    const expectedLabelPayPal =
      'Action menu for Paypal testpaypaluser@example.com';
    const payPalPaymentMethod = paymentMethodFactory.build({
      is_default: false,
      data: {
        paypal_id: '123456',
        email: 'testpaypaluser@example.com',
      },
      type: 'paypal',
    });

    const { getByLabelText } = renderWithTheme(
      <PayPalScriptProvider options={{ 'client-id': PAYPAL_CLIENT_ID }}>
        <PaymentMethodRow
          paymentMethod={payPalPaymentMethod}
          onDelete={jest.fn()}
        />
      </PayPalScriptProvider>
    );

    expect(getByLabelText(expectedLabelPayPal)).toBeVisible();
  });

  it('Disables "Make Default" and "Delete" actions if payment method is set as default', () => {
    const { getByText } = renderWithTheme(
      <PayPalScriptProvider options={{ 'client-id': PAYPAL_CLIENT_ID }}>
        <PaymentMethodRow
          paymentMethod={paymentMethodFactory.build({ is_default: true })}
          onDelete={jest.fn()}
        />
      </PayPalScriptProvider>
    );

    expect(getByText('Make Default').getAttribute('aria-disabled')).toEqual(
      'true'
    );
    expect(getByText('Delete').getAttribute('aria-disabled')).toEqual('true');
  });

  it('Calls `onDelete` callback when "Delete" action is clicked', () => {
    const mockFunction = jest.fn();

    const { getByText, getByLabelText } = renderWithTheme(
      <PayPalScriptProvider options={{ 'client-id': PAYPAL_CLIENT_ID }}>
        <PaymentMethodRow
          paymentMethod={paymentMethodFactory.build({ is_default: false })}
          onDelete={mockFunction}
        />
      </PayPalScriptProvider>
    );

    const actionMenu = getByLabelText('Action menu for card ending in 1881');
    userEvent.click(actionMenu);

    const deleteActionButton = getByText('Delete');
    expect(deleteActionButton).toBeVisible();
    userEvent.click(deleteActionButton);

    expect(mockFunction).toBeCalledTimes(1);
  });

  it('Makes payment method default when "Make Default" action is clicked', () => {
    const paymentMethod = paymentMethodFactory.build({
      is_default: false,
      data: {
        card_type: 'Visa',
        last_four: '1111',
      },
    });

    const { getByText, getByLabelText } = renderWithTheme(
      <PayPalScriptProvider options={{ 'client-id': PAYPAL_CLIENT_ID }}>
        <PaymentMethodRow paymentMethod={paymentMethod} onDelete={jest.fn()} />
      </PayPalScriptProvider>
    );

    const actionMenu = getByLabelText('Action menu for card ending in 1111');
    userEvent.click(actionMenu);

    const makeDefaultButton = getByText('Make Default');
    expect(makeDefaultButton).toBeVisible();
    userEvent.click(makeDefaultButton);

    expect(makeDefaultPaymentMethod).toBeCalledTimes(1);
  });

  it('Opens "Make a Payment" drawer if "Make a Payment" action is clicked', () => {
    const paymentMethod = paymentMethodFactory.build();

    /*
     * The <BillingSummary /> component is responsible for rendering the "Make a Payment" drawer,
     * and is required for this test. We may want to consider decoupling these components in the future.
     */
    const { getByText, getByLabelText, getByTestId } = renderWithTheme(
      <PayPalScriptProvider options={{ 'client-id': PAYPAL_CLIENT_ID }}>
        <BillingSummary
          paymentMethods={[paymentMethod]}
          balanceUninvoiced={0}
          balance={0}
        />
        <PaymentMethodRow paymentMethod={paymentMethod} onDelete={jest.fn()} />
      </PayPalScriptProvider>
    );

    const actionMenu = getByLabelText('Action menu for card ending in 1881');
    userEvent.click(actionMenu);

    const makePaymentButton = getByText('Make a Payment');
    expect(makePaymentButton).toBeVisible();
    userEvent.click(makePaymentButton);

    expect(getByTestId('drawer')).toBeVisible();
    expect(getByTestId('drawer-title').textContent).toEqual('Make a Payment');
  });
});<|MERGE_RESOLUTION|>--- conflicted
+++ resolved
@@ -1,4 +1,4 @@
-import { makeDefaultPaymentMethod } from '@linode/api-v4/lib';
+import { makeDefaultPaymentMethod } from '@linode/api-v4';
 import { PayPalScriptProvider } from '@paypal/react-paypal-js';
 import userEvent from '@testing-library/user-event';
 import * as React from 'react';
@@ -6,12 +6,7 @@
 import { paymentMethodFactory } from 'src/factories';
 import BillingSummary from 'src/features/Billing/BillingPanels/BillingSummary';
 import { renderWithTheme } from 'src/utilities/testHelpers';
-<<<<<<< HEAD
-import { makeDefaultPaymentMethod } from '@linode/api-v4';
-import * as React from 'react';
-=======
 import PaymentMethodRow from './PaymentMethodRow';
->>>>>>> bfb06748
 
 jest.mock('@linode/api-v4/lib/account', () => {
   return {
