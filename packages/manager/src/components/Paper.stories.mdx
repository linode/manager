import { ArgsTable, Canvas, Meta, Story } from '@storybook/addon-docs';
import Paper from '/src/components/core/Paper';

<Meta title="Components/Paper" component={Paper} />

export const PaperTemplate = (args, context) => (
<<<<<<< HEAD
    <div id='paper-story'>
        <Paper {...args}>
            Hello World!
        </Paper>
    </div>
=======
  <Paper {...args}>
    Hello World!
  </Paper>
>>>>>>> fef92987
)

# Papers

<<<<<<< HEAD
<hr />
=======
## Overview
Papers are surfaces that display content and actions on a single topic.
They should be easy to scan for relevant and actionable information. Elements like text and images should be placed on them in a way that clearly indicates hierarchy.

## Usage
- Papers are used for grouping information.
- Papers allow for flexible layouts.
>>>>>>> fef92987

<Canvas>
    <Story
      name="Paper"
      args={{
<<<<<<< HEAD
        error: undefined
      }}
      argTypes={{
          error: {
              description: 'Error that will be shown on the paper.'
=======
        error: '',
      }}
      argTypes={{
          variant: {
            description: 'The variant to use when rendering thepaper.',
            options: ['outlined', undefined],
            control: {
              type: 'radio',
            },
>>>>>>> fef92987
          }
      }}
    >
      {PaperTemplate.bind({})}
    </Story>
</Canvas>

<ArgsTable
    story="Paper"
    exclude={[
        'ref',
<<<<<<< HEAD
    ]} 
=======
    ]}
>>>>>>> fef92987
/><|MERGE_RESOLUTION|>--- conflicted
+++ resolved
@@ -4,24 +4,13 @@
 <Meta title="Components/Paper" component={Paper} />
 
 export const PaperTemplate = (args, context) => (
-<<<<<<< HEAD
-    <div id='paper-story'>
-        <Paper {...args}>
-            Hello World!
-        </Paper>
-    </div>
-=======
   <Paper {...args}>
     Hello World!
   </Paper>
->>>>>>> fef92987
 )
 
 # Papers
 
-<<<<<<< HEAD
-<hr />
-=======
 ## Overview
 Papers are surfaces that display content and actions on a single topic.
 They should be easy to scan for relevant and actionable information. Elements like text and images should be placed on them in a way that clearly indicates hierarchy.
@@ -29,19 +18,11 @@
 ## Usage
 - Papers are used for grouping information.
 - Papers allow for flexible layouts.
->>>>>>> fef92987
 
 <Canvas>
     <Story
       name="Paper"
       args={{
-<<<<<<< HEAD
-        error: undefined
-      }}
-      argTypes={{
-          error: {
-              description: 'Error that will be shown on the paper.'
-=======
         error: '',
       }}
       argTypes={{
@@ -51,7 +32,6 @@
             control: {
               type: 'radio',
             },
->>>>>>> fef92987
           }
       }}
     >
@@ -63,9 +43,5 @@
     story="Paper"
     exclude={[
         'ref',
-<<<<<<< HEAD
-    ]} 
-=======
     ]}
->>>>>>> fef92987
 />