import {
  Button,
  CloseIcon,
  IconButton,
  InputLabel,
  Notice,
  Stack,
  TextField,
  TooltipIcon,
  Typography,
} from '@linode/ui';
import Grid from '@mui/material/Grid';
import * as React from 'react';
import { makeStyles } from 'tss-react/mui';

import { LinkButton } from 'src/components/LinkButton';
import { StyledLinkButtonBox } from 'src/components/SelectFirewallPanel/SelectFirewallPanel';

import type { InputBaseProps } from '@mui/material/InputBase';
import type { Theme } from '@mui/material/styles';
import type { ExtendedIP } from 'src/utilities/ipUtils';

const useStyles = makeStyles()((theme: Theme) => ({
  addIP: {
    '& span:first-of-type': {
      justifyContent: 'flex-start',
    },
    paddingLeft: 0,
    paddingTop: theme.spacing(1.5),
  },
  button: {
    '& > span': {
      padding: 2,
    },
    marginLeft: `-${theme.spacing()}`,
    marginTop: 4,
    minHeight: 'auto',
    minWidth: 'auto',
    padding: 0,
  },
  helperText: {
    marginBottom: theme.spacing(),
  },
  input: {
    'nth-child(n+2)': {
      marginTop: theme.spacing(),
    },
  },
  ipNetmaskTooltipSection: {
    display: 'flex',
    flexDirection: 'row',
  },
  required: {
    font: theme.font.normal,
  },
  root: {
    marginTop: theme.spacing(),
  },
}));

export interface MultipeIPInputProps {
  /**
   * Text displayed on the button.
   */
  buttonText?: string;

  /**
   * Custom CSS class for additional styling.
   */
  className?: string;

  /**
   * Disables the component (non-interactive).
   * @default false
   */
  disabled?: boolean;

  /**
   * Error message for invalid input.
   */
  error?: string;

  /**
   * Indicates if the input relates to database access controls.
   * @default false
   */
  forDatabaseAccessControls?: boolean;

  /**
   * Indicates if the input is for VPC IPv4 ranges.
   * @default false
   */
  forVPCIPv4Ranges?: boolean;

  /**
   * Helper text for additional guidance.
   */
  helperText?: string;

  /**
   * Custom input properties passed to the underlying input component.
   */
  inputProps?: InputBaseProps;

  /**
   * Array of `ExtendedIP` objects representing managed IPs.
   */
  ips: ExtendedIP[];

  /**
   * Styles the button as a link.
   * @default false
   */
  isLinkStyled?: boolean;

  /**
   * Callback triggered when the input loses focus, passing updated `ips`.
   */
  onBlur?: (ips: ExtendedIP[]) => void;

  /**
   * Callback triggered when IPs change, passing updated `ips`.
   */
  onChange: (ips: ExtendedIP[]) => void;

  /**
   * Placeholder text for an empty input field.
   */
  placeholder?: string;

  /**
   * Indicates if the input is required for form submission.
   * @default false
   */
  required?: boolean;

  /**
   * Title or label for the input field.
   */
  title: string;

  /**
   * Tooltip text for extra info on hover.
   */
  tooltip?: string;
}

export const MultipleIPInput = React.memo((props: MultipeIPInputProps) => {
  const {
    buttonText,
    className,
    disabled,
    error,
    forDatabaseAccessControls,
    forVPCIPv4Ranges,
    helperText,
    ips,
    isLinkStyled,
    onBlur,
    onChange,
    placeholder,
    required,
    title,
    tooltip,
  } = props;
  const { classes, cx } = useStyles();

  const handleChange = (
    e: React.ChangeEvent<HTMLInputElement>,
    idx: number
  ) => {
    const newIPs = [...ips];
    newIPs[idx].address = e.target.value;
    onChange(newIPs);
  };

  const handleBlur = (
    e: React.FocusEvent<HTMLInputElement | HTMLTextAreaElement>,
    idx: number
  ) => {
    if (!onBlur || e.target.value === '') {
      return;
    }

    const newIPs = [...ips];
    newIPs[idx].address = e.target.value;
    onBlur(newIPs);
  };

  const addNewInput = () => {
    onChange([...ips, { address: '' }]);
  };

  const removeInput = (idx: number) => {
    const _ips = [...ips];
    _ips.splice(idx, 1);
    onChange(_ips);
  };

  if (!ips) {
    return null;
  }

  const addIPButton =
    forVPCIPv4Ranges || isLinkStyled ? (
      <StyledLinkButtonBox sx={{ marginTop: isLinkStyled ? '8px' : '12px' }}>
        <LinkButton isDisabled={disabled} onClick={addNewInput}>
          {buttonText}
        </LinkButton>
      </StyledLinkButtonBox>
    ) : (
      <Button
        buttonType="secondary"
        className={classes.addIP}
        compactX
        disabled={disabled}
        onClick={addNewInput}
      >
        {buttonText ?? 'Add an IP'}
      </Button>
    );

  return (
    <div className={cx(classes.root, className)}>
      {tooltip ? (
        <div className={classes.ipNetmaskTooltipSection}>
          <InputLabel>{title}</InputLabel>
          <TooltipIcon
            status="help"
            sxTooltipIcon={{
              marginLeft: '-4px',
              marginTop: '-15px',
            }}
            text={tooltip}
            tooltipPosition="right"
          />
        </div>
      ) : (
        <InputLabel>
          {title}
          {required ? (
            <span className={classes.required}> (required)</span>
          ) : null}
        </InputLabel>
      )}
      {helperText && (
        <Typography className={classes.helperText}>{helperText}</Typography>
      )}
      {error && <Notice spacingTop={8} text={error} variant="error" />}
<<<<<<< HEAD
      {ips.map((thisIP, idx) => (
        <Grid
          container
          data-testid="domain-transfer-input"
          direction="row"
          key={`domain-transfer-ip-${idx}`}
          spacing={2}
          sx={{
            justifyContent: 'center',
            maxWidth: forVPCIPv4Ranges ? '415px' : undefined,
          }}
        >
          <Grid size={11}>
            <TextField
              className={classes.input}
              errorText={thisIP.error}
              hideLabel
              // Prevent unique ID errors, since TextField sets the input element's ID to the label
              label={`domain-transfer-ip-${idx}`}
              onBlur={(e) => handleBlur(e, idx)}
              onChange={(e: React.ChangeEvent<HTMLInputElement>) =>
                handleChange(e, idx)
              }
              placeholder={placeholder}
              slotProps={{
                input: {
                  'aria-label': `${title} ip-address-${idx}`,
                  disabled,
                  ...props.inputProps,
                },
              }}
              value={thisIP.address}
            />
          </Grid>
          {/** Don't show the button for the first input since it won't do anything, unless this component is
           * used in DBaaS or for Linode VPC interfaces
           */}
          <Grid size={1}>
            {(idx > 0 || forDatabaseAccessControls || forVPCIPv4Ranges) && (
              <Button
                className={classes.button}
                disabled={disabled}
                onClick={() => removeInput(idx)}
              >
                <CloseIcon data-testid={`delete-ip-${idx}`} />
              </Button>
            )}
=======
      <Stack spacing={1}>
        {ips.map((thisIP, idx) => (
          <Grid
            container
            data-testid="domain-transfer-input"
            direction="row"
            key={`domain-transfer-ip-${idx}`}
            spacing={2}
            sx={{
              justifyContent: 'center',
              maxWidth: forVPCIPv4Ranges ? '415px' : undefined,
            }}
          >
            <Grid size={11}>
              <TextField
                className={classes.input}
                errorText={thisIP.error}
                hideLabel
                InputProps={{
                  'aria-label': `${title} ip-address-${idx}`,
                  disabled,
                  ...props.inputProps,
                }}
                // Prevent unique ID errors, since TextField sets the input element's ID to the label
                label={`domain-transfer-ip-${idx}`}
                onBlur={(e) => handleBlur(e, idx)}
                onChange={(e: React.ChangeEvent<HTMLInputElement>) =>
                  handleChange(e, idx)
                }
                placeholder={placeholder}
                value={thisIP.address}
              />
            </Grid>
            {/** Don't show the button for the first input since it won't do anything, unless this component is
             * used in DBaaS or for Linode VPC interfaces
             */}
            <Grid size={1}>
              {(idx > 0 || forDatabaseAccessControls || forVPCIPv4Ranges) && (
                <IconButton
                  aria-disabled={disabled}
                  className={classes.button}
                  data-testid="button"
                  disabled={disabled}
                  onClick={() => removeInput(idx)}
                >
                  <CloseIcon data-testid={`delete-ip-${idx}`} />
                </IconButton>
              )}
            </Grid>
>>>>>>> ce3206f8
          </Grid>
        ))}
      </Stack>
      {addIPButton}
    </div>
  );
});<|MERGE_RESOLUTION|>--- conflicted
+++ resolved
@@ -247,55 +247,6 @@
         <Typography className={classes.helperText}>{helperText}</Typography>
       )}
       {error && <Notice spacingTop={8} text={error} variant="error" />}
-<<<<<<< HEAD
-      {ips.map((thisIP, idx) => (
-        <Grid
-          container
-          data-testid="domain-transfer-input"
-          direction="row"
-          key={`domain-transfer-ip-${idx}`}
-          spacing={2}
-          sx={{
-            justifyContent: 'center',
-            maxWidth: forVPCIPv4Ranges ? '415px' : undefined,
-          }}
-        >
-          <Grid size={11}>
-            <TextField
-              className={classes.input}
-              errorText={thisIP.error}
-              hideLabel
-              // Prevent unique ID errors, since TextField sets the input element's ID to the label
-              label={`domain-transfer-ip-${idx}`}
-              onBlur={(e) => handleBlur(e, idx)}
-              onChange={(e: React.ChangeEvent<HTMLInputElement>) =>
-                handleChange(e, idx)
-              }
-              placeholder={placeholder}
-              slotProps={{
-                input: {
-                  'aria-label': `${title} ip-address-${idx}`,
-                  disabled,
-                  ...props.inputProps,
-                },
-              }}
-              value={thisIP.address}
-            />
-          </Grid>
-          {/** Don't show the button for the first input since it won't do anything, unless this component is
-           * used in DBaaS or for Linode VPC interfaces
-           */}
-          <Grid size={1}>
-            {(idx > 0 || forDatabaseAccessControls || forVPCIPv4Ranges) && (
-              <Button
-                className={classes.button}
-                disabled={disabled}
-                onClick={() => removeInput(idx)}
-              >
-                <CloseIcon data-testid={`delete-ip-${idx}`} />
-              </Button>
-            )}
-=======
       <Stack spacing={1}>
         {ips.map((thisIP, idx) => (
           <Grid
@@ -314,11 +265,6 @@
                 className={classes.input}
                 errorText={thisIP.error}
                 hideLabel
-                InputProps={{
-                  'aria-label': `${title} ip-address-${idx}`,
-                  disabled,
-                  ...props.inputProps,
-                }}
                 // Prevent unique ID errors, since TextField sets the input element's ID to the label
                 label={`domain-transfer-ip-${idx}`}
                 onBlur={(e) => handleBlur(e, idx)}
@@ -326,6 +272,13 @@
                   handleChange(e, idx)
                 }
                 placeholder={placeholder}
+                slotProps={{
+                  input: {
+                    'aria-label': `${title} ip-address-${idx}`,
+                    disabled,
+                    ...props.inputProps,
+                  },
+                }}
                 value={thisIP.address}
               />
             </Grid>
@@ -345,7 +298,6 @@
                 </IconButton>
               )}
             </Grid>
->>>>>>> ce3206f8
           </Grid>
         ))}
       </Stack>
