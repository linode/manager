import Close from '@mui/icons-material/Close';
import Grid from '@mui/material/Unstable_Grid2';
import * as React from 'react';
import { makeStyles } from 'tss-react/mui';

import { Button } from 'src/components/Button/Button';
import { InputLabel } from 'src/components/InputLabel';
import { LinkButton } from 'src/components/LinkButton';
import { Notice } from 'src/components/Notice/Notice';
import { StyledLinkButtonBox } from 'src/components/SelectFirewallPanel/SelectFirewallPanel';
import { TextField } from 'src/components/TextField';
import { TooltipIcon } from 'src/components/TooltipIcon';
import { Typography } from 'src/components/Typography';

import type { InputBaseProps } from '@mui/material/InputBase';
import type { Theme } from '@mui/material/styles';
import type { ExtendedIP } from 'src/utilities/ipUtils';

const useStyles = makeStyles()((theme: Theme) => ({
  addIP: {
    '& span:first-of-type': {
      justifyContent: 'flex-start',
    },
    paddingLeft: 0,
    paddingTop: theme.spacing(1.5),
  },
  button: {
    '& :hover, & :focus': {
      backgroundColor: theme.palette.primary.main,
      color: 'white',
    },
    '& > span': {
      padding: 2,
    },
    marginLeft: `-${theme.spacing()}`,
    marginTop: 4,
    minHeight: 'auto',
    minWidth: 'auto',
    padding: 0,
  },
  helperText: {
    marginBottom: theme.spacing(),
  },
  input: {
    'nth-child(n+2)': {
      marginTop: theme.spacing(),
    },
  },
  ipNetmaskTooltipSection: {
    display: 'flex',
    flexDirection: 'row',
  },
  required: {
    fontFamily: theme.font.normal,
  },
  root: {
    marginTop: theme.spacing(),
  },
}));

export interface MultipeIPInputProps {
  buttonText?: string;
  className?: string;
  disabled?: boolean;
  error?: string;
  forDatabaseAccessControls?: boolean;
  forVPCIPv4Ranges?: boolean;
  helperText?: string;
  inputProps?: InputBaseProps;
  ips: ExtendedIP[];
  isLinkStyled?: boolean;
  onBlur?: (ips: ExtendedIP[]) => void;
  onChange: (ips: ExtendedIP[]) => void;
  placeholder?: string;
  required?: boolean;
  title: string;
  tooltip?: string;
}

export const MultipleIPInput = React.memo((props: MultipeIPInputProps) => {
  const {
    buttonText,
    className,
    disabled,
    error,
    forDatabaseAccessControls,
    forVPCIPv4Ranges,
    helperText,
    ips,
    isLinkStyled,
    onBlur,
    onChange,
    placeholder,
    required,
    title,
    tooltip,
  } = props;
  const { classes, cx } = useStyles();

  const handleChange = (
    e: React.ChangeEvent<HTMLInputElement>,
    idx: number
  ) => {
    const newIPs = [...ips];
    newIPs[idx].address = e.target.value;
    onChange(newIPs);
  };

  const handleBlur = (
    e: React.FocusEvent<HTMLInputElement | HTMLTextAreaElement>,
    idx: number
  ) => {
    if (!onBlur || e.target.value === '') {
      return;
    }

    const newIPs = [...ips];
    newIPs[idx].address = e.target.value;
    onBlur(newIPs);
  };

  const addNewInput = () => {
    onChange([...ips, { address: '' }]);
  };

  const removeInput = (idx: number) => {
    const _ips = [...ips];
    _ips.splice(idx, 1);
    onChange(_ips);
  };

  if (!ips) {
    return null;
  }

<<<<<<< HEAD
  const addIPButton = forVPCIPv4Ranges ? (
    <StyledLinkButtonBox>
      <LinkButton onClick={addNewInput}>{buttonText}</LinkButton>
    </StyledLinkButtonBox>
  ) : (
    <Button
      buttonType="secondary"
      className={classes.addIP}
      compactX
      disabled={props.inputProps?.disabled}
      onClick={addNewInput}
    >
      {buttonText ?? 'Add an IP'}
    </Button>
  );
=======
  const addIPButton =
    forVPCIPv4Ranges || isLinkStyled ? (
      <StyledLinkButtonBox sx={{ marginTop: isLinkStyled ? '8px' : '12px' }}>
        <LinkButton onClick={addNewInput}>{buttonText}</LinkButton>
      </StyledLinkButtonBox>
    ) : (
      <Button
        buttonType="secondary"
        className={classes.addIP}
        compactX
        disabled={disabled}
        onClick={addNewInput}
      >
        {buttonText ?? 'Add an IP'}
      </Button>
    );
>>>>>>> 43000641

  return (
    <div className={cx(classes.root, className)}>
      {tooltip ? (
        <div className={classes.ipNetmaskTooltipSection}>
          <InputLabel>{title}</InputLabel>
          <TooltipIcon
            sxTooltipIcon={{
              marginLeft: '-4px',
              marginTop: '-15px',
            }}
            status="help"
            text={tooltip}
            tooltipPosition="right"
          />
        </div>
      ) : (
        <InputLabel>
          {title}
          {required ? (
            <span className={classes.required}> (required)</span>
          ) : null}
        </InputLabel>
      )}
      {helperText && (
        <Typography className={classes.helperText}>{helperText}</Typography>
      )}
      {error && <Notice spacingTop={8} text={error} variant="error" />}
      {ips.map((thisIP, idx) => (
        <Grid
          container
          data-testid="domain-transfer-input"
          direction="row"
          justifyContent="center"
          key={`domain-transfer-ip-${idx}`}
          maxWidth={forVPCIPv4Ranges ? '415px' : undefined}
          spacing={2}
        >
          <Grid xs={11}>
            <TextField
              InputProps={{
                'aria-label': `${title} ip-address-${idx}`,
                disabled,
                ...props.inputProps,
              }}
              onChange={(e: React.ChangeEvent<HTMLInputElement>) =>
                handleChange(e, idx)
              }
              className={classes.input}
              errorText={thisIP.error}
              hideLabel
              // Prevent unique ID errors, since TextField sets the input element's ID to the label
              label={`domain-transfer-ip-${idx}`}
              onBlur={(e) => handleBlur(e, idx)}
              placeholder={placeholder}
              value={thisIP.address}
            />
          </Grid>
          {/** Don't show the button for the first input since it won't do anything, unless this component is
           * used in DBaaS or for Linode VPC interfaces
           */}
          <Grid xs={1}>
            {(idx > 0 || forDatabaseAccessControls || forVPCIPv4Ranges) && (
              <Button
                className={classes.button}
                disabled={disabled}
                onClick={() => removeInput(idx)}
              >
                <Close data-testid={`delete-ip-${idx}`} />
              </Button>
            )}
          </Grid>
        </Grid>
      ))}
      {addIPButton}
    </div>
  );
});<|MERGE_RESOLUTION|>--- conflicted
+++ resolved
@@ -133,23 +133,6 @@
     return null;
   }
 
-<<<<<<< HEAD
-  const addIPButton = forVPCIPv4Ranges ? (
-    <StyledLinkButtonBox>
-      <LinkButton onClick={addNewInput}>{buttonText}</LinkButton>
-    </StyledLinkButtonBox>
-  ) : (
-    <Button
-      buttonType="secondary"
-      className={classes.addIP}
-      compactX
-      disabled={props.inputProps?.disabled}
-      onClick={addNewInput}
-    >
-      {buttonText ?? 'Add an IP'}
-    </Button>
-  );
-=======
   const addIPButton =
     forVPCIPv4Ranges || isLinkStyled ? (
       <StyledLinkButtonBox sx={{ marginTop: isLinkStyled ? '8px' : '12px' }}>
@@ -166,7 +149,6 @@
         {buttonText ?? 'Add an IP'}
       </Button>
     );
->>>>>>> 43000641
 
   return (
     <div className={cx(classes.root, className)}>
