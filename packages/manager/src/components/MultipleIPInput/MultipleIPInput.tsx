--- conflicted
+++ resolved
@@ -133,7 +133,6 @@
     return null;
   }
 
-<<<<<<< HEAD
   const addIPButton =
     forVPCIPv4Ranges || isLinkStyled ? (
       <StyledLinkButtonBox sx={{ marginTop: isLinkStyled ? '8px' : '12px' }}>
@@ -144,28 +143,12 @@
         buttonType="secondary"
         className={classes.addIP}
         compactX
+        disabled={disabled}
         onClick={addNewInput}
       >
         {buttonText ?? 'Add an IP'}
       </Button>
     );
-=======
-  const addIPButton = forVPCIPv4Ranges ? (
-    <StyledLinkButtonBox>
-      <LinkButton onClick={addNewInput}>{buttonText}</LinkButton>
-    </StyledLinkButtonBox>
-  ) : (
-    <Button
-      buttonType="secondary"
-      className={classes.addIP}
-      compactX
-      disabled={disabled}
-      onClick={addNewInput}
-    >
-      {buttonText ?? 'Add an IP'}
-    </Button>
-  );
->>>>>>> b64a39d6
 
   return (
     <div className={cx(classes.root, className)}>
