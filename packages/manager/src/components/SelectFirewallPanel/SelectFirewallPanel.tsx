import { styled } from '@mui/material/styles';
import * as React from 'react';
import { useLocation } from 'react-router-dom';

import { Box } from 'src/components/Box';
import { Paper } from 'src/components/Paper';
import { Stack } from 'src/components/Stack';
import { Typography } from 'src/components/Typography';
import { CreateFirewallDrawer } from 'src/features/Firewalls/FirewallLanding/CreateFirewallDrawer';
import { useFirewallsQuery } from 'src/queries/firewalls';
import { sendLinodeCreateFormStepEvent } from 'src/utilities/analytics/formEventAnalytics';
import { getQueryParamsFromQueryString } from 'src/utilities/queryParams';

import { Autocomplete } from '../Autocomplete/Autocomplete';
import { LinkButton } from '../LinkButton';

import type { Firewall, FirewallDeviceEntityType } from '@linode/api-v4';
<<<<<<< HEAD
import type { LinodeCreateType } from 'src/features/Linodes/LinodesCreate/types';
=======
import type { LinodeCreateQueryParams } from 'src/features/Linodes/types';
>>>>>>> 90b66257

interface Props {
  disabled?: boolean;
  entityType: FirewallDeviceEntityType | undefined;
  handleFirewallChange: (firewallID: number) => void;
  helperText: JSX.Element;
  selectedFirewallId: number;
}

export const SelectFirewallPanel = (props: Props) => {
  const {
    disabled,
    entityType,
    handleFirewallChange,
    helperText,
    selectedFirewallId,
  } = props;

  const [isDrawerOpen, setIsDrawerOpen] = React.useState(false);
  const location = useLocation();
  const isFromLinodeCreate = location.pathname.includes('/linodes/create');
  const queryParams = getQueryParamsFromQueryString<LinodeCreateQueryParams>(
    location.search
  );

  const handleCreateFirewallClick = () => {
    setIsDrawerOpen(true);
    if (isFromLinodeCreate) {
      sendLinodeCreateFormStepEvent({
        action: 'click',
        category: 'button',
<<<<<<< HEAD
        createType: (queryParams.type as LinodeCreateType) ?? 'OS',
=======
        createType: queryParams.type ?? 'Distributions',
>>>>>>> 90b66257
        formStepName: 'Firewall Panel',
        label: 'Create Firewall',
        version: 'v1',
      });
    }
  };

  const handleFirewallCreated = (firewall: Firewall) => {
    handleFirewallChange(firewall.id);
  };

  const { data: firewallsData, error, isLoading } = useFirewallsQuery();

  const firewalls = firewallsData?.data ?? [];
  const firewallsDropdownOptions = firewalls.map((firewall) => ({
    label: firewall.label,
    value: firewall.id,
  }));

  const selectedFirewall =
    selectedFirewallId !== -1
      ? firewallsDropdownOptions.find(
          (option) => option.value === selectedFirewallId
        ) || null
      : null;

  return (
    <Paper
      data-testid="select-firewall-panel"
      sx={(theme) => ({ marginTop: theme.spacing(3) })}
    >
      <Typography
        sx={(theme) => ({ marginBottom: theme.spacing(2) })}
        variant="h2"
      >
        Firewall
      </Typography>
      <Stack>
        {helperText}
        <Autocomplete
          onChange={(_, selection) => {
            handleFirewallChange(selection?.value ?? -1);
            sendLinodeCreateFormStepEvent({
              action: 'click',
              category: 'select',
<<<<<<< HEAD
              createType: (queryParams.type as LinodeCreateType) ?? 'OS',
=======
              createType: queryParams.type ?? 'Distributions',
>>>>>>> 90b66257
              formStepName: 'Firewall Panel',
              label: 'Assign Firewall',
              version: 'v1',
            });
          }}
          disabled={disabled}
          errorText={error?.[0].reason}
          label="Assign Firewall"
          loading={isLoading}
          noOptionsText="No Firewalls available"
          options={firewallsDropdownOptions}
          placeholder={'None'}
          value={selectedFirewall}
        />
        <StyledLinkButtonBox>
          <LinkButton isDisabled={disabled} onClick={handleCreateFirewallClick}>
            Create Firewall
          </LinkButton>
        </StyledLinkButtonBox>
        <CreateFirewallDrawer
          createFlow={entityType}
          onClose={() => setIsDrawerOpen(false)}
          onFirewallCreated={handleFirewallCreated}
          open={isDrawerOpen}
        />
      </Stack>
    </Paper>
  );
};

export const StyledLinkButtonBox = styled(Box, {
  label: 'StyledLinkButtonBox',
})({
  display: 'flex',
  justifyContent: 'flex-start',
  marginTop: '12px',
});<|MERGE_RESOLUTION|>--- conflicted
+++ resolved
@@ -15,11 +15,7 @@
 import { LinkButton } from '../LinkButton';
 
 import type { Firewall, FirewallDeviceEntityType } from '@linode/api-v4';
-<<<<<<< HEAD
-import type { LinodeCreateType } from 'src/features/Linodes/LinodesCreate/types';
-=======
 import type { LinodeCreateQueryParams } from 'src/features/Linodes/types';
->>>>>>> 90b66257
 
 interface Props {
   disabled?: boolean;
@@ -51,11 +47,7 @@
       sendLinodeCreateFormStepEvent({
         action: 'click',
         category: 'button',
-<<<<<<< HEAD
-        createType: (queryParams.type as LinodeCreateType) ?? 'OS',
-=======
-        createType: queryParams.type ?? 'Distributions',
->>>>>>> 90b66257
+        createType: queryParams.type ?? 'OS',
         formStepName: 'Firewall Panel',
         label: 'Create Firewall',
         version: 'v1',
@@ -101,11 +93,7 @@
             sendLinodeCreateFormStepEvent({
               action: 'click',
               category: 'select',
-<<<<<<< HEAD
-              createType: (queryParams.type as LinodeCreateType) ?? 'OS',
-=======
-              createType: queryParams.type ?? 'Distributions',
->>>>>>> 90b66257
+              createType: queryParams.type ?? 'OS',
               formStepName: 'Firewall Panel',
               label: 'Assign Firewall',
               version: 'v1',
