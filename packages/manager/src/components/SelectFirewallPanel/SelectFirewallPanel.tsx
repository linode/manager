--- conflicted
+++ resolved
@@ -15,6 +15,7 @@
 import { LinkButton } from '../LinkButton';
 
 import type { Firewall, FirewallDeviceEntityType } from '@linode/api-v4';
+import type { LinodeCreateType } from 'src/features/Linodes/LinodesCreate/types';
 import type { LinodeCreateQueryParams } from 'src/features/Linodes/types';
 
 interface Props {
@@ -44,19 +45,10 @@
   const handleCreateFirewallClick = () => {
     setIsDrawerOpen(true);
     if (isFromLinodeCreate) {
-<<<<<<< HEAD
       sendLinodeCreateFormInputEvent({
         createType: (queryParams.type as LinodeCreateType) ?? 'Distributions',
         paperName: 'Firewall',
         labelName: 'Create Firewall',
-=======
-      sendLinodeCreateFormStepEvent({
-        action: 'click',
-        category: 'button',
-        createType: queryParams.type ?? 'OS',
-        formStepName: 'Firewall Panel',
-        label: 'Create Firewall',
->>>>>>> 56fed232
         version: 'v1',
       });
     }
@@ -97,7 +89,6 @@
         <Autocomplete
           onChange={(_, selection) => {
             handleFirewallChange(selection?.value ?? -1);
-<<<<<<< HEAD
             // Track clearing the value once per form - this is configured on backend by inputValue.
             if (!selection) {
               sendLinodeCreateFormInputEvent({
@@ -108,16 +99,6 @@
                 version: 'v1',
               });
             }
-=======
-            sendLinodeCreateFormStepEvent({
-              action: 'click',
-              category: 'select',
-              createType: queryParams.type ?? 'OS',
-              formStepName: 'Firewall Panel',
-              label: 'Assign Firewall',
-              version: 'v1',
-            });
->>>>>>> 56fed232
           }}
           disabled={disabled}
           errorText={error?.[0].reason}
