--- conflicted
+++ resolved
@@ -94,36 +94,12 @@
             />
           )}
         <Autocomplete
-<<<<<<< HEAD
-          onChange={(_, selection) => {
-            handleFirewallChange(selection?.value);
-            // Track clearing and changing the value once per page view, configured by inputValue in AA backend.
-            if (!selection) {
-              sendLinodeCreateFormInputEvent({
-                ...firewallFormEventOptions,
-                interaction: 'clear',
-                subheaderName: 'Assign Firewall',
-                trackOnce: true,
-              });
-            } else {
-              sendLinodeCreateFormInputEvent({
-                ...firewallFormEventOptions,
-                interaction: 'change',
-                subheaderName: 'Assign Firewall',
-                trackOnce: true,
-              });
-            }
-          }}
-=======
-          onChange={(_, selection) =>
-            handleFirewallChange(selection?.value ?? -1)
-          }
->>>>>>> a0e1148e
           disabled={disabled}
           errorText={error?.[0].reason}
           label="Assign Firewall"
           loading={isLoading}
           noOptionsText="No Firewalls available"
+          onChange={(_, selection) => handleFirewallChange(selection?.value)}
           options={firewallsDropdownOptions}
           placeholder={'None'}
           value={selectedFirewall}
