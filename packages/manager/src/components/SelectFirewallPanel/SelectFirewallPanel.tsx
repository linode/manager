--- conflicted
+++ resolved
@@ -1,16 +1,7 @@
-<<<<<<< HEAD
-import { Paper } from '@linode/ui';
+import { Box, Paper } from '@linode/ui';
 import { styled } from '@mui/material/styles';
 import * as React from 'react';
 
-import { Box } from 'src/components/Box';
-=======
-import { Box } from '@linode/ui';
-import { styled } from '@mui/material/styles';
-import * as React from 'react';
-
-import { Paper } from 'src/components/Paper';
->>>>>>> 46d14e2a
 import { Stack } from 'src/components/Stack';
 import { Typography } from 'src/components/Typography';
 import { CreateFirewallDrawer } from 'src/features/Firewalls/FirewallLanding/CreateFirewallDrawer';
