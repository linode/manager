--- conflicted
+++ resolved
@@ -1,8 +1,4 @@
-<<<<<<< HEAD
-import { Notice } from '@linode/ui';
-=======
-import { Stack } from '@linode/ui';
->>>>>>> d4e59f1c
+import { Notice, Stack } from '@linode/ui';
 import React from 'react';
 
 import { useFlags } from 'src/hooks/useFlags';
@@ -13,11 +9,6 @@
 import { ErrorMessage } from '../ErrorMessage';
 import { LinearProgress } from '../LinearProgress';
 import { Link } from '../Link';
-<<<<<<< HEAD
-import { Stack } from '../Stack';
-=======
-import { Notice } from '../Notice/Notice';
->>>>>>> d4e59f1c
 import { Typography } from '../Typography';
 import { useCreateFirewallFromTemplate } from './useCreateFirewallFromTemplate';
 
