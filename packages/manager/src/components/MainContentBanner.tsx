--- conflicted
+++ resolved
@@ -52,21 +52,8 @@
 const MainContentBanner: React.FC<Props> = (props) => {
   const { bannerText, url, linkText, bannerKey, onClose } = props;
 
-<<<<<<< HEAD
-const MainContentBanner: React.FC<React.PropsWithChildren<CombinedProps>> = (props) => {
-  const {
-    bannerText,
-    url,
-    linkText,
-    bannerKey,
-    getUserPreferences,
-    updateUserPreferences,
-    onClose,
-  } = props;
-=======
   const { refetch: refetchPrefrences } = usePreferences();
   const { mutateAsync: updatePreferences } = useMutatePreferences();
->>>>>>> 2729c2ef
 
   const classes = useStyles();
 
