--- conflicted
+++ resolved
@@ -17,10 +17,7 @@
     },
     borderRadius: 4,
     color: theme.name === 'light' ? '#3a3f46' : '#fff',
-<<<<<<< HEAD
-=======
     fontFamily: theme.font.normal,
->>>>>>> 1060a1c6
     maxWidth: 350,
     padding: '7px 10px',
   },
