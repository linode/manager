import * as React from 'react';
import * as classnames from 'classnames';
import Grid from 'src/components/Grid';
import { makeStyles, Theme } from 'src/components/core/styles';
import HeaderBreadCrumb, { BreadCrumbProps } from './HeaderBreadCrumb';
import Breadcrumb, { BreadcrumbProps } from '../Breadcrumb';
import DocumentationButton from '../CMR_DocumentationButton';
import Typography from 'src/components/core/Typography';

export interface HeaderProps extends BreadCrumbProps {
  actions?: JSX.Element;
  body?: JSX.Element;
  docsLink?: string;
  title: string | JSX.Element;
  bodyClassName?: string;
  isLanding?: boolean;
  isSecondary?: boolean;
  isDetailLanding?: boolean;
  headerOnly?: boolean;
  removeCrumbX?: number;
  breadcrumbProps?: BreadcrumbProps;
}

const useStyles = makeStyles((theme: Theme) => ({
  root: {
    display: 'flex',
    alignItems: 'center',
    justifyContent: 'space-between',
    margin: 0,
<<<<<<< HEAD
    width: '100%',
    [theme.breakpoints.down('sm')]: {
      paddingLeft: theme.spacing(),
      paddingRight: theme.spacing()
    }
=======
    width: '100%'
>>>>>>> 782f3d53
  },
  landing: {
    marginBottom: 0,
    paddingBottom: theme.spacing(),
    [theme.breakpoints.down('xs')]: {
      flexDirection: 'column',
      padding: 0
    }
  },
  docs: {
    marginRight: theme.spacing()
  },
  actions: {
    marginLeft: theme.spacing(2)
  },
  details: {
    backgroundColor: theme.cmrBGColors.bgPaper,
    margin: 0
  },
  breadcrumbOuter: {
    display: 'flex',
    flexDirection: 'row',
    alignItems: 'center',
    backgroundColor: theme.cmrBGColors.bgSecondaryActions,
    padding: '4px 16px',
    paddingRight: theme.spacing(),
    [theme.breakpoints.down('sm')]: {
      borderBottom: `1px solid ${theme.cmrBorderColors.borderTable}`
    }
  },
  breadCrumbDetail: {
    padding: 0
  },
  breadCrumbSecondary: {
    display: 'flex',
    justifyContent: 'space-between',
    alignItems: 'center'
  },
  label: {
    marginLeft: 15
  },
  breadCrumbDetailLanding: {
    margin: 0,
    padding: 0,
    paddingLeft: theme.spacing(),
    justifyContent: 'space-between'
  },
  contentOuter: {
    display: 'flex',
    alignItems: 'center',
    flexDirection: 'row',
    flexWrap: 'nowrap',
    padding: 0,
    '& .MuiChip-root': {
      ...theme.applyStatusPillStyles,
      height: 30,
      fontSize: '.875rem',
      letterSpacing: '.5px'
    }
  },
  bodyDetailVariant: {
    backgroundColor: theme.cmrBGColors.bgPaper,
    flexWrap: 'nowrap',
    justifyContent: 'space-between',
    padding: 0
  },
  actionsWrapper: {
    [theme.breakpoints.only('sm')]: {
      marginRight: 0
    },
    [theme.breakpoints.down('xs')]: {
      paddingRight: '0px !important'
    }
  }
}));

// @todo: Refactor this entire component now that we have less variants.
export const EntityHeader: React.FC<HeaderProps> = props => {
  const classes = useStyles();

  const {
    actions,
    body,
    docsLink,
    parentLink,
    parentText,
    title,
    isLanding,
    bodyClassName,
    isSecondary,
    isDetailLanding,
    headerOnly,
    removeCrumbX,
    breadcrumbProps
  } = props;

  const labelTitle = title.toString();

  return (
    <>
      {isLanding && (
        <Grid container item className={`${classes.root} ${classes.landing}`}>
          <Grid container item xs={12} sm={4}>
            <Breadcrumb
              labelTitle={labelTitle}
              pathname={location.pathname}
              removeCrumbX={removeCrumbX}
              {...breadcrumbProps}
              data-qa-title
            />
          </Grid>
          <Grid
            className={classes.actionsWrapper}
            container
            item
            alignItems="center"
            justify="flex-end"
            xs={12}
            sm={8}
          >
            {docsLink && <DocumentationButton href={docsLink} />}
            <div className={classes.actions}>{actions}</div>
          </Grid>
        </Grid>
      )}

      <Grid item className={`${classes.root} ${classes.details}`}>
        {isDetailLanding && (
          <HeaderBreadCrumb
            title={title}
            parentLink={parentLink}
            parentText={parentText}
            headerOnly={headerOnly}
          />
        )}
        <Grid
          item
          xs={12}
          className={classnames({
            [classes.breadcrumbOuter]: isDetailLanding,
            [classes.breadCrumbDetail]: Boolean(parentLink),
            [classes.breadCrumbSecondary]: Boolean(isSecondary),
            [classes.breadCrumbDetailLanding]: Boolean(isDetailLanding)
          })}
        >
          {isSecondary ? (
            <Typography variant="h3" className={classes.label}>
              {labelTitle}
            </Typography>
          ) : null}
          {body && (
            <Grid
              className={classnames({
                [classes.contentOuter]: true,
                [bodyClassName ?? '']: Boolean(bodyClassName)
              })}
              item
            >
              {body}
            </Grid>
          )}
          {isSecondary ? actions : null}
        </Grid>
      </Grid>
    </>
  );
};

export default EntityHeader;<|MERGE_RESOLUTION|>--- conflicted
+++ resolved
@@ -27,15 +27,7 @@
     alignItems: 'center',
     justifyContent: 'space-between',
     margin: 0,
-<<<<<<< HEAD
-    width: '100%',
-    [theme.breakpoints.down('sm')]: {
-      paddingLeft: theme.spacing(),
-      paddingRight: theme.spacing()
-    }
-=======
     width: '100%'
->>>>>>> 782f3d53
   },
   landing: {
     marginBottom: 0,
