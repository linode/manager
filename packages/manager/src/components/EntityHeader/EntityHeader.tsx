--- conflicted
+++ resolved
@@ -44,20 +44,16 @@
   breadCrumbDetailLanding: {
     borderTop: `1px solid ${theme.cmrBorderColors.borderTable}`,
     margin: 0,
-    padding: '0 15px',
+    padding: 0,
+    paddingLeft: theme.spacing(),
     justifyContent: 'space-between'
   },
   contentOuter: {
     display: 'flex',
     alignItems: 'center',
     flexDirection: 'row',
-<<<<<<< HEAD
+    flexWrap: 'wrap',
     padding: theme.spacing(),
-    // Needed for the 'clear filters' button on smaller screens, removed for medium+
-=======
-    padding: '10px 0',
->>>>>>> f97ffa15
-    flexWrap: 'wrap',
     [theme.breakpoints.up('md')]: {
       justifyContent: 'center',
       padding: 0,
@@ -86,7 +82,6 @@
     actions,
     body,
     docsLink,
-    iconType,
     parentLink,
     parentText,
     title,
@@ -94,8 +89,7 @@
     bodyClassName,
     isSecondary,
     isDetailLanding,
-    headerOnly,
-    displayIcon
+    headerOnly
   } = props;
 
   return (
@@ -107,8 +101,6 @@
       <Grid item className={classes.root}>
         {isDetailLanding && (
           <HeaderBreadCrumb
-            iconType={iconType}
-            displayIcon={displayIcon}
             title={title}
             parentLink={parentLink}
             parentText={parentText}
@@ -125,8 +117,6 @@
             [classes.breadCrumbDetailLanding]: Boolean(isDetailLanding)
           })}
         >
-<<<<<<< HEAD
-=======
           {body ? (
             <Grid
               className={classnames({
@@ -145,7 +135,6 @@
         {/*
         Keeping this for now as this may still be needed for details variant
         <Hidden mdUp>
->>>>>>> f97ffa15
           {body ? (
             <Grid
               className={classnames({
@@ -157,15 +146,7 @@
               {body}
             </Grid>
           ) : null}
-<<<<<<< HEAD
-          {/* </Hidden> */}
-
-          {/* I think only Landing variant uses this? */}
-          {actions}
-        </Grid>
-=======
         </Hidden> */}
->>>>>>> f97ffa15
       </Grid>
     </>
   );
