import * as React from 'react';
<<<<<<< HEAD
import { makeStyles } from '@mui/styles';
import { Theme } from '@mui/material/styles';
import Typography from 'src/components/core/Typography';
import Grid from 'src/components/Grid';
import Breadcrumb, { BreadcrumbProps } from '../Breadcrumb';
import DocsLink from '../DocsLink';
import HeaderBreadCrumb, { BreadCrumbProps } from './HeaderBreadCrumb';

export interface HeaderProps extends BreadCrumbProps {
  actions?: JSX.Element;
  body?: JSX.Element;
  docsLink?: string;
  docsLabel?: string;
  title: string | JSX.Element;
  bodyClassName?: string;
  isLanding?: boolean;
  isSecondary?: boolean;
  isDetailLanding?: boolean;
  headerOnly?: boolean;
  removeCrumbX?: number;
  breadcrumbProps?: BreadcrumbProps;
=======
import Box from '@mui/material/Box';
import Typography, { TypographyProps } from 'src/components/core/Typography';
import { styled } from '@mui/material/styles';

export interface HeaderProps {
  children?: React.ReactNode;
  isSummaryView?: boolean;
  title?: string | JSX.Element;
  variant?: TypographyProps['variant'];
>>>>>>> 37f0b3a1
}

export const EntityHeader: React.FC<HeaderProps> = ({
  children,
  isSummaryView,
  title,
  variant = 'h2',
}) => {
  return (
    <Wrapper>
      {isSummaryView ? (
        <Typography variant={variant} sx={sxTypography}>
          {title}
        </Typography>
      ) : null}
      {children && (
        <Box
          sx={{
            alignItems: 'center',
            display: 'flex',
            justifyContent: 'space-between',
            width: '100%',
          }}
        >
          {children}
        </Box>
      )}
    </Wrapper>
  );
};

export default EntityHeader;

const Wrapper = styled('div', {
  name: 'EntityHeader',
})(({ theme }) => ({
  alignItems: 'center',
  backgroundColor: theme.bg.bgPaper,
  display: 'flex',
  justifyContent: 'space-between',
  margin: 0,
  width: '100%',
  [theme.breakpoints.down('sm')]: {
    flexWrap: 'wrap',
  },
}));

const sxTypography = {
  whiteSpace: 'nowrap',
  padding: 1,
};<|MERGE_RESOLUTION|>--- conflicted
+++ resolved
@@ -1,27 +1,4 @@
 import * as React from 'react';
-<<<<<<< HEAD
-import { makeStyles } from '@mui/styles';
-import { Theme } from '@mui/material/styles';
-import Typography from 'src/components/core/Typography';
-import Grid from 'src/components/Grid';
-import Breadcrumb, { BreadcrumbProps } from '../Breadcrumb';
-import DocsLink from '../DocsLink';
-import HeaderBreadCrumb, { BreadCrumbProps } from './HeaderBreadCrumb';
-
-export interface HeaderProps extends BreadCrumbProps {
-  actions?: JSX.Element;
-  body?: JSX.Element;
-  docsLink?: string;
-  docsLabel?: string;
-  title: string | JSX.Element;
-  bodyClassName?: string;
-  isLanding?: boolean;
-  isSecondary?: boolean;
-  isDetailLanding?: boolean;
-  headerOnly?: boolean;
-  removeCrumbX?: number;
-  breadcrumbProps?: BreadcrumbProps;
-=======
 import Box from '@mui/material/Box';
 import Typography, { TypographyProps } from 'src/components/core/Typography';
 import { styled } from '@mui/material/styles';
@@ -31,7 +8,6 @@
   isSummaryView?: boolean;
   title?: string | JSX.Element;
   variant?: TypographyProps['variant'];
->>>>>>> 37f0b3a1
 }
 
 export const EntityHeader: React.FC<HeaderProps> = ({
