--- conflicted
+++ resolved
@@ -4,13 +4,8 @@
 import { EntityHeader } from 'src/components/EntityHeader/EntityHeader';
 import { Button } from '../Button/Button';
 import Link from '../Link';
-<<<<<<< HEAD
 import { Box } from 'src/components/Box';
-import Hidden from 'src/components/core/Hidden';
-=======
-import Box from 'src/components/core/Box';
 import { Hidden } from 'src/components/Hidden';
->>>>>>> d1af94d7
 import LinodeActionMenu from 'src/features/Linodes/LinodesLanding/LinodeActionMenu';
 
 const sxBoxFlex = {
