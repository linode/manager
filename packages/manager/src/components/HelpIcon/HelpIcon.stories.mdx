--- conflicted
+++ resolved
@@ -1,11 +1,7 @@
 import { ArgsTable, Canvas, Meta, Story } from '@storybook/addon-docs';
 import HelpIcon from 'src/components/HelpIcon/HelpIcon';
 
-<<<<<<< HEAD
 <Meta title="Elements/Tooltip/Help Icon" component={HelpIcon} />
-=======
-<Meta title="UI Elements/Tooltip/Help Icon" component={HelpIcon} />
->>>>>>> d224a2c0
 
 export const Template = (args) => {
   return <HelpIcon {...args} />;
@@ -47,8 +43,4 @@
   </Story>
 </Canvas>
 
-<<<<<<< HEAD
-<ArgsTable story="HelpIcon" exclude={['className', 'classes', 'ref']} />
-=======
-<ArgsTable story="Help Icon" exclude={['className', 'classes', 'ref']} />
->>>>>>> d224a2c0
+<ArgsTable story="Help Icon" exclude={['className', 'classes', 'ref']} />