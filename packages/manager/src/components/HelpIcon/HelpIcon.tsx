import ErrorOutline from '@mui/icons-material/ErrorOutline';
import HelpOutline from '@mui/icons-material/HelpOutline';
import * as React from 'react';
import IconButton from 'src/components/core/IconButton';
import Tooltip, { TooltipProps } from 'src/components/core/Tooltip';
import { makeStyles } from '@mui/styles';
import { SxProps } from '@mui/system';

const useStyles = makeStyles(() => ({
  root: {
    color: '#888f91',
    '&:hover': {
      color: '#3683dc',
    },
    '& svg': {
      height: 20,
      width: 20,
    },
  },
}));

interface Props
  extends Omit<TooltipProps, 'leaveDelay' | 'title' | 'children'> {
  sx?: SxProps;
  text: string | JSX.Element;
  className?: string;
  interactive?: boolean;
  isError?: boolean;
  classes?: any;
  leaveDelay?: boolean;
<<<<<<< HEAD
  tooltipPosition?: TooltipProps['placement'];
=======
  tooltipPosition?:
    | 'bottom'
    | 'bottom-end'
    | 'bottom-start'
    | 'left-end'
    | 'left-start'
    | 'left'
    | 'right-end'
    | 'right-start'
    | 'right'
    | 'top-end'
    | 'top-start'
    | 'top';
  tooltipGAEvent?: () => void;
>>>>>>> d6dfe9b0
}

type CombinedProps = Props;

// @TODO: M3-5457 refactor this component to be generic
const HelpIcon: React.FC<CombinedProps> = (props) => {
  const styles = useStyles();

  const {
    text,
    className,
    tooltipPosition,
    interactive,
    isError,
    leaveDelay,
    classes,
    tooltipGAEvent,
    sx,
  } = props;

  const handleOpenTooltip = () => {
    if (tooltipGAEvent) {
      tooltipGAEvent();
    }
  };

  return (
    <Tooltip
      sx={sx}
      title={text}
      data-qa-help-tooltip
      enterTouchDelay={0}
      leaveTouchDelay={5000}
      leaveDelay={leaveDelay ? 3000 : undefined}
      disableInteractive={!interactive}
      placement={tooltipPosition ? tooltipPosition : 'bottom'}
      classes={classes}
      onOpen={handleOpenTooltip}
    >
      <IconButton
        className={`${className} ${styles.root}`}
        data-qa-help-button
        size="large"
      >
        {isError ? <ErrorOutline /> : <HelpOutline />}
      </IconButton>
    </Tooltip>
  );
};

export default HelpIcon;<|MERGE_RESOLUTION|>--- conflicted
+++ resolved
@@ -28,24 +28,8 @@
   isError?: boolean;
   classes?: any;
   leaveDelay?: boolean;
-<<<<<<< HEAD
   tooltipPosition?: TooltipProps['placement'];
-=======
-  tooltipPosition?:
-    | 'bottom'
-    | 'bottom-end'
-    | 'bottom-start'
-    | 'left-end'
-    | 'left-start'
-    | 'left'
-    | 'right-end'
-    | 'right-start'
-    | 'right'
-    | 'top-end'
-    | 'top-start'
-    | 'top';
   tooltipGAEvent?: () => void;
->>>>>>> d6dfe9b0
 }
 
 type CombinedProps = Props;
