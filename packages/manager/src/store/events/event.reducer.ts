--- conflicted
+++ resolved
@@ -51,18 +51,9 @@
       ...state,
       countUnseenEvents: getNumUnseenEvents(updatedEvents),
       events: updatedEvents,
-<<<<<<< HEAD
+      inProgressEvents: updateInProgressEvents(prevInProgressEvents, events),
       mostRecentEventTime:
         events.reduce(mostRecentCreated, mostRecentEventTime) ?? 0,
-      countUnseenEvents: getNumUnseenEvents(updatedEvents),
-      inProgressEvents: updateInProgressEvents(prevInProgressEvents, events),
-=======
-      inProgressEvents: updateInProgressEvents(prevInProgressEvents, events),
-      mostRecentEventTime: events.reduce(
-        mostRecentCreated,
-        mostRecentEventTime
-      ),
->>>>>>> 2cbbe97e
     };
   }
 
