import {
  EntityEvent,
  EventAction,
  EventStatus,
} from '@linode/api-v4/lib/account';
import type { QueryClient } from 'react-query';
import { Dispatch } from 'redux';
<<<<<<< HEAD
import { AppEventHandler } from 'src/hooks/useAppEventHandlers';
=======

>>>>>>> eada7170
import { queryKey as accountNotificationsQueryKey } from 'src/queries/accountNotifications';
import { ApplicationState } from 'src/store';
import { getAllLinodeConfigs } from 'src/store/linodes/config/config.requests';
import { getAllLinodeDisks } from 'src/store/linodes/disk/disk.requests';
import { requestLinodeForStore } from 'src/store/linodes/linode.requests';
<<<<<<< HEAD
import { isEntityEvent } from 'src/utilities/eventUtils';
import { deleteLinode } from './linodes.actions';
=======
import { EventHandler } from 'src/store/types';

import { EntityEvent } from '../events/event.types';
import { deleteLinode } from './linodes.actions';

import type { QueryClient } from 'react-query';
>>>>>>> eada7170

export const linodeStoreEventsHandler: AppEventHandler = (
  event,
  queryClient,
  store
) => {
<<<<<<< HEAD
  if (!isEntityEvent(event)) {
    return;
  }
  const {
    action,
    entity: { id },
    percent_complete,
    status,
  } = event;
=======
  const { action, entity, id: eventID, percent_complete, status } = event;
  const { id } = entity;
>>>>>>> eada7170

  // We may want to request notifications here, depending on the event
  // action.
  if (shouldRequestNotifications(event)) {
    queryClient.invalidateQueries(accountNotificationsQueryKey);
  }

  switch (action) {
    /** Update Linode */
    case 'linode_migrate':
    case 'linode_migrate_datacenter':
    case 'linode_resize':
      return handleLinodeMigrate(store.dispatch, status, id, queryClient);
    case 'linode_reboot':
    case 'linode_shutdown':
    case 'linode_snapshot':
    case 'linode_addip':
    case 'linode_boot':
    case 'backups_enable':
    case 'backups_cancel':
    case 'disk_imagize':
    case 'linode_clone':
      return handleLinodeUpdate(store.dispatch, status, id);

    case 'linode_rebuild':
    case 'backups_restore':
      return handleLinodeRebuild(store.dispatch, status, id, percent_complete);

    /** Remove Linode */
    case 'linode_delete':
      return handleLinodeDelete(store.dispatch, status, id, store.getState());

    /** Create Linode */
    case 'linode_create':
      return handleLinodeCreation(store.dispatch, status, id);

    /**
     * Config actions
     *
     * It's not clear that these can actually fail, so this is here
     * mostly as a failsafe.
     */
    case 'linode_config_create':
    case 'linode_config_delete':
      return handleConfigEvent(store.dispatch, status, id);

    case 'disk_delete':
      if (status === 'failed') {
        /**
         * If a disk deletion fails (most likely because it is attached to
         * a configuration profile that is in use on a running Linode)
         * the disk menu needs to be refreshed to return the disk to it.
         */
        store.dispatch(getAllLinodeDisks({ linodeId: id }));
      }

    default:
      return;
  }
};

const handleLinodeRebuild = (
  dispatch: Dispatch<any>,
  status: EventStatus,
  id: number,
  percent_complete: null | number
) => {
  /**
   * Rebuilding is a special case, because the rebuilt Linode
   * has new disks, which need to be updated in our store.
   */

  switch (status) {
    case 'notification':
    case 'scheduled':
    case 'started':
      if (percent_complete === 100) {
        // Get the new disks and update the store
        // This is a safety hatch in case the 'finished'
        // event doesn't come through.
        dispatch(getAllLinodeDisks({ linodeId: id }));
        dispatch(getAllLinodeConfigs({ linodeId: id }));
      }
      // Re-request Linode every poll iteration when rebuilding. This is due to
      // (buggy?) behavior in the API where a Linode's status isn't "rebuilding"
      // until late in the event's progress.
      // @todo: Make this handler like the others if/when the API bug is fixed.
      return dispatch(requestLinodeForStore(id));
    case 'finished':
    case 'failed':
      // Get the new disks and update the store.
      dispatch(getAllLinodeDisks({ linodeId: id }));
      dispatch(getAllLinodeConfigs({ linodeId: id }));
      return dispatch(requestLinodeForStore(id));
    default:
      return;
  }
};

const handleLinodeMigrate = (
  dispatch: Dispatch<any>,
  status: EventStatus,
  id: number,
  queryClient: QueryClient
) => {
  dispatch(requestLinodeForStore(id, true));

  switch (status) {
    case 'failed':
    case 'finished':
    case 'notification':
      // Once the migration/resize is done, we request notifications in order
      // to clear the Migration Imminent notification
      queryClient.invalidateQueries(accountNotificationsQueryKey);
      /**
       * After resizing, a Linode is booted (if it was booted before);
       * however, no boot event is sent. Additionally, the 'finished'
       * resize event is sent before this is complete. As a result,
       * the requestLinodeForStore below will often return a
       * status of 'offline', which will then not be updated.
       *
       * We send a follow-on request here to make sure the status is accurate.
       * 20 seconds is ridiculous but shorter timeouts still end up telling
       * us the Linode is offline.
       */
      setTimeout(() => dispatch(requestLinodeForStore(id, true)), 20000);
      return dispatch(requestLinodeForStore(id));
    default:
      return;
  }
};

const handleLinodeUpdate = (
  dispatch: Dispatch<any>,
  status: EventStatus,
  id: number
) => {
  dispatch(requestLinodeForStore(id, true));

  switch (status) {
    case 'failed':
    case 'finished':
    case 'notification':
      return dispatch(requestLinodeForStore(id, true));
    default:
      return;
  }
};

const handleLinodeDelete = (
  dispatch: Dispatch<any>,
  status: EventStatus,
  id: number,
  state: ApplicationState
) => {
  const found = state.__resources.linodes.itemsById[id];

  if (!found) {
    return;
  }

  switch (status) {
    case 'failed':
    case 'finished':
    case 'notification':
    case 'scheduled':
    case 'started':
      return dispatch(deleteLinode(id));

    default:
      return;
  }
};

const handleLinodeCreation = (
  dispatch: Dispatch<any>,
  status: EventStatus,
  id: number
) => {
  dispatch(requestLinodeForStore(id, true));

  switch (status) {
    case 'failed':
    case 'finished':
    case 'notification':
      return dispatch(requestLinodeForStore(id, true));

    default:
      return;
  }
};

const handleConfigEvent = (
  dispatch: Dispatch<any>,
  status: EventStatus,
  id: number
) => {
  switch (status) {
    case 'failed':
      /**
       * We optimistically add or remove configs as soon
       * as the initial API request returns a 200.
       *
       * If we receive an event indicating that the creation/deletion
       * failed on the backend, we need to re-request this Linode's configs
       * (which will re-add or remove the target config).
       */
      return dispatch(getAllLinodeConfigs({ linodeId: id }));
    default:
      return;
  }
};

/**
 * shouldRequestNotifications
 *
 * We may want to request notifications upon receiving an event, depending on the
 * type of the event, and the last time we requested notifications.
 *
 * EXAMPLE:
 *
 * 1) User clicks "Resize Linode"
 * 2) There is now a `migration_imminent` notification on the Linode.
 * 3) In the next few minutes, the resize is kicked off.
 * 4) The `migration_imminent` notification on the Linode goes away.
 */
export const shouldRequestNotifications = (event: EntityEvent) => {
  return (
    eventsWithRelevantNotifications.includes(event.action) &&
<<<<<<< HEAD
    ['notification', 'finished', 'error'].includes(event.status)
=======
    !event._initial &&
    ['error', 'finished', 'notification'].includes(event.status)
>>>>>>> eada7170
  );
};

const eventsWithRelevantNotifications: EventAction[] = [
  'linode_resize',
  'linode_resize_create',
  'linode_migrate',
  'linode_mutate',
  'linode_mutate_create',
  'linode_migrate_datacenter_create',
  'linode_migrate_datacenter',
];<|MERGE_RESOLUTION|>--- conflicted
+++ resolved
@@ -3,36 +3,25 @@
   EventAction,
   EventStatus,
 } from '@linode/api-v4/lib/account';
-import type { QueryClient } from 'react-query';
 import { Dispatch } from 'redux';
-<<<<<<< HEAD
+
 import { AppEventHandler } from 'src/hooks/useAppEventHandlers';
-=======
-
->>>>>>> eada7170
 import { queryKey as accountNotificationsQueryKey } from 'src/queries/accountNotifications';
 import { ApplicationState } from 'src/store';
 import { getAllLinodeConfigs } from 'src/store/linodes/config/config.requests';
 import { getAllLinodeDisks } from 'src/store/linodes/disk/disk.requests';
 import { requestLinodeForStore } from 'src/store/linodes/linode.requests';
-<<<<<<< HEAD
 import { isEntityEvent } from 'src/utilities/eventUtils';
+
 import { deleteLinode } from './linodes.actions';
-=======
-import { EventHandler } from 'src/store/types';
-
-import { EntityEvent } from '../events/event.types';
-import { deleteLinode } from './linodes.actions';
 
 import type { QueryClient } from 'react-query';
->>>>>>> eada7170
 
 export const linodeStoreEventsHandler: AppEventHandler = (
   event,
   queryClient,
   store
 ) => {
-<<<<<<< HEAD
   if (!isEntityEvent(event)) {
     return;
   }
@@ -42,10 +31,6 @@
     percent_complete,
     status,
   } = event;
-=======
-  const { action, entity, id: eventID, percent_complete, status } = event;
-  const { id } = entity;
->>>>>>> eada7170
 
   // We may want to request notifications here, depending on the event
   // action.
@@ -275,12 +260,7 @@
 export const shouldRequestNotifications = (event: EntityEvent) => {
   return (
     eventsWithRelevantNotifications.includes(event.action) &&
-<<<<<<< HEAD
-    ['notification', 'finished', 'error'].includes(event.status)
-=======
-    !event._initial &&
     ['error', 'finished', 'notification'].includes(event.status)
->>>>>>> eada7170
   );
 };
 
