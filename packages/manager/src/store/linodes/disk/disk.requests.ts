--- conflicted
+++ resolved
@@ -48,11 +48,7 @@
 export const getAllLinodeDisks = createRequestThunk(
   getAllLinodeDisksActions,
   ({ linodeId }) =>
-<<<<<<< HEAD
-    getAll((diskParams: any, filter: any) =>
-=======
-    getAll<Entity>((diskParams: Params, filter: Filter) =>
->>>>>>> 7eb58f5f
+    getAll<Disk>((diskParams: Params, filter: Filter) =>
       _getLinodeDisks(linodeId, diskParams, filter)
     )().then((result) => ({
       results: result.results,
