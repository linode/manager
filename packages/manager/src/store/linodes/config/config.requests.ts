--- conflicted
+++ resolved
@@ -71,11 +71,7 @@
   const { linodeId } = params;
   const { started, done, failed } = getAllLinodeConfigsActions;
   dispatch(started(params));
-<<<<<<< HEAD
-  const req = getAll((configParams?: any, filter?: any) =>
-=======
-  const req = getAll<Entity>((configParams?: Params, filter?: Filter) =>
->>>>>>> 7eb58f5f
+  const req = getAll<Config>((configParams?: Params, filter?: Filter) =>
     _getLinodeConfigs(linodeId, configParams, filter)
   );
 
