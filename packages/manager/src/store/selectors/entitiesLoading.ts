--- conflicted
+++ resolved
@@ -1,15 +1,7 @@
-<<<<<<< HEAD
-import { Domain } from '@linode/api-v4';
 import { Linode, LinodeType } from '@linode/api-v4';
 import { NodeBalancer } from '@linode/api-v4';
 import { APIError } from '@linode/api-v4';
 import { Volume } from '@linode/api-v4';
-=======
-import { Linode, LinodeType } from '@linode/api-v4/lib/linodes';
-import { NodeBalancer } from '@linode/api-v4/lib/nodebalancers';
-import { APIError } from '@linode/api-v4/lib/types';
-import { Volume } from '@linode/api-v4/lib/volumes';
->>>>>>> b9be823a
 import { createSelector } from 'reselect';
 import { ApplicationState } from 'src/store';
 import {
