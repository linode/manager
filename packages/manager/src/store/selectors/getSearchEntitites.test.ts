--- conflicted
+++ resolved
@@ -12,15 +12,10 @@
 
 describe('getSearchEntities selector', () => {
   const mockState: any = {
-<<<<<<< HEAD
-    linodes: { entities: linodes },
     domains: { itemsById: apiResponseToMappedState(domains) },
-=======
     linodes: {
-      itemsById: linodes.reduce((result, c) => ({ ...result, [c.id]: c }), {})
+      itemsById: apiResponseToMappedState(linodes)
     },
-    domains: { entities: domains },
->>>>>>> 3f5356a0
     images: { entities: images },
     types: { entities: types },
     volumes: {
