--- conflicted
+++ resolved
@@ -166,38 +166,12 @@
 
 const nodebalSelector = ({ nodeBalancers }: State) =>
   Object.values(nodeBalancers.itemsById);
-const typesSelector = (state: State) => state.types.entities;
 
-export default createSelector<
-  State,
-  NodeBalancer[],
-  LinodeType[],
-  SearchableItem[]
->(
+export default createSelector<State, NodeBalancer[], SearchableItem[]>(
   nodebalSelector,
-  typesSelector,
-<<<<<<< HEAD
-  kubernetesClusterSelector,
-  kubePoolSelector,
-  (nodebalancers, types, kubernetesClusters, nodePools) => {
-=======
-  (linodes, images, nodebalancers, types) => {
-    const arrOfImages = Object.values(images);
-    const searchableLinodes = linodes.map((linode) =>
-      formatLinode(linode, types, images)
-    );
-    const searchableImages = arrOfImages.reduce(imageReducer, []);
->>>>>>> 318ba3e3
+  (nodebalancers) => {
     const searchableNodebalancers = nodebalancers.map(nodeBalToSearchableItem);
 
-<<<<<<< HEAD
-    return [...searchableNodebalancers, ...searchableKubernetesClusters];
-=======
-    return [
-      ...searchableLinodes,
-      ...searchableImages,
-      ...searchableNodebalancers,
-    ];
->>>>>>> 318ba3e3
+    return [...searchableNodebalancers];
   }
 );