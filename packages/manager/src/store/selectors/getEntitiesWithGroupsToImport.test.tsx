--- conflicted
+++ resolved
@@ -1,10 +1,4 @@
-<<<<<<< HEAD
-import { Domain } from '@linode/api-v4';
-import { domains, linodes } from 'src/__data__';
-import { apiResponseToMappedState } from 'src/store/store.helpers.tmp';
-=======
 import { linodes } from 'src/__data__';
->>>>>>> b9be823a
 import { entitiesWithGroupsToImport } from './getEntitiesWithGroupsToImport';
 
 const state = {
