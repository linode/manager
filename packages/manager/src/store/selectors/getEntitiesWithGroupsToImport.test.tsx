--- conflicted
+++ resolved
@@ -5,15 +5,10 @@
 
 const state = {
   __resources: {
-<<<<<<< HEAD
-    linodes: { entities: linodes },
-    domains: { itemsById: apiResponseToMappedState(domains) }
-=======
+    domains: { itemsById: apiResponseToMappedState(domains) },
     linodes: {
       itemsById: linodes.reduce((result, c) => ({ ...result, [c.id]: c }), {})
-    },
-    domains: { data: domains }
->>>>>>> 3f5356a0
+    }
   }
 };
 
@@ -81,13 +76,8 @@
 
       const newState = {
         __resources: {
-<<<<<<< HEAD
-          linodes: { entities: linodes },
-          domains: { itemsById: { [domain.id]: domain } }
-=======
-          linodes: { ...state.__resources.linodes },
-          domains: { entities: [domain] }
->>>>>>> 3f5356a0
+          domains: { itemsById: { [domain.id]: domain } },
+          linodes: { ...state.__resources.linodes }
         }
       };
       const newEntities = entitiesWithGroupsToImport(newState as any);
