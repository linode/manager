<<<<<<< HEAD
import { Grants } from 'linode-js-sdk/lib/account/types';
import { Profile } from 'linode-js-sdk/lib/profile';
import { APIError } from 'linode-js-sdk/lib/types';
=======
import { Profile } from '@linode/api-v4/lib/profile';
import { APIError } from '@linode/api-v4/lib/types';
>>>>>>> 40eaafd7
import { actionCreatorFactory } from 'typescript-fsa';

export interface ExtendedProfile extends Profile {
  grants?: Grants;
}

const actionCreator = actionCreatorFactory(`@@manager/profile`);

export const getProfileActions = actionCreator.async<
  void,
  ExtendedProfile,
  APIError[]
>(`request`);

export const handleUpdateProfile = actionCreator.async<
  Partial<Profile>,
  Partial<Profile>,
  APIError[]
>(`update`);<|MERGE_RESOLUTION|>--- conflicted
+++ resolved
@@ -1,11 +1,6 @@
-<<<<<<< HEAD
-import { Grants } from 'linode-js-sdk/lib/account/types';
-import { Profile } from 'linode-js-sdk/lib/profile';
-import { APIError } from 'linode-js-sdk/lib/types';
-=======
+import { Grants } from '@linode/api-v4/lib/account/types';
 import { Profile } from '@linode/api-v4/lib/profile';
 import { APIError } from '@linode/api-v4/lib/types';
->>>>>>> 40eaafd7
 import { actionCreatorFactory } from 'typescript-fsa';
 
 export interface ExtendedProfile extends Profile {
