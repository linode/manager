--- conflicted
+++ resolved
@@ -164,39 +164,17 @@
   mockFeatureFlags,
 });
 
-<<<<<<< HEAD
 const enhancersFactory = (queryClient: QueryClient) =>
   compose(
     applyMiddleware(
       thunk,
       combineEventsMiddleware(
-        [
-          linodeEvents,
-          longviewEvents,
-          nodeBalancerEvents,
-          nodeBalancerConfigEvents,
-          diskEvents,
-          linodeConfigEvents,
-        ],
+        [linodeEvents, longviewEvents, diskEvents, linodeConfigEvents],
         queryClient
       )
     ),
     reduxDevTools ? reduxDevTools() : (f: any) => f
   ) as any;
-=======
-const enhancers = compose(
-  applyMiddleware(
-    thunk,
-    combineEventsMiddleware(
-      linodeEvents,
-      longviewEvents,
-      diskEvents,
-      linodeConfigEvents
-    )
-  ),
-  reduxDevTools ? reduxDevTools() : (f: any) => f
-) as any;
->>>>>>> f4f206e3
 
 // We need an instance of the query client for some event event handlers
 export const storeFactory = (queryClient: QueryClient) =>
