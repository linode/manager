import { mergeDeepRight } from 'ramda';
import { applyMiddleware, combineReducers, compose, createStore } from 'redux';
import thunk from 'redux-thunk';
import account, {
  defaultState as defaultAccountState,
  State as AccountState
} from 'src/store/account/account.reducer';
import accountSettings, {
  defaultState as defaultAccountSettingsState,
  State as AccountSettingsState
} from 'src/store/accountSettings/accountSettings.reducer';
import { State as AuthState } from 'src/store/authentication';
import authentication, {
  defaultState as authenticationDefaultState
} from 'src/store/authentication/authentication.reducer';
import backups, {
  defaultState as backupsDefaultState,
  State as BackupDrawerState
} from 'src/store/backupDrawer';
import buckets, {
  defaultState as defaultBucketsState,
  State as BucketsState
} from 'src/store/bucket/bucket.reducer';
import bucketDrawer, {
  defaultState as bucketDrawerDefaultState,
  State as BucketDrawerState
} from 'src/store/bucketDrawer/bucketDrawer.reducer';
import clusters, {
  defaultState as defaultClustersState,
  State as ClustersState
} from 'src/store/clusters/clusters.reducer';
import documentation, {
  defaultState as documentationDefaultState,
  State as DocumentationState
} from 'src/store/documentation';
import domainDrawer, {
  defaultState as domainDrawerDefaultState,
  State as DomainDrawerState
} from 'src/store/domainDrawer';
import domainEvents from 'src/store/domains/domains.events';
import domains, {
  defaultState as defaultDomainsState,
  State as DomainsState
} from 'src/store/domains/domains.reducer';
import events, {
  defaultState as eventsDefaultState,
  State as EventsState
} from 'src/store/events/event.reducer';
import firewallDevices, {
  defaultState as defaultFirewallDevicesState,
  State as FirewallDevicesState
} from 'src/store/firewalls/devices.reducer';
import firewalls, {
  defaultState as defaultFirewallState,
  State as FirewallState
} from 'src/store/firewalls/firewalls.reducer';
import globalErrors, {
  defaultState as defaultGlobalErrorState,
  State as GlobalErrorState
} from 'src/store/globalErrors';
import images, {
  defaultState as defaultImagesState,
  State as ImagesState
} from 'src/store/image/image.reducer';
import kubernetes, {
  defaultState as defaultKubernetesState,
  State as KubernetesState
} from 'src/store/kubernetes/kubernetes.reducer';
import nodePools, {
  defaultState as defaultNodePoolsState,
  State as KubeNodePoolsState
} from 'src/store/kubernetes/nodePools.reducer';
import linodeCreateReducer, {
  defaultState as linodeCreateDefaultState,
  State as LinodeCreateState
} from 'src/store/linodeCreate/linodeCreate.reducer';
import linodeConfigEvents from 'src/store/linodes/config/config.events';
import linodeConfigs, {
  defaultState as defaultLinodeConfigsState,
  State as LinodeConfigsState
} from 'src/store/linodes/config/config.reducer';
import linodeDisks, {
  defaultState as defaultLinodeDisksState,
  State as LinodeDisksState
} from 'src/store/linodes/disk/disk.reducer';
import linodeEvents from 'src/store/linodes/linodes.events';
import linodes, {
  defaultState as defaultLinodesState,
  State as LinodesState
} from 'src/store/linodes/linodes.reducer';
import types, {
  defaultState as defaultTypesState,
  State as TypesState
} from 'src/store/linodeType/linodeType.reducer';
import longviewEvents from 'src/store/longview/longview.events';
import longview, {
  defaultState as defaultLongviewState,
  State as LongviewState
} from 'src/store/longview/longview.reducer';
import longviewStats, {
  defaultState as defaultLongviewStatsState,
  State as LongviewStatsState
} from 'src/store/longviewStats/longviewStats.reducer';
import managedIssues, {
  defaultState as defaultManagedIssuesState,
  State as ManagedIssuesState
} from 'src/store/managed/issues.reducer';
import managed, {
  defaultState as defaultManagedState,
  State as ManagedState
} from 'src/store/managed/managed.reducer';
import nodeBalancers, {
  defaultState as defaultNodeBalancerState,
  State as NodeBalancersState
} from 'src/store/nodeBalancer/nodeBalancer.reducer';
import nodeBalancerConfigs, {
  defaultState as defaultNodeBalancerConfigState,
  State as NodeBalancerConfigsState
} from 'src/store/nodeBalancerConfig/nodeBalancerConfig.reducer';
import profile, {
  defaultState as defaultProfileState,
  State as ProfileState
} from 'src/store/profile/profile.reducer';
import regions, {
  defaultState as defaultRegionsState,
  State as RegionsState
} from 'src/store/regions/regions.reducer';
import stackScriptDrawer, {
  defaultState as stackScriptDrawerDefaultState,
  State as StackScriptDrawerState
} from 'src/store/stackScriptDrawer';
import tagImportDrawer, {
  defaultState as tagDrawerDefaultState,
  State as TagImportDrawerState
} from 'src/store/tagImportDrawer';
import volumeEvents from 'src/store/volume/volume.events';
import volumes, {
  defaultState as defaultVolumesState,
  State as VolumesState
} from 'src/store/volume/volume.reducer';
import volumeDrawer, {
  defaultState as volumeDrawerDefaultState,
  State as VolumeDrawerState
} from 'src/store/volumeForm';
import { loadState } from 'src/utilities/subscribeStore';
import initialLoad, {
  defaultState as initialLoadState,
  State as InitialLoadState
} from './initialLoad/initialLoad.reducer';
import featureFlagsLoad, {
  defaultState as featureFlagsLoadState,
  State as FeatureFlagsLoadState
} from './featureFlagsLoad/featureFlagsLoad.reducer';
import diskEvents from './linodes/disk/disk.events';
import combineEventsMiddleware from './middleware/combineEventsMiddleware';
import imageEvents from './middleware/imageEvents';
import nodeBalancerEvents from './nodeBalancer/nodeBalancer.events';
import nodeBalancerConfigEvents from './nodeBalancerConfig/nodeBalancerConfig.events';
import notifications, {
  defaultState as notificationsDefaultState,
  State as NotificationsState
} from './notification/notification.reducer';
import preferences, {
  defaultState as preferencesState,
  State as PreferencesState
} from './preferences/preferences.reducer';
import { initReselectDevtools } from './selectors';

const reduxDevTools = (window as any).__REDUX_DEVTOOLS_EXTENSION__;
initReselectDevtools();

/**
 * Default State
 */
const __resourcesDefaultState = {
  account: defaultAccountState,
  accountSettings: defaultAccountSettingsState,
  domains: defaultDomainsState,
  images: defaultImagesState,
  kubernetes: defaultKubernetesState,
  managed: defaultManagedState,
  managedIssues: defaultManagedIssuesState,
  nodePools: defaultNodePoolsState,
  linodes: defaultLinodesState,
  linodeConfigs: defaultLinodeConfigsState,
  linodeDisks: defaultLinodeDisksState,
  nodeBalancerConfigs: defaultNodeBalancerConfigState,
  nodeBalancers: defaultNodeBalancerState,
  notifications: notificationsDefaultState,
  profile: defaultProfileState,
  regions: defaultRegionsState,
  types: defaultTypesState,
  volumes: defaultVolumesState,
  buckets: defaultBucketsState,
  clusters: defaultClustersState
};

export interface ResourcesState {
  account: AccountState;
  accountSettings: AccountSettingsState;
  domains: DomainsState;
  images: ImagesState;
  kubernetes: KubernetesState;
  managed: ManagedState;
  managedIssues: ManagedIssuesState;
  nodePools: KubeNodePoolsState;
  linodes: LinodesState;
  linodeConfigs: LinodeConfigsState;
  linodeDisks: LinodeDisksState;
  nodeBalancerConfigs: NodeBalancerConfigsState;
  nodeBalancers: NodeBalancersState;
  notifications: NotificationsState;
  profile: ProfileState;
  regions: RegionsState;
  types: TypesState;
  volumes: VolumesState;
  buckets: BucketsState;
  clusters: ClustersState;
}

export interface ApplicationState {
  __resources: ResourcesState;
  authentication: AuthState;
  backups: BackupDrawerState;
  documentation: DocumentationState;
  domainDrawer: DomainDrawerState;
  events: EventsState;
  stackScriptDrawer: StackScriptDrawerState;
  tagImportDrawer: TagImportDrawerState;
  volumeDrawer: VolumeDrawerState;
  bucketDrawer: BucketDrawerState;
  createLinode: LinodeCreateState;
  preferences: PreferencesState;
  initialLoad: InitialLoadState;
  featureFlagsLoad: FeatureFlagsLoadState;
  firewalls: FirewallState;
  firewallDevices: FirewallDevicesState;
  globalErrors: GlobalErrorState;
  longviewClients: LongviewState;
  longviewStats: LongviewStatsState;
}

<<<<<<< HEAD
const defaultStateFromLocalStorage = loadState();
const normalDefaultState = {
=======
export const defaultState: ApplicationState = {
>>>>>>> 5da7aab3
  __resources: __resourcesDefaultState,
  authentication: authenticationDefaultState,
  backups: backupsDefaultState,
  documentation: documentationDefaultState,
  domainDrawer: domainDrawerDefaultState,
  events: eventsDefaultState,
  stackScriptDrawer: stackScriptDrawerDefaultState,
  tagImportDrawer: tagDrawerDefaultState,
  volumeDrawer: volumeDrawerDefaultState,
  bucketDrawer: bucketDrawerDefaultState,
  createLinode: linodeCreateDefaultState,
  preferences: preferencesState,
  initialLoad: initialLoadState,
  featureFlagsLoad: featureFlagsLoadState,
  firewalls: defaultFirewallState,
  firewallDevices: defaultFirewallDevicesState,
  globalErrors: defaultGlobalErrorState,
  longviewClients: defaultLongviewState,
  longviewStats: defaultLongviewStatsState
};

/**
 * If we have successfully loaded a cached state,
 * use it. We don't store account/profile/auth data,
 * so use our default state for those.
 *
 * If the loadState() call didn't work, fall back to our normal
 * default state.
 */

const defaultState: ApplicationState = defaultStateFromLocalStorage
  ? mergeDeepRight(normalDefaultState, defaultStateFromLocalStorage)
  : normalDefaultState;

/**
 * Reducers
 */
const __resources = combineReducers({
  account,
  accountSettings,
  domains,
  images,
  kubernetes,
  nodePools,
  linodes,
  linodeConfigs,
  linodeDisks,
  managed,
  managedIssues,
  nodeBalancers,
  nodeBalancerConfigs,
  notifications,
  profile,
  regions,
  types,
  volumes,
  buckets,
  clusters
});

const reducers = combineReducers<ApplicationState>({
  __resources,
  authentication,
  backups,
  documentation,
  domainDrawer,
  stackScriptDrawer,
  tagImportDrawer,
  volumeDrawer,
  bucketDrawer,
  events,
  createLinode: linodeCreateReducer,
  preferences,
  initialLoad,
  featureFlagsLoad,
  firewalls,
  firewallDevices,
  globalErrors,
  longviewClients: longview,
  longviewStats
});

const enhancers = compose(
  applyMiddleware(
    thunk,
    combineEventsMiddleware(
      linodeEvents,
      longviewEvents,
      imageEvents,
      domainEvents,
      nodeBalancerEvents,
      nodeBalancerConfigEvents,
      volumeEvents,
      diskEvents,
      linodeConfigEvents
    )
  ),
  reduxDevTools ? reduxDevTools() : (f: any) => f
) as any;

export default createStore(reducers, defaultState, enhancers);<|MERGE_RESOLUTION|>--- conflicted
+++ resolved
@@ -240,12 +240,8 @@
   longviewStats: LongviewStatsState;
 }
 
-<<<<<<< HEAD
 const defaultStateFromLocalStorage = loadState();
 const normalDefaultState = {
-=======
-export const defaultState: ApplicationState = {
->>>>>>> 5da7aab3
   __resources: __resourcesDefaultState,
   authentication: authenticationDefaultState,
   backups: backupsDefaultState,
