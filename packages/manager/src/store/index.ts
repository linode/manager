--- conflicted
+++ resolved
@@ -20,13 +20,6 @@
   State as BackupDrawerState,
   defaultState as backupsDefaultState,
 } from 'src/store/backupDrawer';
-<<<<<<< HEAD
-=======
-import events, {
-  State as EventsState,
-  defaultState as eventsDefaultState,
-} from 'src/store/events/event.reducer';
->>>>>>> eada7170
 import globalErrors, {
   State as GlobalErrorState,
   defaultState as defaultGlobalErrorState,
@@ -106,13 +99,7 @@
   __resources: ResourcesState;
   authentication: AuthState;
   backups: BackupDrawerState;
-<<<<<<< HEAD
-  stackScriptDialog: StackScriptDialogState;
-  volumeDrawer: VolumeDrawerState;
-=======
->>>>>>> eada7170
   createLinode: LinodeCreateState;
-  events: EventsState;
   featureFlagsLoad: FeatureFlagsLoadState;
   globalErrors: GlobalErrorState;
   initialLoad: InitialLoadState;
@@ -128,13 +115,7 @@
   __resources: __resourcesDefaultState,
   authentication: authenticationDefaultState,
   backups: backupsDefaultState,
-<<<<<<< HEAD
-  stackScriptDialog: stackScriptDialogDefaultState,
-  volumeDrawer: volumeDrawerDefaultState,
-=======
->>>>>>> eada7170
   createLinode: linodeCreateDefaultState,
-  events: eventsDefaultState,
   featureFlagsLoad: featureFlagsLoadState,
   globalErrors: defaultGlobalErrorState,
   initialLoad: initialLoadState,
@@ -160,13 +141,7 @@
   __resources,
   authentication,
   backups,
-<<<<<<< HEAD
-  stackScriptDialog,
-  volumeDrawer,
-=======
->>>>>>> eada7170
   createLinode: linodeCreateReducer,
-  events,
   featureFlagsLoad,
   globalErrors,
   initialLoad,
