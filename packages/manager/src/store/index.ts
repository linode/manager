import { QueryClient } from 'react-query';
import { useStore } from 'react-redux';
import {
  Store,
  applyMiddleware,
  combineReducers,
  compose,
  createStore,
} from 'redux';
import thunk from 'redux-thunk';
<<<<<<< HEAD
=======

import accountManagement, {
  State as AccountManagementState,
  defaultState as defaultAccountManagementState,
} from 'src/store/accountManagement/accountManagement.reducer';
>>>>>>> 2cbbe97e
import { State as AuthState } from 'src/store/authentication';
import authentication, {
  defaultState as authenticationDefaultState,
} from 'src/store/authentication/authentication.reducer';
import backups, {
  State as BackupDrawerState,
  defaultState as backupsDefaultState,
} from 'src/store/backupDrawer';
import events, {
  State as EventsState,
  defaultState as eventsDefaultState,
} from 'src/store/events/event.reducer';
import globalErrors, {
  State as GlobalErrorState,
  defaultState as defaultGlobalErrorState,
} from 'src/store/globalErrors';
import linodeCreateReducer, {
  State as LinodeCreateState,
  defaultState as linodeCreateDefaultState,
} from 'src/store/linodeCreate/linodeCreate.reducer';
import linodeConfigEvents from 'src/store/linodes/config/config.events';
import linodeConfigs, {
  State as LinodeConfigsState,
  defaultState as defaultLinodeConfigsState,
} from 'src/store/linodes/config/config.reducer';
import linodeDisks, {
  State as LinodeDisksState,
  defaultState as defaultLinodeDisksState,
} from 'src/store/linodes/disk/disk.reducer';
import linodeEvents from 'src/store/linodes/linodes.events';
import linodes, {
  State as LinodesState,
  defaultState as defaultLinodesState,
} from 'src/store/linodes/linodes.reducer';
import longviewEvents from 'src/store/longview/longview.events';
import longview, {
  State as LongviewState,
  defaultState as defaultLongviewState,
} from 'src/store/longview/longview.reducer';
import longviewStats, {
  State as LongviewStatsState,
  defaultState as defaultLongviewStatsState,
} from 'src/store/longviewStats/longviewStats.reducer';
import stackScriptDialog, {
  State as StackScriptDialogState,
  defaultState as stackScriptDialogDefaultState,
} from 'src/store/stackScriptDialog';
import volumeDrawer, {
  State as VolumeDrawerState,
  defaultState as volumeDrawerDefaultState,
} from 'src/store/volumeForm';

import featureFlagsLoad, {
  State as FeatureFlagsLoadState,
  defaultState as featureFlagsLoadState,
} from './featureFlagsLoad/featureFlagsLoad.reducer';
import initialLoad, {
  State as InitialLoadState,
  defaultState as initialLoadState,
} from './initialLoad/initialLoad.reducer';
import diskEvents from './linodes/disk/disk.events';
import combineEventsMiddleware from './middleware/combineEventsMiddleware';
import mockFeatureFlags, {
  MockFeatureFlagState,
  defaultMockFeatureFlagState,
} from './mockFeatureFlags';
import pendingUpload, {
  State as PendingUploadState,
  defaultState as pendingUploadState,
} from './pendingUpload';
import { initReselectDevtools } from './selectors';

const reduxDevTools = (window as any).__REDUX_DEVTOOLS_EXTENSION__;
initReselectDevtools();

/**
 * Default State
 */
const __resourcesDefaultState = {
<<<<<<< HEAD
  linodes: defaultLinodesState,
=======
  accountManagement: defaultAccountManagementState,
>>>>>>> 2cbbe97e
  linodeConfigs: defaultLinodeConfigsState,
  linodeDisks: defaultLinodeDisksState,
  linodes: defaultLinodesState,
};

export interface ResourcesState {
<<<<<<< HEAD
  linodes: LinodesState;
=======
  accountManagement: AccountManagementState;
>>>>>>> 2cbbe97e
  linodeConfigs: LinodeConfigsState;
  linodeDisks: LinodeDisksState;
  linodes: LinodesState;
}

export interface ApplicationState {
  __resources: ResourcesState;
  authentication: AuthState;
  backups: BackupDrawerState;
  createLinode: LinodeCreateState;
  events: EventsState;
  featureFlagsLoad: FeatureFlagsLoadState;
  globalErrors: GlobalErrorState;
  initialLoad: InitialLoadState;
  longviewClients: LongviewState;
  longviewStats: LongviewStatsState;
  mockFeatureFlags: MockFeatureFlagState;
  pendingUpload: PendingUploadState;
  stackScriptDialog: StackScriptDialogState;
  volumeDrawer: VolumeDrawerState;
}

export const defaultState: ApplicationState = {
  __resources: __resourcesDefaultState,
  authentication: authenticationDefaultState,
  backups: backupsDefaultState,
  createLinode: linodeCreateDefaultState,
  events: eventsDefaultState,
  featureFlagsLoad: featureFlagsLoadState,
  globalErrors: defaultGlobalErrorState,
  initialLoad: initialLoadState,
  longviewClients: defaultLongviewState,
  longviewStats: defaultLongviewStatsState,
  mockFeatureFlags: defaultMockFeatureFlagState,
  pendingUpload: pendingUploadState,
  stackScriptDialog: stackScriptDialogDefaultState,
  volumeDrawer: volumeDrawerDefaultState,
};

/**
 * Reducers
 */
const __resources = combineReducers({
<<<<<<< HEAD
  linodes,
=======
  accountManagement,
>>>>>>> 2cbbe97e
  linodeConfigs,
  linodeDisks,
  linodes,
});

const reducers = combineReducers<ApplicationState>({
  __resources,
  authentication,
  backups,
  createLinode: linodeCreateReducer,
  events,
  featureFlagsLoad,
  globalErrors,
  initialLoad,
  longviewClients: longview,
  longviewStats,
  mockFeatureFlags,
  pendingUpload,
  stackScriptDialog,
  volumeDrawer,
});

const enhancersFactory = (queryClient: QueryClient) =>
  compose(
    applyMiddleware(
      thunk,
      combineEventsMiddleware(
        [linodeEvents, longviewEvents, diskEvents, linodeConfigEvents],
        queryClient
      )
    ),
    reduxDevTools ? reduxDevTools() : (f: any) => f
  ) as any;

// We need an instance of the query client for some event event handlers
export const storeFactory = (queryClient: QueryClient) =>
  createStore(reducers, defaultState, enhancersFactory(queryClient));

export type ApplicationStore = Store<ApplicationState>;

export const useApplicationStore = (): ApplicationStore =>
  useStore<ApplicationState>();<|MERGE_RESOLUTION|>--- conflicted
+++ resolved
@@ -8,14 +8,7 @@
   createStore,
 } from 'redux';
 import thunk from 'redux-thunk';
-<<<<<<< HEAD
-=======
 
-import accountManagement, {
-  State as AccountManagementState,
-  defaultState as defaultAccountManagementState,
-} from 'src/store/accountManagement/accountManagement.reducer';
->>>>>>> 2cbbe97e
 import { State as AuthState } from 'src/store/authentication';
 import authentication, {
   defaultState as authenticationDefaultState,
@@ -95,22 +88,12 @@
  * Default State
  */
 const __resourcesDefaultState = {
-<<<<<<< HEAD
-  linodes: defaultLinodesState,
-=======
-  accountManagement: defaultAccountManagementState,
->>>>>>> 2cbbe97e
   linodeConfigs: defaultLinodeConfigsState,
   linodeDisks: defaultLinodeDisksState,
   linodes: defaultLinodesState,
 };
 
 export interface ResourcesState {
-<<<<<<< HEAD
-  linodes: LinodesState;
-=======
-  accountManagement: AccountManagementState;
->>>>>>> 2cbbe97e
   linodeConfigs: LinodeConfigsState;
   linodeDisks: LinodeDisksState;
   linodes: LinodesState;
@@ -154,11 +137,6 @@
  * Reducers
  */
 const __resources = combineReducers({
-<<<<<<< HEAD
-  linodes,
-=======
-  accountManagement,
->>>>>>> 2cbbe97e
   linodeConfigs,
   linodeDisks,
   linodes,
