import { applyMiddleware, combineReducers, compose, createStore } from 'redux';
import thunk from 'redux-thunk';
import accountManagement, {
  defaultState as defaultAccountManagementState,
  State as AccountManagementState,
} from 'src/store/accountManagement/accountManagement.reducer';
import { State as AuthState } from 'src/store/authentication';
import authentication, {
  defaultState as authenticationDefaultState,
} from 'src/store/authentication/authentication.reducer';
import backups, {
  defaultState as backupsDefaultState,
  State as BackupDrawerState,
} from 'src/store/backupDrawer';
import bucketDrawer, {
  defaultState as bucketDrawerDefaultState,
  State as BucketDrawerState,
} from 'src/store/bucketDrawer/bucketDrawer.reducer';
import documentation, {
  defaultState as documentationDefaultState,
  State as DocumentationState,
} from 'src/store/documentation';
import events, {
  defaultState as eventsDefaultState,
  State as EventsState,
} from 'src/store/events/event.reducer';
import firewallDevices, {
  defaultState as defaultFirewallDevicesState,
  State as FirewallDevicesState,
} from 'src/store/firewalls/devices.reducer';
import firewalls, {
  defaultState as defaultFirewallState,
  State as FirewallState,
} from 'src/store/firewalls/firewalls.reducer';
import globalErrors, {
  defaultState as defaultGlobalErrorState,
  State as GlobalErrorState,
} from 'src/store/globalErrors';
<<<<<<< HEAD
import kubernetes, {
  defaultState as defaultKubernetesState,
  State as KubernetesState,
} from 'src/store/kubernetes/kubernetes.reducer';
import nodePools, {
  defaultState as defaultNodePoolsState,
  State as KubeNodePoolsState,
} from 'src/store/kubernetes/nodePools.reducer';
=======
import images, {
  defaultState as defaultImagesState,
  State as ImagesState,
} from 'src/store/image/image.reducer';
>>>>>>> 318ba3e3
import linodeCreateReducer, {
  defaultState as linodeCreateDefaultState,
  State as LinodeCreateState,
} from 'src/store/linodeCreate/linodeCreate.reducer';
import linodeConfigEvents from 'src/store/linodes/config/config.events';
import linodeConfigs, {
  defaultState as defaultLinodeConfigsState,
  State as LinodeConfigsState,
} from 'src/store/linodes/config/config.reducer';
import linodeDisks, {
  defaultState as defaultLinodeDisksState,
  State as LinodeDisksState,
} from 'src/store/linodes/disk/disk.reducer';
import linodeEvents from 'src/store/linodes/linodes.events';
import linodes, {
  defaultState as defaultLinodesState,
  State as LinodesState,
} from 'src/store/linodes/linodes.reducer';
import types, {
  defaultState as defaultTypesState,
  State as TypesState,
} from 'src/store/linodeType/linodeType.reducer';
import longviewEvents from 'src/store/longview/longview.events';
import longview, {
  defaultState as defaultLongviewState,
  State as LongviewState,
} from 'src/store/longview/longview.reducer';
import longviewStats, {
  defaultState as defaultLongviewStatsState,
  State as LongviewStatsState,
} from 'src/store/longviewStats/longviewStats.reducer';
import nodeBalancers, {
  defaultState as defaultNodeBalancerState,
  State as NodeBalancersState,
} from 'src/store/nodeBalancer/nodeBalancer.reducer';
import nodeBalancerConfigs, {
  defaultState as defaultNodeBalancerConfigState,
  State as NodeBalancerConfigsState,
} from 'src/store/nodeBalancerConfig/nodeBalancerConfig.reducer';
import stackScriptDialog, {
  defaultState as stackScriptDialogDefaultState,
  State as StackScriptDialogState,
} from 'src/store/stackScriptDialog';
import tagImportDrawer, {
  defaultState as tagDrawerDefaultState,
  State as TagImportDrawerState,
} from 'src/store/tagImportDrawer';
import volumeDrawer, {
  defaultState as volumeDrawerDefaultState,
  State as VolumeDrawerState,
} from 'src/store/volumeForm';
import featureFlagsLoad, {
  defaultState as featureFlagsLoadState,
  State as FeatureFlagsLoadState,
} from './featureFlagsLoad/featureFlagsLoad.reducer';
import initialLoad, {
  defaultState as initialLoadState,
  State as InitialLoadState,
} from './initialLoad/initialLoad.reducer';
import diskEvents from './linodes/disk/disk.events';
import combineEventsMiddleware from './middleware/combineEventsMiddleware';
import mockFeatureFlags, {
  defaultMockFeatureFlagState,
  MockFeatureFlagState,
} from './mockFeatureFlags';
import nodeBalancerEvents from './nodeBalancer/nodeBalancer.events';
import nodeBalancerConfigEvents from './nodeBalancerConfig/nodeBalancerConfig.events';
import notifications, {
  defaultState as notificationsDefaultState,
  State as NotificationsState,
} from './notification/notification.reducer';
import pendingUpload, {
  defaultState as pendingUploadState,
  State as PendingUploadState,
} from './pendingUpload';
import preferences, {
  defaultState as preferencesState,
  State as PreferencesState,
} from './preferences/preferences.reducer';
import { initReselectDevtools } from './selectors';
import vlans, {
  defaultState as defaultVLANState,
  State as VlanState,
} from './vlans/vlans.reducer';

const reduxDevTools = (window as any).__REDUX_DEVTOOLS_EXTENSION__;
initReselectDevtools();

/**
 * Default State
 */
const __resourcesDefaultState = {
  accountManagement: defaultAccountManagementState,
<<<<<<< HEAD
  kubernetes: defaultKubernetesState,
  nodePools: defaultNodePoolsState,
=======
  images: defaultImagesState,
>>>>>>> 318ba3e3
  linodes: defaultLinodesState,
  linodeConfigs: defaultLinodeConfigsState,
  linodeDisks: defaultLinodeDisksState,
  nodeBalancerConfigs: defaultNodeBalancerConfigState,
  nodeBalancers: defaultNodeBalancerState,
  notifications: notificationsDefaultState,
  types: defaultTypesState,
  vlans: defaultVLANState,
};

export interface ResourcesState {
  accountManagement: AccountManagementState;
<<<<<<< HEAD
  kubernetes: KubernetesState;
  nodePools: KubeNodePoolsState;
=======
  images: ImagesState;
>>>>>>> 318ba3e3
  linodes: LinodesState;
  linodeConfigs: LinodeConfigsState;
  linodeDisks: LinodeDisksState;
  nodeBalancerConfigs: NodeBalancerConfigsState;
  nodeBalancers: NodeBalancersState;
  notifications: NotificationsState;
  types: TypesState;
  vlans: VlanState;
}

export interface ApplicationState {
  __resources: ResourcesState;
  authentication: AuthState;
  backups: BackupDrawerState;
  documentation: DocumentationState;
  events: EventsState;
  stackScriptDialog: StackScriptDialogState;
  tagImportDrawer: TagImportDrawerState;
  volumeDrawer: VolumeDrawerState;
  bucketDrawer: BucketDrawerState;
  createLinode: LinodeCreateState;
  preferences: PreferencesState;
  pendingUpload: PendingUploadState;
  initialLoad: InitialLoadState;
  featureFlagsLoad: FeatureFlagsLoadState;
  firewalls: FirewallState;
  firewallDevices: FirewallDevicesState;
  globalErrors: GlobalErrorState;
  longviewClients: LongviewState;
  longviewStats: LongviewStatsState;
  mockFeatureFlags: MockFeatureFlagState;
}

export const defaultState: ApplicationState = {
  __resources: __resourcesDefaultState,
  authentication: authenticationDefaultState,
  backups: backupsDefaultState,
  documentation: documentationDefaultState,
  events: eventsDefaultState,
  stackScriptDialog: stackScriptDialogDefaultState,
  tagImportDrawer: tagDrawerDefaultState,
  volumeDrawer: volumeDrawerDefaultState,
  bucketDrawer: bucketDrawerDefaultState,
  createLinode: linodeCreateDefaultState,
  preferences: preferencesState,
  pendingUpload: pendingUploadState,
  initialLoad: initialLoadState,
  featureFlagsLoad: featureFlagsLoadState,
  firewalls: defaultFirewallState,
  firewallDevices: defaultFirewallDevicesState,
  globalErrors: defaultGlobalErrorState,
  longviewClients: defaultLongviewState,
  longviewStats: defaultLongviewStatsState,
  mockFeatureFlags: defaultMockFeatureFlagState,
};

/**
 * Reducers
 */
const __resources = combineReducers({
  accountManagement,
<<<<<<< HEAD
  kubernetes,
  nodePools,
=======
  images,
>>>>>>> 318ba3e3
  linodes,
  linodeConfigs,
  linodeDisks,
  nodeBalancers,
  nodeBalancerConfigs,
  notifications,
  types,
  vlans,
});

const reducers = combineReducers<ApplicationState>({
  __resources,
  authentication,
  backups,
  documentation,
  stackScriptDialog,
  tagImportDrawer,
  volumeDrawer,
  bucketDrawer,
  events,
  createLinode: linodeCreateReducer,
  preferences,
  pendingUpload,
  initialLoad,
  featureFlagsLoad,
  firewalls,
  firewallDevices,
  globalErrors,
  longviewClients: longview,
  longviewStats,
  mockFeatureFlags,
});

const enhancers = compose(
  applyMiddleware(
    thunk,
    combineEventsMiddleware(
      linodeEvents,
      longviewEvents,
      nodeBalancerEvents,
      nodeBalancerConfigEvents,
      diskEvents,
      linodeConfigEvents
    )
  ),
  reduxDevTools ? reduxDevTools() : (f: any) => f
) as any;

export default createStore(reducers, defaultState, enhancers);<|MERGE_RESOLUTION|>--- conflicted
+++ resolved
@@ -36,21 +36,6 @@
   defaultState as defaultGlobalErrorState,
   State as GlobalErrorState,
 } from 'src/store/globalErrors';
-<<<<<<< HEAD
-import kubernetes, {
-  defaultState as defaultKubernetesState,
-  State as KubernetesState,
-} from 'src/store/kubernetes/kubernetes.reducer';
-import nodePools, {
-  defaultState as defaultNodePoolsState,
-  State as KubeNodePoolsState,
-} from 'src/store/kubernetes/nodePools.reducer';
-=======
-import images, {
-  defaultState as defaultImagesState,
-  State as ImagesState,
-} from 'src/store/image/image.reducer';
->>>>>>> 318ba3e3
 import linodeCreateReducer, {
   defaultState as linodeCreateDefaultState,
   State as LinodeCreateState,
@@ -144,12 +129,6 @@
  */
 const __resourcesDefaultState = {
   accountManagement: defaultAccountManagementState,
-<<<<<<< HEAD
-  kubernetes: defaultKubernetesState,
-  nodePools: defaultNodePoolsState,
-=======
-  images: defaultImagesState,
->>>>>>> 318ba3e3
   linodes: defaultLinodesState,
   linodeConfigs: defaultLinodeConfigsState,
   linodeDisks: defaultLinodeDisksState,
@@ -162,12 +141,6 @@
 
 export interface ResourcesState {
   accountManagement: AccountManagementState;
-<<<<<<< HEAD
-  kubernetes: KubernetesState;
-  nodePools: KubeNodePoolsState;
-=======
-  images: ImagesState;
->>>>>>> 318ba3e3
   linodes: LinodesState;
   linodeConfigs: LinodeConfigsState;
   linodeDisks: LinodeDisksState;
@@ -229,12 +202,6 @@
  */
 const __resources = combineReducers({
   accountManagement,
-<<<<<<< HEAD
-  kubernetes,
-  nodePools,
-=======
-  images,
->>>>>>> 318ba3e3
   linodes,
   linodeConfigs,
   linodeDisks,
