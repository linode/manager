--- conflicted
+++ resolved
@@ -16,11 +16,7 @@
 ): EntityMap<T> => assoc(String(current.id), current, result);
 
 export const onStart = <S>(state: S) =>
-<<<<<<< HEAD
   Object.assign({}, state, { loading: true, error: { read: undefined } });
-=======
-  Object.assign({}, state, { loading: true, error: {} });
->>>>>>> 1b24b1fa
 
 export const onGetAllSuccess = <E extends Entity, S>(
   items: E[],
