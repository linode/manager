--- conflicted
+++ resolved
@@ -1,17 +1,8 @@
-<<<<<<< HEAD
-=======
-import { Event, Entity as EventEntity } from '@linode/api-v4/lib/account';
->>>>>>> eada7170
 import { APIError } from '@linode/api-v4/lib/types';
 import { MapStateToProps as _MapStateToProps } from 'react-redux';
-<<<<<<< HEAD
 import { Action } from 'redux';
-import { ThunkAction, ThunkDispatch as _ThunkDispatch } from 'redux-thunk';
-=======
-import { Action, Dispatch } from 'redux';
 import { ThunkDispatch as _ThunkDispatch, ThunkAction } from 'redux-thunk';
 
->>>>>>> eada7170
 import { ApplicationState } from 'src/store';
 
 export type ThunkResult<T> = ThunkAction<
