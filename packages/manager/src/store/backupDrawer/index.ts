import * as Bluebird from 'bluebird';
<<<<<<< HEAD
import { isEmpty, pathOr } from 'ramda';
import { Reducer } from 'redux';
import { enableBackups } from 'src/services/linodes';
import { updateAccountSettings } from 'src/store/accountSettings/accountSettings.requests';
=======
import { updateAccountSettings } from 'linode-js-sdk/lib/account'
import { enableBackups, Linode } from 'linode-js-sdk/lib/linodes'
import { isEmpty, pathOr } from 'ramda';
import { Reducer } from 'redux';
import { handleUpdate } from 'src/store/accountSettings/accountSettings.actions';
>>>>>>> b58ff3bc
import { updateMultipleLinodes } from 'src/store/linodes/linodes.actions';
import { getErrorStringOrDefault } from 'src/utilities/errorUtils';
import { sendBackupsEnabledEvent } from 'src/utilities/ga';
import { ThunkActionCreator } from '../types';

export interface BackupError {
  linodeId: number;
  reason: string;
}

export interface State {
  open: boolean;
  enabling: boolean;
  enableErrors: BackupError[];
  enableSuccess: boolean;
  updatedCount: number;
  autoEnroll: boolean;
  autoEnrollError?: string;
  enrolling: boolean;
  error?: Error | Linode.ApiFieldError[];
  data?: Linode[];
}

interface Accumulator {
  success: Linode[];
  errors: BackupError[];
}

interface Action {
  type: string;
  error?: Error;
  data?: any;
}

type ActionCreator = (...args: any[]) => Action;

// ACTIONS
export const OPEN = '@manager/backups/OPEN';
export const CLOSE = '@manager/backups/CLOSE';
export const ENABLE = '@manager/backups/ENABLE';
export const ENABLE_SUCCESS = '@manager/backups/ENABLE_SUCCESS';
export const ENABLE_ERROR = '@manager/backups/ENABLE_ERROR';
export const RESET_ERRORS = '@manager/backups/RESET_ERRORS';
export const RESET_SUCCESS = '@manager/backups/RESET_SUCCESS';
export const AUTO_ENROLL = '@manager/backups/AUTO_ENROLL';
export const AUTO_ENROLL_SUCCESS = '@manager/backups/AUTO_ENROLL_SUCCESS';
export const AUTO_ENROLL_ERROR = '@manager/backups/AUTO_ENROLL_ERROR';
export const AUTO_ENROLL_TOGGLE = '@manager/backups/AUTO_ENROLL_TOGGLE';

// ACTION CREATORS
export const handleEnable: ActionCreator = () => ({ type: ENABLE });

export const handleEnableSuccess: ActionCreator = (data: number[]) => ({
  type: ENABLE_SUCCESS,
  data
});

export const handleEnableError: ActionCreator = (data: Accumulator) => ({
  type: ENABLE_ERROR,
  data
});

export const handleResetSuccess: ActionCreator = () => ({
  type: RESET_SUCCESS
});

export const handleResetError: ActionCreator = () => ({ type: RESET_ERRORS });

export const handleOpen: ActionCreator = () => ({ type: OPEN });

export const handleClose: ActionCreator = () => ({ type: CLOSE });

export const handleAutoEnroll: ActionCreator = () => ({ type: AUTO_ENROLL });

export const handleAutoEnrollSuccess: ActionCreator = () => ({
  type: AUTO_ENROLL_SUCCESS
});

export const handleAutoEnrollError: ActionCreator = (error: string) => ({
  type: AUTO_ENROLL_ERROR,
  data: error
});

export const handleAutoEnrollToggle: ActionCreator = () => ({
  type: AUTO_ENROLL_TOGGLE
});

// DEFAULT STATE
export const defaultState: State = {
  enabling: false,
  error: undefined,
  open: false,
  enableErrors: [],
  enableSuccess: false,
  autoEnroll: false,
  autoEnrollError: undefined,
  enrolling: false,
  updatedCount: 0
};

// REDUCER
const reducer: Reducer<State> = (
  state: State = defaultState,
  action: Action
) => {
  switch (action.type) {
    case OPEN:
      return {
        ...state,
        lastUpdated: Date.now(),
        open: true,
        error: undefined,
        enableErrors: [],
        autoEnrollError: undefined,
        updatedCount: 0,
        autoEnroll: false
      };

    case CLOSE:
      return { ...state, lastUpdated: Date.now(), open: false };

    case ENABLE:
      return {
        ...state,
        enabling: true,
        enableErrors: [],
        enableSuccess: false,
        lastUpdated: Date.now()
      };

    case ENABLE_SUCCESS:
      return {
        ...state,
        enabling: false,
        lastUpdated: Date.now(),
        enableSuccess: true,
        data: action.data,
        updatedCount: action.data.length
      };

    case ENABLE_ERROR:
      return {
        ...state,
        enabling: false,
        lastUpdated: Date.now(),
        enableErrors: action.data.errors,
        updatedCount: action.data.success.length,
        error: action.error
      };

    case RESET_ERRORS:
      return {
        ...state,
        lastUpdated: Date.now(),
        enableErrors: [],
        error: undefined
      };

    case RESET_SUCCESS:
      return {
        ...state,
        lastUpdated: Date.now(),
        enableSuccess: false,
        updatedCount: 0
      };

    case AUTO_ENROLL:
      return {
        ...state,
        enrolling: true
      };

    case AUTO_ENROLL_TOGGLE:
      return {
        ...state,
        autoEnroll: !state.autoEnroll
      };

    case AUTO_ENROLL_SUCCESS:
      return {
        ...state,
        autoEnrollError: undefined,
        enrolling: false
      };

    case AUTO_ENROLL_ERROR:
      return {
        ...state,
        autoEnrollError: action.data,
        enrolling: false
      };

    default:
      return state;
  }
};

export default reducer;

/**
 * gatherResponsesAndErrors
 *
 * This magic is needed to accumulate errors from any failed requests, since
 * we need to enable backups for each Linode individually. The final response
 * will be available in the .then() handler for Bluebird.reduce (below), and has
 * the form:
 *
 * {
 *  success: Linode[] Linodes that successfully enabled Backups.
 *  errors: BackupError[] Accumulated errors.
 * }
 */
export const gatherResponsesAndErrors = (
  accumulator: Accumulator,
  linode: Linode
) => {
  return enableBackups(linode.id)
    .then(() => ({
      ...accumulator,
      // This is accurate, since a 200 from the API means that backups were enabled.
      success: [
        ...accumulator.success,
        { ...linode, backups: { ...linode.backups, enabled: true } }
      ]
    }))
    .catch(error => {
      const reason = getErrorStringOrDefault(
        error,
        'Backups could not be enabled for this Linode.'
      );
      return {
        ...accumulator,
        errors: [...accumulator.errors, { linodeId: linode.id, reason }]
      };
    });
};

/* This will dispatch an async action that will send a request to enable backups for
 *  each Linode in the list of linodes without backups ('data' in the reducer state).
 *  When complete, it will dispatch appropriate actions to handle the result, depending
 *  on whether or not any errors occurred.
 */
type EnableAllBackupsThunk = ThunkActionCreator<void>;
export const enableAllBackups: EnableAllBackupsThunk = () => (
  dispatch,
  getState
) => {
  const { entities } = getState().__resources.linodes;

  const linodesWithoutBackups = entities.filter(
    linode => !linode.backups.enabled
  );

  dispatch(handleEnable());
  Bluebird.reduce(linodesWithoutBackups, gatherResponsesAndErrors, {
    success: [],
    errors: []
  })
    .then(response => {
      if (response.errors && !isEmpty(response.errors)) {
        dispatch(handleEnableError(response));
      } else {
        dispatch(handleEnableSuccess(response.success));
      }
      dispatch(updateMultipleLinodes(response.success));
      // GA Event
      sendBackupsEnabledEvent(
        `Enabled backups for ${response.success.length} Linodes`
      );
    })
    .catch(() =>
      dispatch(
        handleEnableError([
          { linodeId: 0, reason: 'There was an error enabling backups.' }
        ])
      )
    );
};

/* Dispatches an async action that will set the backups_enabled account setting.
 *  When complete, it will dispatch appropriate actions to handle the result, including
 * updating state.__resources.accountSettings.data.backups_enabled.
 */
type EnableAutoEnrollThunk = ThunkActionCreator<void>;
export const enableAutoEnroll: EnableAutoEnrollThunk = () => (
  dispatch,
  getState
) => {
  const state = getState();
  const { backups } = state;
  const hasBackupsEnabled = pathOr(
    false,
    ['__resources', 'accountSettings', 'data', 'backups_enabled'],
    state
  );
  const shouldEnableBackups = Boolean(backups.autoEnroll);

  /** If the selected toggle setting matches the setting already on the user's account,
   * don't bother the API.
   */
  if (hasBackupsEnabled === shouldEnableBackups) {
    dispatch(enableAllBackups());
    return;
  }

  dispatch(handleAutoEnroll());
  dispatch(updateAccountSettings({ backups_enabled: shouldEnableBackups }))
    .then(_ => {
      dispatch(handleAutoEnrollSuccess());
      dispatch(enableAllBackups());
    })
    .catch(errors => {
      const finalError = getErrorStringOrDefault(
        errors,
        'Your account settings could not be updated. Please try again.'
      );
      dispatch(handleAutoEnrollError(finalError));
    });
};<|MERGE_RESOLUTION|>--- conflicted
+++ resolved
@@ -1,16 +1,8 @@
 import * as Bluebird from 'bluebird';
-<<<<<<< HEAD
+import { enableBackups, Linode } from 'linode-js-sdk/lib/linodes';
 import { isEmpty, pathOr } from 'ramda';
 import { Reducer } from 'redux';
-import { enableBackups } from 'src/services/linodes';
 import { updateAccountSettings } from 'src/store/accountSettings/accountSettings.requests';
-=======
-import { updateAccountSettings } from 'linode-js-sdk/lib/account'
-import { enableBackups, Linode } from 'linode-js-sdk/lib/linodes'
-import { isEmpty, pathOr } from 'ramda';
-import { Reducer } from 'redux';
-import { handleUpdate } from 'src/store/accountSettings/accountSettings.actions';
->>>>>>> b58ff3bc
 import { updateMultipleLinodes } from 'src/store/linodes/linodes.actions';
 import { getErrorStringOrDefault } from 'src/utilities/errorUtils';
 import { sendBackupsEnabledEvent } from 'src/utilities/ga';
