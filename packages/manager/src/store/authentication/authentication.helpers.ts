import {
  authentication,
  stackScriptInProgress,
  supportText
} from 'src/utilities/storage';

export const clearLocalStorage = () => {
  authentication.token.set('');
  authentication.scopes.set('');
  authentication.expire.set('');
  authentication.nonce.set('');
<<<<<<< HEAD
  localStorage.removeItem('state');
=======
};

export const clearUserInput = () => {
  // Add more things here as needed, right now we only cache
  // Support ticket title/description.

  supportText.set({ title: '', description: '' });
  stackScriptInProgress.set({
    id: '',
    label: '',
    script: '',
    rev_note: '',
    description: '',
    images: []
  });
>>>>>>> 5da7aab3
};<|MERGE_RESOLUTION|>--- conflicted
+++ resolved
@@ -9,9 +9,7 @@
   authentication.scopes.set('');
   authentication.expire.set('');
   authentication.nonce.set('');
-<<<<<<< HEAD
   localStorage.removeItem('state');
-=======
 };
 
 export const clearUserInput = () => {
@@ -27,5 +25,4 @@
     description: '',
     images: []
   });
->>>>>>> 5da7aab3
 };