<<<<<<< HEAD
import { Firewall } from 'linode-js-sdk/lib/firewalls';
=======
import produce from 'immer';
import { Firewall } from '@linode/api-v4/lib/firewalls';
>>>>>>> 40eaafd7
import { Reducer } from 'redux';
import { isType } from 'typescript-fsa';
import {
  createDefaultState,
  onCreateOrUpdate,
  onDeleteSuccess,
  onError,
  onGetAllSuccess,
  onStart,
  setError
} from '../store.helpers.tmp';
import { MappedEntityState2 as MappedEntityState } from '../types';
import {
  createFirewallActions,
  deleteFirewallActions,
  getFirewalls,
  updateFirewallActions,
  updateFirewallRulesActions
} from './firewalls.actions';

export type State = MappedEntityState<Firewall>;

export const defaultState: State = createDefaultState();

/**
 * Reducer
 */
const reducer: Reducer<State> = (state = defaultState, action) => {
  if (isType(action, getFirewalls.started)) {
    return onStart(state);
  }

  if (isType(action, getFirewalls.done)) {
    const { result } = action.payload;
    return onGetAllSuccess(result.data, state, result.results);
  }

  if (isType(action, getFirewalls.failed)) {
    const { error } = action.payload;

    return onError({ read: error }, state);
  }

  if (isType(action, createFirewallActions.started)) {
    setError({ create: undefined }, state);
  }

  if (isType(action, createFirewallActions.done)) {
    const newFirewall = action.payload.result;
    return onCreateOrUpdate(newFirewall, state);
  }

  if (isType(action, createFirewallActions.failed)) {
    const { error } = action.payload;

    return onError({ create: error }, state);
  }

  if (
    isType(action, updateFirewallActions.started) ||
    isType(action, updateFirewallRulesActions.started)
  ) {
    setError({ update: undefined }, state);
  }

  if (isType(action, updateFirewallActions.done)) {
    const { result } = action.payload;
    return onCreateOrUpdate(result, state);
  }

  if (isType(action, updateFirewallRulesActions.done)) {
    const { result, params } = action.payload;
    let firewall = state.itemsById[params.firewallID];
    firewall = { ...firewall, rules: result };
    return onCreateOrUpdate(firewall, state);
  }

  if (
    isType(action, updateFirewallActions.failed) ||
    isType(action, updateFirewallRulesActions.failed)
  ) {
    const { error } = action.payload;

    return onError({ update: error }, state);
  }

  if (isType(action, deleteFirewallActions.started)) {
    return setError({ delete: undefined }, state);
  }

  if (isType(action, deleteFirewallActions.done)) {
    const { firewallID } = action.payload.params;
    return onDeleteSuccess(firewallID, state);
  }

  if (isType(action, deleteFirewallActions.failed)) {
    const { error } = action.payload;

    return onError({ delete: error }, state);
  }

  return state;
};

export default reducer;<|MERGE_RESOLUTION|>--- conflicted
+++ resolved
@@ -1,9 +1,4 @@
-<<<<<<< HEAD
-import { Firewall } from 'linode-js-sdk/lib/firewalls';
-=======
-import produce from 'immer';
 import { Firewall } from '@linode/api-v4/lib/firewalls';
->>>>>>> 40eaafd7
 import { Reducer } from 'redux';
 import { isType } from 'typescript-fsa';
 import {
