--- conflicted
+++ resolved
@@ -1,9 +1,6 @@
 import {
-<<<<<<< HEAD
   createServiceMonitor as _create,
-=======
   deleteServiceMonitor as _delete,
->>>>>>> 528ad899
   disableServiceMonitor as _disable,
   enableServiceMonitor as _enable,
   getServices
@@ -11,11 +8,8 @@
 import { getAll } from 'src/utilities/getAll';
 import { createRequestThunk } from '../store.helpers';
 import {
-<<<<<<< HEAD
   createServiceMonitorActions,
-=======
   deleteServiceMonitorActions,
->>>>>>> 528ad899
   disableServiceMonitorActions,
   enableServiceMonitorActions,
   MonitorPayload,
@@ -40,11 +34,11 @@
   disableService
 );
 
-<<<<<<< HEAD
 export const createServiceMonitor = createRequestThunk(
   createServiceMonitorActions,
   _create
-=======
+);
+
 export const deleteServiceMonitor = createRequestThunk(
   deleteServiceMonitorActions,
   deleteService
@@ -53,5 +47,4 @@
 export const enableServiceMonitor = createRequestThunk(
   enableServiceMonitorActions,
   enableService
->>>>>>> 528ad899
 );