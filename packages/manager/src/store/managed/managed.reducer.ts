<<<<<<< HEAD
import { ManagedServiceMonitor } from 'linode-js-sdk/lib/managed';
=======
import produce from 'immer';
import { ManagedServiceMonitor } from '@linode/api-v4/lib/managed';
>>>>>>> 0a20cdaf
import { Reducer } from 'redux';
import { isType } from 'typescript-fsa';

import {
  EntityError,
  MappedEntityState2 as MappedEntityState
} from 'src/store/types';
import {
  createDefaultState,
  onCreateOrUpdate,
  onDeleteSuccess,
  onError,
  onGetAllSuccess,
  onStart,
  setError
} from 'src/store/store.helpers.tmp';

import { getAPIErrorOrDefault } from 'src/utilities/errorUtils';
import {
  createServiceMonitorActions,
  deleteServiceMonitorActions,
  disableServiceMonitorActions,
  enableServiceMonitorActions,
  requestServicesActions,
  updateServiceMonitorActions
} from './managed.actions';

/**
 * State
 */

export type State = MappedEntityState<ManagedServiceMonitor, EntityError>;

export const defaultState: State = createDefaultState();
/**
 * Reducer
 */
const reducer: Reducer<State> = (state = defaultState, action) => {
  if (isType(action, requestServicesActions.done)) {
    const { result } = action.payload;

    return onGetAllSuccess(result.data, state, result.results);
  }

  if (isType(action, requestServicesActions.started)) {
    return onStart(state);
  }

  if (isType(action, requestServicesActions.failed)) {
    const { error } = action.payload;

    return onError(
      { read: getAPIErrorOrDefault(error, 'Error loading your Monitors.') },
      state
    );
  }

  if (
    isType(action, disableServiceMonitorActions.started) ||
    isType(action, enableServiceMonitorActions.started)
  ) {
    return setError({ update: undefined }, state);
  }

  if (
    isType(action, disableServiceMonitorActions.done) ||
    isType(action, enableServiceMonitorActions.done)
  ) {
    const { result } = action.payload;
    return onCreateOrUpdate(result, state);
  }

  if (
    isType(action, disableServiceMonitorActions.failed) ||
    isType(action, enableServiceMonitorActions.failed)
  ) {
    const { error } = action.payload;
    return onError({ update: error }, state);
  }

  if (isType(action, createServiceMonitorActions.started)) {
    return setError({ create: undefined }, state);
  }

  if (isType(action, createServiceMonitorActions.done)) {
    const { result } = action.payload;
    return onCreateOrUpdate(result, state);
  }

  if (isType(action, createServiceMonitorActions.failed)) {
    const { error } = action.payload;
    return onError({ create: error }, state);
  }

  if (isType(action, deleteServiceMonitorActions.started)) {
    return setError({ delete: undefined }, state);
  }

  if (isType(action, deleteServiceMonitorActions.done)) {
    const {
      params: { monitorID }
    } = action.payload;
    return onDeleteSuccess(monitorID, state);
  }

  if (isType(action, deleteServiceMonitorActions.failed)) {
    const { error } = action.payload;
    return onError({ delete: error }, state);
  }

  if (isType(action, updateServiceMonitorActions.started)) {
    return setError({ update: undefined }, state);
  }

  if (isType(action, updateServiceMonitorActions.done)) {
    const { result } = action.payload;
    return onCreateOrUpdate(result, state);
  }

  if (isType(action, updateServiceMonitorActions.failed)) {
    const { error } = action.payload;
    return onError({ update: error }, state);
  }
  return state;
};

export default reducer;<|MERGE_RESOLUTION|>--- conflicted
+++ resolved
@@ -1,9 +1,4 @@
-<<<<<<< HEAD
-import { ManagedServiceMonitor } from 'linode-js-sdk/lib/managed';
-=======
-import produce from 'immer';
 import { ManagedServiceMonitor } from '@linode/api-v4/lib/managed';
->>>>>>> 0a20cdaf
 import { Reducer } from 'redux';
 import { isType } from 'typescript-fsa';
 
