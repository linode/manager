import {
  ManagedServiceMonitor,
  MonitorStatus
<<<<<<< HEAD
} from 'linode-js-sdk/lib/managed';
import { monitorFactory } from 'src/factories/managed';

const monitors = monitorFactory.buildList(5);
=======
} from '@linode/api-v4/lib/managed';
import { monitors } from 'src/__data__/serviceMonitors';
>>>>>>> 0a20cdaf

import {
  deleteServiceMonitorActions,
  disableServiceMonitorActions,
  enableServiceMonitorActions,
  requestServicesActions
} from './managed.actions';
import reducer, { defaultState } from './managed.reducer';

const mockError = [{ reason: 'no reason' }];

const addEntities = (entities: ManagedServiceMonitor[]) =>
  reducer(
    defaultState,
    requestServicesActions.done({
      result: { data: entities, results: entities.length }
    })
  );

describe('Managed services reducer', () => {
  it('should handle an initiated request for services', () => {
    expect(
      reducer(defaultState, requestServicesActions.started())
    ).toHaveProperty('loading', true);
  });

  it('should handle a successful services request', () => {
    const newState = reducer(
      { ...defaultState, loading: true },
      requestServicesActions.done({
        result: { data: monitors, results: monitors.length }
      })
    );
    expect(Object.values(newState.itemsById)).toEqual(monitors);
    expect(newState).toHaveProperty('loading', false);
    expect(newState.error.read).toBeUndefined();
    expect(newState.results).toBe(monitors.length);
  });

  it('should handle a failed services request', () => {
    const newState = reducer(
      { ...defaultState, loading: true },
      requestServicesActions.failed({ error: mockError })
    );
    expect(newState.error.read).toEqual(mockError);
    expect(newState).toHaveProperty('loading', false);
  });

  it('should handle a disable action', () => {
    const disabledMonitor = {
      ...monitors[0],
      status: 'disabled' as MonitorStatus
    };
    const withEntities = addEntities(monitors);
    const newState = reducer(
      withEntities,
      disableServiceMonitorActions.done({
        params: { monitorID: monitors[0].id },
        result: disabledMonitor
      })
    );
    expect(Object.values(newState.itemsById)).toHaveProperty(
      String(disabledMonitor.id),
      disabledMonitor
    );
    expect(newState.results).toBe(withEntities.results);
    expect(Object.keys(newState.itemsById)).not.toContain(monitors[0].id);
  });

  it('should handle a failed disable action', () => {
    const newState = reducer(
      defaultState,
      disableServiceMonitorActions.failed({
        params: { monitorID: 12345 },
        error: mockError
      })
    );
    expect(newState.error).toHaveProperty('update', mockError);
  });

  it('should handle a delete action successfully', () => {
    const withEntities = addEntities(monitors);
    const deletedState = reducer(
      withEntities,
      deleteServiceMonitorActions.done({
        params: { monitorID: monitors[0].id },
        result: {}
      })
    );
    expect(Object.keys(deletedState.itemsById)).not.toContain(monitors[0].id);
    expect(deletedState.results).toBe(monitors.length - 1);
  });

  it('should handle a failed delete action', () => {
    const withEntities = addEntities(monitors);
    const newState = reducer(
      withEntities,
      deleteServiceMonitorActions.failed({
        error: mockError,
        params: { monitorID: 12345 }
      })
    );
    expect(newState.error.delete).toEqual(mockError);
  });

  it('should handle an enable action', () => {
    const withEntities = addEntities([{ ...monitors[0], status: 'disabled' }]);
    const enabledState = reducer(
      withEntities,
      enableServiceMonitorActions.done({
        params: { monitorID: monitors[0].id },
        result: monitors[0]
      })
    );
    expect(Object.values(enabledState.itemsById)[0]).toHaveProperty(
      'status',
      'pending'
    );
  });

  it('should handle a failed enable action', () => {
    const newState = reducer(
      defaultState,
      enableServiceMonitorActions.failed({
        error: mockError,
        params: { monitorID: 12345 }
      })
    );
    expect(newState.error!.update).toEqual(mockError);
  });
});<|MERGE_RESOLUTION|>--- conflicted
+++ resolved
@@ -1,15 +1,10 @@
 import {
   ManagedServiceMonitor,
   MonitorStatus
-<<<<<<< HEAD
-} from 'linode-js-sdk/lib/managed';
+} from '@linode/api-v4/lib/managed';
 import { monitorFactory } from 'src/factories/managed';
 
 const monitors = monitorFactory.buildList(5);
-=======
-} from '@linode/api-v4/lib/managed';
-import { monitors } from 'src/__data__/serviceMonitors';
->>>>>>> 0a20cdaf
 
 import {
   deleteServiceMonitorActions,
