--- conflicted
+++ resolved
@@ -295,7 +295,6 @@
       },
     },
     MuiButton: {
-<<<<<<< HEAD
       label: {
         position: 'relative',
       },
@@ -320,8 +319,6 @@
       //     backgroundColor: 'transparent'
       //   }
       // },
-=======
->>>>>>> 42ddc072
       containedPrimary: {
         '&:hover, &:focus': {
           backgroundColor: '#226dc3',
@@ -337,49 +334,14 @@
       outlined: {
         color: cmrTextColors.linkActiveLight,
         '&:hover, &:focus': {
-<<<<<<< HEAD
-          color: cmrTextColors.linkActiveLight,
-        },
-        '&:active': {
-          color: primaryColors.dark,
-          borderColor: primaryColors.dark,
-        },
-        '&$disabled': {
-          color: '#5c6470',
-          backgroundColor: '#454b54',
-        },
-        '&.cancel': {
-          borderColor: 'transparent',
-          '&:hover, &:focus': {
-            borderColor: primaryColors.light,
-          },
-        },
-        // '&.destructive': {
-        //   borderColor: '#c44742',
-        //   color: '#c44742',
-        //   '&:hover, &:focus': {
-        //     color: '#df6560',
-        //     borderColor: '#df6560',
-        //     backgroundColor: 'transparent'
-        //   },
-        //   '&:active': {
-        //     color: '#963530',
-        //     borderColor: '#963530'
-        //   }
-        // },
-        '&.loading': {
-          color: primaryColors.text,
-          minWidth: 100,
-          '& svg': {
-            width: 22,
-            height: 22,
-          },
-=======
           backgroundColor: 'transparent !important',
           border: '1px solid #fff',
           color: '#fff',
->>>>>>> 42ddc072
-        },
+        },
+      },
+      '&$disabled': {
+        color: '#5c6470',
+        backgroundColor: '#454b54',
       },
     },
     MuiButtonBase: {
