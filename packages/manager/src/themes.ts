--- conflicted
+++ resolved
@@ -23,12 +23,9 @@
   bgBillingSummary: '#2d3d53',
   bgAccessRow: '#454b54',
   bgAccessRowTransparentGradient: 'rgb(69, 75, 84, .001)',
-<<<<<<< HEAD
   bgGooglePay: '#fff',
-=======
   bgTableRow: 'rgba(0, 0, 0, 0.1)',
   bgReferralsImage: '#83868C',
->>>>>>> ef2c147d
 };
 
 const cmrTextColors = {
