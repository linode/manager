import 'font-logos/assets/font-logos.css';
import * as React from 'react';
import * as ReactDOM from 'react-dom';
import { Provider } from 'react-redux';
import {
  BrowserRouter as Router,
  Route,
  RouteComponentProps,
  Switch
} from 'react-router-dom';
import AuthenticationWrapper from 'src/components/AuthenticationWrapper';
import CookieWarning from 'src/components/CookieWarning';
import DefaultLoader from 'src/components/DefaultLoader';
import SnackBar from 'src/components/SnackBar';
<<<<<<< HEAD
import { isProduction } from 'src/constants';
=======
import { GA_ID, GTM_ID, isProductionBuild } from 'src/constants';
>>>>>>> 2b8746c8
import 'src/exceptionReporting';
import LoginAsCustomerCallback from 'src/layouts/LoginAsCustomerCallback';
import Logout from 'src/layouts/Logout';
import 'src/request';
import store from 'src/store';
import './index.css';
import LinodeThemeWrapper from './LinodeThemeWrapper';

import SplashScreen from 'src/components/SplashScreen';

const Lish = DefaultLoader({
  loader: () => import('src/features/Lish')
});

const App = DefaultLoader({
  loader: () => import('./App')
});

const OAuthCallbackPage = DefaultLoader({
  loader: () => import('src/layouts/OAuth')
});

const Cancel = DefaultLoader({
  loader: () => import('src/features/CancelLanding')
});

<<<<<<< HEAD
=======
/*
 * Initialize Analytic and Google Tag Manager
 */
initAnalytics(isProductionBuild, GA_ID);

initTagManager(GTM_ID);
>>>>>>> 2b8746c8

const renderNullAuth = () => <span>null auth route</span>;

const renderNull = () => <span>null route</span>;

const renderLish = () => (
  <LinodeThemeWrapper>{() => <Lish />}</LinodeThemeWrapper>
);

const renderApp = (props: RouteComponentProps) => (
  <React.Fragment>
    <SplashScreen />
    <LinodeThemeWrapper>
      {(toggle, spacing) => (
        <SnackBar
          anchorOrigin={{ vertical: 'bottom', horizontal: 'right' }}
          maxSnack={3}
          autoHideDuration={4000}
          data-qa-toast
          hideIconVariant={true}
        >
          <App
            toggleTheme={toggle}
            toggleSpacing={spacing}
            location={props.location}
            history={props.history}
          />
        </SnackBar>
      )}
    </LinodeThemeWrapper>
  </React.Fragment>
);

const renderCancel = () => (
  <LinodeThemeWrapper>
    <Cancel />
  </LinodeThemeWrapper>
);

const renderAuthentication = () => (
  <Switch>
    <Route exact path="/oauth/callback" component={OAuthCallbackPage} />
    <Route exact path="/admin/callback" component={LoginAsCustomerCallback} />
    {/* A place to go that prevents the app from loading while refreshing OAuth tokens */}
    <Route exact path="/nullauth" render={renderNullAuth} />
    <Route exact path="/logout" component={Logout} />
    <Route exact path="/cancel" render={renderCancel} />
    <AuthenticationWrapper>
      <Switch>
        <Route path="/linodes/:linodeId/lish" render={renderLish} />
        <Route render={renderApp} />
      </Switch>
    </AuthenticationWrapper>
  </Switch>
);

ReactDOM.render(
  <React.Fragment>
    {navigator.cookieEnabled ? (
      <Provider store={store}>
        <Router>
          <Switch>
            {/* A place to go that prevents the app from loading while injecting OAuth tokens */}
            <Route exact path="/null" render={renderNull} />
            <Route render={renderAuthentication} />
          </Switch>
        </Router>
      </Provider>
    ) : (
      <CookieWarning />
    )}
  </React.Fragment>,
  document.getElementById('root') as HTMLElement
);

if (module.hot && !isProductionBuild) {
  module.hot.accept();
}<|MERGE_RESOLUTION|>--- conflicted
+++ resolved
@@ -12,11 +12,7 @@
 import CookieWarning from 'src/components/CookieWarning';
 import DefaultLoader from 'src/components/DefaultLoader';
 import SnackBar from 'src/components/SnackBar';
-<<<<<<< HEAD
 import { isProduction } from 'src/constants';
-=======
-import { GA_ID, GTM_ID, isProductionBuild } from 'src/constants';
->>>>>>> 2b8746c8
 import 'src/exceptionReporting';
 import LoginAsCustomerCallback from 'src/layouts/LoginAsCustomerCallback';
 import Logout from 'src/layouts/Logout';
@@ -42,16 +38,6 @@
 const Cancel = DefaultLoader({
   loader: () => import('src/features/CancelLanding')
 });
-
-<<<<<<< HEAD
-=======
-/*
- * Initialize Analytic and Google Tag Manager
- */
-initAnalytics(isProductionBuild, GA_ID);
-
-initTagManager(GTM_ID);
->>>>>>> 2b8746c8
 
 const renderNullAuth = () => <span>null auth route</span>;
 
