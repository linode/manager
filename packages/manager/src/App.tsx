--- conflicted
+++ resolved
@@ -86,15 +86,7 @@
 
     // Load Adobe Analytics Launch Script
     if (!!ADOBE_ANALYTICS_URL) {
-<<<<<<< HEAD
-      const script = document.createElement('script');
-      // eslint-disable-next-line scanjs-rules/assign_to_src
-      script.src = `${ADOBE_ANALYTICS_URL}`;
-      script.async = true;
-      document.head.appendChild(script);
-=======
       loadScript(ADOBE_ANALYTICS_URL, { location: 'head' });
->>>>>>> d3a40d9b
     }
 
     /**
