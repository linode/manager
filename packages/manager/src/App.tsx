import { Account, AccountCapability } from 'linode-js-sdk/lib/account';
import { Domain } from 'linode-js-sdk/lib/domains';
import { Image } from 'linode-js-sdk/lib/images';
import { Linode } from 'linode-js-sdk/lib/linodes';
import { Region } from 'linode-js-sdk/lib/regions';
import { APIError } from 'linode-js-sdk/lib/types';
import { withSnackbar, WithSnackbarProps } from 'notistack';
import { path, pathOr } from 'ramda';
import * as React from 'react';
import { connect, MapDispatchToProps } from 'react-redux';
import { RouteComponentProps } from 'react-router-dom';
import { Action, compose } from 'redux';
import { ThunkDispatch } from 'redux-thunk';
import { Subscription } from 'rxjs/Subscription';
import {
  DocumentTitleSegment,
  withDocumentTitleProvider
} from 'src/components/DocumentTitle';

import withFeatureFlagProvider from 'src/containers/withFeatureFlagProvider.container';
import { events$ } from 'src/events';
import TheApplicationIsOnFire from 'src/features/TheApplicationIsOnFire';

import { ApplicationState } from 'src/store';
import composeState from 'src/utilities/composeState';
import { configureErrorReportingUser } from './exceptionReporting';
import { MapState } from './store/types';
import { isKubernetesEnabled as _isKubernetesEnabled } from './utilities/accountCapabilities';

import DataLoadedListener from 'src/components/DataLoadedListener';
import { handleLoadingDone } from 'src/store/initialLoad/initialLoad.actions';

import IdentifyUser from './IdentifyUser';

import { initGTMUser } from './analytics';
import MainContent from './MainContent';

interface Props {
  toggleTheme: () => void;
  toggleSpacing: () => void;
  location: RouteComponentProps['location'];
  history: RouteComponentProps['history'];
}

interface State {
  menuOpen: boolean;
  welcomeBanner: boolean;
  hasError: boolean;
  flagsLoaded: boolean;
}

type CombinedProps = Props &
  DispatchProps &
  StateProps &
  RouteComponentProps &
  WithSnackbarProps;

export class App extends React.Component<CombinedProps, State> {
  composeState = composeState;

  eventsSub: Subscription;

  state: State = {
    menuOpen: false,
    welcomeBanner: false,
    hasError: false,
    flagsLoaded: false
  };

  setFlagsLoaded = () => {
    this.setState({ flagsLoaded: true });
  };

  componentDidCatch() {
    this.setState({ hasError: true });
  }

  componentDidMount() {
    /**
     * Send pageviews unless blacklisted.
     */
    this.props.history.listen(({ pathname }) => {
      if ((window as any).ga) {
        (window as any).ga('send', 'pageview', pathname);
      }
    });

    // Configure error reporting to include user information.
    if (this.props.userId && this.props.username) {
      configureErrorReportingUser(
        String(this.props.userId),
        this.props.username
      );
    }

    if (this.props.euuid) {
      initGTMUser(this.props.euuid);
    }

    /*
     * We want to listen for migration events site-wide
     * It's unpredictable when a migration is going to happen. It could take
     * hours and it could take days. We want to notify to the user when it happens
     * and then update the Linodes in LinodesDetail and LinodesLanding
     */
    this.eventsSub = events$
      .filter(
        event => !event._initial && ['linode_migrate'].includes(event.action)
      )
      .subscribe(event => {
        const { entity: migratedLinode } = event;
        if (event.action === 'linode_migrate' && event.status === 'finished') {
          this.props.enqueueSnackbar(
            `Linode ${migratedLinode!.label} migrated successfully.`,
            {
              variant: 'success'
            }
          );
        }

        if (event.action === 'linode_migrate' && event.status === 'failed') {
          this.props.enqueueSnackbar(
            `Linode ${migratedLinode!.label} migration failed.`,
            {
              variant: 'error'
            }
          );
        }
      });
  }

  render() {
    const { hasError } = this.state;
    const {
      toggleSpacing,
      toggleTheme,
      linodesError,
      linodes,
      volumesData,
      domainsData,
      domainsError,
      typesError,
      imagesError,
      notificationsError,
      regionsError,
      profileError,
      volumesError,
      settingsError,
      bucketsError,
      nodeBalancersError,
      accountData,
      accountCapabilities,
      accountLoading,
      accountError,
      linodesLoading,
      domainsLoading,
      accountSettingsError,
      accountSettingsLoading,
      userId,
      username
    } = this.props;

    if (hasError) {
      return <TheApplicationIsOnFire />;
    }

    /**
     * basically, if we get an "invalid oauth token"
     * error from the API, just render nothing because the user is
     * about to get shot off to login
     */
    if (
      hasOauthError(
        linodesError,
        domainsError,
        typesError,
        imagesError,
        notificationsError,
        regionsError,
        volumesError,
        profileError,
        settingsError,
        bucketsError,
        nodeBalancersError
      )
    ) {
      return null;
    }

    return (
      <React.Fragment>
        {/** Accessibility helpers */}
        <a href="#main-content" hidden>
          Skip to main content
        </a>
        <div hidden>
          <span id="new-window">Opens in a new window</span>
          <span id="external-site">Opens an external site</span>
          <span id="external-site-new-window">
            Opens an external site in a new window
          </span>
        </div>
        {/** Update the LD client with the user's id as soon as we know it */}
        <IdentifyUser
          userID={userId}
          username={username}
          setFlagsLoaded={this.setFlagsLoaded}
          accountError={accountError}
          accountCountry={accountData ? accountData.country : undefined}
          taxID={accountData ? accountData.tax_id : undefined}
        />
        <DataLoadedListener
          markAppAsLoaded={this.props.markAppAsDoneLoading}
          flagsHaveLoaded={this.state.flagsLoaded}
          linodesLoadedOrErrorExists={
            linodesLoading === false || linodes?.length > 0 || !!linodesError
          }
<<<<<<< HEAD
          volumesLoadedOrErrorExists={
            volumesLoading === false || volumesData.length > 0 || !!volumesError
          }
=======
>>>>>>> 29d19814
          domainsLoadedOrErrorExists={
            domainsLoading === false || domainsData.length > 0 || !!domainsError
          }
          profileLoadedOrErrorExists={!!this.props.userId || !!profileError}
          accountLoadedOrErrorExists={
            accountLoading === false || !!accountError
          }
          accountSettingsLoadedOrErrorExists={
            accountSettingsLoading === false || !!accountSettingsError
          }
          appIsLoaded={!this.props.appIsLoading}
        />
        <DocumentTitleSegment segment="Linode Manager" />
        <MainContent
          accountCapabilities={accountCapabilities}
          accountError={accountError}
          accountLoading={accountLoading}
          history={this.props.history}
          location={this.props.location}
          toggleSpacing={toggleSpacing}
          toggleTheme={toggleTheme}
          appIsLoading={this.props.appIsLoading}
          isLoggedInAsCustomer={this.props.isLoggedInAsCustomer}
          username={username}
        />
      </React.Fragment>
    );
  }
}

interface DispatchProps {
  markAppAsDoneLoading: () => void;
}

const mapDispatchToProps: MapDispatchToProps<DispatchProps, Props> = (
  dispatch: ThunkDispatch<ApplicationState, undefined, Action<any>>
) => {
  return {
    markAppAsDoneLoading: () => dispatch(handleLoadingDone())
  };
};

interface StateProps {
  /** Profile */
  linodes: Linode[];
  volumesData: string[];
  domainsData: Domain[];
  images?: Image[];
  types?: string[];
  regions?: Region[];
  userId?: number;
  accountData?: Account;
  username: string;
  documentation: Linode.Doc[];
  isLoggedInAsCustomer: boolean;
  accountCapabilities: AccountCapability[];
  linodesLoading: boolean;
  volumesLoading: boolean;
  domainsLoading: boolean;
  bucketsLoading: boolean;
  accountLoading: boolean;
  accountSettingsLoading: boolean;
  accountSettingsError?: APIError[];
  nodeBalancersLoading: boolean;
  linodesError?: APIError[];
  volumesError?: APIError[];
  nodeBalancersError?: APIError[];
  domainsError?: APIError[];
  imagesError?: APIError[];
  bucketsError?: APIError[];
  profileError?: APIError[];
  accountError?: APIError[];
  settingsError?: APIError[];
  notificationsError?: APIError[];
  typesError?: APIError[];
  regionsError?: APIError[];
  appIsLoading: boolean;
  euuid?: string;
}

const mapStateToProps: MapState<StateProps, Props> = state => ({
  /** Profile */
  profileError: path(['read'], state.__resources.profile.error),
  linodes: state.__resources.linodes.entities,
  linodesError: path(['read'], state.__resources.linodes.error),
  domainsError: state.__resources.domains.error.read,
  imagesError: path(['read'], state.__resources.images.error),
  notificationsError: state.__resources.notifications.error,
  settingsError: state.__resources.accountSettings.error.read,
  typesError: state.__resources.types.error,
  regionsError: state.__resources.regions.error,
  volumesError: path(['read'], state.__resources.volumes.error),
  bucketsError: state.__resources.buckets.error,
  userId: path(['data', 'uid'], state.__resources.profile),
  username: pathOr('', ['data', 'username'], state.__resources.profile),
  accountData: state.__resources.account.data,
  documentation: state.documentation,
  isLoggedInAsCustomer: pathOr(
    false,
    ['authentication', 'loggedInAsCustomer'],
    state
  ),
  accountCapabilities: pathOr(
    [],
    ['__resources', 'account', 'data', 'capabilities'],
    state
  ),
  accountSettingsLoading: pathOr(
    true,
    ['__resources', 'accountSettings', 'loading'],
    state
  ),
  accountSettingsError: path(
    ['__resources', 'accountSettings', 'error', 'read'],
    state
  ),
  linodesLoading: state.__resources.linodes.loading,
  volumesLoading: state.__resources.volumes.loading,
  volumesData: state.__resources.volumes.items || [],
  domainsLoading: state.__resources.domains.loading,
  domainsData: state.__resources.domains.data || [],
  bucketsLoading: state.__resources.buckets.loading,
  accountLoading: state.__resources.account.loading,
  nodeBalancersLoading: state.__resources.nodeBalancers.loading,
  accountError: path(['read'], state.__resources.account.error),
  nodeBalancersError: path(['read'], state.__resources.nodeBalancers.error),
  appIsLoading: state.initialLoad.appIsLoading,
  euuid: state.__resources.account.data?.euuid
});

export const connected = connect(mapStateToProps, mapDispatchToProps);

export default compose(
  connected,
  withDocumentTitleProvider,
  withSnackbar,
  withFeatureFlagProvider
)(App);

export const hasOauthError = (...args: (Error | APIError[] | undefined)[]) => {
  return args.some(eachError => {
    const cleanedError: string | JSX.Element = pathOr(
      '',
      [0, 'reason'],
      eachError
    );
    return typeof cleanedError !== 'string'
      ? false
      : cleanedError.toLowerCase().includes('oauth');
  });
};<|MERGE_RESOLUTION|>--- conflicted
+++ resolved
@@ -136,7 +136,6 @@
       toggleTheme,
       linodesError,
       linodes,
-      volumesData,
       domainsData,
       domainsError,
       typesError,
@@ -215,12 +214,6 @@
           linodesLoadedOrErrorExists={
             linodesLoading === false || linodes?.length > 0 || !!linodesError
           }
-<<<<<<< HEAD
-          volumesLoadedOrErrorExists={
-            volumesLoading === false || volumesData.length > 0 || !!volumesError
-          }
-=======
->>>>>>> 29d19814
           domainsLoadedOrErrorExists={
             domainsLoading === false || domainsData.length > 0 || !!domainsError
           }
@@ -266,7 +259,6 @@
 interface StateProps {
   /** Profile */
   linodes: Linode[];
-  volumesData: string[];
   domainsData: Domain[];
   images?: Image[];
   types?: string[];
@@ -339,7 +331,6 @@
   ),
   linodesLoading: state.__resources.linodes.loading,
   volumesLoading: state.__resources.volumes.loading,
-  volumesData: state.__resources.volumes.items || [],
   domainsLoading: state.__resources.domains.loading,
   domainsData: state.__resources.domains.data || [],
   bucketsLoading: state.__resources.buckets.loading,
