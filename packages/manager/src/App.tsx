--- conflicted
+++ resolved
@@ -41,11 +41,8 @@
 } from './containers/preferences.container';
 import { loadScript } from './hooks/useScript';
 import { getNextThemeValue } from './utilities/theme';
-<<<<<<< HEAD
 import { sshKeyEventHandler } from './queries/profile';
-=======
 import { firewallEventsHandler } from './queries/firewalls';
->>>>>>> 4b44457c
 
 interface Props {
   location: RouteComponentProps['location'];
@@ -145,7 +142,6 @@
       .subscribe(tokenEventHandler);
 
     /*
-<<<<<<< HEAD
       Send any SSH Key events to the SSH Key events handler in the queries file
      */
     events$
@@ -153,13 +149,10 @@
         (event) => event.action.startsWith('user_ssh_key') && !event._initial
       )
       .subscribe(sshKeyEventHandler);
-=======
-      Send any Token events to the Token events handler in the queries file
-     */
+
     events$
       .filter((event) => event.action.startsWith('firewall') && !event._initial)
       .subscribe(firewallEventsHandler);
->>>>>>> 4b44457c
 
     /*
      * We want to listen for migration events side-wide
