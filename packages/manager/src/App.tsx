import { APIError } from '@linode/api-v4/lib/types';
import '@reach/menu-button/styles.css';
import '@reach/tabs/styles.css';
import 'highlight.js/styles/a11y-dark.css';
import 'highlight.js/styles/a11y-light.css';
import { useSnackbar } from 'notistack';
import { pathOr } from 'ramda';
import * as React from 'react';
import { useSelector } from 'react-redux';
import { useHistory } from 'react-router-dom';
<<<<<<< HEAD
import {
  DocumentTitleSegment,
  withDocumentTitleProvider,
} from 'src/components/DocumentTitle';
=======

import { DocumentTitleSegment } from 'src/components/DocumentTitle';
>>>>>>> 2cbbe97e
import withFeatureFlagConsumer from 'src/containers/withFeatureFlagConsumer.container';
import withFeatureFlagProvider from 'src/containers/withFeatureFlagProvider.container';
import { EventWithStore, events$ } from 'src/events';
import TheApplicationIsOnFire from 'src/features/TheApplicationIsOnFire';

import GoTo from './GoTo';
import IdentifyUser from './IdentifyUser';
import MainContent from './MainContent';
import { ErrorBoundary } from './components/ErrorBoundary';
import { ADOBE_ANALYTICS_URL, NUM_ADOBE_SCRIPTS } from './constants';
import { reportException } from './exceptionReporting';
import { useAuthentication } from './hooks/useAuthentication';
import useFeatureFlagsLoad from './hooks/useFeatureFlagLoad';
import { loadScript } from './hooks/useScript';
import { oauthClientsEventHandler } from './queries/accountOAuth';
import { databaseEventsHandler } from './queries/databases';
import { domainEventsHandler } from './queries/domains';
import { firewallEventsHandler } from './queries/firewalls';
import { imageEventsHandler } from './queries/images';
import {
  diskEventHandler,
  linodeEventsHandler,
} from './queries/linodes/events';
import { nodebalanacerEventHandler } from './queries/nodebalancers';
import { useMutatePreferences, usePreferences } from './queries/preferences';
import { sshKeyEventHandler } from './queries/profile';
import { supportTicketEventHandler } from './queries/support';
import { tokenEventHandler } from './queries/tokens';
import { volumeEventsHandler } from './queries/volumes';
import { ApplicationState } from './store';
import { getNextThemeValue } from './utilities/theme';

// Ensure component's display name is 'App'
export const App = () => <BaseApp />;

const BaseApp = withDocumentTitleProvider(
  withFeatureFlagProvider(
    withFeatureFlagConsumer(() => {
      const history = useHistory();

      const { data: preferences } = usePreferences();
      const { mutateAsync: updateUserPreferences } = useMutatePreferences();

      const { featureFlagsLoading } = useFeatureFlagsLoad();
      const appIsLoading = useSelector(
        (state: ApplicationState) => state.initialLoad.appIsLoading
      );
      const { loggedInAsCustomer } = useAuthentication();

      const { enqueueSnackbar } = useSnackbar();

      const [goToOpen, setGoToOpen] = React.useState(false);

      const theme = preferences?.theme;
      const keyboardListener = React.useCallback(
        (event: KeyboardEvent) => {
          const letterForThemeShortcut = 'D';
          const letterForGoToOpen = 'K';
          const modifierKey = isOSMac ? 'ctrlKey' : 'altKey';
          if (event[modifierKey] && event.shiftKey) {
            switch (event.key) {
              case letterForThemeShortcut:
                const currentTheme = theme;
                const newTheme = getNextThemeValue(currentTheme);

                updateUserPreferences({ theme: newTheme });
                break;
              case letterForGoToOpen:
                setGoToOpen(!goToOpen);
                break;
            }
          }
        },
        [goToOpen, theme, updateUserPreferences]
      );

      React.useEffect(() => {
        if (
          import.meta.env.PROD &&
          !import.meta.env.REACT_APP_DISABLE_NEW_RELIC
        ) {
          loadScript('/new-relic.js');
        }

        // Load Adobe Analytics Launch Script
        if (!!ADOBE_ANALYTICS_URL) {
          loadScript(ADOBE_ANALYTICS_URL, { location: 'head' })
            .then((data) => {
              const adobeScriptTags = document.querySelectorAll(
                'script[src^="https://assets.adobedtm.com/"]'
              );
              // Log an error; if the promise resolved, the _satellite object and 3 Adobe scripts should be present in the DOM.
              if (
                data.status !== 'ready' ||
                !(window as any)._satellite ||
                adobeScriptTags.length !== NUM_ADOBE_SCRIPTS
              ) {
                reportException(
                  'Adobe Analytics error: Not all Adobe Launch scripts and extensions were loaded correctly; analytics cannot be sent.'
                );
              }
            })
            .catch(() => {
              // Do nothing; a user may have analytics script requests blocked.
            });
        }
      }, []);

      React.useEffect(() => {
        /**
         * Send pageviews
         */
        return history.listen(({ pathname }) => {
          // Send Adobe Analytics page view events
          if ((window as any)._satellite) {
            (window as any)._satellite.track('page view', {
              url: pathname,
            });
          }
        });
      }, [history]);

      React.useEffect(() => {
        /**
         * Allow an Easter egg for toggling the theme with
         * a key combination
         */
        // eslint-disable-next-line
        document.addEventListener('keydown', keyboardListener);
        return () => {
          document.removeEventListener('keydown', keyboardListener);
        };
      }, [keyboardListener]);

      /*
       * We want to listen for migration events side-wide
       * It's unpredictable when a migration is going to happen. It could take
       * hours and it could take days. We want to notify to the user when it happens
       * and then update the Linodes in LinodesDetail and LinodesLanding
       */
      const handleMigrationEvent = React.useCallback(
        ({ event }: EventWithStore) => {
          const { entity: migratedLinode } = event;
          if (
            event.action === 'linode_migrate' &&
            event.status === 'finished'
          ) {
            enqueueSnackbar(
              `Linode ${migratedLinode!.label} migrated successfully.`,
              {
                variant: 'success',
              }
            );
          }

          if (event.action === 'linode_migrate' && event.status === 'failed') {
            enqueueSnackbar(
              `Linode ${migratedLinode!.label} migration failed.`,
              {
                variant: 'error',
              }
            );
          }
        },
        [enqueueSnackbar]
      );

      React.useEffect(() => {
        const eventHandlers: {
          filter: (event: EventWithStore) => boolean;
          handler: (event: EventWithStore) => void;
        }[] = [
          {
            filter: ({ event }) =>
              event.action.startsWith('database') && !event._initial,
            handler: databaseEventsHandler,
          },
          {
            filter: ({ event }) =>
              event.action.startsWith('domain') &&
              !event._initial &&
              event.entity !== null,
            handler: domainEventsHandler,
          },
          {
            filter: ({ event }) =>
              event.action.startsWith('volume') && !event._initial,
            handler: volumeEventsHandler,
          },
          {
            filter: ({ event }) =>
              (event.action.startsWith('image') ||
                event.action === 'disk_imagize') &&
              !event._initial,
            handler: imageEventsHandler,
          },
          {
            filter: ({ event }) =>
              event.action.startsWith('token') && !event._initial,
            handler: tokenEventHandler,
          },
          {
            filter: ({ event }) =>
              event.action.startsWith('user_ssh_key') && !event._initial,
            handler: sshKeyEventHandler,
          },
          {
            filter: ({ event }) =>
              event.action.startsWith('firewall') && !event._initial,
            handler: firewallEventsHandler,
          },
          {
            filter: ({ event }) =>
              event.action.startsWith('nodebalancer') && !event._initial,
            handler: nodebalanacerEventHandler,
          },
          {
            filter: ({ event }) =>
              event.action.startsWith('oauth_client') && !event._initial,
            handler: oauthClientsEventHandler,
          },
          {
            filter: ({ event }) =>
              (event.action.startsWith('linode') ||
                event.action.startsWith('backups')) &&
              !event._initial,
            handler: linodeEventsHandler,
          },
          {
            filter: ({ event }) =>
              event.action.startsWith('ticket') && !event._initial,
            handler: supportTicketEventHandler,
          },
          {
            filter: ({ event }) =>
              !event._initial && ['linode_migrate'].includes(event.action),
            handler: handleMigrationEvent,
          },
          {
            filter: ({ event }) =>
              event.action.startsWith('disk') && !event._initial,
            handler: diskEventHandler,
          },
        ];

<<<<<<< HEAD
        const subscriptions = eventHandlers.map(({ filter, handler }) =>
          events$.filter(filter).subscribe(handler)
        );

        return () => {
          subscriptions.forEach((sub) => sub.unsubscribe());
        };
      }, [handleMigrationEvent]);

      return (
        <ErrorBoundary fallback={<TheApplicationIsOnFire />}>
          {/** Accessibility helper */}
          <a href="#main-content" className="skip-link">
            Skip to main content
          </a>
          <div hidden>
            <span id="new-window">Opens in a new window</span>
            <span id="external-site">Opens an external site</span>
            <span id="external-site-new-window">
              Opens an external site in a new window
            </span>
          </div>
          <GoTo open={goToOpen} onClose={() => setGoToOpen(false)} />
          {/** Update the LD client with the user's id as soon as we know it */}
          <IdentifyUser />
          <DocumentTitleSegment segment="Akamai Cloud Manager" />
          {featureFlagsLoading ? null : (
            <MainContent
              appIsLoading={appIsLoading}
              isLoggedInAsCustomer={loggedInAsCustomer}
            />
          )}
        </ErrorBoundary>
      );
    })
  )
=======
    return (
      <ErrorBoundary fallback={<TheApplicationIsOnFire />}>
        {/** Accessibility helper */}
        <a className="skip-link" href="#main-content">
          Skip to main content
        </a>
        <div hidden>
          <span id="new-window">Opens in a new window</span>
          <span id="external-site">Opens an external site</span>
          <span id="external-site-new-window">
            Opens an external site in a new window
          </span>
        </div>
        <GoTo onClose={() => setGoToOpen(false)} open={goToOpen} />
        {/** Update the LD client with the user's id as soon as we know it */}
        <IdentifyUser />
        <DocumentTitleSegment segment="Linode Manager" />
        {featureFlagsLoading ? null : (
          <MainContent
            appIsLoading={appIsLoading}
            isLoggedInAsCustomer={loggedInAsCustomer}
          />
        )}
      </ErrorBoundary>
    );
  })
>>>>>>> 2cbbe97e
);

export const hasOauthError = (...args: (APIError[] | Error | undefined)[]) => {
  return args.some((eachError) => {
    const cleanedError: JSX.Element | string = pathOr(
      '',
      [0, 'reason'],
      eachError
    );
    return typeof cleanedError !== 'string'
      ? false
      : cleanedError.toLowerCase().includes('oauth');
  });
};

export const isOSMac = navigator.userAgent.includes('Mac');<|MERGE_RESOLUTION|>--- conflicted
+++ resolved
@@ -8,15 +8,10 @@
 import * as React from 'react';
 import { useSelector } from 'react-redux';
 import { useHistory } from 'react-router-dom';
-<<<<<<< HEAD
 import {
   DocumentTitleSegment,
   withDocumentTitleProvider,
 } from 'src/components/DocumentTitle';
-=======
-
-import { DocumentTitleSegment } from 'src/components/DocumentTitle';
->>>>>>> 2cbbe97e
 import withFeatureFlagConsumer from 'src/containers/withFeatureFlagConsumer.container';
 import withFeatureFlagProvider from 'src/containers/withFeatureFlagProvider.container';
 import { EventWithStore, events$ } from 'src/events';
@@ -262,7 +257,6 @@
           },
         ];
 
-<<<<<<< HEAD
         const subscriptions = eventHandlers.map(({ filter, handler }) =>
           events$.filter(filter).subscribe(handler)
         );
@@ -299,34 +293,6 @@
       );
     })
   )
-=======
-    return (
-      <ErrorBoundary fallback={<TheApplicationIsOnFire />}>
-        {/** Accessibility helper */}
-        <a className="skip-link" href="#main-content">
-          Skip to main content
-        </a>
-        <div hidden>
-          <span id="new-window">Opens in a new window</span>
-          <span id="external-site">Opens an external site</span>
-          <span id="external-site-new-window">
-            Opens an external site in a new window
-          </span>
-        </div>
-        <GoTo onClose={() => setGoToOpen(false)} open={goToOpen} />
-        {/** Update the LD client with the user's id as soon as we know it */}
-        <IdentifyUser />
-        <DocumentTitleSegment segment="Linode Manager" />
-        {featureFlagsLoading ? null : (
-          <MainContent
-            appIsLoading={appIsLoading}
-            isLoggedInAsCustomer={loggedInAsCustomer}
-          />
-        )}
-      </ErrorBoundary>
-    );
-  })
->>>>>>> 2cbbe97e
 );
 
 export const hasOauthError = (...args: (APIError[] | Error | undefined)[]) => {
