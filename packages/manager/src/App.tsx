import { Account, AccountCapability } from 'linode-js-sdk/lib/account';
import { Image } from 'linode-js-sdk/lib/images';
import { Linode } from 'linode-js-sdk/lib/linodes';
import { Region } from 'linode-js-sdk/lib/regions';
import { APIError } from 'linode-js-sdk/lib/types';
import { withSnackbar, WithSnackbarProps } from 'notistack';
import { path, pathOr } from 'ramda';
import * as React from 'react';
import { connect, MapDispatchToProps } from 'react-redux';
import { RouteComponentProps } from 'react-router-dom';
import { Action, compose } from 'redux';
import { ThunkDispatch } from 'redux-thunk';
import { Subscription } from 'rxjs/Subscription';
import {
  DocumentTitleSegment,
  withDocumentTitleProvider
} from 'src/components/DocumentTitle';

import withFeatureFlagProvider from 'src/containers/withFeatureFlagProvider.container';
import { events$ } from 'src/events';
import TheApplicationIsOnFire from 'src/features/TheApplicationIsOnFire';

import { ApplicationState } from 'src/store';
import composeState from 'src/utilities/composeState';
import { configureErrorReportingUser } from './exceptionReporting';
import { MapState } from './store/types';
import { isKubernetesEnabled as _isKubernetesEnabled } from './utilities/accountCapabilities';

import DataLoadedListener from 'src/components/DataLoadedListener';
import { handleLoadingDone } from 'src/store/initialLoad/initialLoad.actions';

import IdentifyUser from './IdentifyUser';

import { initGTMUser } from './analytics';
import MainContent from './MainContent';

interface Props {
  toggleTheme: () => void;
  toggleSpacing: () => void;
  location: RouteComponentProps['location'];
  history: RouteComponentProps['history'];
}

interface State {
  menuOpen: boolean;
  welcomeBanner: boolean;
  hasError: boolean;
  flagsLoaded: boolean;
}

type CombinedProps = Props &
  DispatchProps &
  StateProps &
  RouteComponentProps &
  WithSnackbarProps;

export class App extends React.Component<CombinedProps, State> {
  composeState = composeState;

  eventsSub: Subscription;

  state: State = {
    menuOpen: false,
    welcomeBanner: false,
    hasError: false,
    flagsLoaded: false
  };

  setFlagsLoaded = () => {
    this.setState({ flagsLoaded: true });
  };

  componentDidCatch() {
    this.setState({ hasError: true });
  }

  componentDidMount() {
    /**
     * Send pageviews unless blacklisted.
     */
    this.props.history.listen(({ pathname }) => {
      if ((window as any).ga) {
        (window as any).ga('send', 'pageview', pathname);
      }
    });

    // Configure error reporting to include user information.
    if (this.props.userId && this.props.username) {
      configureErrorReportingUser(
        String(this.props.userId),
        this.props.username
      );
    }

<<<<<<< HEAD
=======
    if (this.props.euuid) {
      initGTMUser(this.props.euuid);
    }

>>>>>>> f1bd0a9e
    /*
     * We want to listen for migration events side-wide
     * It's unpredictable when a migration is going to happen. It could take
     * hours and it could take days. We want to notify to the user when it happens
     * and then update the Linodes in LinodesDetail and LinodesLanding
     */
    this.eventsSub = events$
      .filter(
        event => !event._initial && ['linode_migrate'].includes(event.action)
      )
      .subscribe(event => {
        const { entity: migratedLinode } = event;
        if (event.action === 'linode_migrate' && event.status === 'finished') {
          this.props.enqueueSnackbar(
            `Linode ${migratedLinode!.label} migrated successfully.`,
            {
              variant: 'success'
            }
          );
        }

        if (event.action === 'linode_migrate' && event.status === 'failed') {
          this.props.enqueueSnackbar(
            `Linode ${migratedLinode!.label} migration failed.`,
            {
              variant: 'error'
            }
          );
        }
      });
  }

  render() {
    const { hasError } = this.state;
    const {
      toggleSpacing,
      toggleTheme,
      linodesError,
      domainsError,
      typesError,
      imagesError,
      notificationsError,
      regionsError,
      profileError,
      volumesError,
      settingsError,
      bucketsError,
      nodeBalancersError,
      accountData,
      accountCapabilities,
      accountLoading,
      accountError,
      linodesLoading,
      domainsLoading,
      accountSettingsError,
      accountSettingsLoading,
      userId,
      username,
      volumesLoading,
      bucketsLoading,
      nodeBalancersLoading
    } = this.props;

    if (hasError) {
      return <TheApplicationIsOnFire />;
    }

    /**
     * basically, if we get an "invalid oauth token"
     * error from the API, just render nothing because the user is
     * about to get shot off to login
     */
    if (
      hasOauthError(
        linodesError,
        domainsError,
        typesError,
        imagesError,
        notificationsError,
        regionsError,
        volumesError,
        profileError,
        settingsError,
        bucketsError,
        nodeBalancersError
      )
    ) {
      return null;
    }

    return (
      <React.Fragment>
        {/** Accessibility helpers */}
        <a href="#main-content" hidden>
          Skip to main content
        </a>
        <div hidden>
          <span id="new-window">Opens in a new window</span>
          <span id="external-site">Opens an external site</span>
          <span id="external-site-new-window">
            Opens an external site in a new window
          </span>
        </div>
        {/** Update the LD client with the user's id as soon as we know it */}
        <IdentifyUser
          userID={userId}
          username={username}
          setFlagsLoaded={this.setFlagsLoaded}
          accountError={accountError}
          accountCountry={accountData ? accountData.country : undefined}
          taxID={accountData ? accountData.tax_id : undefined}
        />
        <DataLoadedListener
          markAppAsLoaded={this.props.markAppAsDoneLoading}
          flagsHaveLoaded={this.state.flagsLoaded}
          linodesLoadedOrErrorExists={
            linodesLoading === false || !!linodesError
          }
          volumesLoadedOrErrorExists={
            volumesLoading === false || !!volumesError
          }
          domainsLoadedOrErrorExists={
            domainsLoading === false || !!domainsError
          }
          bucketsLoadedOrErrorExists={
            bucketsLoading === false || !!bucketsError
          }
          nodeBalancersLoadedOrErrorExists={
            nodeBalancersLoading === false || !!nodeBalancersError
          }
          profileLoadedOrErrorExists={!!this.props.userId || !!profileError}
          accountLoadedOrErrorExists={
            accountLoading === false || !!accountError
          }
          accountSettingsLoadedOrErrorExists={
            accountSettingsLoading === false || !!accountSettingsError
          }
          appIsLoaded={!this.props.appIsLoading}
        />
        <DocumentTitleSegment segment="Linode Manager" />
        <MainContent
          accountCapabilities={accountCapabilities}
          accountError={accountError}
          accountLoading={accountLoading}
          history={this.props.history}
          location={this.props.location}
          toggleSpacing={toggleSpacing}
          toggleTheme={toggleTheme}
          appIsLoading={this.props.appIsLoading}
          isLoggedInAsCustomer={this.props.isLoggedInAsCustomer}
          username={username}
        />
      </React.Fragment>
    );
  }
}

interface DispatchProps {
  markAppAsDoneLoading: () => void;
}

const mapDispatchToProps: MapDispatchToProps<DispatchProps, Props> = (
  dispatch: ThunkDispatch<ApplicationState, undefined, Action<any>>
) => {
  return {
    markAppAsDoneLoading: () => dispatch(handleLoadingDone())
  };
};

interface StateProps {
  /** Profile */
  linodes: Linode[];
  images?: Image[];
  types?: string[];
  regions?: Region[];
  userId?: number;
  accountData?: Account;
  username: string;
  documentation: Linode.Doc[];
  isLoggedInAsCustomer: boolean;
  accountCapabilities: AccountCapability[];
  linodesLoading: boolean;
  volumesLoading: boolean;
  domainsLoading: boolean;
  bucketsLoading: boolean;
  accountLoading: boolean;
  accountSettingsLoading: boolean;
  accountSettingsError?: APIError[];
  nodeBalancersLoading: boolean;
  linodesError?: APIError[];
  volumesError?: APIError[];
  nodeBalancersError?: APIError[];
  domainsError?: APIError[];
  imagesError?: APIError[];
  bucketsError?: APIError[];
  profileError?: APIError[];
  accountError?: APIError[];
  settingsError?: APIError[];
  notificationsError?: APIError[];
  typesError?: APIError[];
  regionsError?: APIError[];
  appIsLoading: boolean;
  euuid?: string;
}

const mapStateToProps: MapState<StateProps, Props> = state => ({
  /** Profile */
  profileError: path(['read'], state.__resources.profile.error),
  linodes: state.__resources.linodes.entities,
  linodesError: path(['read'], state.__resources.linodes.error),
  domainsError: state.__resources.domains.error.read,
  imagesError: path(['read'], state.__resources.images.error),
  notificationsError: state.__resources.notifications.error,
  settingsError: state.__resources.accountSettings.error.read,
  typesError: state.__resources.types.error,
  regionsError: state.__resources.regions.error,
  volumesError: path(['read'], state.__resources.volumes.error),
  bucketsError: state.__resources.buckets.error,
  userId: path(['data', 'uid'], state.__resources.profile),
  username: pathOr('', ['data', 'username'], state.__resources.profile),
  accountData: state.__resources.account.data,
  documentation: state.documentation,
  isLoggedInAsCustomer: pathOr(
    false,
    ['authentication', 'loggedInAsCustomer'],
    state
  ),
  accountCapabilities: pathOr(
    [],
    ['__resources', 'account', 'data', 'capabilities'],
    state
  ),
  accountSettingsLoading: pathOr(
    true,
    ['__resources', 'accountSettings', 'loading'],
    state
  ),
  accountSettingsError: path(
    ['__resources', 'accountSettings', 'error', 'read'],
    state
  ),
  linodesLoading: state.__resources.linodes.loading,
  volumesLoading: state.__resources.volumes.loading,
  domainsLoading: state.__resources.domains.loading,
  bucketsLoading: state.__resources.buckets.loading,
  accountLoading: state.__resources.account.loading,
  nodeBalancersLoading: state.__resources.nodeBalancers.loading,
  accountError: path(['read'], state.__resources.account.error),
  nodeBalancersError: path(['read'], state.__resources.nodeBalancers.error),
  appIsLoading: state.initialLoad.appIsLoading,
  euuid: state.__resources.account.data?.euuid
});

export const connected = connect(mapStateToProps, mapDispatchToProps);

export default compose(
  connected,
  withDocumentTitleProvider,
  withSnackbar,
  withFeatureFlagProvider
)(App);

export const hasOauthError = (...args: (Error | APIError[] | undefined)[]) => {
  return args.some(eachError => {
    const cleanedError: string | JSX.Element = pathOr(
      '',
      [0, 'reason'],
      eachError
    );
    return typeof cleanedError !== 'string'
      ? false
      : cleanedError.toLowerCase().includes('oauth');
  });
};<|MERGE_RESOLUTION|>--- conflicted
+++ resolved
@@ -92,13 +92,10 @@
       );
     }
 
-<<<<<<< HEAD
-=======
     if (this.props.euuid) {
       initGTMUser(this.props.euuid);
     }
 
->>>>>>> f1bd0a9e
     /*
      * We want to listen for migration events side-wide
      * It's unpredictable when a migration is going to happen. It could take
