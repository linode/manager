--- conflicted
+++ resolved
@@ -150,18 +150,15 @@
 
     events$
       .filter(
-<<<<<<< HEAD
+        ({ event }) =>
+          event.action.startsWith('nodebalancer') && !event._initial
+      )
+      .subscribe(nodebalanacerEventHandler);
+
+    events$
+      .filter(
         ({ event }) =>
           event.action.startsWith('oauth_client') && !event._initial
-=======
-        (event) => event.action.startsWith('nodebalancer') && !event._initial
-      )
-      .subscribe(nodebalanacerEventHandler);
-
-    events$
-      .filter(
-        (event) => event.action.startsWith('oauth_client') && !event._initial
->>>>>>> f4f206e3
       )
       .subscribe(oauthClientsEventHandler);
 
