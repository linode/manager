import '@reach/menu-button/styles.css';
import '@reach/tabs/styles.css';
import { Image } from '@linode/api-v4/lib/images';
import { Linode } from '@linode/api-v4/lib/linodes';
import { Region } from '@linode/api-v4/lib/regions';
import { APIError } from '@linode/api-v4/lib/types';
import { withSnackbar, WithSnackbarProps } from 'notistack';
import { path, pathOr } from 'ramda';
import * as React from 'react';
import { connect } from 'react-redux';
import { RouteComponentProps } from 'react-router-dom';
import { compose } from 'redux';
import { Subscription } from 'rxjs/Subscription';
import {
  DocumentTitleSegment,
  withDocumentTitleProvider,
} from 'src/components/DocumentTitle';
import 'highlight.js/styles/a11y-light.css';
import 'highlight.js/styles/a11y-dark.css';

import withFeatureFlagProvider from 'src/containers/withFeatureFlagProvider.container';
import withFeatureFlagConsumer, {
  FeatureFlagConsumerProps,
} from 'src/containers/withFeatureFlagConsumer.container';
import { events$ } from 'src/events';
import TheApplicationIsOnFire from 'src/features/TheApplicationIsOnFire';

import composeState from 'src/utilities/composeState';
import { MapState } from './store/types';

import IdentifyUser from './IdentifyUser';
import MainContent from './MainContent';
import GoTo from './GoTo';

interface Props {
  toggleTheme: () => void;
  location: RouteComponentProps['location'];
  history: RouteComponentProps['history'];
}

interface State {
  menuOpen: boolean;
  welcomeBanner: boolean;
  hasError: boolean;
  goToOpen: boolean;
}

type CombinedProps = Props &
  StateProps &
  RouteComponentProps &
  WithSnackbarProps &
  FeatureFlagConsumerProps;

export class App extends React.Component<CombinedProps, State> {
  composeState = composeState;

  eventsSub: Subscription;

  state: State = {
    menuOpen: false,
    welcomeBanner: false,
    hasError: false,
    goToOpen: false,
  };

  componentDidCatch() {
    this.setState({ hasError: true });
  }

  componentDidMount() {
    /**
     * Send pageviews unless blocklisted.
     */
    this.props.history.listen(({ pathname }) => {
      if ((window as any).ga) {
        (window as any).ga('send', 'pageview', pathname);
      }
    });

    /**
     * Allow an Easter egg for toggling the theme with
     * a key combination
     */
    // eslint-disable-next-line
    document.addEventListener('keydown', (event: KeyboardEvent) => {
      const isOSMac = navigator.userAgent.includes('Mac');
      const letterForThemeShortcut = 'D';
      const letterForGoToOpen = 'K';
      const modifierKey = isOSMac ? 'ctrlKey' : 'altKey';
      if (event[modifierKey] && event.shiftKey) {
        switch (event.key) {
          case letterForThemeShortcut:
            this.props.toggleTheme();
            break;
          case letterForGoToOpen:
            this.setState((prevState) => ({
              ...prevState,
              goToOpen: !prevState.goToOpen,
            }));
            break;
        }
      }
    });

    /*
     * We want to listen for migration events side-wide
     * It's unpredictable when a migration is going to happen. It could take
     * hours and it could take days. We want to notify to the user when it happens
     * and then update the Linodes in LinodesDetail and LinodesLanding
     */
    this.eventsSub = events$
      .filter(
        (event) => !event._initial && ['linode_migrate'].includes(event.action)
      )
      .subscribe((event) => {
        const { entity: migratedLinode } = event;
        if (event.action === 'linode_migrate' && event.status === 'finished') {
          this.props.enqueueSnackbar(
            `Linode ${migratedLinode!.label} migrated successfully.`,
            {
              variant: 'success',
            }
          );
        }

        if (event.action === 'linode_migrate' && event.status === 'failed') {
          this.props.enqueueSnackbar(
            `Linode ${migratedLinode!.label} migration failed.`,
            {
              variant: 'error',
            }
          );
        }
      });
  }

  goToClose = () => {
    this.setState({ goToOpen: false });
  };

  render() {
    const { hasError } = this.state;
    const {
      toggleTheme,
      linodesError,
      domainsError,
      typesError,
      imagesError,
      notificationsError,
      volumesError,
      bucketsError,
      nodeBalancersError,
    } = this.props;

    if (hasError) {
      return <TheApplicationIsOnFire />;
    }

    /**
     * basically, if we get an "invalid oauth token"
     * error from the API, just render nothing because the user is
     * about to get shot off to login
     */
    if (
      hasOauthError(
        linodesError,
        domainsError,
        typesError,
        imagesError,
        notificationsError,
        volumesError,
<<<<<<< HEAD
        settingsError,
=======
        profileError,
>>>>>>> 2dd41c6e
        bucketsError,
        nodeBalancersError
      )
    ) {
      return null;
    }

    return (
      <React.Fragment>
        {/** Accessibility helper */}
        <a href="#main-content" className="skip-link">
          Skip to main content
        </a>
        <div hidden>
          <span id="new-window">Opens in a new window</span>
          <span id="external-site">Opens an external site</span>
          <span id="external-site-new-window">
            Opens an external site in a new window
          </span>
        </div>
        <GoTo open={this.state.goToOpen} onClose={this.goToClose} />
        {/** Update the LD client with the user's id as soon as we know it */}
        <IdentifyUser />
        <DocumentTitleSegment segment="Linode Manager" />
        {this.props.featureFlagsLoading ? null : (
          <MainContent
            history={this.props.history}
            location={this.props.location}
            toggleTheme={toggleTheme}
            appIsLoading={this.props.appIsLoading}
            isLoggedInAsCustomer={this.props.isLoggedInAsCustomer}
          />
        )}
      </React.Fragment>
    );
  }
}

interface StateProps {
  linodes: Linode[];
  images?: Image[];
  types?: string[];
  regions?: Region[];
  documentation: Linode.Doc[];
  isLoggedInAsCustomer: boolean;
  linodesLoading: boolean;
  linodesError?: APIError[];
  volumesError?: APIError[];
  nodeBalancersError?: APIError[];
  domainsError?: APIError[];
  imagesError?: APIError[];
  bucketsError?: APIError[];
<<<<<<< HEAD
  settingsError?: APIError[];
=======
  profileError?: APIError[];
>>>>>>> 2dd41c6e
  notificationsError?: APIError[];
  typesError?: APIError[];
  regionsError?: APIError[];
  appIsLoading: boolean;
  euuid?: string;
  featureFlagsLoading: boolean;
}

const mapStateToProps: MapState<StateProps, Props> = (state) => ({
  linodes: Object.values(state.__resources.linodes.itemsById),
  linodesError: path(['read'], state.__resources.linodes.error),
  domainsError: state.__resources.domains.error.read,
  imagesError: path(['read'], state.__resources.images.error),
  notificationsError: state.__resources.notifications.error,
  typesError: state.__resources.types.error,
  documentation: state.documentation,
  isLoggedInAsCustomer: pathOr(
    false,
    ['authentication', 'loggedInAsCustomer'],
    state
  ),
  linodesLoading: state.__resources.linodes.loading,
  nodeBalancersError: path(['read'], state.__resources.nodeBalancers.error),
  appIsLoading: state.initialLoad.appIsLoading,
  featureFlagsLoading: state.featureFlagsLoad.featureFlagsLoading,
});

export const connected = connect(mapStateToProps);

export default compose(
  connected,
  withDocumentTitleProvider,
  withSnackbar,
  withFeatureFlagProvider,
  withFeatureFlagConsumer
)(App);

export const hasOauthError = (...args: (Error | APIError[] | undefined)[]) => {
  return args.some((eachError) => {
    const cleanedError: string | JSX.Element = pathOr(
      '',
      [0, 'reason'],
      eachError
    );
    return typeof cleanedError !== 'string'
      ? false
      : cleanedError.toLowerCase().includes('oauth');
  });
};<|MERGE_RESOLUTION|>--- conflicted
+++ resolved
@@ -169,11 +169,6 @@
         imagesError,
         notificationsError,
         volumesError,
-<<<<<<< HEAD
-        settingsError,
-=======
-        profileError,
->>>>>>> 2dd41c6e
         bucketsError,
         nodeBalancersError
       )
@@ -226,11 +221,6 @@
   domainsError?: APIError[];
   imagesError?: APIError[];
   bucketsError?: APIError[];
-<<<<<<< HEAD
-  settingsError?: APIError[];
-=======
-  profileError?: APIError[];
->>>>>>> 2dd41c6e
   notificationsError?: APIError[];
   typesError?: APIError[];
   regionsError?: APIError[];
