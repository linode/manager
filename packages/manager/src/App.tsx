--- conflicted
+++ resolved
@@ -1,6 +1,7 @@
 import { APIError } from '@linode/api-v4/lib/types';
 import '@reach/menu-button/styles.css';
 import '@reach/tabs/styles.css';
+import { ErrorBoundary } from '@sentry/react';
 import 'highlight.js/styles/a11y-dark.css';
 import 'highlight.js/styles/a11y-light.css';
 import { useSnackbar } from 'notistack';
@@ -18,7 +19,6 @@
 import GoTo from './GoTo';
 import IdentifyUser from './IdentifyUser';
 import MainContent from './MainContent';
-import { ErrorBoundary } from './components/ErrorBoundary';
 import { ADOBE_ANALYTICS_URL, NUM_ADOBE_SCRIPTS } from './constants';
 import { reportException } from './exceptionReporting';
 import { useAuthentication } from './hooks/useAuthentication';
@@ -41,14 +41,6 @@
 import { volumeEventsHandler } from './queries/volumes';
 import { ApplicationState } from './store';
 import { getNextThemeValue } from './utilities/theme';
-<<<<<<< HEAD
-import { ErrorBoundary } from '@sentry/react';
-import {
-  diskEventHandler,
-  linodeEventsHandler,
-} from './queries/linodes/events';
-=======
->>>>>>> 2cbbe97e
 
 // Ensure component's display name is 'App'
 export const App = () => <BaseApp />;
