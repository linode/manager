--- conflicted
+++ resolved
@@ -39,11 +39,8 @@
   PreferencesActionsProps,
   PreferencesStateProps,
 } from './containers/preferences.container';
-<<<<<<< HEAD
 import { withTypes, WithTypesProps } from './containers/types.container';
-=======
 import { loadScript } from './hooks/useScript';
->>>>>>> b1936876
 
 interface Props {
   location: RouteComponentProps['location'];
