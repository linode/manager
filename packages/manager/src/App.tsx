import { APIError } from '@linode/api-v4/lib/types';
import '@reach/menu-button/styles.css';
import '@reach/tabs/styles.css';
import 'highlight.js/styles/a11y-dark.css';
import 'highlight.js/styles/a11y-light.css';
import { pathOr } from 'ramda';
import * as React from 'react';
import { useSelector } from 'react-redux';
import { useHistory } from 'react-router-dom';
import { DocumentTitleSegment } from 'src/components/DocumentTitle';
import withFeatureFlagConsumer from 'src/containers/withFeatureFlagConsumer.container';
import withFeatureFlagProvider from 'src/containers/withFeatureFlagProvider.container';
import TheApplicationIsOnFire from 'src/features/TheApplicationIsOnFire';
import GoTo from './GoTo';
import IdentifyUser from './IdentifyUser';
import MainContent from './MainContent';
import { ErrorBoundary } from './components/ErrorBoundary';
import { ADOBE_ANALYTICS_URL, NUM_ADOBE_SCRIPTS } from './constants';
import { reportException } from './exceptionReporting';
import { useAppEventHandlers } from './hooks/useAppEventHandlers';
import { useAuthentication } from './hooks/useAuthentication';
import useFeatureFlagsLoad from './hooks/useFeatureFlagLoad';
import { loadScript } from './hooks/useScript';
import { useToastNotifications } from './hooks/useToastNotifications';
import { useMutatePreferences, usePreferences } from './queries/preferences';
import { ApplicationState } from './store';
import { getNextThemeValue } from './utilities/theme';

// Ensure component's display name is 'App'
export const App = () => <BaseApp />;

const BaseApp = withFeatureFlagProvider(
  withFeatureFlagConsumer(() => {
    const history = useHistory();

    const { data: preferences } = usePreferences();
    const { mutateAsync: updateUserPreferences } = useMutatePreferences();

    const { featureFlagsLoading } = useFeatureFlagsLoad();
    const appIsLoading = useSelector(
      (state: ApplicationState) => state.initialLoad.appIsLoading
    );
    const { loggedInAsCustomer } = useAuthentication();

    useAppEventHandlers();
    useToastNotifications();

    const [goToOpen, setGoToOpen] = React.useState(false);

    const theme = preferences?.theme;
    const keyboardListener = React.useCallback(
      (event: KeyboardEvent) => {
        const letterForThemeShortcut = 'D';
        const letterForGoToOpen = 'K';
        const modifierKey = isOSMac ? 'ctrlKey' : 'altKey';
        if (event[modifierKey] && event.shiftKey) {
          switch (event.key) {
            case letterForThemeShortcut:
              const currentTheme = theme;
              const newTheme = getNextThemeValue(currentTheme);

              updateUserPreferences({ theme: newTheme });
              break;
            case letterForGoToOpen:
              setGoToOpen(!goToOpen);
              break;
          }
        }
      },
      [goToOpen, theme, updateUserPreferences]
    );

    React.useEffect(() => {
      if (
        import.meta.env.PROD &&
        !import.meta.env.REACT_APP_DISABLE_NEW_RELIC
      ) {
        loadScript('/new-relic.js');
      }

      // Load Adobe Analytics Launch Script
      if (!!ADOBE_ANALYTICS_URL) {
        loadScript(ADOBE_ANALYTICS_URL, { location: 'head' })
          .then((data) => {
            const adobeScriptTags = document.querySelectorAll(
              'script[src^="https://assets.adobedtm.com/"]'
            );
            // Log an error; if the promise resolved, the _satellite object and 3 Adobe scripts should be present in the DOM.
            if (
              data.status !== 'ready' ||
              !(window as any)._satellite ||
              adobeScriptTags.length !== NUM_ADOBE_SCRIPTS
            ) {
              reportException(
                'Adobe Analytics error: Not all Adobe Launch scripts and extensions were loaded correctly; analytics cannot be sent.'
              );
            }
          })
          .catch(() => {
            // Do nothing; a user may have analytics script requests blocked.
          });
      }
    }, []);

    React.useEffect(() => {
      /**
       * Send pageviews
       */
      return history.listen(({ pathname }) => {
        // Send Adobe Analytics page view events
        if ((window as any)._satellite) {
          (window as any)._satellite.track('page view', {
            url: pathname,
          });
        }
      });
    }, [history]);

    React.useEffect(() => {
      /**
       * Allow an Easter egg for toggling the theme with
       * a key combination
       */
      // eslint-disable-next-line
      document.addEventListener('keydown', keyboardListener);
      return () => {
        document.removeEventListener('keydown', keyboardListener);
      };
    }, [keyboardListener]);

<<<<<<< HEAD
    /**
     * in the event that we encounter an "invalid OAuth token" error from the API,
     * we can simply refrain from rendering any content since the user will
     * imminently be redirected to the login page.
     */
    if (hasOauthError(linodesError)) {
      return null;
    }
=======
    /*
     * We want to listen for migration events side-wide
     * It's unpredictable when a migration is going to happen. It could take
     * hours and it could take days. We want to notify to the user when it happens
     * and then update the Linodes in LinodesDetail and LinodesLanding
     */
    const handleMigrationEvent = React.useCallback(
      ({ event }: EventWithStore) => {
        const { entity: migratedLinode } = event;
        if (event.action === 'linode_migrate' && event.status === 'finished') {
          enqueueSnackbar(
            `Linode ${migratedLinode!.label} migrated successfully.`,
            {
              variant: 'success',
            }
          );
        }

        if (event.action === 'linode_migrate' && event.status === 'failed') {
          enqueueSnackbar(`Linode ${migratedLinode!.label} migration failed.`, {
            variant: 'error',
          });
        }
      },
      [enqueueSnackbar]
    );

    React.useEffect(() => {
      const eventHandlers: {
        filter: (event: EventWithStore) => boolean;
        handler: (event: EventWithStore) => void;
      }[] = [
        {
          filter: ({ event }) =>
            event.action.startsWith('database') && !event._initial,
          handler: databaseEventsHandler,
        },
        {
          filter: ({ event }) =>
            event.action.startsWith('domain') &&
            !event._initial &&
            event.entity !== null,
          handler: domainEventsHandler,
        },
        {
          filter: ({ event }) =>
            event.action.startsWith('volume') && !event._initial,
          handler: volumeEventsHandler,
        },
        {
          filter: ({ event }) =>
            (event.action.startsWith('image') ||
              event.action === 'disk_imagize') &&
            !event._initial,
          handler: imageEventsHandler,
        },
        {
          filter: ({ event }) =>
            event.action.startsWith('token') && !event._initial,
          handler: tokenEventHandler,
        },
        {
          filter: ({ event }) =>
            event.action.startsWith('user_ssh_key') && !event._initial,
          handler: sshKeyEventHandler,
        },
        {
          filter: ({ event }) =>
            event.action.startsWith('firewall') && !event._initial,
          handler: firewallEventsHandler,
        },
        {
          filter: ({ event }) =>
            event.action.startsWith('nodebalancer') && !event._initial,
          handler: nodebalanacerEventHandler,
        },
        {
          filter: ({ event }) =>
            event.action.startsWith('oauth_client') && !event._initial,
          handler: oauthClientsEventHandler,
        },
        {
          filter: ({ event }) =>
            (event.action.startsWith('linode') ||
              event.action.startsWith('backups')) &&
            !event._initial,
          handler: linodeEventsHandler,
        },
        {
          filter: ({ event }) =>
            event.action.startsWith('ticket') && !event._initial,
          handler: supportTicketEventHandler,
        },
        {
          filter: ({ event }) =>
            !event._initial && ['linode_migrate'].includes(event.action),
          handler: handleMigrationEvent,
        },
        {
          filter: ({ event }) =>
            event.action.startsWith('disk') && !event._initial,
          handler: diskEventHandler,
        },
      ];

      const subscriptions = eventHandlers.map(({ filter, handler }) =>
        events$.filter(filter).subscribe(handler)
      );

      return () => {
        subscriptions.forEach((sub) => sub.unsubscribe());
      };
    }, [handleMigrationEvent]);
>>>>>>> d63e70a2

    return (
      <ErrorBoundary fallback={<TheApplicationIsOnFire />}>
        {/** Accessibility helper */}
        <a href="#main-content" className="skip-link">
          Skip to main content
        </a>
        <div hidden>
          <span id="new-window">Opens in a new window</span>
          <span id="external-site">Opens an external site</span>
          <span id="external-site-new-window">
            Opens an external site in a new window
          </span>
        </div>
        <GoTo open={goToOpen} onClose={() => setGoToOpen(false)} />
        {/** Update the LD client with the user's id as soon as we know it */}
        <IdentifyUser />
        <DocumentTitleSegment segment="Linode Manager" />
        {featureFlagsLoading ? null : (
          <MainContent
            appIsLoading={appIsLoading}
            isLoggedInAsCustomer={loggedInAsCustomer}
          />
        )}
      </ErrorBoundary>
    );
  })
);

export const hasOauthError = (...args: (Error | APIError[] | undefined)[]) => {
  return args.some((eachError) => {
    const cleanedError: string | JSX.Element = pathOr(
      '',
      [0, 'reason'],
      eachError
    );
    return typeof cleanedError !== 'string'
      ? false
      : cleanedError.toLowerCase().includes('oauth');
  });
};

export const isOSMac = navigator.userAgent.includes('Mac');<|MERGE_RESOLUTION|>--- conflicted
+++ resolved
@@ -1,9 +1,7 @@
-import { APIError } from '@linode/api-v4/lib/types';
 import '@reach/menu-button/styles.css';
 import '@reach/tabs/styles.css';
 import 'highlight.js/styles/a11y-dark.css';
 import 'highlight.js/styles/a11y-light.css';
-import { pathOr } from 'ramda';
 import * as React from 'react';
 import { useSelector } from 'react-redux';
 import { useHistory } from 'react-router-dom';
@@ -128,131 +126,6 @@
       };
     }, [keyboardListener]);
 
-<<<<<<< HEAD
-    /**
-     * in the event that we encounter an "invalid OAuth token" error from the API,
-     * we can simply refrain from rendering any content since the user will
-     * imminently be redirected to the login page.
-     */
-    if (hasOauthError(linodesError)) {
-      return null;
-    }
-=======
-    /*
-     * We want to listen for migration events side-wide
-     * It's unpredictable when a migration is going to happen. It could take
-     * hours and it could take days. We want to notify to the user when it happens
-     * and then update the Linodes in LinodesDetail and LinodesLanding
-     */
-    const handleMigrationEvent = React.useCallback(
-      ({ event }: EventWithStore) => {
-        const { entity: migratedLinode } = event;
-        if (event.action === 'linode_migrate' && event.status === 'finished') {
-          enqueueSnackbar(
-            `Linode ${migratedLinode!.label} migrated successfully.`,
-            {
-              variant: 'success',
-            }
-          );
-        }
-
-        if (event.action === 'linode_migrate' && event.status === 'failed') {
-          enqueueSnackbar(`Linode ${migratedLinode!.label} migration failed.`, {
-            variant: 'error',
-          });
-        }
-      },
-      [enqueueSnackbar]
-    );
-
-    React.useEffect(() => {
-      const eventHandlers: {
-        filter: (event: EventWithStore) => boolean;
-        handler: (event: EventWithStore) => void;
-      }[] = [
-        {
-          filter: ({ event }) =>
-            event.action.startsWith('database') && !event._initial,
-          handler: databaseEventsHandler,
-        },
-        {
-          filter: ({ event }) =>
-            event.action.startsWith('domain') &&
-            !event._initial &&
-            event.entity !== null,
-          handler: domainEventsHandler,
-        },
-        {
-          filter: ({ event }) =>
-            event.action.startsWith('volume') && !event._initial,
-          handler: volumeEventsHandler,
-        },
-        {
-          filter: ({ event }) =>
-            (event.action.startsWith('image') ||
-              event.action === 'disk_imagize') &&
-            !event._initial,
-          handler: imageEventsHandler,
-        },
-        {
-          filter: ({ event }) =>
-            event.action.startsWith('token') && !event._initial,
-          handler: tokenEventHandler,
-        },
-        {
-          filter: ({ event }) =>
-            event.action.startsWith('user_ssh_key') && !event._initial,
-          handler: sshKeyEventHandler,
-        },
-        {
-          filter: ({ event }) =>
-            event.action.startsWith('firewall') && !event._initial,
-          handler: firewallEventsHandler,
-        },
-        {
-          filter: ({ event }) =>
-            event.action.startsWith('nodebalancer') && !event._initial,
-          handler: nodebalanacerEventHandler,
-        },
-        {
-          filter: ({ event }) =>
-            event.action.startsWith('oauth_client') && !event._initial,
-          handler: oauthClientsEventHandler,
-        },
-        {
-          filter: ({ event }) =>
-            (event.action.startsWith('linode') ||
-              event.action.startsWith('backups')) &&
-            !event._initial,
-          handler: linodeEventsHandler,
-        },
-        {
-          filter: ({ event }) =>
-            event.action.startsWith('ticket') && !event._initial,
-          handler: supportTicketEventHandler,
-        },
-        {
-          filter: ({ event }) =>
-            !event._initial && ['linode_migrate'].includes(event.action),
-          handler: handleMigrationEvent,
-        },
-        {
-          filter: ({ event }) =>
-            event.action.startsWith('disk') && !event._initial,
-          handler: diskEventHandler,
-        },
-      ];
-
-      const subscriptions = eventHandlers.map(({ filter, handler }) =>
-        events$.filter(filter).subscribe(handler)
-      );
-
-      return () => {
-        subscriptions.forEach((sub) => sub.unsubscribe());
-      };
-    }, [handleMigrationEvent]);
->>>>>>> d63e70a2
-
     return (
       <ErrorBoundary fallback={<TheApplicationIsOnFire />}>
         {/** Accessibility helper */}
@@ -281,17 +154,4 @@
   })
 );
 
-export const hasOauthError = (...args: (Error | APIError[] | undefined)[]) => {
-  return args.some((eachError) => {
-    const cleanedError: string | JSX.Element = pathOr(
-      '',
-      [0, 'reason'],
-      eachError
-    );
-    return typeof cleanedError !== 'string'
-      ? false
-      : cleanedError.toLowerCase().includes('oauth');
-  });
-};
-
 export const isOSMac = navigator.userAgent.includes('Mac');