import '@reach/menu-button/styles.css';
import '@reach/tabs/styles.css';
import { Linode } from '@linode/api-v4/lib/linodes';
import { Region } from '@linode/api-v4/lib/regions';
import { APIError } from '@linode/api-v4/lib/types';
import { withSnackbar, WithSnackbarProps } from 'notistack';
import { path, pathOr } from 'ramda';
import * as React from 'react';
import { connect } from 'react-redux';
import { RouteComponentProps } from 'react-router-dom';
import { compose } from 'redux';
import { Subscription } from 'rxjs/Subscription';
import {
  DocumentTitleSegment,
  withDocumentTitleProvider,
} from 'src/components/DocumentTitle';
import 'highlight.js/styles/a11y-light.css';
import 'highlight.js/styles/a11y-dark.css';

import withFeatureFlagProvider from 'src/containers/withFeatureFlagProvider.container';
import withFeatureFlagConsumer, {
  FeatureFlagConsumerProps,
} from 'src/containers/withFeatureFlagConsumer.container';
import { events$ } from 'src/events';
import TheApplicationIsOnFire from 'src/features/TheApplicationIsOnFire';

import composeState from 'src/utilities/composeState';
import { MapState } from './store/types';

import IdentifyUser from './IdentifyUser';
import MainContent from './MainContent';
import GoTo from './GoTo';
import { databaseEventsHandler } from './queries/databases';
import { domainEventsHandler } from './queries/domains';
import { volumeEventsHandler } from './queries/volumes';
<<<<<<< HEAD
import { imageEventsHandler } from './queries/images';
=======
import { tokenEventHandler } from './queries/tokens';
>>>>>>> 318ba3e3

interface Props {
  toggleTheme: () => void;
  location: RouteComponentProps['location'];
  history: RouteComponentProps['history'];
}

interface State {
  menuOpen: boolean;
  welcomeBanner: boolean;
  hasError: boolean;
  goToOpen: boolean;
}

type CombinedProps = Props &
  StateProps &
  RouteComponentProps &
  WithSnackbarProps &
  FeatureFlagConsumerProps;

export class App extends React.Component<CombinedProps, State> {
  composeState = composeState;

  eventsSub: Subscription;

  state: State = {
    menuOpen: false,
    welcomeBanner: false,
    hasError: false,
    goToOpen: false,
  };

  componentDidCatch() {
    this.setState({ hasError: true });
  }

  componentDidMount() {
    /**
     * Send pageviews unless blocklisted.
     */
    this.props.history.listen(({ pathname }) => {
      if ((window as any).ga) {
        (window as any).ga('send', 'pageview', pathname);
      }
    });

    /**
     * Allow an Easter egg for toggling the theme with
     * a key combination
     */
    // eslint-disable-next-line
    document.addEventListener('keydown', (event: KeyboardEvent) => {
      const isOSMac = navigator.userAgent.includes('Mac');
      const letterForThemeShortcut = 'D';
      const letterForGoToOpen = 'K';
      const modifierKey = isOSMac ? 'ctrlKey' : 'altKey';
      if (event[modifierKey] && event.shiftKey) {
        switch (event.key) {
          case letterForThemeShortcut:
            this.props.toggleTheme();
            break;
          case letterForGoToOpen:
            this.setState((prevState) => ({
              ...prevState,
              goToOpen: !prevState.goToOpen,
            }));
            break;
        }
      }
    });

    /*
     * Send any Database events to the Database events handler in the queries file
     */
    events$
      .filter((event) => event.action.startsWith('database') && !event._initial)
      .subscribe(databaseEventsHandler);

    /*
     * Send any Domain events to the Domain events handler in the queries file
     */
    events$
      .filter((event) => event.action.startsWith('domain') && !event._initial)
      .subscribe(domainEventsHandler);

    /*
     * Send any Volume events to the Volume events handler in the queries file
     */
    events$
      .filter((event) => event.action.startsWith('volume') && !event._initial)
      .subscribe(volumeEventsHandler);

    /*
<<<<<<< HEAD
      Send any Image events to the Image events handler in the queries file.
    */
    events$
      .filter(
        (event) =>
          (event.action.startsWith('image') ||
            event.action === 'disk_imagize') &&
          !event._initial
      )
      .subscribe(imageEventsHandler);
=======
     * Send any Token events to the Token events handler in the queries file
     */
    events$
      .filter((event) => event.action.startsWith('token') && !event._initial)
      .subscribe(tokenEventHandler);
>>>>>>> 318ba3e3

    /*
     * We want to listen for migration events side-wide
     * It's unpredictable when a migration is going to happen. It could take
     * hours and it could take days. We want to notify to the user when it happens
     * and then update the Linodes in LinodesDetail and LinodesLanding
     */
    this.eventsSub = events$
      .filter(
        (event) => !event._initial && ['linode_migrate'].includes(event.action)
      )
      .subscribe((event) => {
        const { entity: migratedLinode } = event;
        if (event.action === 'linode_migrate' && event.status === 'finished') {
          this.props.enqueueSnackbar(
            `Linode ${migratedLinode!.label} migrated successfully.`,
            {
              variant: 'success',
            }
          );
        }

        if (event.action === 'linode_migrate' && event.status === 'failed') {
          this.props.enqueueSnackbar(
            `Linode ${migratedLinode!.label} migration failed.`,
            {
              variant: 'error',
            }
          );
        }
      });
  }

  goToClose = () => {
    this.setState({ goToOpen: false });
  };

  render() {
    const { hasError } = this.state;
    const {
      toggleTheme,
      linodesError,
      typesError,
      notificationsError,
      volumesError,
      bucketsError,
      nodeBalancersError,
    } = this.props;

    if (hasError) {
      return <TheApplicationIsOnFire />;
    }

    /**
     * basically, if we get an "invalid oauth token"
     * error from the API, just render nothing because the user is
     * about to get shot off to login
     */
    if (
      hasOauthError(
        linodesError,
        typesError,
        notificationsError,
        volumesError,
        bucketsError,
        nodeBalancersError
      )
    ) {
      return null;
    }

    return (
      <React.Fragment>
        {/** Accessibility helper */}
        <a href="#main-content" className="skip-link">
          Skip to main content
        </a>
        <div hidden>
          <span id="new-window">Opens in a new window</span>
          <span id="external-site">Opens an external site</span>
          <span id="external-site-new-window">
            Opens an external site in a new window
          </span>
        </div>
        <GoTo open={this.state.goToOpen} onClose={this.goToClose} />
        {/** Update the LD client with the user's id as soon as we know it */}
        <IdentifyUser />
        <DocumentTitleSegment segment="Linode Manager" />
        {this.props.featureFlagsLoading ? null : (
          <MainContent
            history={this.props.history}
            location={this.props.location}
            toggleTheme={toggleTheme}
            appIsLoading={this.props.appIsLoading}
            isLoggedInAsCustomer={this.props.isLoggedInAsCustomer}
          />
        )}
      </React.Fragment>
    );
  }
}

interface StateProps {
  linodes: Linode[];
  types?: string[];
  regions?: Region[];
  documentation: Linode.Doc[];
  isLoggedInAsCustomer: boolean;
  linodesLoading: boolean;
  linodesError?: APIError[];
  volumesError?: APIError[];
  nodeBalancersError?: APIError[];
  bucketsError?: APIError[];
  notificationsError?: APIError[];
  typesError?: APIError[];
  regionsError?: APIError[];
  appIsLoading: boolean;
  euuid?: string;
  featureFlagsLoading: boolean;
}

const mapStateToProps: MapState<StateProps, Props> = (state) => ({
  linodes: Object.values(state.__resources.linodes.itemsById),
  linodesError: path(['read'], state.__resources.linodes.error),
  notificationsError: state.__resources.notifications.error,
  typesError: state.__resources.types.error,
  documentation: state.documentation,
  isLoggedInAsCustomer: pathOr(
    false,
    ['authentication', 'loggedInAsCustomer'],
    state
  ),
  linodesLoading: state.__resources.linodes.loading,
  nodeBalancersError: path(['read'], state.__resources.nodeBalancers.error),
  appIsLoading: state.initialLoad.appIsLoading,
  featureFlagsLoading: state.featureFlagsLoad.featureFlagsLoading,
});

export const connected = connect(mapStateToProps);

export default compose(
  connected,
  withDocumentTitleProvider,
  withSnackbar,
  withFeatureFlagProvider,
  withFeatureFlagConsumer
)(App);

export const hasOauthError = (...args: (Error | APIError[] | undefined)[]) => {
  return args.some((eachError) => {
    const cleanedError: string | JSX.Element = pathOr(
      '',
      [0, 'reason'],
      eachError
    );
    return typeof cleanedError !== 'string'
      ? false
      : cleanedError.toLowerCase().includes('oauth');
  });
};<|MERGE_RESOLUTION|>--- conflicted
+++ resolved
@@ -33,11 +33,8 @@
 import { databaseEventsHandler } from './queries/databases';
 import { domainEventsHandler } from './queries/domains';
 import { volumeEventsHandler } from './queries/volumes';
-<<<<<<< HEAD
 import { imageEventsHandler } from './queries/images';
-=======
 import { tokenEventHandler } from './queries/tokens';
->>>>>>> 318ba3e3
 
 interface Props {
   toggleTheme: () => void;
@@ -131,7 +128,6 @@
       .subscribe(volumeEventsHandler);
 
     /*
-<<<<<<< HEAD
       Send any Image events to the Image events handler in the queries file.
     */
     events$
@@ -142,13 +138,13 @@
           !event._initial
       )
       .subscribe(imageEventsHandler);
-=======
-     * Send any Token events to the Token events handler in the queries file
+
+    /* 
+      Send any Token events to the Token events handler in the queries file
      */
     events$
       .filter((event) => event.action.startsWith('token') && !event._initial)
       .subscribe(tokenEventHandler);
->>>>>>> 318ba3e3
 
     /*
      * We want to listen for migration events side-wide
