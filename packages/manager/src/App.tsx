import '@reach/tabs/styles.css';
import { ErrorBoundary } from '@sentry/react';
import * as React from 'react';

import {
  DocumentTitleSegment,
  withDocumentTitleProvider,
} from 'src/components/DocumentTitle';
import withFeatureFlagProvider from 'src/containers/withFeatureFlagProvider.container';
import TheApplicationIsOnFire from 'src/features/TheApplicationIsOnFire';

import { SplashScreen } from './components/SplashScreen';
<<<<<<< HEAD
import { usePendo } from './hooks/usePendo'
=======
import { GoTo } from './GoTo';
>>>>>>> 048d4dfc
import { useAdobeAnalytics } from './hooks/useAdobeAnalytics';
import { useInitialRequests } from './hooks/useInitialRequests';
import { useNewRelic } from './hooks/useNewRelic';
import { MainContent } from './MainContent';
import { useEventsPoller } from './queries/events/events';
// import { Router } from './Router';
import { useSetupFeatureFlags } from './useSetupFeatureFlags';

// Ensure component's display name is 'App'
export const App = () => <BaseApp />;

const BaseApp = withDocumentTitleProvider(
  withFeatureFlagProvider(() => {
    const { isLoading } = useInitialRequests();

    const { areFeatureFlagsLoading } = useSetupFeatureFlags();

    if (isLoading || areFeatureFlagsLoading) {
      return <SplashScreen />;
    }

    return (
      <ErrorBoundary fallback={<TheApplicationIsOnFire />}>
        {/** Accessibility helper */}
        <a className="skip-link" href="#main-content">
          Skip to main content
        </a>
        <div hidden>
          <span id="new-window">Opens in a new window</span>
          <span id="external-site">Opens an external site</span>
          <span id="external-site-new-window">
            Opens an external site in a new window
          </span>
        </div>
        <GoTo />
        <DocumentTitleSegment segment="Akamai Cloud Manager" />
        <MainContent />
        {/*
          * This will be our new entry point
          * Leaving this commented out so reviewers can test the app with the new routing at any point by replacing
          * MainContent with <Router />.
          <Router />
        */}
        <GlobalListeners />
      </ErrorBoundary>
    );
  })
);

const GlobalListeners = () => {
  useEventsPoller();
  useAdobeAnalytics();
  usePendo();
  useNewRelic();
  return null;
};<|MERGE_RESOLUTION|>--- conflicted
+++ resolved
@@ -10,14 +10,11 @@
 import TheApplicationIsOnFire from 'src/features/TheApplicationIsOnFire';
 
 import { SplashScreen } from './components/SplashScreen';
-<<<<<<< HEAD
-import { usePendo } from './hooks/usePendo'
-=======
 import { GoTo } from './GoTo';
->>>>>>> 048d4dfc
 import { useAdobeAnalytics } from './hooks/useAdobeAnalytics';
 import { useInitialRequests } from './hooks/useInitialRequests';
 import { useNewRelic } from './hooks/useNewRelic';
+import { usePendo } from './hooks/usePendo';
 import { MainContent } from './MainContent';
 import { useEventsPoller } from './queries/events/events';
 // import { Router } from './Router';
