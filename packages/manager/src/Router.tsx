--- conflicted
+++ resolved
@@ -20,11 +20,7 @@
   const { isDatabasesEnabled } = useIsDatabasesEnabled();
   const { isPlacementGroupsEnabled } = useIsPlacementGroupsEnabled();
   const { isACLPEnabled } = useIsACLPEnabled();
-<<<<<<< HEAD
-  const globalErrors = useGlobalErrors();
   const flags = useFlags();
-=======
->>>>>>> cd2342ae
 
   // Update the router's context
   router.update({
