--- conflicted
+++ resolved
@@ -7,11 +7,7 @@
     hostname: 'test-bucket-001.alpha.linodeobjects.com',
     cluster: 'us-east-1',
     size: 5418860544,
-<<<<<<< HEAD
-    objects: 999
-=======
     objects: 2
->>>>>>> 338739f0
   },
   {
     label: 'test-bucket-002',
@@ -19,10 +15,6 @@
     hostname: 'test-bucket-002.alpha.linodeobjects.com',
     cluster: 'a-cluster',
     size: 1240,
-<<<<<<< HEAD
-    objects: 999
-=======
     objects: 4
->>>>>>> 338739f0
   }
 ];