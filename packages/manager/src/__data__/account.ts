<<<<<<< HEAD
export const activePromotions: Linode.ActivePromotions = {
  description: 'Get $10 off your Linodes',
  expire_dt: '2019-08-10T13:52:21',
  credit_remaining: 500,
  this_month_credit_remaining: 10,
  label: 'monthly_linode_10_50',
  credit_monthly_cap: 0
};
=======
export const activePromotions: Linode.ActivePromotions[] = [
  {
    description: 'Get $10 off your Linodes',
    expire_dt: '2019-08-10T13:52:21',
    credit_remaining: 500,
    this_month_credit_remaining: 10,
    label: 'monthly_linode_10_50',
    credit_monthly_cap: 0
  }
];
>>>>>>> fcd216c7

export const account: Linode.Account = {
  active_since: 'hello world',
  address_2: 'apt b2',
  email: 'mmckenna@linode.com',
  first_name: 'Marty',
  tax_id: '',
  credit_card: {
    expiry: '07/2018',
    last_four: '1111'
  },
  state: 'PA',
  zip: '19020',
  address_1: '123 fake st',
  country: 'US',
  last_name: 'McKenna',
  balance: 0.0,
  balance_uninvoiced: 0,
  city: 'philadelphia',
  phone: '2151231234',
  company: 'mmckenna',
  active_promotions: activePromotions
  // [BETA]
  // @todo: Uncomment this when it becomes generally available
  // capabilities: ['Linodes', 'NodeBalancers', 'Block Storage']
};

export const accountSettings: Linode.AccountSettings = {
  backups_enabled: true,
  managed: false,
  longview_subscription: null,
  network_helper: false
};<|MERGE_RESOLUTION|>--- conflicted
+++ resolved
@@ -1,13 +1,3 @@
-<<<<<<< HEAD
-export const activePromotions: Linode.ActivePromotions = {
-  description: 'Get $10 off your Linodes',
-  expire_dt: '2019-08-10T13:52:21',
-  credit_remaining: 500,
-  this_month_credit_remaining: 10,
-  label: 'monthly_linode_10_50',
-  credit_monthly_cap: 0
-};
-=======
 export const activePromotions: Linode.ActivePromotions[] = [
   {
     description: 'Get $10 off your Linodes',
@@ -18,7 +8,6 @@
     credit_monthly_cap: 0
   }
 ];
->>>>>>> fcd216c7
 
 export const account: Linode.Account = {
   active_since: 'hello world',
