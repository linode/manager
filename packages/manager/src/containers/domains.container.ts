import { CreateDomainPayload, Domain } from 'linode-js-sdk/lib/domains';
import { connect } from 'react-redux';
import { ApplicationState } from 'src/store';
import {
  DomainId,
  UpdateDomainParams,
  upsertDomain
} from 'src/store/domains/domains.actions';
import {
  createDomain,
  deleteDomain,
  getDomainsPage as getPage,
  requestDomains as getAll,
  updateDomain
} from 'src/store/domains/domains.requests';
import { EntityError, ThunkDispatch } from 'src/store/types';
import { Action } from 'typescript-fsa';

export interface StateProps {
  domainsData?: Domain[];
  domainsLoading: boolean;
  domainsError: EntityError;
  domainsLastUpdated: number;
  domainsResults: number;
}

export interface DomainActionsProps {
  createDomain: (payload: CreateDomainPayload) => Promise<Domain>;
  updateDomain: (params: UpdateDomainParams & DomainId) => Promise<Domain>;
  deleteDomain: (domainId: DomainId) => Promise<{}>;
<<<<<<< HEAD
  getAllDomains: () => Promise<Domain[]>;
  getDomainsPage: (params?: any, filters?: any) => Promise<Domain[]>;
=======
  upsertDomain: (domain: Domain) => Action<Domain>;
>>>>>>> 1b24b1fa
}

export type Props = StateProps & DomainActionsProps;

export default <InnerStateProps extends {}, TOuter extends {}>(
  mapDomainsToProps?: (
    ownProps: TOuter,
    domainsData: Domain[],
    domainsLoading: boolean,
    domainsError: EntityError,
    domainsResults: number,
    domainsLastUpdated: number
  ) => InnerStateProps
) =>
  connect(
    (state: ApplicationState, ownProps: TOuter) => {
      const { domains } = state.__resources;
      if (mapDomainsToProps) {
        return mapDomainsToProps(
          ownProps,
          Object.values(domains.itemsById),
          domains.loading,
          domains.error,
          domains.results,
          domains.lastUpdated
        );
      }

      return {
        domainsLoading: domains.loading,
        domainsError: domains.error,
        domainsData: Object.values(domains.itemsById),
        domainsResults: domains.results,
        domainsLastUpdated: domains.lastUpdated
      };
    },
    (dispatch: ThunkDispatch) => ({
      createDomain: (payload: CreateDomainPayload) =>
        dispatch(createDomain(payload)),
      updateDomain: (params: UpdateDomainParams & DomainId) =>
        dispatch(updateDomain(params)),
      deleteDomain: (domainId: DomainId) => dispatch(deleteDomain(domainId)),
<<<<<<< HEAD
      getDomainsPage: (params?: any, filters?: any) =>
        dispatch(getPage({ params, filters })),
      getAllDomains: () => dispatch(getAll())
=======
      upsertDomain: (domain: Domain) => dispatch(upsertDomain(domain))
>>>>>>> 1b24b1fa
    })
  );<|MERGE_RESOLUTION|>--- conflicted
+++ resolved
@@ -28,12 +28,9 @@
   createDomain: (payload: CreateDomainPayload) => Promise<Domain>;
   updateDomain: (params: UpdateDomainParams & DomainId) => Promise<Domain>;
   deleteDomain: (domainId: DomainId) => Promise<{}>;
-<<<<<<< HEAD
   getAllDomains: () => Promise<Domain[]>;
   getDomainsPage: (params?: any, filters?: any) => Promise<Domain[]>;
-=======
   upsertDomain: (domain: Domain) => Action<Domain>;
->>>>>>> 1b24b1fa
 }
 
 export type Props = StateProps & DomainActionsProps;
@@ -76,12 +73,9 @@
       updateDomain: (params: UpdateDomainParams & DomainId) =>
         dispatch(updateDomain(params)),
       deleteDomain: (domainId: DomainId) => dispatch(deleteDomain(domainId)),
-<<<<<<< HEAD
       getDomainsPage: (params?: any, filters?: any) =>
         dispatch(getPage({ params, filters })),
-      getAllDomains: () => dispatch(getAll())
-=======
+      getAllDomains: () => dispatch(getAll()),
       upsertDomain: (domain: Domain) => dispatch(upsertDomain(domain))
->>>>>>> 1b24b1fa
     })
   );