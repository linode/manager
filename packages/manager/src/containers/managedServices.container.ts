import { connect, MapDispatchToProps } from 'react-redux';
import { AnyAction } from 'redux';
import { ThunkDispatch } from 'redux-thunk';
import { ManagedServicePayload } from 'src/services/managed';
import { ApplicationState } from 'src/store';
import {
<<<<<<< HEAD
  createServiceMonitor as _createServiceMonitor,
=======
  deleteServiceMonitor as _deleteServiceMonitor,
>>>>>>> 528ad899
  disableServiceMonitor as _disableServiceMonitor,
  enableServiceMonitor as _enableServiceMonitor,
  requestManagedServices as _requestManagedServices
} from 'src/store/managed/managed.requests';
import { EntityError } from 'src/store/types';

export interface ManagedProps {
  monitors: Linode.ManagedServiceMonitor[];
  managedLoading: boolean;
  managedError: EntityError;
  lastUpdated: number;
}

export interface DispatchProps {
  requestManagedServices: () => Promise<any>;
  disableServiceMonitor: (monitorID: number) => Promise<any>;
<<<<<<< HEAD
  createServiceMonitor: (params: ManagedServicePayload) => Promise<any>;
=======
  enableServiceMonitor: (monitorID: number) => Promise<any>;
  deleteServiceMonitor: (monitorID: number) => Promise<any>;
>>>>>>> 528ad899
}

const mapDispatchToProps: MapDispatchToProps<DispatchProps, {}> = (
  dispatch: ThunkDispatch<ApplicationState, undefined, AnyAction>
) => ({
  createServiceMonitor: (params: ManagedServicePayload) =>
    dispatch(_createServiceMonitor(params)),
  requestManagedServices: () => dispatch(_requestManagedServices()),
  disableServiceMonitor: (monitorID: number) =>
    dispatch(_disableServiceMonitor({ monitorID })),
  deleteServiceMonitor: (monitorID: number) =>
    dispatch(_deleteServiceMonitor({ monitorID })),
  enableServiceMonitor: (monitorID: number) =>
    dispatch(_enableServiceMonitor({ monitorID }))
});

export default <TInner extends {}, TOuter extends {}>(
  mapManagedServicesToProps: (
    ownProps: TOuter,
    managedLoading: boolean,
    lastUpdated: number,
    monitors: Linode.ManagedServiceMonitor[],
    managedError?: EntityError
  ) => TInner
) =>
  connect(
    (state: ApplicationState, ownProps: TOuter) => {
      const monitors = state.__resources.managed.entities;
      const managedLoading = state.__resources.managed.loading;
      const managedError = state.__resources.managed.error;
      const lastUpdated = state.__resources.managed.lastUpdated;

      return mapManagedServicesToProps(
        ownProps,
        managedLoading,
        lastUpdated,
        monitors,
        managedError
      );
    },
    mapDispatchToProps
  );<|MERGE_RESOLUTION|>--- conflicted
+++ resolved
@@ -4,11 +4,8 @@
 import { ManagedServicePayload } from 'src/services/managed';
 import { ApplicationState } from 'src/store';
 import {
-<<<<<<< HEAD
   createServiceMonitor as _createServiceMonitor,
-=======
   deleteServiceMonitor as _deleteServiceMonitor,
->>>>>>> 528ad899
   disableServiceMonitor as _disableServiceMonitor,
   enableServiceMonitor as _enableServiceMonitor,
   requestManagedServices as _requestManagedServices
@@ -25,12 +22,9 @@
 export interface DispatchProps {
   requestManagedServices: () => Promise<any>;
   disableServiceMonitor: (monitorID: number) => Promise<any>;
-<<<<<<< HEAD
   createServiceMonitor: (params: ManagedServicePayload) => Promise<any>;
-=======
   enableServiceMonitor: (monitorID: number) => Promise<any>;
   deleteServiceMonitor: (monitorID: number) => Promise<any>;
->>>>>>> 528ad899
 }
 
 const mapDispatchToProps: MapDispatchToProps<DispatchProps, {}> = (
