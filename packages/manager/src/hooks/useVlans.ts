import { VLAN } from '@linode/api-v4/lib/vlans/types';
import { useDispatch, useSelector } from 'react-redux';
import { ApplicationState } from 'src/store';
import { State } from 'src/store/vlans/vlans.reducer';
import {
  getAllVlans as _request,
<<<<<<< HEAD
  detachVlan as _detach
=======
  connectVlan as _connect,
  disconnectVlan as _disconnect
>>>>>>> c915fd42
} from 'src/store/vlans/vlans.requests';
import { Dispatch } from './types';

export interface NodeBalancersProps {
  vlans: State;
  requestVLANs: () => Promise<VLAN[]>;
<<<<<<< HEAD
  detachVlan: (vlanID: number, linodes: number[]) => Promise<VLAN>;
=======
  disconnectVlan: (vlanID: number, linodes: number[]) => Promise<VLAN>;
  connectVlan: (vlanID: number, linodes: number[]) => Promise<VLAN>;
>>>>>>> c915fd42
}

export const useVlans = () => {
  const dispatch: Dispatch = useDispatch();
  const vlans = useSelector(
    (state: ApplicationState) => state.__resources.vlans
  );
  const requestVLANs = () => dispatch(_request({}));
  const detachVlan = (vlanID: number, linodes: number[]) =>
    dispatch(_detach({ vlanID, linodes }));

<<<<<<< HEAD
  return { vlans, requestVLANs, detachVlan };
=======
  const connectVlan = (vlanID: number, linodes: number[]) =>
    dispatch(_connect({ vlanID, linodes }));

  return { vlans, requestVLANs, connectVlan, disconnectVlan };
>>>>>>> c915fd42
};

export default useVlans;<|MERGE_RESOLUTION|>--- conflicted
+++ resolved
@@ -4,24 +4,16 @@
 import { State } from 'src/store/vlans/vlans.reducer';
 import {
   getAllVlans as _request,
-<<<<<<< HEAD
+  attachVlan as _attach,
   detachVlan as _detach
-=======
-  connectVlan as _connect,
-  disconnectVlan as _disconnect
->>>>>>> c915fd42
 } from 'src/store/vlans/vlans.requests';
 import { Dispatch } from './types';
 
 export interface NodeBalancersProps {
   vlans: State;
   requestVLANs: () => Promise<VLAN[]>;
-<<<<<<< HEAD
+  attachVlan: (vlanID: number, linodes: number[]) => Promise<VLAN>;
   detachVlan: (vlanID: number, linodes: number[]) => Promise<VLAN>;
-=======
-  disconnectVlan: (vlanID: number, linodes: number[]) => Promise<VLAN>;
-  connectVlan: (vlanID: number, linodes: number[]) => Promise<VLAN>;
->>>>>>> c915fd42
 }
 
 export const useVlans = () => {
@@ -30,17 +22,12 @@
     (state: ApplicationState) => state.__resources.vlans
   );
   const requestVLANs = () => dispatch(_request({}));
+  const attachVlan = (vlanID: number, linodes: number[]) =>
+    dispatch(_attach({ vlanID, linodes }));
   const detachVlan = (vlanID: number, linodes: number[]) =>
     dispatch(_detach({ vlanID, linodes }));
 
-<<<<<<< HEAD
-  return { vlans, requestVLANs, detachVlan };
-=======
-  const connectVlan = (vlanID: number, linodes: number[]) =>
-    dispatch(_connect({ vlanID, linodes }));
-
-  return { vlans, requestVLANs, connectVlan, disconnectVlan };
->>>>>>> c915fd42
+  return { vlans, requestVLANs, attachVlan, detachVlan };
 };
 
 export default useVlans;