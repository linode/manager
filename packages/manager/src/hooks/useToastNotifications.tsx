--- conflicted
+++ resolved
@@ -3,14 +3,10 @@
 
 import { Link } from 'src/components/Link';
 import { SupportLink } from 'src/components/SupportLink';
+import { sendLinodeDiskEvent } from 'src/utilities/analytics/customEventAnalytics';
+
+import type { Event, EventAction } from '@linode/api-v4';
 import { Typography } from 'src/components/Typography';
-import { sendLinodeDiskEvent } from 'src/utilities/analytics/customEventAnalytics';
-
-<<<<<<< HEAD
-import type { Event, EventAction } from '@linode/api-v4';
-=======
-import type { Event, EventAction } from '@linode/api-v4/lib/account/types';
->>>>>>> facfc627
 
 export const getLabel = (event: Event) => event.entity?.label ?? '';
 export const getSecondaryLabel = (event: Event) =>
@@ -206,7 +202,7 @@
   link: JSX.Element | undefined,
   hasSupportLink: boolean
 ) => (
-  <>
+  <Typography>
     {message?.replace(/ contact Support/i, '') ?? message}
     {hasSupportLink && (
       <>
@@ -215,7 +211,7 @@
       </>
     )}
     {link && <>&nbsp;{link}</>}
-  </>
+  </Typography>
 );
 
 export const useToastNotifications = (): {
@@ -248,35 +244,6 @@
     }
 
     if (event.status === 'failed' && toastInfo.failure) {
-<<<<<<< HEAD
-      const failureMessage =
-        typeof toastInfo.failure === 'function'
-          ? toastInfo.failure(event)
-          : toastInfo.failure;
-
-      if (failureMessage) {
-        const hasSupportLink =
-          failureMessage?.includes('contact Support') ?? false;
-
-        const formattedFailureMessage = (
-          <Typography>
-            {failureMessage?.replace(/ contact Support/i, '') ?? failureMessage}
-            {hasSupportLink ? (
-              <>
-                &nbsp;
-                <SupportLink text="contact Support" title={failureMessage} />.
-              </>
-            ) : null}
-            {toastInfo.link ? <>&nbsp;{toastInfo.link}</> : null}
-          </Typography>
-        );
-
-        enqueueSnackbar(formattedFailureMessage, {
-          persist: toastInfo.persistFailureMessage,
-          variant: 'error',
-        });
-      }
-=======
       const { link, message, persist } = toastInfo.failure;
       const failureMessage = getToastMessage(message, event);
       const hasSupportLink =
@@ -292,7 +259,6 @@
         persist: persist ?? false,
         variant: toastInfo.invertVariant ? 'success' : 'error',
       });
->>>>>>> facfc627
     }
   };
 
