<<<<<<< HEAD
import * as React from 'react';
import { act, renderHook } from '@testing-library/react';
import { Provider } from 'react-redux';
import { OrderSet } from 'src/store/preferences/preferences.actions';
import { baseStore, wrapWithStore } from 'src/utilities/testHelpers';
=======
import { act, renderHook } from '@testing-library/react-hooks';
import { rest, server } from 'src/mocks/testServer';
import { usePreferences } from 'src/queries/preferences';
import { OrderSet } from 'src/types/ManagerPreferences';
import { wrapWithTheme } from 'src/utilities/testHelpers';
>>>>>>> 2729c2ef
import { useOrder } from './useOrder';

// Default for Sorting
const defaultOrder: OrderSet = {
  order: 'asc',
  orderBy: 'status',
};

// Expected order for preference test
const queryOrder: OrderSet = {
  order: 'desc',
  orderBy: 'when',
};

// Expected order for preference test
const preferenceOrder: OrderSet = {
  order: 'asc',
  orderBy: 'type',
};

// Expected order for calling handleOrderChange
const handleOrderChangeOrder: OrderSet = {
  order: 'desc',
  orderBy: 'type',
};

const mockHistory = {
  push: jest.fn(),
  replace: jest.fn(),
};

// Used to mock query params
jest.mock('react-router-dom', () => ({
  ...jest.requireActual('react-router-dom'),
  useHistory: jest.fn(() => mockHistory),
}));

describe('useOrder hook', () => {
  // wait for preferences to load
  beforeEach(async () => {
    await act(async () => {
      server.use(
        rest.get('*/profile/preferences', (_, res, ctx) => {
          return res(
            ctx.json({
              sortKeys: {
                'account-maintenance-order': preferenceOrder,
              },
            })
          );
        })
      );

      await renderHook(() => usePreferences(), {
        wrapper: wrapWithTheme,
      }).waitForNextUpdate();
    });
  });

  it('should use default sort options when there are no query params or preference', () => {
    const { result } = renderHook(() => useOrder(defaultOrder), {
      wrapper: wrapWithTheme,
    });

    expect(result.current.order).toBe(defaultOrder.order);
    expect(result.current.orderBy).toBe(defaultOrder.orderBy);
  });

  it('query parameters with sort data should take precedence over defaults', () => {
    const { result } = renderHook(() => useOrder(defaultOrder), {
      wrapper: ({ children }) =>
        wrapWithTheme(children, {
          MemoryRouter: {
            initialEntries: [
              'https://cloud.linode.com/account/maintenance?order=desc&orderBy=when',
            ],
          },
        }),
    });

    expect(result.current.order).toBe(queryOrder.order);
    expect(result.current.orderBy).toBe(queryOrder.orderBy);
  });

  it('use preferences are used when there are no query params', async () => {
    const { result } = renderHook(
      () => useOrder(defaultOrder, 'account-maintenance-order'),
      {
        wrapper: wrapWithTheme,
      }
    );

    expect(result.current.order).toBe(preferenceOrder.order);
    expect(result.current.orderBy).toBe(preferenceOrder.orderBy);
  });

  it('should change order when handleOrderChange is called with new values', () => {
    const { result } = renderHook(() => useOrder(defaultOrder), {
      wrapper: wrapWithTheme,
    });

    act(() =>
      result.current.handleOrderChange(
        handleOrderChangeOrder.orderBy,
        handleOrderChangeOrder.order
      )
    );

    expect(result.current.order).toBe(handleOrderChangeOrder.order);
    expect(result.current.orderBy).toBe(handleOrderChangeOrder.orderBy);
  });

  it('should update query params when handleOrderChange is called', () => {
    const { result } = renderHook(() => useOrder(defaultOrder), {
      wrapper: wrapWithTheme,
    });

    act(() =>
      result.current.handleOrderChange(
        handleOrderChangeOrder.orderBy,
        handleOrderChangeOrder.order
      )
    );

    expect(mockHistory.replace).toBeCalledWith(
      `?order=${handleOrderChangeOrder.order}&orderBy=${handleOrderChangeOrder.orderBy}`
    );

    expect(result.current.order).toBe(handleOrderChangeOrder.order);
    expect(result.current.orderBy).toBe(handleOrderChangeOrder.orderBy);
  });

  it('should update query params when handleOrderChange is called (with prefix)', () => {
    const prefix = 'volume';
    const { result } = renderHook(
      () => useOrder(defaultOrder, undefined, prefix),
      {
        wrapper: wrapWithTheme,
      }
    );

    act(() =>
      result.current.handleOrderChange(
        handleOrderChangeOrder.orderBy,
        handleOrderChangeOrder.order
      )
    );

    expect(mockHistory.replace).toBeCalledWith(
      `?${prefix}-order=${handleOrderChangeOrder.order}&${prefix}-orderBy=${handleOrderChangeOrder.orderBy}`
    );

    expect(result.current.order).toBe(handleOrderChangeOrder.order);
    expect(result.current.orderBy).toBe(handleOrderChangeOrder.orderBy);
  });
});<|MERGE_RESOLUTION|>--- conflicted
+++ resolved
@@ -1,16 +1,8 @@
-<<<<<<< HEAD
-import * as React from 'react';
 import { act, renderHook } from '@testing-library/react';
-import { Provider } from 'react-redux';
-import { OrderSet } from 'src/store/preferences/preferences.actions';
-import { baseStore, wrapWithStore } from 'src/utilities/testHelpers';
-=======
-import { act, renderHook } from '@testing-library/react-hooks';
 import { rest, server } from 'src/mocks/testServer';
 import { usePreferences } from 'src/queries/preferences';
 import { OrderSet } from 'src/types/ManagerPreferences';
 import { wrapWithTheme } from 'src/utilities/testHelpers';
->>>>>>> 2729c2ef
 import { useOrder } from './useOrder';
 
 // Default for Sorting
@@ -64,9 +56,9 @@
         })
       );
 
-      await renderHook(() => usePreferences(), {
+      renderHook(() => usePreferences(), {
         wrapper: wrapWithTheme,
-      }).waitForNextUpdate();
+      });
     });
   });
 
