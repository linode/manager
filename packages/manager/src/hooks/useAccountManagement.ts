--- conflicted
+++ resolved
@@ -1,29 +1,18 @@
-<<<<<<< HEAD
-import { Profile } from '@linode/api-v4/lib/profile';
-import { useGrants, useProfile } from 'src/queries/profile';
-=======
->>>>>>> 2cbbe97e
 import { Account, GlobalGrantTypes } from '@linode/api-v4/lib/account';
 import { Profile } from '@linode/api-v4/lib/profile';
-import { useSelector } from 'react-redux';
 
 import { useAccount } from 'src/queries/account';
 import { useAccountSettings } from 'src/queries/accountSettings';
 import { useGrants, useProfile } from 'src/queries/profile';
-import { ApplicationState } from 'src/store';
 
 export interface AccountManagementProps {
   _hasAccountAccess: boolean;
-<<<<<<< HEAD
-  _isManagedAccount: boolean;
-=======
   _hasGrant: (grant: GlobalGrantTypes) => boolean;
   _isLargeAccount: boolean;
   _isManagedAccount: boolean;
   _isRestrictedUser: boolean;
   account: Account;
   profile: Profile;
->>>>>>> 2cbbe97e
 }
 
 export const useAccountManagement = () => {
@@ -44,19 +33,11 @@
   return {
     _hasAccountAccess,
     _hasGrant,
-    _isLargeAccount,
     _isManagedAccount,
     _isRestrictedUser,
     account,
     accountSettings,
     profile,
-<<<<<<< HEAD
-    _isRestrictedUser,
-    _hasGrant,
-    _hasAccountAccess,
-    _isManagedAccount,
-=======
->>>>>>> 2cbbe97e
   };
 };
 
