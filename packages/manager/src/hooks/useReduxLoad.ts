--- conflicted
+++ resolved
@@ -26,11 +26,6 @@
 import { requestRegions } from 'src/store/regions/regions.actions';
 import { getAllVlans } from 'src/store/vlans/vlans.requests';
 import { getAllVolumes } from 'src/store/volume/volume.requests';
-<<<<<<< HEAD
-import { requestClusters } from 'src/store/clusters/clusters.actions';
-import { getAllVlans } from 'src/store/vlans/vlans.requests';
-=======
->>>>>>> 705dd7af
 
 interface UseReduxPreload {
   _loading: boolean;
@@ -56,13 +51,9 @@
   | 'longview'
   | 'firewalls'
   | 'clusters'
-<<<<<<< HEAD
-  | 'vlans';
-=======
   | 'vlans'
   | 'databases'
   | 'databaseTypes';
->>>>>>> 705dd7af
 
 // The Buckets request is a special case since it depends on Clusters.
 type RequestMap = Record<ReduxEntity, any>;
@@ -86,12 +77,8 @@
   longview: getAllLongviewClients,
   firewalls: () => getAllFirewalls({}),
   clusters: requestClusters,
-<<<<<<< HEAD
-  vlans: () => getAllVlans({})
-=======
   vlans: () => getAllVlans({}),
   databaseTypes: () => getAllMySQLTypes({})
->>>>>>> 705dd7af
 };
 
 export const useReduxLoad = (
