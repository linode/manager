import { useEffect, useRef, useState } from 'react';
import { usePageVisibility } from 'react-page-visibility';
import { useDispatch, useStore } from 'react-redux';
import { Dispatch } from 'redux';
import { REFRESH_INTERVAL } from 'src/constants';
import { ApplicationState } from 'src/store';
import { getEvents } from 'src/store/events/event.request';
import { getAllFirewalls } from 'src/store/firewalls/firewalls.requests';
<<<<<<< HEAD
import { requestKubernetesClusters } from 'src/store/kubernetes/kubernetes.requests';
=======
import { requestImages } from 'src/store/image/image.requests';
>>>>>>> 318ba3e3
import { requestLinodes } from 'src/store/linodes/linode.requests';
import { requestTypes } from 'src/store/linodeType/linodeType.requests';
import { getAllLongviewClients } from 'src/store/longview/longview.requests';
import { getAllNodeBalancers } from 'src/store/nodeBalancer/nodeBalancer.requests';
import { requestNotifications } from 'src/store/notification/notification.requests';
import { getAllVlans } from 'src/store/vlans/vlans.requests';

interface UseReduxPreload {
  _loading: boolean;
}

export type ReduxEntity =
  | 'linodes'
<<<<<<< HEAD
  | 'kubernetes'
=======
  | 'images'
>>>>>>> 318ba3e3
  | 'nodeBalancers'
  | 'notifications'
  | 'types'
  | 'events'
  | 'longview'
  | 'firewalls'
  | 'vlans';

type RequestMap = Record<ReduxEntity, any>;

const requestMap: RequestMap = {
  linodes: () => requestLinodes({}),
  nodeBalancers: getAllNodeBalancers,
  events: getEvents,
  types: requestTypes,
  notifications: requestNotifications,
  longview: getAllLongviewClients,
  firewalls: () => getAllFirewalls({}),
  vlans: () => getAllVlans({}),
};

export const useReduxLoad = (
  deps: ReduxEntity[] = [],
  refreshInterval: number = REFRESH_INTERVAL,
  predicate: boolean = true
): UseReduxPreload => {
  const [_loading, setLoading] = useState<boolean>(false);
  const dispatch = useDispatch();
  const store = useStore<ApplicationState>();
  const isVisible = usePageVisibility();
  /**
   * Restricted users get a 403 from /lke/clusters,
   * which gums up the works. We want to prevent that particular
   * request for a restricted user.
   */
  const mountedRef = useRef<boolean>(true);

  const _setLoading = (val: boolean) => {
    if (mountedRef.current) {
      setLoading(val);
    }
  };

  useEffect(() => {
    if (isVisible && predicate && mountedRef.current) {
      requestDeps(
        store.getState(),
        dispatch,
        deps,
        refreshInterval,
        _setLoading
      );
    }
  }, [predicate, refreshInterval, deps, dispatch, store, isVisible]);

  useEffect(() => {
    return () => {
      mountedRef.current = false;
    };
  }, []);

  return { _loading };
};

export const requestDeps = (
  state: ApplicationState,
  dispatch: Dispatch<any>,
  deps: ReduxEntity[],
  refreshInterval: number = 60000,
  loadingCb: (l: boolean) => void = (_) => null
) => {
  let i = 0;
  let needsToLoad = false;
  const requests = [];
  for (i; i < deps.length; i++) {
    const currentResource = state.__resources[deps[i]] || state[deps[i]];

    if (currentResource) {
      const currentResourceHasError = hasError(currentResource?.error);
      if (
        currentResource.lastUpdated === 0 &&
        !currentResource.loading &&
        !currentResourceHasError
      ) {
        needsToLoad = true;
        requests.push(requestMap[deps[i]]);
      } else if (
        Date.now() - currentResource.lastUpdated > refreshInterval &&
        !currentResource.loading &&
        !currentResourceHasError
      ) {
        requests.push(requestMap[deps[i]]);
      }
    }
  }

  if (requests.length === 0) {
    return;
  }

  if (needsToLoad) {
    loadingCb(true);
  }

  return Promise.all(requests.map((thisRequest) => dispatch(thisRequest())))
    .then((_) => loadingCb(false))
    .catch((_) => loadingCb(false));
};

export default useReduxLoad;

export const hasError = (resourceError: any) => {
  if (Array.isArray(resourceError) && resourceError.length > 0) {
    return true;
  }

  return resourceError?.read !== undefined;
};<|MERGE_RESOLUTION|>--- conflicted
+++ resolved
@@ -6,11 +6,6 @@
 import { ApplicationState } from 'src/store';
 import { getEvents } from 'src/store/events/event.request';
 import { getAllFirewalls } from 'src/store/firewalls/firewalls.requests';
-<<<<<<< HEAD
-import { requestKubernetesClusters } from 'src/store/kubernetes/kubernetes.requests';
-=======
-import { requestImages } from 'src/store/image/image.requests';
->>>>>>> 318ba3e3
 import { requestLinodes } from 'src/store/linodes/linode.requests';
 import { requestTypes } from 'src/store/linodeType/linodeType.requests';
 import { getAllLongviewClients } from 'src/store/longview/longview.requests';
@@ -24,11 +19,6 @@
 
 export type ReduxEntity =
   | 'linodes'
-<<<<<<< HEAD
-  | 'kubernetes'
-=======
-  | 'images'
->>>>>>> 318ba3e3
   | 'nodeBalancers'
   | 'notifications'
   | 'types'
