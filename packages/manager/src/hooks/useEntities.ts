import { APIError } from '@linode/api-v4/lib/types';
<<<<<<< HEAD
import useKubernetesClusters from './useKubernetesClusters';
=======
import useImages from './useImages';
>>>>>>> 318ba3e3
import useLinodeActions from './useLinodeActions';
import useLinodes from './useLinodes';
import useNodeBalancers from './useNodeBalancers';

export interface Entity<T> {
  data: T[];
  request: () => Promise<T[]>;
  lastUpdated: number;
  error?: APIError[];
}

/**
 * Returns data for each entity type in array format,
 * along with the request thunk for each of the entity types.
 *
 * @example
 *
 * const { linodes, volumes } = useEntities();
 * linodes.map(thisLinode => thisLinode.label);
 * if (linodes.lastUpdated === 0) { linodes.request(); }
 */
export const useEntities = () => {
  const { linodes: _linodes } = useLinodes();
  const { requestLinodes } = useLinodeActions();
  const {
    nodeBalancers: _nodeBalancers,
    requestNodeBalancers,
  } = useNodeBalancers();

  /** Our Redux store is currently inconsistent about
   * the data shape for different entity types.
   * The purpose of this meta-container is to expose
   * a single, consistent interface so that consumers
   * can map through different entity types without
   * worrying about whether they should use data.entities
   * or Object.value(data.itemsById).
   */

  const linodes = Object.values(_linodes.itemsById);
<<<<<<< HEAD
  const kubernetesClusters = Object.values(_kubernetesClusters.itemsById);
  const nodeBalancers = Object.values(_nodeBalancers.itemsById);

  return {
    kubernetesClusters: {
      data: kubernetesClusters,
      request: () => requestKubernetesClusters(),
      lastUpdated: _kubernetesClusters.lastUpdated,
      error: _kubernetesClusters.error?.read,
=======
  const images = (Object.values(_images.itemsById) ?? []).filter(
    (thisImage) => !thisImage.is_public
  );
  const nodeBalancers = Object.values(_nodeBalancers.itemsById);

  return {
    images: {
      data: images,
      request: requestImages,
      lastUpdated: _images.lastUpdated,
      error: _images.error.read,
>>>>>>> 318ba3e3
    },
    linodes: {
      data: linodes,
      request: requestLinodes,
      lastUpdated: _linodes.lastUpdated,
      error: _linodes.error?.read,
    },
    nodeBalancers: {
      data: nodeBalancers,
      request: () => requestNodeBalancers().then((response) => response.data),
      lastUpdated: _nodeBalancers.lastUpdated,
      error: _nodeBalancers.error?.read,
    },
  };
};

export default useEntities;<|MERGE_RESOLUTION|>--- conflicted
+++ resolved
@@ -1,9 +1,4 @@
 import { APIError } from '@linode/api-v4/lib/types';
-<<<<<<< HEAD
-import useKubernetesClusters from './useKubernetesClusters';
-=======
-import useImages from './useImages';
->>>>>>> 318ba3e3
 import useLinodeActions from './useLinodeActions';
 import useLinodes from './useLinodes';
 import useNodeBalancers from './useNodeBalancers';
@@ -43,30 +38,9 @@
    */
 
   const linodes = Object.values(_linodes.itemsById);
-<<<<<<< HEAD
-  const kubernetesClusters = Object.values(_kubernetesClusters.itemsById);
   const nodeBalancers = Object.values(_nodeBalancers.itemsById);
 
   return {
-    kubernetesClusters: {
-      data: kubernetesClusters,
-      request: () => requestKubernetesClusters(),
-      lastUpdated: _kubernetesClusters.lastUpdated,
-      error: _kubernetesClusters.error?.read,
-=======
-  const images = (Object.values(_images.itemsById) ?? []).filter(
-    (thisImage) => !thisImage.is_public
-  );
-  const nodeBalancers = Object.values(_nodeBalancers.itemsById);
-
-  return {
-    images: {
-      data: images,
-      request: requestImages,
-      lastUpdated: _images.lastUpdated,
-      error: _images.error.read,
->>>>>>> 318ba3e3
-    },
     linodes: {
       data: linodes,
       request: requestLinodes,
