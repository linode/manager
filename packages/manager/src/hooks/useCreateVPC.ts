import { createVPCSchema } from '@linode/validation';
import { useFormik } from 'formik';
import * as React from 'react';
import { useHistory, useLocation } from 'react-router-dom';
import { LinodeCreateType } from 'src/features/Linodes/LinodesCreate/types';

import { useIsGeckoEnabled } from 'src/components/RegionSelect/RegionSelect.utils';
import { useGrants, useProfile } from 'src/queries/profile/profile';
import { useRegionsQuery } from 'src/queries/regions/regions';
import { useCreateVPCMutation } from 'src/queries/vpcs/vpcs';
<<<<<<< HEAD
import {
  sendLinodeCreateFormErrorEvent,
  sendLinodeCreateFormStepEvent,
} from 'src/utilities/analytics/formEventAnalytics';
import {
  SubnetError,
  handleVPCAndSubnetErrors,
} from 'src/utilities/formikErrorUtils';
import { getQueryParamsFromQueryString } from 'src/utilities/queryParams';
=======
import { handleVPCAndSubnetErrors } from 'src/utilities/formikErrorUtils';
>>>>>>> 56fed232
import { scrollErrorIntoView } from 'src/utilities/scrollErrorIntoView';
import { DEFAULT_SUBNET_IPV4_VALUE } from 'src/utilities/subnets';

import type {
  APIError,
  CreateSubnetPayload,
  CreateVPCPayload,
} from '@linode/api-v4';
import type { SubnetError } from 'src/utilities/formikErrorUtils';
import type { SubnetFieldState } from 'src/utilities/subnets';

// Custom hook to consolidate shared logic between VPCCreate.tsx and VPCCreateDrawer.tsx

export interface CreateVPCFieldState {
  description: string;
  label: string;
  region: string;
  subnets: SubnetFieldState[];
}

export interface UseCreateVPCInputs {
  handleSelectVPC?: (vpcId: number) => void;
  onDrawerClose?: () => void;
  pushToVPCPage?: boolean;
  selectedRegion?: string;
}

export const useCreateVPC = (inputs: UseCreateVPCInputs) => {
  const {
    handleSelectVPC,
    onDrawerClose,
    pushToVPCPage,
    selectedRegion,
  } = inputs;

  const history = useHistory();
  const { data: profile } = useProfile();
  const { data: grants } = useGrants();
  const userCannotAddVPC = profile?.restricted && !grants?.global.add_vpcs;

<<<<<<< HEAD
  const location = useLocation();
  const isFromLinodeCreate = location.pathname.includes('/linodes/create');
  const queryParams = getQueryParamsFromQueryString(location.search);

  const { data: regions } = useRegionsQuery();
=======
  const { isGeckoGAEnabled } = useIsGeckoEnabled();
  const { data: regions } = useRegionsQuery({
    transformRegionLabel: isGeckoGAEnabled,
  });
>>>>>>> 56fed232
  const regionsData = regions ?? [];

  const [
    generalSubnetErrorsFromAPI,
    setGeneralSubnetErrorsFromAPI,
  ] = React.useState<APIError[]>();
  const [generalAPIError, setGeneralAPIError] = React.useState<
    string | undefined
  >();

  const {
    isLoading: isLoadingCreateVPC,
    mutateAsync: createVPC,
  } = useCreateVPCMutation();

  // When creating the subnet payloads, we also create a mapping of the indexes of the subnets that appear on
  // the UI to the indexes of the subnets that the API will receive. This enables users to leave subnets blank
  // on the UI and still have any errors returned by the API correspond to the correct subnet
  const createSubnetsPayloadAndMapping = () => {
    const subnetsPayload: CreateSubnetPayload[] = [];
    const subnetIdxMapping = {};
    let apiSubnetIdx = 0;

    for (let i = 0; i < formik.values.subnets.length; i++) {
      const { ip, label } = formik.values.subnets[i];
      // if we are inside the VPCCreateDrawer, we force the first subnet to always be included in the payload,
      // even if its fields are empty. This is for validation purposes - so that errors can be surfaced on the
      // first subnet's label and ipv4 field if applicable.
      if ((onDrawerClose && i === 0) || ip.ipv4 || label) {
        subnetsPayload.push({ ipv4: ip.ipv4, label });
        subnetIdxMapping[i] = apiSubnetIdx;
        apiSubnetIdx++;
      }
    }

    return {
      subnetsPayload,
      visualToAPISubnetMapping: subnetIdxMapping,
    };
  };

  const combineErrorsAndSubnets = (
    errors: {},
    visualToAPISubnetMapping: {}
  ) => {
    return formik.values.subnets.map((subnet, idx) => {
      const apiSubnetIdx: number | undefined = visualToAPISubnetMapping[idx];
      // If the subnet has errors associated with it, include those errors in its state
      if ((apiSubnetIdx || apiSubnetIdx === 0) && errors[apiSubnetIdx]) {
        const errorData: SubnetError = errors[apiSubnetIdx];
        return {
          ...subnet,
          // @TODO VPC: IPv6 error handling
          ip: {
            ...subnet.ip,
            ipv4Error: errorData.ipv4 ?? '',
          },
          labelError: errorData.label ?? '',
        };
      } else {
        return subnet;
      }
    });
  };

  const onCreateVPC = async () => {
    formik.setSubmitting(true);
    setGeneralAPIError(undefined);

    const {
      subnetsPayload,
      visualToAPISubnetMapping,
    } = createSubnetsPayloadAndMapping();

    const createVPCPayload: CreateVPCPayload = {
      ...formik.values,
      subnets: subnetsPayload,
    };

    try {
      const response = await createVPC(createVPCPayload);
      if (pushToVPCPage) {
        history.push(`/vpcs/${response.id}`);
      } else {
        if (handleSelectVPC && onDrawerClose) {
          handleSelectVPC(response.id);
          onDrawerClose();
        }
      }

      // Fire analytics form submit upon successful creation from Linode Create flow.
      if (isFromLinodeCreate) {
        sendLinodeCreateFormStepEvent({
          createType: (queryParams.type as LinodeCreateType) ?? 'Distributions',
          paperName: 'VPC Branch',
          labelName: 'Create VPC',
          version: 'v1',
        });
      }
    } catch (errors) {
      const generalSubnetErrors = errors.filter(
        (error: APIError) =>
          // Both general and specific subnet errors include 'subnets' in their error field.
          // General subnet errors come in as { field: subnets.some_field, ...}, whereas
          // specific subnet errors come in as { field: subnets[some_index].some_field, ...}. So,
          // to avoid specific subnet errors, we filter out errors with a field that includes '['
          error.field &&
          error.field.includes('subnets') &&
          !error.field.includes('[')
      );

      if (generalSubnetErrors) {
        setGeneralSubnetErrorsFromAPI(generalSubnetErrors);
      }
      const indivSubnetErrors = handleVPCAndSubnetErrors(
        errors.filter(
          // ignore general subnet errors: !(the logic of filtering for only general subnet errors)
          (error: APIError) =>
            !error.field?.includes('subnets') ||
            !error.field ||
            error.field.includes('[')
        ),
        formik.setFieldError,
        setGeneralAPIError
      );

      // must combine errors and subnet data to avoid indexing weirdness when deleting a subnet
      const subnetsAndErrors = combineErrorsAndSubnets(
        indivSubnetErrors,
        visualToAPISubnetMapping
      );
      formik.setFieldValue('subnets', subnetsAndErrors);

      scrollErrorIntoView();

      // Fire analytics form errors from Linode Create flow.
      if (isFromLinodeCreate) {
        let errorString = '';
        errors.forEach((error: APIError, index: number) => {
          errorString += `${index > 0 ? '| ' : ''} ${error.reason}`;
        });
        sendLinodeCreateFormErrorEvent(
          errorString,
          (queryParams.type as LinodeCreateType) ?? 'Distributions',
          'v1'
        );
      }
    }

    formik.setSubmitting(false);
  };

  const formik = useFormik({
    enableReinitialize: true,
    initialValues: {
      description: '',
      label: '',
      region: selectedRegion ?? '',
      subnets: [
        {
          ip: {
            availIPv4s: 256,
            ipv4: DEFAULT_SUBNET_IPV4_VALUE,
            ipv4Error: '',
          },
          label: '',
          labelError: '',
        },
      ] as SubnetFieldState[],
    } as CreateVPCFieldState,
    onSubmit: onCreateVPC,
    validateOnChange: false,
    validationSchema: createVPCSchema,
  });

  // Helper method to set a field's value and clear existing errors
  const onChangeField = (field: string, value: string) => {
    formik.setFieldValue(field, value);
    if (formik.errors[field]) {
      formik.setFieldError(field, undefined);
    }
  };

  return {
    formik,
    generalAPIError,
    generalSubnetErrorsFromAPI,
    isLoadingCreateVPC,
    onChangeField,
    onCreateVPC,
    regionsData,
    setGeneralAPIError,
    setGeneralSubnetErrorsFromAPI,
    userCannotAddVPC,
  };
};<|MERGE_RESOLUTION|>--- conflicted
+++ resolved
@@ -2,25 +2,17 @@
 import { useFormik } from 'formik';
 import * as React from 'react';
 import { useHistory, useLocation } from 'react-router-dom';
-import { LinodeCreateType } from 'src/features/Linodes/LinodesCreate/types';
 
 import { useIsGeckoEnabled } from 'src/components/RegionSelect/RegionSelect.utils';
 import { useGrants, useProfile } from 'src/queries/profile/profile';
 import { useRegionsQuery } from 'src/queries/regions/regions';
 import { useCreateVPCMutation } from 'src/queries/vpcs/vpcs';
-<<<<<<< HEAD
 import {
   sendLinodeCreateFormErrorEvent,
   sendLinodeCreateFormStepEvent,
 } from 'src/utilities/analytics/formEventAnalytics';
-import {
-  SubnetError,
-  handleVPCAndSubnetErrors,
-} from 'src/utilities/formikErrorUtils';
+import { handleVPCAndSubnetErrors } from 'src/utilities/formikErrorUtils';
 import { getQueryParamsFromQueryString } from 'src/utilities/queryParams';
-=======
-import { handleVPCAndSubnetErrors } from 'src/utilities/formikErrorUtils';
->>>>>>> 56fed232
 import { scrollErrorIntoView } from 'src/utilities/scrollErrorIntoView';
 import { DEFAULT_SUBNET_IPV4_VALUE } from 'src/utilities/subnets';
 
@@ -29,6 +21,7 @@
   CreateSubnetPayload,
   CreateVPCPayload,
 } from '@linode/api-v4';
+import type { LinodeCreateType } from 'src/features/Linodes/LinodesCreate/types';
 import type { SubnetError } from 'src/utilities/formikErrorUtils';
 import type { SubnetFieldState } from 'src/utilities/subnets';
 
@@ -61,18 +54,14 @@
   const { data: grants } = useGrants();
   const userCannotAddVPC = profile?.restricted && !grants?.global.add_vpcs;
 
-<<<<<<< HEAD
   const location = useLocation();
   const isFromLinodeCreate = location.pathname.includes('/linodes/create');
   const queryParams = getQueryParamsFromQueryString(location.search);
 
-  const { data: regions } = useRegionsQuery();
-=======
   const { isGeckoGAEnabled } = useIsGeckoEnabled();
   const { data: regions } = useRegionsQuery({
     transformRegionLabel: isGeckoGAEnabled,
   });
->>>>>>> 56fed232
   const regionsData = regions ?? [];
 
   const [
@@ -167,8 +156,8 @@
       if (isFromLinodeCreate) {
         sendLinodeCreateFormStepEvent({
           createType: (queryParams.type as LinodeCreateType) ?? 'Distributions',
+          labelName: 'Create VPC',
           paperName: 'VPC Branch',
-          labelName: 'Create VPC',
           version: 'v1',
         });
       }
