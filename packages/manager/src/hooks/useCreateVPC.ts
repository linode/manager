import {
  APIError,
  CreateSubnetPayload,
  CreateVPCPayload,
} from '@linode/api-v4';
import { createVPCSchema } from '@linode/validation';
import { useFormik } from 'formik';
import * as React from 'react';
import { useHistory, useLocation } from 'react-router-dom';

import { useGrants, useProfile } from 'src/queries/profile/profile';
import { useRegionsQuery } from 'src/queries/regions/regions';
import { useCreateVPCMutation } from 'src/queries/vpcs/vpcs';
import {
<<<<<<< HEAD
  sendLinodeCreateFormErrorEvent,
  sendLinodeCreateFormStepEvent,
} from 'src/utilities/analytics/formEventAnalytics';
import { handleVPCAndSubnetErrors } from 'src/utilities/formikErrorUtils';
import { getQueryParamsFromQueryString } from 'src/utilities/queryParams';
import { scrollErrorIntoView } from 'src/utilities/scrollErrorIntoView';
import { DEFAULT_SUBNET_IPV4_VALUE } from 'src/utilities/subnets';

import type {
  APIError,
  CreateSubnetPayload,
  CreateVPCPayload,
} from '@linode/api-v4';
import type { LinodeCreateType } from 'src/features/Linodes/LinodesCreate/types';
import type { SubnetError } from 'src/utilities/formikErrorUtils';
import type { SubnetFieldState } from 'src/utilities/subnets';
=======
  SubnetError,
  handleVPCAndSubnetErrors,
} from 'src/utilities/formikErrorUtils';
import { scrollErrorIntoView } from 'src/utilities/scrollErrorIntoView';
import {
  DEFAULT_SUBNET_IPV4_VALUE,
  SubnetFieldState,
} from 'src/utilities/subnets';
>>>>>>> f35d89be

// Custom hook to consolidate shared logic between VPCCreate.tsx and VPCCreateDrawer.tsx

export interface CreateVPCFieldState {
  description: string;
  label: string;
  region: string;
  subnets: SubnetFieldState[];
}

export interface UseCreateVPCInputs {
  handleSelectVPC?: (vpcId: number) => void;
  onDrawerClose?: () => void;
  pushToVPCPage?: boolean;
  selectedRegion?: string;
}

export const useCreateVPC = (inputs: UseCreateVPCInputs) => {
  const {
    handleSelectVPC,
    onDrawerClose,
    pushToVPCPage,
    selectedRegion,
  } = inputs;

  const history = useHistory();
  const { data: profile } = useProfile();
  const { data: grants } = useGrants();
  const userCannotAddVPC = profile?.restricted && !grants?.global.add_vpcs;

<<<<<<< HEAD
  const location = useLocation();
  const isFromLinodeCreate = location.pathname.includes('/linodes/create');
  const queryParams = getQueryParamsFromQueryString(location.search);

  const { isGeckoGAEnabled } = useIsGeckoEnabled();
  const { data: regions } = useRegionsQuery({
    transformRegionLabel: isGeckoGAEnabled,
  });
=======
  const { data: regions } = useRegionsQuery();
>>>>>>> f35d89be
  const regionsData = regions ?? [];

  const [
    generalSubnetErrorsFromAPI,
    setGeneralSubnetErrorsFromAPI,
  ] = React.useState<APIError[]>();
  const [generalAPIError, setGeneralAPIError] = React.useState<
    string | undefined
  >();

  const {
    isLoading: isLoadingCreateVPC,
    mutateAsync: createVPC,
  } = useCreateVPCMutation();

  // When creating the subnet payloads, we also create a mapping of the indexes of the subnets that appear on
  // the UI to the indexes of the subnets that the API will receive. This enables users to leave subnets blank
  // on the UI and still have any errors returned by the API correspond to the correct subnet
  const createSubnetsPayloadAndMapping = () => {
    const subnetsPayload: CreateSubnetPayload[] = [];
    const subnetIdxMapping = {};
    let apiSubnetIdx = 0;

    for (let i = 0; i < formik.values.subnets.length; i++) {
      const { ip, label } = formik.values.subnets[i];
      // if we are inside the VPCCreateDrawer, we force the first subnet to always be included in the payload,
      // even if its fields are empty. This is for validation purposes - so that errors can be surfaced on the
      // first subnet's label and ipv4 field if applicable.
      if ((onDrawerClose && i === 0) || ip.ipv4 || label) {
        subnetsPayload.push({ ipv4: ip.ipv4, label });
        subnetIdxMapping[i] = apiSubnetIdx;
        apiSubnetIdx++;
      }
    }

    return {
      subnetsPayload,
      visualToAPISubnetMapping: subnetIdxMapping,
    };
  };

  const combineErrorsAndSubnets = (
    errors: {},
    visualToAPISubnetMapping: {}
  ) => {
    return formik.values.subnets.map((subnet, idx) => {
      const apiSubnetIdx: number | undefined = visualToAPISubnetMapping[idx];
      // If the subnet has errors associated with it, include those errors in its state
      if ((apiSubnetIdx || apiSubnetIdx === 0) && errors[apiSubnetIdx]) {
        const errorData: SubnetError = errors[apiSubnetIdx];
        return {
          ...subnet,
          // @TODO VPC: IPv6 error handling
          ip: {
            ...subnet.ip,
            ipv4Error: errorData.ipv4 ?? '',
          },
          labelError: errorData.label ?? '',
        };
      } else {
        return subnet;
      }
    });
  };

  const onCreateVPC = async () => {
    formik.setSubmitting(true);
    setGeneralAPIError(undefined);

    const {
      subnetsPayload,
      visualToAPISubnetMapping,
    } = createSubnetsPayloadAndMapping();

    const createVPCPayload: CreateVPCPayload = {
      ...formik.values,
      subnets: subnetsPayload,
    };

    try {
      const response = await createVPC(createVPCPayload);
      if (pushToVPCPage) {
        history.push(`/vpcs/${response.id}`);
      } else {
        if (handleSelectVPC && onDrawerClose) {
          handleSelectVPC(response.id);
          onDrawerClose();
        }
      }

      // Fire analytics form submit upon successful creation from Linode Create flow.
      if (isFromLinodeCreate) {
        sendLinodeCreateFormStepEvent({
          createType: (queryParams.type as LinodeCreateType) ?? 'OS',
          labelName: 'Create VPC',
          paperName: 'VPC Branch',
          version: 'v1',
        });
      }
    } catch (errors) {
      const generalSubnetErrors = errors.filter(
        (error: APIError) =>
          // Both general and specific subnet errors include 'subnets' in their error field.
          // General subnet errors come in as { field: subnets.some_field, ...}, whereas
          // specific subnet errors come in as { field: subnets[some_index].some_field, ...}. So,
          // to avoid specific subnet errors, we filter out errors with a field that includes '['
          error.field &&
          error.field.includes('subnets') &&
          !error.field.includes('[')
      );

      if (generalSubnetErrors) {
        setGeneralSubnetErrorsFromAPI(generalSubnetErrors);
      }
      const indivSubnetErrors = handleVPCAndSubnetErrors(
        errors.filter(
          // ignore general subnet errors: !(the logic of filtering for only general subnet errors)
          (error: APIError) =>
            !error.field?.includes('subnets') ||
            !error.field ||
            error.field.includes('[')
        ),
        formik.setFieldError,
        setGeneralAPIError
      );

      // must combine errors and subnet data to avoid indexing weirdness when deleting a subnet
      const subnetsAndErrors = combineErrorsAndSubnets(
        indivSubnetErrors,
        visualToAPISubnetMapping
      );
      formik.setFieldValue('subnets', subnetsAndErrors);

      scrollErrorIntoView();

      // Fire analytics form errors from Linode Create flow.
      if (isFromLinodeCreate) {
        let errorString = '';
        errors.forEach((error: APIError, index: number) => {
          errorString += `${index > 0 ? '| ' : ''} ${error.reason}`;
        });
        sendLinodeCreateFormErrorEvent(
          errorString,
          (queryParams.type as LinodeCreateType) ?? 'OS',
          'v1'
        );
      }
    }

    formik.setSubmitting(false);
  };

  const formik = useFormik({
    enableReinitialize: true,
    initialValues: {
      description: '',
      label: '',
      region: selectedRegion ?? '',
      subnets: [
        {
          ip: {
            availIPv4s: 256,
            ipv4: DEFAULT_SUBNET_IPV4_VALUE,
            ipv4Error: '',
          },
          label: '',
          labelError: '',
        },
      ] as SubnetFieldState[],
    } as CreateVPCFieldState,
    onSubmit: onCreateVPC,
    validateOnChange: false,
    validationSchema: createVPCSchema,
  });

  // Helper method to set a field's value and clear existing errors
  const onChangeField = (field: string, value: string) => {
    formik.setFieldValue(field, value);
    if (formik.errors[field]) {
      formik.setFieldError(field, undefined);
    }
  };

  return {
    formik,
    generalAPIError,
    generalSubnetErrorsFromAPI,
    isLoadingCreateVPC,
    onChangeField,
    onCreateVPC,
    regionsData,
    setGeneralAPIError,
    setGeneralSubnetErrorsFromAPI,
    userCannotAddVPC,
  };
};<|MERGE_RESOLUTION|>--- conflicted
+++ resolved
@@ -1,8 +1,3 @@
-import {
-  APIError,
-  CreateSubnetPayload,
-  CreateVPCPayload,
-} from '@linode/api-v4';
 import { createVPCSchema } from '@linode/validation';
 import { useFormik } from 'formik';
 import * as React from 'react';
@@ -12,7 +7,6 @@
 import { useRegionsQuery } from 'src/queries/regions/regions';
 import { useCreateVPCMutation } from 'src/queries/vpcs/vpcs';
 import {
-<<<<<<< HEAD
   sendLinodeCreateFormErrorEvent,
   sendLinodeCreateFormStepEvent,
 } from 'src/utilities/analytics/formEventAnalytics';
@@ -29,16 +23,6 @@
 import type { LinodeCreateType } from 'src/features/Linodes/LinodesCreate/types';
 import type { SubnetError } from 'src/utilities/formikErrorUtils';
 import type { SubnetFieldState } from 'src/utilities/subnets';
-=======
-  SubnetError,
-  handleVPCAndSubnetErrors,
-} from 'src/utilities/formikErrorUtils';
-import { scrollErrorIntoView } from 'src/utilities/scrollErrorIntoView';
-import {
-  DEFAULT_SUBNET_IPV4_VALUE,
-  SubnetFieldState,
-} from 'src/utilities/subnets';
->>>>>>> f35d89be
 
 // Custom hook to consolidate shared logic between VPCCreate.tsx and VPCCreateDrawer.tsx
 
@@ -69,18 +53,11 @@
   const { data: grants } = useGrants();
   const userCannotAddVPC = profile?.restricted && !grants?.global.add_vpcs;
 
-<<<<<<< HEAD
   const location = useLocation();
   const isFromLinodeCreate = location.pathname.includes('/linodes/create');
   const queryParams = getQueryParamsFromQueryString(location.search);
 
-  const { isGeckoGAEnabled } = useIsGeckoEnabled();
-  const { data: regions } = useRegionsQuery({
-    transformRegionLabel: isGeckoGAEnabled,
-  });
-=======
   const { data: regions } = useRegionsQuery();
->>>>>>> f35d89be
   const regionsData = regions ?? [];
 
   const [
