--- conflicted
+++ resolved
@@ -9,15 +9,10 @@
 import type { Order, OrderSet } from '@linode/utilities';
 import type { BaseQueryParams } from 'src/utilities/queryParams';
 
-<<<<<<< HEAD
-=======
-export type Order = 'asc' | 'desc';
-
 export interface UseOrder extends OrderSet {
   handleOrderChange: (newOrderBy: string, newOrder: Order) => void;
 }
 
->>>>>>> a5222228
 /**
  * useOrder is a hook that allows you to handle ordering tables. It takes into account
  * the following items when determining initial order
