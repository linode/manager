import { useFlags as ldUseFlags } from 'launchdarkly-react-client-sdk';
import { useSelector } from 'react-redux';
import { FlagSet } from 'src/featureFlags';
import { ApplicationState } from 'src/store';
export { useLDClient } from 'launchdarkly-react-client-sdk';

/**
 * Wrapper around LaunchDarkly, so that we can replace this context
 * without updating imports in every consumer.
 *
 * The useLDC client may be needed in some cases, which in turn
 * may require us to do a more involved abstraction.
 *
 * Usage:
 *
 * const flags = useFlags();
 */
// export default ldUseFlags as () => FlagSet;

export const useFlags = () => {
  const flags = ldUseFlags() as FlagSet;

  // Mock flags are set by custom dev tools and saved in local storage, and override real flags.
  const mockFlags = useSelector(
    (state: ApplicationState) => state.mockFeatureFlags
  );

  return {
    ...flags,
<<<<<<< HEAD
    ...mockFlags,

    // !!! Override the CMR flag so that it's officially "released" !!!!
    // @todo: clean up all conditional logic based on this flag.
    cmr: true
=======
    // @todo: REMOVE BEFORE MERGE
    cmr: true,
    ...mockFlags
>>>>>>> 875c1915
  };
};

export default useFlags;<|MERGE_RESOLUTION|>--- conflicted
+++ resolved
@@ -27,17 +27,10 @@
 
   return {
     ...flags,
-<<<<<<< HEAD
-    ...mockFlags,
-
     // !!! Override the CMR flag so that it's officially "released" !!!!
     // @todo: clean up all conditional logic based on this flag.
-    cmr: true
-=======
-    // @todo: REMOVE BEFORE MERGE
     cmr: true,
     ...mockFlags
->>>>>>> 875c1915
   };
 };
 
