import { useSelector } from 'react-redux';
import { ApplicationState } from 'src/store';
<<<<<<< HEAD
import { UpdateLinodeParams } from 'src/store/linodes/linodes.actions';
import {
  deleteLinode as _deleteLinode,
  getLinode as _getLinode,
  requestLinodes as _requestLinodes,
  updateLinode as _updateLinode
} from 'src/store/linodes/linode.requests';
import { State } from 'src/store/linodes/linodes.reducer';
import { Dispatch } from './types';

export interface LinodesProps {
  linodes: State;
  requestLinodes: () => Promise<Linode[]>;
  getLinode: (linodeId: number) => Promise<Linode>;
  deleteLinode: (linodeId: number) => Promise<{}>;
  updateLinode: (params: UpdateLinodeParams) => Promise<Linode>;
=======
import { shallowExtendLinodes } from 'src/store/linodes/linodes.helpers';
import { ShallowExtendedLinode } from 'src/store/linodes/types';
import { EntityError, MappedEntityState2 } from 'src/store/types';
import useEvents from './useEvents';
import useNotifications from './useNotifications';

export interface LinodesProps {
  linodes: MappedEntityState2<ShallowExtendedLinode, EntityError>;
>>>>>>> 6994e747
}

export const useLinodes = (): LinodesProps => {
  const linodes = useSelector(
    (state: ApplicationState) => state.__resources.linodes
  );

<<<<<<< HEAD
  const requestLinodes = () =>
    dispatch(_requestLinodes({})).then(response => response.data);

  const getLinode = (linodeId: number) => dispatch(_getLinode({ linodeId }));

  const deleteLinode = (linodeId: number) =>
    dispatch(_deleteLinode({ linodeId }));

  const updateLinode = (params: UpdateLinodeParams) =>
    dispatch(_updateLinode(params));

  return { linodes, requestLinodes, getLinode, deleteLinode, updateLinode };
=======
  return {
    linodes: {
      ...linodes,
      itemsById: shallowExtendedLinodes.reduce(
        (itemsById, item) => ({ ...itemsById, [item.id]: item }),
        {}
      )
    }
  };
>>>>>>> 6994e747
};

export default useLinodes;<|MERGE_RESOLUTION|>--- conflicted
+++ resolved
@@ -1,32 +1,9 @@
 import { useSelector } from 'react-redux';
 import { ApplicationState } from 'src/store';
-<<<<<<< HEAD
-import { UpdateLinodeParams } from 'src/store/linodes/linodes.actions';
-import {
-  deleteLinode as _deleteLinode,
-  getLinode as _getLinode,
-  requestLinodes as _requestLinodes,
-  updateLinode as _updateLinode
-} from 'src/store/linodes/linode.requests';
 import { State } from 'src/store/linodes/linodes.reducer';
-import { Dispatch } from './types';
 
 export interface LinodesProps {
   linodes: State;
-  requestLinodes: () => Promise<Linode[]>;
-  getLinode: (linodeId: number) => Promise<Linode>;
-  deleteLinode: (linodeId: number) => Promise<{}>;
-  updateLinode: (params: UpdateLinodeParams) => Promise<Linode>;
-=======
-import { shallowExtendLinodes } from 'src/store/linodes/linodes.helpers';
-import { ShallowExtendedLinode } from 'src/store/linodes/types';
-import { EntityError, MappedEntityState2 } from 'src/store/types';
-import useEvents from './useEvents';
-import useNotifications from './useNotifications';
-
-export interface LinodesProps {
-  linodes: MappedEntityState2<ShallowExtendedLinode, EntityError>;
->>>>>>> 6994e747
 }
 
 export const useLinodes = (): LinodesProps => {
@@ -34,30 +11,9 @@
     (state: ApplicationState) => state.__resources.linodes
   );
 
-<<<<<<< HEAD
-  const requestLinodes = () =>
-    dispatch(_requestLinodes({})).then(response => response.data);
-
-  const getLinode = (linodeId: number) => dispatch(_getLinode({ linodeId }));
-
-  const deleteLinode = (linodeId: number) =>
-    dispatch(_deleteLinode({ linodeId }));
-
-  const updateLinode = (params: UpdateLinodeParams) =>
-    dispatch(_updateLinode(params));
-
-  return { linodes, requestLinodes, getLinode, deleteLinode, updateLinode };
-=======
   return {
-    linodes: {
-      ...linodes,
-      itemsById: shallowExtendedLinodes.reduce(
-        (itemsById, item) => ({ ...itemsById, [item.id]: item }),
-        {}
-      )
-    }
+    linodes
   };
->>>>>>> 6994e747
 };
 
 export default useLinodes;