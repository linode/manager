--- conflicted
+++ resolved
@@ -251,38 +251,7 @@
     },
     MuiAutocomplete: {
       styleOverrides: {
-<<<<<<< HEAD
-        hasPopupIcon: {
-          '&.MuiAutocomplete-root': {
-            '& .MuiAutocomplete-inputRoot': {
-              paddingRight: '34px',
-            },
-          },
-        },
-        option: {
-          fontSize: '0.9rem',
-          padding: '10px !important',
-          '&[aria-selected="true"]': {
-            color: primaryColors.main,
-          },
-          '&.Mui-focused, :hover': {
-            backgroundColor: `${primaryColors.main} !important`,
-            color: primaryColors.white,
-            transition: 'background-color 0.2s',
-          },
-        },
-        listbox: {
-          backgroundColor: bg.white,
-          border: `1px solid ${primaryColors.main}`,
-          marginTop: '-1px',
-          padding: '4px',
-        },
         endAdornment: {
-          top: 'unset',
-          paddingRight: 4,
-=======
-        endAdornment: {
->>>>>>> f9424e83
           '.MuiAutocomplete-clearIndicator': {
             visibility: 'visible !important',
           },
@@ -295,11 +264,18 @@
               opacity: 0.5,
             },
           },
-          paddingRight: 8,
+          paddingRight: 4,
           svg: {
             color: '#aaa',
           },
           top: 'unset',
+        },
+        hasPopupIcon: {
+          '&.MuiAutocomplete-root': {
+            '& .MuiAutocomplete-inputRoot': {
+              paddingRight: '34px',
+            },
+          },
         },
         inputRoot: {
           paddingLeft: 8,
