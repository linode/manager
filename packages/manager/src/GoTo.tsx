--- conflicted
+++ resolved
@@ -6,13 +6,10 @@
 
 import EnhancedSelect, { Item } from 'src/components/EnhancedSelect/Select';
 
+import { useIsACLBEnabled } from './features/LoadBalancers/utils';
 import { useAccountManagement } from './hooks/useAccountManagement';
 import { useFlags } from './hooks/useFlags';
-<<<<<<< HEAD
-import { useIsACLBEnabled } from './features/LoadBalancers/utils';
-=======
 import { useGlobalKeyboardListener } from './hooks/useGlobalKeyboardListener';
->>>>>>> 61f95ba4
 
 const useStyles = makeStyles()((theme: Theme) => ({
   input: {
@@ -64,15 +61,12 @@
   const { _hasAccountAccess, _isManagedAccount } = useAccountManagement();
   const flags = useFlags();
 
-<<<<<<< HEAD
   const { isACLBEnabled } = useIsACLBEnabled();
-=======
   const { goToOpen, setGoToOpen } = useGlobalKeyboardListener();
 
   const onClose = () => {
     setGoToOpen(false);
   };
->>>>>>> 61f95ba4
 
   const onSelect = (item: Item<string>) => {
     routerHistory.push(item.value);
