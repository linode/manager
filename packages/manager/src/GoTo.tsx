import Dialog from '@mui/material/Dialog';
import { Theme } from '@mui/material/styles';
import * as React from 'react';
import { useHistory } from 'react-router-dom';
import { makeStyles } from 'tss-react/mui';

import EnhancedSelect, { Item } from 'src/components/EnhancedSelect/Select';

import { useIsACLBEnabled } from './features/LoadBalancers/utils';
import { useAccountManagement } from './hooks/useAccountManagement';
import { useFlags } from './hooks/useFlags';
import { useGlobalKeyboardListener } from './hooks/useGlobalKeyboardListener';

const useStyles = makeStyles()((theme: Theme) => ({
  input: {
    width: '100%',
  },
  paper: {
    '& .MuiInput-root': {
      border: 0,
      boxShadow: `0 0 10px ${theme.color.boxShadowDark}`,
    },
    '& .react-select__control': {
      backgroundColor: 'transparent',
    },
    '& .react-select__indicators': {
      display: 'none',
    },
    '& .react-select__menu': {
      border: 0,
      borderRadius: 4,
      boxShadow: `0 0 10px ${theme.color.boxShadowDark}`,
      marginTop: 12,
      maxWidth: '100% !important',
    },
    '& .react-select__menu-list': {
      maxHeight: '100% !important',
      overflowX: 'auto',
      padding: 0,
    },
    '& .react-select__option--is-focused': {
      backgroundColor: theme.palette.primary.main,
      color: 'white',
    },
    '& .react-select__value-container': {
      '& p': {
        fontSize: '1rem',
        overflow: 'visible',
      },
      overflow: 'auto',
    },
    overflow: 'visible',
    position: 'absolute',
    top: '10%',
  },
}));

export const GoTo = React.memo(() => {
  const { classes } = useStyles();
  const routerHistory = useHistory();
  const { _hasAccountAccess, _isManagedAccount } = useAccountManagement();
  const flags = useFlags();

  const { isACLBEnabled } = useIsACLBEnabled();
  const { goToOpen, setGoToOpen } = useGlobalKeyboardListener();

  const onClose = () => {
    setGoToOpen(false);
  };

  const onSelect = (item: Item<string>) => {
    routerHistory.push(item.value);
    onClose();
  };

  const links = React.useMemo(
    () => [
      {
        display: 'Managed',
        hide: !_isManagedAccount,
        href: '/managed',
      },
      {
        activeLinks: ['/linodes', '/linodes/create'],
        display: 'Linodes',
        href: '/linodes',
      },
      {
        display: 'Volumes',
        href: '/volumes',
      },
      {
        display: 'Load Balancers',
<<<<<<< HEAD
        hide: !flags.aclb,
=======
        hide: !isACLBEnabled,
>>>>>>> a069c37f
        href: '/loadbalancers',
      },
      {
        display: 'VPC',
        hide: !flags.vpc,
        href: '/vpcs',
      },
      {
        display: 'NodeBalancers',
        href: '/nodebalancers',
      },
      {
        display: 'Firewalls',
        href: '/firewalls',
      },

      {
        display: 'StackScripts',
        href: '/stackscripts',
      },
      {
        display: 'Images',
        href: '/images',
      },
      {
        display: 'Domains',
        href: '/domains',
      },
      {
        display: 'Kubernetes',
        href: '/kubernetes/clusters',
      },
      {
        activeLinks: ['/object-storage/buckets', '/object-storage/access-keys'],
        display: 'Object Storage',
        href: '/object-storage/buckets',
      },
      {
        display: 'Longview',
        href: '/longview',
      },

      {
        display: 'Marketplace',
        href: '/linodes/create?type=One-Click',
      },
      {
        display: 'Account',
        hide: !_hasAccountAccess,
        href: '/account/billing',
      },
      {
        display: 'Help & Support',
        href: '/support',
      },
      {
        display: 'Profile',
        href: '/profile/display',
      },
    ],
    [_hasAccountAccess, _isManagedAccount]
  );

  const options: Item[] = React.useMemo(
    () =>
      links
        .filter((thisLink) => !thisLink.hide)
        .map((thisLink) => ({
          label: thisLink.display,
          value: thisLink.href,
        })),
    [links]
  );

  const dialogClasses = React.useMemo(() => ({ paper: classes.paper }), [
    classes,
  ]);

  return (
    <Dialog
      classes={dialogClasses}
      onClose={onClose}
      open={goToOpen}
      title="Go To..."
    >
      {/* I was about to put a "@todo" item for mobile display, but realized
      keyboard shortcuts are not realistic on mobile devices. So I think an
      absolute width here is fine. */}
      <div style={{ maxHeight: 600, width: 400 }}>
        <EnhancedSelect
          // eslint-disable-next-line
          autoFocus
          blurInputOnSelect
          hideLabel
          isClearable={false}
          isMulti={false}
          label="Go To"
          menuIsOpen={true}
          onChange={onSelect}
          openMenuOnClick={false}
          openMenuOnFocus={false}
          options={options}
          placeholder="Go to..."
        />
      </div>
    </Dialog>
  );
});<|MERGE_RESOLUTION|>--- conflicted
+++ resolved
@@ -91,11 +91,7 @@
       },
       {
         display: 'Load Balancers',
-<<<<<<< HEAD
-        hide: !flags.aclb,
-=======
         hide: !isACLBEnabled,
->>>>>>> a069c37f
         href: '/loadbalancers',
       },
       {
@@ -156,7 +152,7 @@
         href: '/profile/display',
       },
     ],
-    [_hasAccountAccess, _isManagedAccount]
+    [_hasAccountAccess, _isManagedAccount, isACLBEnabled]
   );
 
   const options: Item[] = React.useMemo(
