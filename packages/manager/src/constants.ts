<<<<<<< HEAD
const PRODUCTION = 'production';
=======
import { ObjectStorageClusterID } from '@linode/api-v4/lib/object-storage';

const PRODUCTION = import.meta.env.PROD;
>>>>>>> b1936876

// whether or not this is a Vite production build
export const isProductionBuild = PRODUCTION;

// allow us to explicity enable dev tools
export const ENABLE_DEV_TOOLS = Boolean(
  import.meta.env.REACT_APP_ENABLE_DEV_TOOLS
);

/** required for the app to function */
export const APP_ROOT =
  import.meta.env.REACT_APP_APP_ROOT || 'http://localhost:3000';
export const LOGIN_ROOT =
  import.meta.env.REACT_APP_LOGIN_ROOT || 'https://login.linode.com';
export const API_ROOT =
  import.meta.env.REACT_APP_API_ROOT || 'https://api.linode.com/v4';
export const BETA_API_ROOT = API_ROOT + 'beta';
export const LISH_ROOT =
  import.meta.env.REACT_APP_LISH_ROOT || 'webconsole.linode.com';
/** generate a client_id by navigating to https://cloud.linode.com/profile/clients */
export const CLIENT_ID = import.meta.env.REACT_APP_CLIENT_ID;
/** All of the following used specifically for Algolia search */
export const DOCS_BASE_URL = 'https://linode.com';
export const COMMUNITY_BASE_URL = 'https://linode.com/community/';
export const DOCS_SEARCH_URL =
  'https://www.linode.com/docs/topresults/?docType=products%2Cguides%2Capi%2Creference-architecture&lndq=';
export const COMMUNITY_SEARCH_URL =
  'https://linode.com/community/questions/search?query=';
export const ALGOLIA_APPLICATION_ID =
  import.meta.env.REACT_APP_ALGOLIA_APPLICATION_ID || '';
export const ALGOLIA_SEARCH_KEY =
  import.meta.env.REACT_APP_ALGOLIA_SEARCH_KEY || '';
export const LAUNCH_DARKLY_API_KEY =
  import.meta.env.REACT_APP_LAUNCH_DARKLY_ID || '';
export const LINODE_STATUS_PAGE_URL =
  import.meta.env.REACT_APP_STATUS_PAGE_URL ||
  'https://status.linode.com/api/v2';

// Maximum page size allowed by the API. Used in the `getAll()` helper function
// to request as many items at once as possible.
export const API_MAX_PAGE_SIZE =
  Number(import.meta.env.REACT_APP_API_MAX_PAGE_SIZE) || 500;

// Having more of a single entity than this number classifies you as having
// a "large account".
export const LARGE_ACCOUNT_THRESHOLD = 1500;

// PayPal Client ID
export const PAYPAL_CLIENT_ID =
  import.meta.env.REACT_APP_PAYPAL_CLIENT_ID || 'sb';

// Sets Paypal Environment, valid values: 'sandbox|production'
// @todo lets depreate this with the PayPal + Braintree work
export const PAYPAL_CLIENT_ENV =
  import.meta.env.REACT_APP_PAYPAL_ENV || 'production';

// Google Pay Merchant ID
export const GPAY_MERCHANT_ID = import.meta.env.REACT_APP_GPAY_MERCHANT_ID;

// Google Pay Environment: 'TEST|PRODUCTION'
export const GPAY_CLIENT_ENV =
  import.meta.env.REACT_APP_GPAY_ENV || 'PRODUCTION';

export const LONGVIEW_ROOT = 'https://longview.linode.com/fetch';

/** optional variables */
export const SENTRY_URL = import.meta.env.REACT_APP_SENTRY_URL;
export const LOGIN_SESSION_LIFETIME_MS = 45 * 60 * 1000;
export const OAUTH_TOKEN_REFRESH_TIMEOUT = LOGIN_SESSION_LIFETIME_MS / 2;
/** Google Analytics and Tag Manager */
export const GA_ID = import.meta.env.REACT_APP_GA_ID;
export const GTM_ID = import.meta.env.REACT_APP_GTM_ID;
/** for hard-coding token used for API Requests. Example: "Bearer 1234" */
export const ACCESS_TOKEN = import.meta.env.REACT_APP_ACCESS_TOKEN;

export const LOG_PERFORMANCE_METRICS =
  !isProductionBuild &&
  import.meta.env.REACT_APP_LOG_PERFORMANCE_METRICS === 'true';

export const DISABLE_EVENT_THROTTLE =
  Boolean(import.meta.env.REACT_APP_DISABLE_EVENT_THROTTLE) || false;

// read about luxon formats https://moment.github.io/luxon/docs/manual/formatting.html
// this format is not ISO
export const DATETIME_DISPLAY_FORMAT = 'yyyy-MM-dd HH:mm';
// ISO 8601 formats
export const ISO_DATE_FORMAT = 'yyyy-MM-dd';
export const ISO_DATETIME_NO_TZ_FORMAT = "yyyy-MM-dd'T'HH:mm:ss";

export const MAX_VOLUME_SIZE = 10240;

/**
 * As per the current support polocy
 * timeline for depricated distro is 6 months beyond eol date from image endpoints.
 * refere M3-5753 for more info.
 */
export const MAX_MONTHS_EOL_FILTER = 6;

/**
 * The lowest interval at which to make an Events request. This is later multiplied by the pollIteration
 * to get the actual interval.
 */
export const INTERVAL = 1000;

/**
 * Time after which data from the API is considered stale (half an hour)
 */
export const REFRESH_INTERVAL = 60 * 30 * 1000;

// Default error message for non-API errors
export const DEFAULT_ERROR_MESSAGE = 'An unexpected error occurred.';

// Default size limit for Images (some users have custom limits)
export const IMAGE_DEFAULT_LIMIT = 6144;

export const allowedHTMLTags = [
  'a',
  'abbr',
  'acronym',
  'b',
  'blockquote',
  'br',
  'code',
  'del',
  'em',
  'hr',
  'i',
  'li',
  'ol',
  'ul',
  'p',
  'pre',
  'h1',
  'h2',
  'h3',
  'h4',
  'h5',
  'h6',
  'span',
  'strong',
  'table',
  'tbody',
  'td',
  'th',
  'thead',
  'tr',
];

export const allowedHTMLAttr = ['href', 'lang', 'title', 'align'];

/**
 * MBps rate for intra DC migrations (AKA Mutations)
 */
export const MBpsIntraDC = 200;

/**
 * MBps rate for inter DC migrations (AKA Cross-Datacenter migrations )
 */
export const MBpsInterDC = 7.5;

/**
 * The incoming network rate (in Gbps) that is standard for all Linodes
 */
export const LINODE_NETWORK_IN = 40;

/**
 * Events that have entities or otherwise would
 * be calculated as "clickable" in menus, but for which
 * there is no sensible destination.
 */
export const nonClickEvents = ['profile_update'];

/**
 * Root URL for Object Storage clusters and buckets.
 * A bucket can be accessed at: {bucket}.{cluster}.OBJECT_STORAGE_ROOT
 */
export const OBJECT_STORAGE_ROOT = 'linodeobjects.com';

/**
 * This delimiter is used to retrieve objects at just one hierarchical level.
 * As an example, assume the following objects are in a bucket:
 *
 * file1.txt
 * my-folder/file2.txt
 * my-folder/file3.txt
 *
 * Retrieving an object-list with a delimiter of '/' will return `file1.txt`
 * only. This mechanism, in combination with "prefix" and "marker", allow us
 * to simulate folder traversal of a bucket.
 */
export const OBJECT_STORAGE_DELIMITER = '/';

// Value from  1-4 reflecting a minimum score from zxcvbn
export const MINIMUM_PASSWORD_STRENGTH = 4;

// When true, use the mock API defined in serverHandlers.ts instead of making network requests
export const MOCK_SERVICE_WORKER =
  import.meta.env.REACT_APP_MOCK_SERVICE_WORKER === 'true';

// Maximum payment methods
export const MAXIMUM_PAYMENT_METHODS = 6;

// Default payment limits of Braintree payments in USD ($)
export const PAYMENT_MIN = 5;
export const PAYMENT_SOFT_MAX = 2_000;
export const PAYMENT_HARD_MAX = 50_000;

// Price of LKE's High Availability offering in USD
export const HIGH_AVAILABILITY_PRICE =
  import.meta.env.REACT_APP_LKE_HIGH_AVAILABILITY_PRICE === undefined
    ? undefined
    : Number(import.meta.env.REACT_APP_LKE_HIGH_AVAILABILITY_PRICE);

export const DB_ROOT_USERNAME = 'linroot';

// "In an effort to fight spam, Linode restricts outbound connections on ports 25, 465, and 587 on all Linodes for new accounts created after November 5th, 2019."
// https://www.linode.com/docs/email/best-practices/running-a-mail-server/
export const MAGIC_DATE_THAT_EMAIL_RESTRICTIONS_WERE_IMPLEMENTED =
  '2022-11-30T00:00:00.000Z'; // Date of release for Manager v1.81.0.

// The date Linode switching to Akamai (for purposes of billing)
export const AKAMAI_DATE = '2022-12-15 00:00:00';

export const ADDRESSES = {
  linode: {
    entity: 'Linode',
    address1: '249 Arch St.',
    city: 'Philadelphia',
    state: 'PA',
    zip: '19106',
    country: 'USA',
  },
  akamai: {
    us: {
      entity: 'Akamai Technologies, Inc.',
      address1: '145 Broadway',
      city: 'Cambridge',
      state: 'MA',
      zip: '02142',
      country: 'USA',
    },
    international: {
      entity: 'Akamai Technologies International AG',
      address1: 'Grafenauweg 8',
      city: 'Zug',
      state: 'Zug',
      zip: 'CH-6300',
      country: 'Switzerland',
    },
  },
};<|MERGE_RESOLUTION|>--- conflicted
+++ resolved
@@ -1,10 +1,4 @@
-<<<<<<< HEAD
-const PRODUCTION = 'production';
-=======
-import { ObjectStorageClusterID } from '@linode/api-v4/lib/object-storage';
-
 const PRODUCTION = import.meta.env.PROD;
->>>>>>> b1936876
 
 // whether or not this is a Vite production build
 export const isProductionBuild = PRODUCTION;
