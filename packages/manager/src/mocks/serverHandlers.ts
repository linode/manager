import { rest, RequestHandler } from 'msw';

import {
  // abuseTicketNotificationFactory,
  accountFactory,
  appTokenFactory,
  creditPaymentResponseFactory,
  databaseFactory,
  domainFactory,
  domainRecordFactory,
  imageFactory,
  firewallFactory,
  firewallDeviceFactory,
  kubernetesAPIResponse,
  kubeEndpointFactory,
  invoiceFactory,
  invoiceItemFactory,
  nodePoolFactory,
  linodeConfigFactory,
  linodeDiskFactory,
  linodeFactory,
  linodeIPFactory,
  linodeStatsFactory,
  linodeTransferFactory,
  longviewActivePlanFactory,
  longviewClientFactory,
  longviewSubscriptionFactory,
  managedStatsFactory,
  monitorFactory,
  nodeBalancerFactory,
  notificationFactory,
  objectStorageBucketFactory,
  objectStorageClusterFactory,
  profileFactory,
  supportReplyFactory,
  supportTicketFactory,
  volumeFactory,
  accountTransferFactory,
  eventFactory,
  tagFactory,
  nodeBalancerConfigFactory,
  nodeBalancerConfigNodeFactory,
  VLANFactory
} from 'src/factories';

import cachedRegions from 'src/cachedData/regions.json';
import { MockData } from 'src/dev-tools/mockDataController';
import cachedTypes from 'src/cachedData/types.json';

export const makeResourcePage = (
  e: any[],
  override: { page: number; pages: number; results?: number } = {
    page: 1,
    pages: 1
  }
) => ({
  page: override.page ?? 1,
  pages: override.pages ?? 1,
  results: override.results ?? e.length,
  data: e
});

export const handlers = [
  rest.get('*/profile', (req, res, ctx) => {
    const profile = profileFactory.build();
    return res(ctx.json(profile));
  }),
  rest.put('*/profile', (req, res, ctx) => {
    return res(ctx.json({ ...profileFactory.build(), ...(req.body as any) }));
  }),
  rest.get('*/profile/apps', (req, res, ctx) => {
    const tokens = appTokenFactory.buildList(5);
    return res(ctx.json(makeResourcePage(tokens)));
  }),
  rest.get('*/regions', async (req, res, ctx) => {
    return res(ctx.json(cachedRegions));
  }),
  rest.get('*/linode/types', async (req, res, ctx) => {
    return res(ctx.json(cachedTypes));
  }),
  rest.get('*/images', async (req, res, ctx) => {
    const privateImages = imageFactory.buildList(0);
    const publicImages = imageFactory.buildList(0, { is_public: true });
    const images = [...privateImages, ...publicImages];
    return res(ctx.json(makeResourcePage(images)));
  }),
  rest.get('*/linode/instances', async (req, res, ctx) => {
    const onlineLinodes = linodeFactory.buildList(3, {
      backups: { enabled: false },
      ipv4: ['000.000.000.000']
    });
    const offlineLinodes = linodeFactory.buildList(1, { status: 'offline' });
    const busyLinodes = linodeFactory.buildList(5, { status: 'migrating' });
    const eventLinode = linodeFactory.build({
      id: 999,
      status: 'rebooting',
      label: 'eventful'
    });
    const multipleIPLinode = linodeFactory.build({
      label: 'multiple-ips',
      ipv4: [
        '192.168.0.0',
        '192.168.0.1',
        '192.168.0.2',
        '192.168.0.3',
        '192.168.0.4',
        '192.168.0.5'
      ],
      tags: ['test1', 'test2', 'test3']
    });
    const linodes = [
      ...onlineLinodes,
      ...offlineLinodes,
      ...busyLinodes,
      linodeFactory.build({
        label: 'shadow-plan',
        type: 'g5-standard-20-s1',
        backups: { enabled: false }
      }),
      linodeFactory.build({
        label: 'shadow-plan-with-tags',
        type: 'g5-standard-20-s1',
        backups: { enabled: false },
        tags: ['test1', 'test2', 'test3']
      }),
      eventLinode,
      multipleIPLinode
    ];
    return res(ctx.json(makeResourcePage(linodes)));
  }),
  rest.delete('*/instances/*', async (req, res, ctx) => {
    return res(ctx.json({}));
  }),
  rest.get('*/instances/*/configs', async (req, res, ctx) => {
    const configs = linodeConfigFactory.buildList(3);
    return res(ctx.json(makeResourcePage(configs)));
  }),
  rest.get('*/instances/*/disks', async (req, res, ctx) => {
    const disks = linodeDiskFactory.buildList(3);
    return res(ctx.json(makeResourcePage(disks)));
  }),
  rest.get('*/instances/*/transfer', async (req, res, ctx) => {
    const transfer = linodeTransferFactory.build();
    return res(ctx.json(transfer));
  }),
  rest.get('*/instances/*/stats', async (req, res, ctx) => {
    const stats = linodeStatsFactory.build();
    return res(ctx.json(stats));
  }),
  rest.get('*/instances/*/ips', async (req, res, ctx) => {
    const ips = linodeIPFactory.build();
    return res(ctx.json(ips));
  }),
  rest.post('*/instances', async (req, res, ctx) => {
    const payload = req.body as any;
    const linode = linodeFactory.build({
      label: payload?.label ?? 'new-linode',
      type: payload?.type ?? 'g6-standard-1',
      image: payload?.image ?? 'linode/debian-10',
      region: payload?.region ?? 'us-east'
    });
    return res(ctx.json(linode));
  }),
  rest.get('*/lke/clusters', async (req, res, ctx) => {
    const clusters = kubernetesAPIResponse.buildList(10);
    return res(ctx.json(makeResourcePage(clusters)));
  }),
  rest.get('*/lke/clusters/:clusterId', async (req, res, ctx) => {
    const id = Number(req.params.clusterId);
    const cluster = kubernetesAPIResponse.build({ id, k8s_version: '1.16' });
    return res(ctx.json(cluster));
  }),
  rest.put('*/lke/clusters/:clusterId', async (req, res, ctx) => {
    const id = Number(req.params.clusterId);
    const k8s_version = req.params.k8s_version;
    const cluster = kubernetesAPIResponse.build({ id, k8s_version });
    return res(ctx.json(cluster));
  }),
  rest.get('*/lke/clusters/:clusterId/pools', async (req, res, ctx) => {
    const pools = nodePoolFactory.buildList(10);
    nodePoolFactory.resetSequenceNumber();
    return res(ctx.json(makeResourcePage(pools)));
  }),
  rest.get('*/lke/clusters/*/api-endpoints', async (req, res, ctx) => {
    const endpoints = kubeEndpointFactory.buildList(2);
    return res(ctx.json(makeResourcePage(endpoints)));
  }),
  rest.get('*/lke/clusters/*/recycle', async (req, res, ctx) => {
    return res(ctx.json({}));
  }),
  rest.get('*/firewalls/', (req, res, ctx) => {
    const firewalls = firewallFactory.buildList(0);
    return res(ctx.json(makeResourcePage(firewalls)));
  }),
  rest.get('*/firewalls/*/devices', (req, res, ctx) => {
    const devices = firewallDeviceFactory.buildList(10);
    return res(ctx.json(makeResourcePage(devices)));
  }),
  rest.put('*/firewalls/:firewallId', (req, res, ctx) => {
    const firewall = firewallFactory.build({
      status: req.body?.['status'] ?? 'disabled'
    });
    return res(ctx.json(firewall));
  }),
  rest.post('*/firewalls', (req, res, ctx) => {
    const payload = req.body as any;
    const newFirewall = firewallFactory.build({
      label: payload.label ?? 'mock-firewall'
    });
    return res(ctx.json(newFirewall));
  }),
  rest.get('*/nodebalancers', (req, res, ctx) => {
    const nodeBalancers = nodeBalancerFactory.buildList(0);
    return res(ctx.json(makeResourcePage(nodeBalancers)));
  }),
  rest.get('*/nodebalancers/:nodeBalancerID', (req, res, ctx) => {
    const nodeBalancer = nodeBalancerFactory.build({
      id: req.params.nodeBalancerID
    });
    return res(ctx.json(nodeBalancer));
  }),
  rest.get('*/nodebalancers/:nodeBalancerID/configs', (req, res, ctx) => {
    const configs = nodeBalancerConfigFactory.buildList(2, {
      nodebalancer_id: req.params.nodeBalancerID
    });
    return res(ctx.json(makeResourcePage(configs)));
  }),
  rest.get(
    '*/nodebalancers/:nodeBalancerID/configs/:configID/nodes',
    (req, res, ctx) => {
      const configs = nodeBalancerConfigNodeFactory.buildList(2, {
        nodebalancer_id: req.params.nodeBalancerID
      });
      return res(ctx.json(makeResourcePage(configs)));
    }
  ),
  rest.get('*/object-storage/buckets/*', (req, res, ctx) => {
    const buckets = objectStorageBucketFactory.buildList(0);
    return res(ctx.json(makeResourcePage(buckets)));
  }),
  rest.get('*object-storage/clusters', (req, res, ctx) => {
    const clusters = objectStorageClusterFactory.buildList(3);
    return res(ctx.json(makeResourcePage(clusters)));
  }),
  rest.get('*/domains', (req, res, ctx) => {
    const domains = domainFactory.buildList(10);
    return res(ctx.json(makeResourcePage(domains)));
  }),
  rest.post('*/domains/*/records', (req, res, ctx) => {
    const record = domainRecordFactory.build();
    return res(ctx.json(record));
  }),
  rest.get('*/volumes', (req, res, ctx) => {
    const volumes = volumeFactory.buildList(0);
    return res(ctx.json(makeResourcePage(volumes)));
  }),
  rest.get('*/vlans', (req, res, ctx) => {
    const vlans = VLANFactory.buildList(0);
    return res(ctx.json(makeResourcePage(vlans)));
  }),
  rest.get('*/profile/preferences', (req, res, ctx) => {
    return res(ctx.json({ display: 'compact' }));
  }),
  rest.get('*/profile/devices', (req, res, ctx) => {
    return res(ctx.json(makeResourcePage([])));
  }),
  rest.put('*/profile/preferences', (req, res, ctx) => {
    const body = req.body as any;
    return res(ctx.json({ ...body }));
  }),
  rest.get('*/kubeconfig', (req, res, ctx) => {
    return res(ctx.json({ kubeconfig: 'SSBhbSBhIHRlYXBvdA==' }));
  }),
  rest.get('*invoices/:invoiceId/items', (req, res, ctx) => {
    const items = invoiceItemFactory.buildList(10);
    return res(ctx.json(makeResourcePage(items, { page: 1, pages: 4 })));
  }),
  rest.get('*/account', (req, res, ctx) => {
    const account = accountFactory.build({
      balance: 50,
      active_since: '2019-11-05'
    });
    return res(ctx.json(account));
  }),
  rest.put('*/account', (req, res, ctx) => {
    return res(ctx.json({ ...accountFactory.build(), ...(req.body as any) }));
  }),
  rest.get('*/account/transfer', (req, res, ctx) => {
    const transfer = accountTransferFactory.build();
    return res(ctx.delay(5000), ctx.json(transfer));
  }),
  rest.get('*/account/invoices', (req, res, ctx) => {
    const invoices = invoiceFactory.buildList(10);
    return res(ctx.json(makeResourcePage(invoices)));
  }),
  rest.get('*/events', (req, res, ctx) => {
    const events = eventFactory.buildList(1, {
      action: 'lke_node_create',
      percent_complete: 15,
      entity: { type: 'linode', id: 999, label: 'linode-1' },
      message:
        'Rebooting this thing and showing an extremely long event message for no discernible reason other than the fairly obvious reason that we want to do some testing of whether or not these messages wrap.'
    });
    const diskResize = eventFactory.build({
      action: 'disk_resize',
      percent_complete: 75,
      secondary_entity: {
        type: 'disk',
        id: 1,
        label: 'my-disk'
      }
    });
    return res.once(ctx.json(makeResourcePage([...events, diskResize])));
  }),
  rest.get('*/support/tickets', (req, res, ctx) => {
    const tickets = supportTicketFactory.buildList(15, { status: 'open' });
    return res(ctx.json(makeResourcePage(tickets)));
  }),
  rest.get('*/support/tickets/:ticketId', (req, res, ctx) => {
    const ticket = supportTicketFactory.build({ id: req.params.ticketId });
    return res(ctx.json(ticket));
  }),
  rest.get('*/support/tickets/:ticketId/replies', (req, res, ctx) => {
    const replies = supportReplyFactory.buildList(15);
    return res(ctx.json(makeResourcePage(replies)));
  }),
  rest.put('*/longview/plan', (req, res, ctx) => {
    return res(ctx.json({}));
  }),
  rest.get('*/longview/plan', (req, res, ctx) => {
    const plan = longviewActivePlanFactory.build();
    return res(ctx.json(plan));
  }),
  rest.get('*/longview/subscriptions', (req, res, ctx) => {
    const subscriptions = longviewSubscriptionFactory.buildList(10);
    return res(ctx.json(makeResourcePage(subscriptions)));
  }),
  rest.get('*/longview/clients', (req, res, ctx) => {
    const clients = longviewClientFactory.buildList(10);
    return res(ctx.json(makeResourcePage(clients)));
  }),
  rest.post('*/backups/enable/*', (req, res, ctx) => {
    return res(ctx.json({}));
  }),
  rest.put('*/account/settings/*', (req, res, ctx) => {
    return res(ctx.json({}));
  }),
  rest.get('*/tags', (req, res, ctx) => {
    tagFactory.resetSequenceNumber();
    const tags = tagFactory.buildList(5);
    return res(ctx.json(makeResourcePage(tags)));
  }),
  rest.get('*gravatar*', (req, res, ctx) => {
    return res(ctx.status(400), ctx.json({}));
  }),
  rest.get('*linode.com/blog/feed*', (req, res, ctx) => {
    return res(ctx.status(400));
  }),
  rest.get('*managed/services', (req, res, ctx) => {
    const monitors = monitorFactory.buildList(5);
    return res(ctx.json(makeResourcePage(monitors)));
  }),
  rest.get('*managed/stats', (req, res, ctx) => {
    const stats = managedStatsFactory.build();
    return res(ctx.json(stats));
  }),
  rest.get('*managed/issues', (req, res, ctx) => {
    return res(ctx.json(makeResourcePage([])));
  }),
  rest.get('*/notifications', (req, res, ctx) => {
    // const emailBounce = notificationFactory.build({
    //   type: 'billing_email_bounce',
    //   entity: null,
    //   when: null,
    //   message: 'We are unable to send emails to your billing email address!',
    //   label: 'We are unable to send emails to your billing email address!',
    //   severity: 'major',
    //   until: null,
    //   body: null
    // });
    // const abuseTicket = abuseTicketNotificationFactory.build();
<<<<<<< HEAD
=======

    const migrationTicket = notificationFactory.build({
      type: 'migration_pending',
      entity: { id: 0, type: 'linode' }
    });
>>>>>>> 1e8dde17

    return res(
      ctx.json(
        makeResourcePage([
<<<<<<< HEAD
          ...notificationFactory.buildList(1)
=======
          ...notificationFactory.buildList(1),
>>>>>>> 1e8dde17
          // abuseTicket
          // emailBounce
          migrationTicket
        ])
      )
    );
  }),
  rest.post('*/networking/vlans', (req, res, ctx) => {
    return res(ctx.json({}));
  }),
  rest.post('*/account/payments', (req, res, ctx) => {
    return res(ctx.json(creditPaymentResponseFactory.build()));
  }),
  rest.get('*/databases/mysql/instances', (req, res, ctx) => {
    const online = databaseFactory.build({ status: 'ready' });
    const initializing = databaseFactory.build({ status: 'initializing' });
    const error = databaseFactory.build({ status: 'error' });
    const unknown = databaseFactory.build({ status: 'unknown' });
    const databases = [online, initializing, error, unknown];
    return res(ctx.json(makeResourcePage(databases)));
  })
];

// Generator functions for dynamic handlers, in use by mock data dev tools.
export const mockDataHandlers: Record<
  keyof MockData,
  (count: number) => RequestHandler
> = {
  linode: count =>
    rest.get('*/linode/instances', async (req, res, ctx) => {
      const linodes = linodeFactory.buildList(count);
      return res(ctx.json(makeResourcePage(linodes)));
    }),
  nodeBalancer: count =>
    rest.get('*/nodebalancers', (req, res, ctx) => {
      const nodeBalancers = nodeBalancerFactory.buildList(count);
      return res(ctx.json(makeResourcePage(nodeBalancers)));
    }),
  domain: count =>
    rest.get('*/domains', (req, res, ctx) => {
      const domains = domainFactory.buildList(count);
      return res(ctx.json(makeResourcePage(domains)));
    }),
  volume: count =>
    rest.get('*/volumes', (req, res, ctx) => {
      const volumes = volumeFactory.buildList(count);
      return res(ctx.json(makeResourcePage(volumes)));
    })
};<|MERGE_RESOLUTION|>--- conflicted
+++ resolved
@@ -379,23 +379,16 @@
     //   body: null
     // });
     // const abuseTicket = abuseTicketNotificationFactory.build();
-<<<<<<< HEAD
-=======
 
     const migrationTicket = notificationFactory.build({
       type: 'migration_pending',
       entity: { id: 0, type: 'linode' }
     });
->>>>>>> 1e8dde17
 
     return res(
       ctx.json(
         makeResourcePage([
-<<<<<<< HEAD
-          ...notificationFactory.buildList(1)
-=======
           ...notificationFactory.buildList(1),
->>>>>>> 1e8dde17
           // abuseTicket
           // emailBounce
           migrationTicket
