<<<<<<< HEAD
import { EventAction, SecurityQuestionsPayload } from '@linode/api-v4';
=======
import { EventAction, NotificationType } from '@linode/api-v4';
>>>>>>> 5e4e227e
import { RequestHandler, rest } from 'msw';
import cachedRegions from 'src/cachedData/regions.json';
import { MockData } from 'src/dev-tools/mockDataController';
import {
  abuseTicketNotificationFactory,
  accountFactory,
  accountMaintenanceFactory,
  accountTransferFactory,
  appTokenFactory,
  creditPaymentResponseFactory,
  databaseBackupFactory,
  databaseEngineFactory,
  databaseFactory,
  databaseInstanceFactory,
  databaseTypeFactory,
  domainFactory,
  domainRecordFactory,
  entityTransferFactory,
  eventFactory,
  firewallDeviceFactory,
  firewallFactory,
  imageFactory,
  incidentResponseFactory,
  invoiceFactory,
  invoiceItemFactory,
  kubeEndpointFactory,
  kubernetesAPIResponse,
  linodeConfigFactory,
  linodeDiskFactory,
  linodeFactory,
  linodeIPFactory,
  linodeStatsFactory,
  linodeTransferFactory,
  longviewActivePlanFactory,
  longviewClientFactory,
  longviewSubscriptionFactory,
  maintenanceResponseFactory,
  makeObjectsPage,
  managedStatsFactory,
  monitorFactory,
  nodeBalancerConfigFactory,
  nodeBalancerConfigNodeFactory,
  nodeBalancerFactory,
  nodePoolFactory,
  notificationFactory,
  objectStorageBucketFactory,
  objectStorageClusterFactory,
  paymentMethodFactory,
  possibleMySQLReplicationTypes,
  possiblePostgresReplicationTypes,
  profileFactory,
  promoFactory,
  securityQuestionsFactory,
  stackScriptFactory,
  staticObjects,
  supportReplyFactory,
  supportTicketFactory,
  tagFactory,
  VLANFactory,
  volumeFactory,
} from 'src/factories';
import { accountAgreementsFactory } from 'src/factories/accountAgreements';
import { grantsFactory } from 'src/factories/grants';
import { pickRandom } from 'src/utilities/random';

export const makeResourcePage = (
  e: any[],
  override: { page: number; pages: number; results?: number } = {
    page: 1,
    pages: 1,
  }
) => ({
  page: override.page ?? 1,
  pages: override.pages ?? 1,
  results: override.results ?? e.length,
  data: e,
});

const statusPage = [
  rest.get('*/api/v2/incidents*', (req, res, ctx) => {
    const response = incidentResponseFactory.build();
    return res(ctx.json(response));
  }),
  rest.get('*/api/v2/scheduled-maintenances*', (req, res, ctx) => {
    const response = maintenanceResponseFactory.build();
    return res(ctx.json(response));
  }),
];

function sleep(ms: number) {
  return new Promise((resolve) => setTimeout(resolve, ms));
}

const entityTransfers = [
  rest.get('*/account/entity-transfers', (req, res, ctx) => {
    const transfers1 = entityTransferFactory.buildList(10);
    const transfers2 = entityTransferFactory.buildList(10, {
      token: 'TEST123',
    });
    const transfers3 = entityTransferFactory.buildList(10, {
      token: '987TEST',
    });
    const transfer4 = entityTransferFactory.build({
      is_sender: true,
      status: 'pending',
    });

    const combinedTransfers = transfers1.concat(
      transfers2,
      transfers3,
      transfer4
    );
    return res(ctx.json(makeResourcePage(combinedTransfers)));
  }),
  rest.get('*/account/entity-transfers/:transferId', (req, res, ctx) => {
    const transfer = entityTransferFactory.build();
    return res(ctx.json(transfer));
  }),
  rest.get('*/account/agreements', (req, res, ctx) =>
    res(ctx.json(accountAgreementsFactory.build()))
  ),
  rest.post('*/account/entity-transfers', (req, res, ctx) => {
    const payload = req.body as any;
    const newTransfer = entityTransferFactory.build({
      entities: payload.entities,
    });
    return res(ctx.json(newTransfer));
  }),
  rest.post(
    '*/account/entity-transfers/:transferId/accept',
    (req, res, ctx) => {
      return res(ctx.json({}));
    }
  ),
  rest.delete('*/account/entity-transfers/:transferId', (req, res, ctx) => {
    return res(ctx.json({}));
  }),
];

const databases = [
  rest.get('*/databases/instances', (req, res, ctx) => {
    const databases = databaseInstanceFactory.buildList(5);
    return res(ctx.json(makeResourcePage(databases)));
  }),

  rest.get('*/databases/types', (req, res, ctx) => {
    const standardTypes = [
      databaseTypeFactory.build({
        id: 'g6-standard-0',
        label: `Nanode 1 GB`,
        class: 'nanode',
        memory: 1024,
      }),
      ...databaseTypeFactory.buildList(7, { class: 'standard' }),
    ];
    const dedicatedTypes = databaseTypeFactory.buildList(7, {
      class: 'dedicated',
    });
    return res(
      ctx.json(makeResourcePage([...standardTypes, ...dedicatedTypes]))
    );
  }),

  rest.get('*/databases/engines', (req, res, ctx) => {
    const engine1 = databaseEngineFactory.buildList(3);
    const engine2 = databaseEngineFactory.buildList(3, {
      engine: 'postgresql',
    });
    const engine3 = databaseEngineFactory.buildList(3, {
      engine: 'mongodb',
    });

    const combinedList = [...engine1, ...engine2, ...engine3];

    return res(ctx.json(makeResourcePage(combinedList)));
  }),

  rest.get('*/databases/:engine/instances/:id', (req, res, ctx) => {
    const database = databaseFactory.build({
      id: req.params.id,
      label: `database-${req.params.id}`,
      engine: req.params.engine,
      ssl_connection: true,
      replication_type:
        req.params.engine === 'mysql'
          ? pickRandom(possibleMySQLReplicationTypes)
          : req.params.engine === 'postgresql'
          ? pickRandom(possiblePostgresReplicationTypes)
          : (undefined as any),
      replication_commit_type:
        req.params.engine === 'postgresql' ? 'local' : undefined,
      storage_engine:
        req.params.engine === 'mongodb' ? 'wiredtiger' : undefined,
      compression_type: req.params.engine === 'mongodb' ? 'none' : undefined,
    });
    return res(ctx.json(database));
  }),

  rest.get(
    '*/databases/:engine/instances/:databaseId/backups',
    (req, res, ctx) => {
      const backups = databaseBackupFactory.buildList(7);
      return res(ctx.json(makeResourcePage(backups)));
    }
  ),

  rest.get(
    '*/databases/:engine/instances/:databaseId/credentials',
    (req, res, ctx) => {
      return res(
        // ctx.status(400)
        ctx.json({
          username: 'lnroot',
          password: 'password123',
        })
      );
    }
  ),

  rest.get('*/databases/:engine/instances/:databaseId/ssl', (req, res, ctx) => {
    return res(
      ctx.json({
        public_key: 'testkey',
        certificate: 'testcertificate',
      })
    );
  }),

  rest.post(
    '*/databases/:engine/instances/:databaseId/backups/:backupId/restore',
    (req, res, ctx) => {
      return res(ctx.json({}));
    }
  ),

  rest.post(
    '*/databases/:engine/instances/:databaseId/credentials/reset',
    (req, res, ctx) => {
      return res(ctx.json({}));
    }
  ),

  rest.put('*/databases/mysql/instances/:databaseId', (req, res, ctx) => {
    const id = Number(req.params.databaseId);
    const body = req.body as any;
    return res(ctx.json({ ...databaseFactory.build({ id }), ...body }));
  }),

  rest.delete('*/databases/mysql/instances/:databaseId', (req, res, ctx) => {
    return res(ctx.json({}));
  }),
];

export const handlers = [
  rest.get('*/profile', (req, res, ctx) => {
    const profile = profileFactory.build({
      restricted: false,
    });
    return res(ctx.json(profile));
  }),
  rest.put('*/profile', (req, res, ctx) => {
    return res(ctx.json({ ...profileFactory.build(), ...(req.body as any) }));
  }),
  rest.get('*/profile/grants', (req, res, ctx) => {
    return res(ctx.json(grantsFactory.build()));
  }),
  rest.get('*/profile/apps', (req, res, ctx) => {
    const tokens = appTokenFactory.buildList(5);
    return res(ctx.json(makeResourcePage(tokens)));
  }),
  rest.post('*/profile/phone-number', async (req, res, ctx) => {
    await sleep(2000);
    return res(ctx.json({}));
  }),
  rest.post('*/profile/phone-number/verify', async (req, res, ctx) => {
    await sleep(2000);
    return res(ctx.json({}));
  }),
  rest.delete('*/account/phone-number', (req, res, ctx) => {
    return res(ctx.json({}));
  }),
  rest.get('*/profile/security-questions', (req, res, ctx) => {
    return res(ctx.json(securityQuestionsFactory.build()));
  }),
  rest.post('*/profile/security-questions', (req, res, ctx) => {
    return res(ctx.json(req.body as SecurityQuestionsPayload));
  }),
  rest.get('*/regions', async (req, res, ctx) => {
    return res(
      ctx.json(
        cachedRegions.data.map((thisRegion) => ({
          ...thisRegion,
          status: 'outage',
        }))
      )
    );
  }),
  rest.get('*/images', async (req, res, ctx) => {
    const privateImages = imageFactory.buildList(5, {
      status: 'available',
      type: 'manual',
    });
    const creatingImages = imageFactory.buildList(2, {
      type: 'manual',
      status: 'creating',
    });
    const pendingImages = imageFactory.buildList(5, {
      status: 'pending_upload',
      type: 'manual',
    });
    const automaticImages = imageFactory.buildList(5, {
      type: 'automatic',
      expiry: '2021-05-01',
    });
    const publicImages = imageFactory.buildList(0, { is_public: true });
    const images = [
      ...automaticImages,
      ...privateImages,
      ...publicImages,
      ...pendingImages,
      ...creatingImages,
    ];
    return res(ctx.json(makeResourcePage(images)));
  }),
  rest.get('*/linode/instances', async (req, res, ctx) => {
    const onlineLinodes = linodeFactory.buildList(60, {
      backups: { enabled: false },
      ipv4: ['000.000.000.000'],
    });
    const linodeWithEligibleVolumes = linodeFactory.build({
      id: 20,
      label: 'debianDistro',
    });
    const offlineLinodes = linodeFactory.buildList(1, { status: 'offline' });
    const busyLinodes = linodeFactory.buildList(1, { status: 'migrating' });
    const eventLinode = linodeFactory.build({
      id: 999,
      status: 'rebooting',
      label: 'eventful',
    });
    const multipleIPLinode = linodeFactory.build({
      label: 'multiple-ips',
      ipv4: [
        '192.168.0.0',
        '192.168.0.1',
        '192.168.0.2',
        '192.168.0.3',
        '192.168.0.4',
        '192.168.0.5',
      ],
      tags: ['test1', 'test2', 'test3'],
    });
    const linodes = [
      ...onlineLinodes,
      linodeWithEligibleVolumes,
      ...offlineLinodes,
      ...busyLinodes,
      linodeFactory.build({
        label: 'shadow-plan',
        type: 'g5-standard-20-s1',
        backups: { enabled: false },
      }),
      linodeFactory.build({
        label: 'bare-metal',
        type: 'g1-metal-c2',
        backups: { enabled: false },
      }),
      linodeFactory.build({
        label: 'shadow-plan-with-tags',
        type: 'g5-standard-20-s1',
        backups: { enabled: false },
        tags: ['test1', 'test2', 'test3'],
      }),
      linodeFactory.build({
        label: 'eu-linode',
        region: 'eu-west',
      }),
      eventLinode,
      multipleIPLinode,
    ];
    return res(ctx.json(makeResourcePage(linodes)));
  }),
  rest.delete('*/instances/*', async (req, res, ctx) => {
    return res(ctx.json({}));
  }),
  rest.get('*/instances/*/configs', async (req, res, ctx) => {
    const configs = linodeConfigFactory.buildList(3);
    return res(ctx.json(makeResourcePage(configs)));
  }),
  rest.get('*/instances/*/disks', async (req, res, ctx) => {
    const disks = linodeDiskFactory.buildList(3);
    return res(ctx.json(makeResourcePage(disks)));
  }),
  rest.get('*/instances/*/transfer', async (req, res, ctx) => {
    const transfer = linodeTransferFactory.build();
    return res(ctx.json(transfer));
  }),
  rest.get('*/instances/*/stats*', async (req, res, ctx) => {
    const stats = linodeStatsFactory.build();
    return res(ctx.json(stats));
  }),
  rest.get('*/instances/*/stats', async (req, res, ctx) => {
    const stats = linodeStatsFactory.build();
    return res(ctx.json(stats));
  }),
  rest.get('*/instances/*/ips', async (req, res, ctx) => {
    const ips = linodeIPFactory.build();
    return res(ctx.json(ips));
  }),
  rest.post('*/instances', async (req, res, ctx) => {
    const payload = req.body as any;
    const linode = linodeFactory.build({
      label: payload?.label ?? 'new-linode',
      type: payload?.type ?? 'g6-standard-1',
      image: payload?.image ?? 'linode/debian-10',
      region: payload?.region ?? 'us-east',
    });
    return res(ctx.json(linode));
    // return res(
    //   ctx.status(400),
    //   ctx.json({ errors: [{ reason: 'Invalid label', field: 'data.label' }] })
    // );
  }),
  rest.get('*/lke/clusters', async (req, res, ctx) => {
    const clusters = kubernetesAPIResponse.buildList(10);
    return res(ctx.json(makeResourcePage(clusters)));
  }),
  rest.get('*/lke/clusters/:clusterId', async (req, res, ctx) => {
    const id = Number(req.params.clusterId);
    const cluster = kubernetesAPIResponse.build({ id, k8s_version: '1.16' });
    return res(ctx.json(cluster));
  }),
  rest.put('*/lke/clusters/:clusterId', async (req, res, ctx) => {
    const id = Number(req.params.clusterId);
    const k8s_version = req.params.k8s_version;
    const cluster = kubernetesAPIResponse.build({ id, k8s_version });
    return res(ctx.json(cluster));
  }),
  rest.get('*/lke/clusters/:clusterId/pools', async (req, res, ctx) => {
    const pools = nodePoolFactory.buildList(10);
    nodePoolFactory.resetSequenceNumber();
    return res(ctx.json(makeResourcePage(pools)));
  }),
  rest.get('*/lke/clusters/*/api-endpoints', async (req, res, ctx) => {
    const endpoints = kubeEndpointFactory.buildList(2);
    return res(ctx.json(makeResourcePage(endpoints)));
  }),
  rest.get('*/lke/clusters/*/recycle', async (req, res, ctx) => {
    return res(ctx.json({}));
  }),
  rest.get('*/firewalls/', (req, res, ctx) => {
    const firewalls = firewallFactory.buildList(10);
    firewallFactory.resetSequenceNumber();
    return res(ctx.json(makeResourcePage(firewalls)));
  }),
  rest.get('*/firewalls/*/devices', (req, res, ctx) => {
    const devices = firewallDeviceFactory.buildList(10);
    return res(ctx.json(makeResourcePage(devices)));
  }),
  rest.put('*/firewalls/:firewallId', (req, res, ctx) => {
    const firewall = firewallFactory.build({
      status: req.body?.['status'] ?? 'disabled',
    });
    return res(ctx.json(firewall));
  }),
  // rest.post('*/account/agreements', (req, res, ctx) => {
  //   return res(ctx.status(500), ctx.json({ reason: 'Unknown error' }));
  // }),
  rest.post('*/firewalls', (req, res, ctx) => {
    const payload = req.body as any;
    const newFirewall = firewallFactory.build({
      label: payload.label ?? 'mock-firewall',
    });
    return res(ctx.json(newFirewall));
  }),
  rest.get('*/nodebalancers', (req, res, ctx) => {
    const nodeBalancers = nodeBalancerFactory.buildList(0);
    return res(ctx.json(makeResourcePage(nodeBalancers)));
  }),
  rest.get('*/nodebalancers/:nodeBalancerID', (req, res, ctx) => {
    const nodeBalancer = nodeBalancerFactory.build({
      id: req.params.nodeBalancerID,
    });
    return res(ctx.json(nodeBalancer));
  }),
  rest.get('*/nodebalancers/:nodeBalancerID/configs', (req, res, ctx) => {
    const configs = nodeBalancerConfigFactory.buildList(2, {
      nodebalancer_id: req.params.nodeBalancerID,
    });
    return res(ctx.json(makeResourcePage(configs)));
  }),
  rest.get(
    '*/nodebalancers/:nodeBalancerID/configs/:configID/nodes',
    (req, res, ctx) => {
      const configs = nodeBalancerConfigNodeFactory.buildList(2, {
        nodebalancer_id: req.params.nodeBalancerID,
      });
      return res(ctx.json(makeResourcePage(configs)));
    }
  ),
  rest.get('*/object-storage/buckets/*/*/object-list', (req, res, ctx) => {
    const pageSize = Number(req.url.searchParams.get('page_size') || 100);
    const marker = req.url.searchParams.get('marker');

    if (!marker) {
      const end =
        pageSize > staticObjects.length ? staticObjects.length : pageSize;
      const is_truncated = staticObjects.length > pageSize;

      const page = staticObjects.slice(0, end);
      return res(
        ctx.json(
          makeObjectsPage(page, {
            is_truncated,
            next_marker: is_truncated ? staticObjects[pageSize].name : null,
          })
        )
      );
    }
    const index = staticObjects.findIndex((object) => object.name == marker);

    const end =
      index + pageSize > staticObjects.length
        ? staticObjects.length
        : index + pageSize;

    const page = staticObjects.slice(index, end);

    const is_truncated =
      page[page.length - 1].name !=
      staticObjects[staticObjects.length - 1].name;

    return res(
      ctx.json(
        makeObjectsPage(page, {
          is_truncated,
          next_marker: is_truncated ? staticObjects[end].name : null,
        })
      )
    );
  }),
  rest.get('*/object-storage/buckets/*', (req, res, ctx) => {
    return res.once(
      ctx.status(500),
      ctx.json([{ reason: 'Cluster offline!' }])
    );
  }),
  rest.get('*/object-storage/buckets/*', (req, res, ctx) => {
    return res.once(
      ctx.status(400),
      ctx.json([{ reason: 'Cluster offline!' }])
    );
  }),
  rest.get('*/object-storage/buckets/*', (req, res, ctx) => {
    // Temporarily added pagination logic to make sure my use of
    // getAll worked for fetching all buckets.

    objectStorageBucketFactory.resetSequenceNumber();
    const page = Number(req.url.searchParams.get('page') || 1);
    const pageSize = Number(req.url.searchParams.get('page_size') || 25);

    const buckets = objectStorageBucketFactory.buildList(650);

    return res(
      ctx.json({
        data: buckets.slice(
          (page - 1) * pageSize,
          (page - 1) * pageSize + pageSize
        ),
        page,
        pages: Math.ceil(buckets.length / pageSize),
        results: buckets.length,
      })
    );
  }),
  rest.get('*/object-storage/buckets', (req, res, ctx) => {
    const buckets = objectStorageBucketFactory.buildList(10);
    return res(ctx.json(makeResourcePage(buckets)));
  }),
  rest.get('*object-storage/clusters', (req, res, ctx) => {
    const clusters = objectStorageClusterFactory.buildList(3);
    return res(ctx.json(makeResourcePage(clusters)));
  }),
  rest.get('*/domains', (req, res, ctx) => {
    const domains = domainFactory.buildList(10);
    return res(ctx.json(makeResourcePage(domains)));
  }),
  rest.post('*/domains/*/records', (req, res, ctx) => {
    const record = domainRecordFactory.build();
    return res(ctx.json(record));
  }),
  rest.post('*/volumes/migrate', (req, res, ctx) => {
    return res(ctx.json({}));
  }),
  rest.get('*/regions/*/migration-queue', (req, res, ctx) => {
    return res(
      ctx.json({
        volumes: 953,
        linodes: 8,
      })
    );
  }),
  rest.get('*/volumes', (req, res, ctx) => {
    const hddVolumeUnattached = volumeFactory.build({
      id: 30,
      label: 'hdd-unattached',
    });
    const hddVolumeAttached = volumeFactory.build({
      id: 20,
      linode_id: 20,
      label: 'eligible-now-for-nvme',
    });
    const hddVolumeAttached2 = volumeFactory.build({
      id: 2,
      linode_id: 2,
      label: 'example-upgrading',
    });
    const nvmeVolumeUpgrading = volumeFactory.build({
      id: 2,
      hardware_type: 'nvme',
    });
    const newNVMeVolume = volumeFactory.build({
      id: 1,
      hardware_type: 'nvme',
    });

    const volumes = [
      newNVMeVolume,
      nvmeVolumeUpgrading,
      hddVolumeAttached,
      hddVolumeAttached2,
      hddVolumeUnattached,
    ];
    return res(ctx.json(makeResourcePage(volumes)));
  }),
  rest.post('*/volumes', (req, res, ctx) => {
    const volume = volumeFactory.build();
    return res(ctx.json(volume));
  }),
  rest.get('*/vlans', (req, res, ctx) => {
    const vlans = VLANFactory.buildList(2);
    return res(ctx.json(makeResourcePage(vlans)));
  }),
  rest.get('*/profile/preferences', (req, res, ctx) => {
    return res(ctx.json({}));
  }),
  rest.get('*/profile/devices', (req, res, ctx) => {
    return res(ctx.json(makeResourcePage([])));
  }),
  rest.put('*/profile/preferences', (req, res, ctx) => {
    const body = req.body as any;
    return res(ctx.json({ ...body }));
  }),
  rest.get('*/kubeconfig', (req, res, ctx) => {
    return res(ctx.json({ kubeconfig: 'SSBhbSBhIHRlYXBvdA==' }));
  }),
  rest.get('*invoices/:invoiceId/items', (req, res, ctx) => {
    const items = invoiceItemFactory.buildList(10);
    return res(ctx.json(makeResourcePage(items, { page: 1, pages: 4 })));
  }),
  rest.get('*/account', (req, res, ctx) => {
    const account = accountFactory.build({
      balance: 50,
      active_since: '2019-11-05',
      active_promotions: promoFactory.buildList(2),
    });
    return res(ctx.json(account));
  }),
  rest.put('*/account', (req, res, ctx) => {
    return res(ctx.json({ ...accountFactory.build(), ...(req.body as any) }));
  }),
  rest.get('*/account/transfer', (req, res, ctx) => {
    const transfer = accountTransferFactory.build();
    return res(ctx.delay(5000), ctx.json(transfer));
  }),
  rest.get('*/account/invoices', (req, res, ctx) => {
    const invoices = invoiceFactory.buildList(10);
    return res(ctx.json(makeResourcePage(invoices)));
  }),
  rest.get('*/account/maintenance', (req, res, ctx) => {
    accountMaintenanceFactory.resetSequenceNumber();
    const page = Number(req.url.searchParams.get('page') || 1);
    const pageSize = Number(req.url.searchParams.get('page_size') || 25);
    const headers = JSON.parse(req.headers.get('x-filter') || '{}');

    const accountMaintenance =
      headers.type === 'volume_migration'
        ? [
            accountMaintenanceFactory.build({
              entity: { type: 'volume', label: 'my-volume-0', id: 0 },
              status: 'pending',
              reason: 'Free upgrade to faster NVMe hardware',
              type: 'volume_migration',
            }),
          ]
        : [
            ...accountMaintenanceFactory.buildList(20, { status: 'pending' }),
            ...accountMaintenanceFactory.buildList(40, { status: 'started' }),
          ];

    if (req.headers.get('x-filter')) {
      accountMaintenance.sort((a, b) => {
        const statusA = a[headers['+order_by']];
        const statusB = b[headers['+order_by']];

        if (statusA < statusB) {
          return -1;
        }
        if (statusA > statusB) {
          return 1;
        }
        return 0;
      });

      if (headers['+order'] == 'desc') {
        accountMaintenance.reverse();
      }
      return res(
        ctx.json({
          data: accountMaintenance.slice(
            (page - 1) * pageSize,
            (page - 1) * pageSize + pageSize
          ),
          page,
          pages: Math.ceil(accountMaintenance.length / pageSize),
          results: accountMaintenance.length,
        })
      );
    }

    return res(ctx.json(makeResourcePage(accountMaintenance)));
  }),
  rest.get('*/account/payment-methods', (req, res, ctx) => {
    const defaultPaymentMethod = paymentMethodFactory.build({
      data: { card_type: 'MasterCard' },
      is_default: true,
    });

    const googlePayPaymentMethod = paymentMethodFactory.build({
      type: 'google_pay',
    });

    const paypalPaymentMethod = paymentMethodFactory.build({
      type: 'paypal',
      data: {
        email: 'test@example.com',
        paypal_id: '6781945682',
      },
    });

    const otherPaymentMethod = paymentMethodFactory.build();

    return res(
      ctx.json(
        makeResourcePage([
          defaultPaymentMethod,
          otherPaymentMethod,
          googlePayPaymentMethod,
          paypalPaymentMethod,
        ])
      )
    );
  }),
  rest.get('*/events', (req, res, ctx) => {
    const events = eventFactory.buildList(1, {
      action: 'lke_node_create',
      percent_complete: 15,
      entity: { type: 'linode', id: 999, label: 'linode-1' },
      message:
        'Rebooting this thing and showing an extremely long event message for no discernible reason other than the fairly obvious reason that we want to do some testing of whether or not these messages wrap.',
    });
    const volumeMigrationScheduled = eventFactory.build({
      entity: { type: 'volume', id: 6, label: 'bravoExample' },
      action: 'volume_migrate_scheduled' as EventAction,
      status: 'scheduled',
      message: 'Volume bravoExample has been scheduled for an upgrade to NVMe.',
      percent_complete: 100,
    });
    const volumeMigrating = eventFactory.build({
      entity: { type: 'volume', id: 2, label: 'example-upgrading' },
      action: 'volume_migrate' as EventAction,
      status: 'started',
      message: 'Volume example-upgrading is being upgraded to NVMe.',
      percent_complete: 65,
    });
    const volumeMigrationFinished = eventFactory.build({
      entity: { type: 'volume', id: 6, label: 'alphaExample' },
      action: 'volume_migrate',
      status: 'finished',
      message: 'Volume alphaExample has finished upgrading to NVMe.',
      percent_complete: 100,
    });
    const oldEvents = eventFactory.buildList(20, {
      action: 'account_update',
      seen: true,
      percent_complete: 100,
    });
    return res.once(
      ctx.json(
        makeResourcePage([
          ...events,
          ...oldEvents,
          volumeMigrationScheduled,
          volumeMigrating,
          volumeMigrationFinished,
        ])
      )
    );
  }),
  rest.get('*/support/tickets', (req, res, ctx) => {
    const tickets = supportTicketFactory.buildList(15, { status: 'open' });
    return res(ctx.json(makeResourcePage(tickets)));
  }),
  rest.get('*/support/tickets/:ticketId', (req, res, ctx) => {
    const ticket = supportTicketFactory.build({ id: req.params.ticketId });
    return res(ctx.json(ticket));
  }),
  rest.get('*/support/tickets/:ticketId/replies', (req, res, ctx) => {
    const replies = supportReplyFactory.buildList(15);
    return res(ctx.json(makeResourcePage(replies)));
  }),
  rest.put('*/longview/plan', (req, res, ctx) => {
    return res(ctx.json({}));
  }),
  rest.get('*/longview/plan', (req, res, ctx) => {
    const plan = longviewActivePlanFactory.build();
    return res(ctx.json(plan));
  }),
  rest.get('*/longview/subscriptions', (req, res, ctx) => {
    const subscriptions = longviewSubscriptionFactory.buildList(10);
    return res(ctx.json(makeResourcePage(subscriptions)));
  }),
  rest.get('*/longview/clients', (req, res, ctx) => {
    const clients = longviewClientFactory.buildList(10);
    return res(ctx.json(makeResourcePage(clients)));
  }),
  rest.post('*/backups/enable/*', (req, res, ctx) => {
    return res(ctx.json({}));
  }),
  rest.get('*/account/settings', (req, res, ctx) => {
    return res(
      ctx.json({
        backups_enabled: true,
        longview_subscription: 'longview-100',
        managed: true,
        network_helper: true,
        object_storage: 'active',
      })
    );
  }),
  rest.put('*/account/settings/*', (req, res, ctx) => {
    return res(ctx.json({}));
  }),
  rest.get('*/tags', (req, res, ctx) => {
    tagFactory.resetSequenceNumber();
    const tags = tagFactory.buildList(5);
    return res(ctx.json(makeResourcePage(tags)));
  }),
  rest.get('*gravatar*', (req, res, ctx) => {
    return res(ctx.status(400), ctx.json({}));
  }),
  rest.get('*linode.com/blog/feed*', (req, res, ctx) => {
    return res(ctx.status(400));
  }),
  rest.get('*managed/services', (req, res, ctx) => {
    const monitors = monitorFactory.buildList(5);
    return res(ctx.json(makeResourcePage(monitors)));
  }),
  rest.get('*managed/stats', (req, res, ctx) => {
    const stats = managedStatsFactory.build();
    return res(ctx.json(stats));
  }),
  rest.get('*managed/issues', (req, res, ctx) => {
    return res(ctx.json(makeResourcePage([])));
  }),
  rest.get('*stackscripts/', (req, res, ctx) => {
    return res(ctx.json(makeResourcePage(stackScriptFactory.buildList(1))));
  }),
  rest.get('*/notifications', (req, res, ctx) => {
    // pastDueBalance included here merely for ease of testing for Notifications section in the Notifications drawer.
    const pastDueBalance = notificationFactory.build({
      entity: null,
      label: 'past due',
      message: `You have a past due balance of $58.50. Please make a payment immediately to avoid service disruption.`,
      type: 'payment_due',
      severity: 'critical',
      when: null,
      until: null,
      body: null,
    });

    // const gdprNotification = gdprComplianceNotification.build();

    const generalGlobalNotice = {
      type: 'notice',
      entity: null,
      when: null,
      // eslint-disable-next-line xss/no-mixed-html
      message:
        "We've updated our policies. See <a href='https://cloud.linode.com/support'>this page</a> for more information.",
      label: "We've updated our policies.",
      severity: 'minor',
      until: null,
      body: null,
    };

    const outageNotification = {
      type: 'outage',
      entity: {
        type: 'region',
        label: null,
        id: 'us-east',
        url: '/regions/us-east',
      },
      when: null,
      message:
        'We are aware of an issue affecting service in this facility. If you are experiencing service issues in this facility, there is no need to open a support ticket at this time. Please monitor our status blog at https://status.linode.com for further information.  Thank you for your patience and understanding.',
      label: 'There is an issue affecting service in this facility',
      severity: 'major',
      until: null,
      body: null,
    };

    const emailBounce = notificationFactory.build({
      type: 'billing_email_bounce',
      entity: null,
      when: null,
      message: 'We are unable to send emails to your billing email address!',
      label: 'We are unable to send emails to your billing email address!',
      severity: 'major',
      until: null,
      body: null,
    });

    const abuseTicket = abuseTicketNotificationFactory.build();

    const migrationNotification = notificationFactory.build({
      type: 'migration_pending',
      label: 'You have a migration pending!',
      message:
        'You have a migration pending! Your Linode must be offline before starting the migration.',
      entity: { id: 0, type: 'linode', label: 'linode-0' },
      severity: 'major',
    });

    const minorSeverityNotification = notificationFactory.build({
      type: 'notice',
      message: 'Testing for minor notification',
      severity: 'minor',
    });

    const criticalSeverityNotification = notificationFactory.build({
      type: 'notice',
      message: 'Testing for critical notification',
      severity: 'critical',
    });

    const balanceNotification = notificationFactory.build({
      type: 'payment_due',
      message: 'You have an overdue balance!',
      severity: 'major',
    });

    const blockStorageMigrationScheduledNotification = notificationFactory.build(
      {
        type: 'volume_migration_scheduled' as NotificationType,
        entity: {
          type: 'volume',
          label: 'eligibleNow',
          id: 20,
          url: '/volumes/20',
        },
        when: '2021-09-30T04:00:00',
        message:
          'The Linode that the volume is attached to will shut down in order to complete the upgrade and reboot once it is complete. Any other volumes attached to the same Linode will also be upgraded.',
        label: 'You have a scheduled Block Storage volume upgrade pending!',
        severity: 'critical',
        until: '2021-10-16T04:00:00',
        body: 'Your volumes in us-east will be upgraded to NVMe.',
      }
    );

    const blockStorageMigrationScheduledNotificationUnattached = notificationFactory.build(
      {
        type: 'volume_migration_scheduled' as NotificationType,
        entity: {
          type: 'volume',
          label: 'hdd-unattached',
          id: 30,
          url: '/volumes/30',
        },
        when: '2021-09-30T04:00:00',
        message:
          'This unattached volume is scheduled to be migrated to NVMe I think.',
        label: 'You have a scheduled Block Storage volume upgrade pending!',
        severity: 'critical',
        until: '2021-10-16T04:00:00',
        body: 'Your volume will be upgraded to NVMe.',
      }
    );

    const blockStorageMigrationImminentNotification = notificationFactory.build(
      {
        type: 'volume_migration_imminent' as NotificationType,
        entity: {
          type: 'volume',
          label: 'example-upgrading',
          id: 2,
          url: '/volumes/2',
        },
        when: '2021-09-30T04:00:00',
        message:
          'The Linode that the volume is attached to will shut down in order to complete the upgrade and reboot once it is complete. Any other volumes attached to the same Linode will also be upgraded.',
        label: 'You have a scheduled Block Storage volume upgrade pending!',
        severity: 'major',
        until: '2021-10-16T04:00:00',
        body: 'Your volumes in us-east will be upgraded to NVMe.',
      }
    );

    return res(
      ctx.json(
        makeResourcePage([
          pastDueBalance,
          ...notificationFactory.buildList(1),
          // gdprNotification,
          generalGlobalNotice,
          outageNotification,
          minorSeverityNotification,
          criticalSeverityNotification,
          abuseTicket,
          emailBounce,
          migrationNotification,
          balanceNotification,
          blockStorageMigrationScheduledNotification,
          blockStorageMigrationImminentNotification,
          blockStorageMigrationScheduledNotificationUnattached,
        ])
      )
    );
  }),
  rest.post('*/networking/vlans', (req, res, ctx) => {
    return res(ctx.json({}));
  }),
  rest.post('*/networking/ipv6/ranges', (req, res, ctx) => {
    const range = req.body?.['prefix_length'];
    return res(ctx.json({ range, route_target: '2001:DB8::0000' }));
  }),
  rest.post('*/networking/ips/assign', (req, res, ctx) => {
    return res(ctx.json({}));
  }),
  rest.post('*/account/payments', (req, res, ctx) => {
    return res(ctx.json(creditPaymentResponseFactory.build()));
  }),
  // rest.get('*/databases/mysql/instances', (req, res, ctx) => {
  //   const online = databaseFactory.build({ status: 'ready' });
  //   const initializing = databaseFactory.build({ status: 'initializing' });
  //   const error = databaseFactory.build({ status: 'error' });
  //   const unknown = databaseFactory.build({ status: 'unknown' });
  //   const databases = [online, initializing, error, unknown];
  //   return res(ctx.json(makeResourcePage(databases)));
  // }),
  ...entityTransfers,
  ...statusPage,
  ...databases,
];

// Generator functions for dynamic handlers, in use by mock data dev tools.
export const mockDataHandlers: Record<
  keyof MockData,
  (count: number) => RequestHandler
> = {
  linode: (count) =>
    rest.get('*/linode/instances', async (req, res, ctx) => {
      const linodes = linodeFactory.buildList(count);
      return res(ctx.json(makeResourcePage(linodes)));
    }),
  nodeBalancer: (count) =>
    rest.get('*/nodebalancers', (req, res, ctx) => {
      const nodeBalancers = nodeBalancerFactory.buildList(count);
      return res(ctx.json(makeResourcePage(nodeBalancers)));
    }),
  domain: (count) =>
    rest.get('*/domains', (req, res, ctx) => {
      const domains = domainFactory.buildList(count);
      return res(ctx.json(makeResourcePage(domains)));
    }),
  volume: (count) =>
    rest.get('*/volumes', (req, res, ctx) => {
      const volumes = volumeFactory.buildList(count);
      return res(ctx.json(makeResourcePage(volumes)));
    }),
};<|MERGE_RESOLUTION|>--- conflicted
+++ resolved
@@ -1,8 +1,8 @@
-<<<<<<< HEAD
-import { EventAction, SecurityQuestionsPayload } from '@linode/api-v4';
-=======
-import { EventAction, NotificationType } from '@linode/api-v4';
->>>>>>> 5e4e227e
+import {
+  EventAction,
+  NotificationType,
+  SecurityQuestionsPayload,
+} from '@linode/api-v4';
 import { RequestHandler, rest } from 'msw';
 import cachedRegions from 'src/cachedData/regions.json';
 import { MockData } from 'src/dev-tools/mockDataController';
