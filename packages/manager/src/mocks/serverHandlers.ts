/**
 * @deprecated
 *
 * This mocking mode is being phased out.
 * It remains available in out DEV tools for convenience and backward compatibility, it is however discouraged to add new handlers to it.
 *
 * New handlers should be added to the CRUD baseline preset instead (ex: src/mocks/presets/crud/handlers/linodes.ts) which support a much more dynamic data mocking.
 */
import { DateTime } from 'luxon';
import { HttpResponse, http } from 'msw';

import { regions } from 'src/__data__/regionsData';
import { MOCK_THEME_STORAGE_KEY } from 'src/dev-tools/ThemeSelector';
import {
  VLANFactory,
  // abuseTicketNotificationFactory,
  accountAvailabilityFactory,
  accountBetaFactory,
  accountFactory,
  accountMaintenanceFactory,
  accountTransferFactory,
  alertDimensionsFactory,
  alertFactory,
  alertRulesFactory,
  appTokenFactory,
  betaFactory,
  contactFactory,
  credentialFactory,
  creditPaymentResponseFactory,
  dashboardFactory,
  databaseBackupFactory,
  databaseEngineFactory,
  databaseFactory,
  databaseInstanceFactory,
  databaseTypeFactory,
  dedicatedTypeFactory,
  domainFactory,
  domainRecordFactory,
  entityTransferFactory,
  eventFactory,
  firewallDeviceFactory,
  firewallFactory,
  imageFactory,
  incidentResponseFactory,
  invoiceFactory,
  invoiceItemFactory,
  kubeEndpointFactory,
  kubernetesAPIResponse,
  kubernetesVersionFactory,
  linodeConfigFactory,
  linodeDiskFactory,
  linodeFactory,
  linodeIPFactory,
  linodeStatsFactory,
  linodeTransferFactory,
  linodeTypeFactory,
  lkeEnterpriseTypeFactory,
  lkeHighAvailabilityTypeFactory,
  lkeStandardAvailabilityTypeFactory,
  longviewActivePlanFactory,
  longviewClientFactory,
  longviewSubscriptionFactory,
  maintenanceResponseFactory,
  makeObjectsPage,
  managedIssueFactory,
  managedLinodeSettingFactory,
  managedSSHPubKeyFactory,
  managedStatsFactory,
  monitorFactory,
  nodeBalancerConfigFactory,
  nodeBalancerConfigNodeFactory,
  nodeBalancerFactory,
  nodeBalancerTypeFactory,
  nodePoolFactory,
  notificationChannelFactory,
  notificationFactory,
  objectStorageBucketFactoryGen2,
  objectStorageClusterFactory,
  objectStorageEndpointsFactory,
  objectStorageKeyFactory,
  objectStorageOverageTypeFactory,
  objectStorageTypeFactory,
  paymentFactory,
  paymentMethodFactory,
  placementGroupFactory,
  possibleMySQLReplicationTypes,
  possiblePostgresReplicationTypes,
  proDedicatedTypeFactory,
  profileFactory,
  promoFactory,
  regionAvailabilityFactory,
  securityQuestionsFactory,
  serviceTypesFactory,
  stackScriptFactory,
  staticObjects,
  subnetFactory,
  supportReplyFactory,
  supportTicketFactory,
  tagFactory,
  volumeFactory,
  volumeTypeFactory,
  vpcFactory,
} from 'src/factories';
import { accountAgreementsFactory } from 'src/factories/accountAgreements';
import { accountLoginFactory } from 'src/factories/accountLogin';
import { accountUserFactory } from 'src/factories/accountUsers';
import { grantFactory, grantsFactory } from 'src/factories/grants';
import { LinodeKernelFactory } from 'src/factories/linodeKernel';
import { getStorage } from 'src/utilities/storage';

const getRandomWholeNumber = (min: number, max: number) =>
  Math.floor(Math.random() * (max - min + 1) + min);
import { accountPermissionsFactory } from 'src/factories/accountPermissions';
import { accountResourcesFactory } from 'src/factories/accountResources';
import { userPermissionsFactory } from 'src/factories/userPermissions';
import { pickRandom } from 'src/utilities/random';

import type {
  AccountMaintenance,
  AlertDefinitionType,
  AlertServiceType,
  AlertSeverityType,
  AlertStatusType,
  CreateAlertDefinitionPayload,
  CreateObjectStorageKeyPayload,
  Dashboard,
  FirewallStatus,
  NotificationType,
  ObjectStorageEndpointTypes,
  SecurityQuestionsPayload,
  ServiceTypesList,
  TokenRequest,
  UpdateImageRegionsPayload,
  User,
  VolumeStatus,
} from '@linode/api-v4';

export const makeResourcePage = <T>(
  e: T[],
  override: { page: number; pages: number; results?: number } = {
    page: 1,
    pages: 1,
  }
) => ({
  data: e,
  page: override.page ?? 1,
  pages: override.pages ?? 1,
  results: override.results ?? e.length,
});

const statusPage = [
  http.get('*/api/v2/incidents*', () => {
    const response = incidentResponseFactory.build();
    return HttpResponse.json(response);
  }),
  http.get('*/api/v2/scheduled-maintenances*', () => {
    const response = maintenanceResponseFactory.build();
    return HttpResponse.json(response);
  }),
];

function sleep(ms: number) {
  return new Promise((resolve) => setTimeout(resolve, ms));
}

const entityTransfers = [
  http.get('*/account/entity-transfers', () => {
    const transfers1 = entityTransferFactory.buildList(10);
    const transfers2 = entityTransferFactory.buildList(10, {
      token: 'TEST123',
    });
    const transfers3 = entityTransferFactory.buildList(10, {
      token: '987TEST',
    });
    const transfer4 = entityTransferFactory.build({
      is_sender: true,
      status: 'pending',
    });
    const transfer5 = entityTransferFactory.build({
      is_sender: true,
      status: 'canceled',
    });

    const combinedTransfers = transfers1.concat(
      transfers2,
      transfers3,
      transfer4,
      transfer5
    );
    return HttpResponse.json(makeResourcePage(combinedTransfers));
  }),
  http.get('*/account/entity-transfers/:transferId', () => {
    const transfer = entityTransferFactory.build();
    return HttpResponse.json(transfer);
  }),
  http.get('*/account/agreements', () =>
    HttpResponse.json(accountAgreementsFactory.build())
  ),
  http.post('*/account/entity-transfers', async ({ request }) => {
    const body = await request.json();
    const payload = body as any;
    const newTransfer = entityTransferFactory.build({
      entities: payload.entities,
    });
    return HttpResponse.json(newTransfer);
  }),
  http.post('*/account/entity-transfers/:transferId/accept', () => {
    return HttpResponse.json({});
  }),
  http.delete('*/account/entity-transfers/:transferId', () => {
    return HttpResponse.json({});
  }),
];

const databases = [
  http.get('*/databases/instances', () => {
    const databases = databaseInstanceFactory.buildList(9);
    return HttpResponse.json(makeResourcePage(databases));
  }),

  http.get('*/databases/types', () => {
    const standardTypes = [
      databaseTypeFactory.build({
        class: 'nanode',
        id: 'g6-nanode-1',
        label: `Nanode 1 GB`,
        memory: 1024,
      }),
      databaseTypeFactory.build({
        class: 'nanode',
        id: 'g6-standard-1',
        label: `Linode 2 GB`,
        memory: 2048,
      }),
      ...databaseTypeFactory.buildList(7, { class: 'standard' }),
    ];
    const dedicatedTypes = databaseTypeFactory.buildList(7, {
      class: 'dedicated',
    });
    return HttpResponse.json(
      makeResourcePage([...standardTypes, ...dedicatedTypes])
    );
  }),

  http.get('*/databases/engines', () => {
    const engine1 = databaseEngineFactory.buildList(3);
    const engine2 = databaseEngineFactory.buildList(3, {
      engine: 'postgresql',
    });

    const combinedList = [...engine1, ...engine2];

    return HttpResponse.json(makeResourcePage(combinedList));
  }),

  http.get('*/databases/:engine/instances/:id', ({ params }) => {
    const isDefault = Number(params.id) % 2 !== 0;
    const db: Record<string, boolean | number | string | undefined> = {
      engine: params.engine as 'mysql',
      id: Number(params.id),
      label: `database-${params.id}`,
      platform: isDefault ? 'rdbms-default' : 'rdbms-legacy',
    };
    if (!isDefault) {
      db.replication_commit_type =
        params.engine === 'postgresql' ? 'local' : undefined;
      db.replication_type =
        params.engine === 'mysql'
          ? pickRandom(possibleMySQLReplicationTypes)
          : params.engine === 'postgresql'
          ? pickRandom(possiblePostgresReplicationTypes)
          : (undefined as any);
      db.ssl_connection = true;
    }
    const database = databaseFactory.build(db);
    return HttpResponse.json(database);
  }),

  http.get('*/databases/:engine/instances/:databaseId/backups', () => {
    const backups = databaseBackupFactory.buildList(10);
    return HttpResponse.json(makeResourcePage(backups));
  }),

  http.get('*/databases/:engine/instances/:databaseId/credentials', () => {
    return HttpResponse.json({
      password: 'password123',
      username: 'lnroot',
    });
  }),

  http.get('*/databases/:engine/instances/:databaseId/ssl', () => {
    return HttpResponse.json({
      certificate: 'testcertificate',
      public_key: 'testkey',
    });
  }),

  http.post('*/databases/:engine/instances', async ({ params, request }) => {
    const body = await request.json();
    const payload: any = body;
    return HttpResponse.json({
      ...databaseFactory.build({
        engine: params.engine as 'mysql',
        label: payload?.label ?? 'Database',
      }),
    });
  }),

  http.post(
    '*/databases/:engine/instances/:databaseId/backups/:backupId/restore',
    () => {
      return HttpResponse.json({});
    }
  ),

  http.post(
    '*/databases/:engine/instances/:databaseId/credentials/reset',
    () => {
      return HttpResponse.json({});
    }
  ),

  http.put(
    '*/databases/mysql/instances/:databaseId',
    async ({ params, request }) => {
      const reqBody = await request.json();
      const id = Number(params.databaseId);
      const body = reqBody as any;
      return HttpResponse.json({ ...databaseFactory.build({ id }), ...body });
    }
  ),

  http.delete('*/databases/mysql/instances/:databaseId', () => {
    return HttpResponse.json({});
  }),

  http.post('*/databases/:engine/instances/:databaseId/suspend', () => {
    return HttpResponse.json({});
  }),

  http.post('*/databases/:engine/instances/:databaseId/resume', () => {
    return HttpResponse.json({});
  }),
];

const vpc = [
  http.get('*/v4beta/vpcs', () => {
    const vpcsWithSubnet1 = vpcFactory.buildList(5, {
      subnets: subnetFactory.buildList(Math.floor(Math.random() * 10) + 1),
    });
    const vpcsWithSubnet2 = vpcFactory.buildList(5, {
      region: 'eu-west',
      subnets: subnetFactory.buildList(Math.floor(Math.random() * 20) + 1),
    });
    const vpcsWithoutSubnet = vpcFactory.buildList(20);
    return HttpResponse.json(
      makeResourcePage([
        ...vpcsWithSubnet1,
        ...vpcsWithSubnet2,
        ...vpcsWithoutSubnet,
      ])
    );
  }),
  http.get('*/v4beta/vpcs/:vpcId', () => {
    return HttpResponse.json(
      vpcFactory.build({
        description: `VPC for webserver and database. VPC for webserver and database. VPC for webserver and database. VPC for webserver and database. VPC for webserver VPC for webserver VPC for webserver VPC for webserver VPC for webserver.VPC for webserver and database!!! VPC`,
        subnets: subnetFactory.buildList(Math.floor(Math.random() * 10) + 1),
      })
    );
  }),
  http.get('*/v4beta/vpcs/:vpcId/subnets', () => {
    return HttpResponse.json(makeResourcePage(subnetFactory.buildList(30)));
  }),
  http.delete('*/v4beta/vpcs/:vpcId/subnets/:subnetId', () => {
    return HttpResponse.json({});
  }),
  http.delete('*/v4beta/vpcs/:vpcId', () => {
    return HttpResponse.json({});
  }),
  http.put('*/v4beta/vpcs/:vpcId', () => {
    return HttpResponse.json(vpcFactory.build({ description: 'testing' }));
  }),
  http.get('*/v4beta/vpcs/:vpcID', ({ params }) => {
    const id = Number(params.id);
    return HttpResponse.json(vpcFactory.build({ id }));
  }),
  http.post('*/v4beta/vpcs', async ({ request }) => {
    const body = await request.json();
    const vpc = vpcFactory.build({ ...(body as any) });
    return HttpResponse.json(vpc);
  }),
  http.post('*/v4beta/vpcs/:vpcId/subnets', async ({ request }) => {
    const body = await request.json();
    const subnet = subnetFactory.build({ ...(body as any) });
    return HttpResponse.json(subnet);
  }),
];

const iam = [
  http.get('*/iam/role-permissions', () => {
    return HttpResponse.json(accountPermissionsFactory.build());
  }),
  http.get('*/iam/role-permissions/users/:username', () => {
    return HttpResponse.json(userPermissionsFactory.build());
  }),
];

const resources = [
  http.get('*/v4*/resources', () => {
    return HttpResponse.json(accountResourcesFactory.build());
  }),
];

const nanodeType = linodeTypeFactory.build({ id: 'g6-nanode-1' });
const standardTypes = linodeTypeFactory.buildList(7);
const dedicatedTypes = dedicatedTypeFactory.buildList(7);
const proDedicatedType = proDedicatedTypeFactory.build();
const gpuTypesAda = linodeTypeFactory.buildList(7, {
  class: 'gpu',
  gpus: 5,
  label: 'Ada Lovelace',
  transfer: 0,
});
const gpuTypesRX = linodeTypeFactory.buildList(7, {
  class: 'gpu',
  gpus: 1,
  transfer: 5000,
});
const premiumTypes = linodeTypeFactory.buildList(7, {
  class: 'premium',
});
const acceleratedType = linodeTypeFactory.buildList(7, {
  accelerated_devices: 1,
  class: 'accelerated',
  label: 'Netint Quadra T1U X',
  transfer: 0,
});
const proxyAccountUser = accountUserFactory.build({
  email: 'partner@proxy.com',
  last_login: null,
  user_type: 'proxy',
  username: 'ParentCompany_a1b2c3d4e5',
});
const parentAccountUser = accountUserFactory.build({
  email: 'parent@acme.com',
  last_login: null,
  restricted: false,
  user_type: 'parent',
  username: 'ParentUser',
});
const childAccountUser = accountUserFactory.build({
  email: 'child@linode.com',
  last_login: null,
  restricted: false,
  user_type: 'child',
  username: 'ChildUser',
});
const parentAccountNonAdminUser = accountUserFactory.build({
  email: 'account@linode.com',
  last_login: null,
  restricted: false,
  username: 'NonAdminUser',
});

export const handlers = [
  http.get('*/profile', () => {
    const profile = profileFactory.build({
      restricted: false,
      // Parent/Child: switch the `user_type` depending on what account view you need to mock.
      user_type: 'parent',
      // PLACEMENT GROUPS TESTING - Permissions and Grants:
      // Uncomment the two lines below: This is important! The grants endpoint is only called for restricted users.
      // restricted: true,
      // user_type: 'default',
    });
    return HttpResponse.json(profile);
  }),

  http.put('*/profile', async ({ request }) => {
    const body = await request.json();

    return HttpResponse.json({ ...profileFactory.build(), ...(body as any) });
  }),
  http.get('*/profile/grants', () => {
    // PLACEMENT GROUPS TESTING - Permissions and Grants
    return HttpResponse.json(
      grantsFactory.build({ global: { add_linodes: false } })
    );
  }),
  http.get('*/profile/apps', () => {
    const tokens = appTokenFactory.buildList(5);
    return HttpResponse.json(makeResourcePage(tokens));
  }),
  http.post('*/profile/phone-number', async () => {
    await sleep(2000);
    return HttpResponse.json({});
  }),
  http.post('*/profile/phone-number/verify', async () => {
    await sleep(2000);
    return HttpResponse.json({});
  }),
  http.delete('*/profile/phone-number', () => {
    return HttpResponse.json({});
  }),
  http.get('*/profile/security-questions', () => {
    return HttpResponse.json(securityQuestionsFactory.build());
  }),
  http.post<any, SecurityQuestionsPayload>(
    '*/profile/security-questions',
    async ({ request }) => {
      const body = await request.json();

      return HttpResponse.json(body);
    }
  ),
  http.get('*/regions', async () => {
    return HttpResponse.json(makeResourcePage(regions));
  }),
  http.get<{ id: string }>('*/v4/images/:id', ({ params }) => {
    const distributedImage = imageFactory.build({
      capabilities: ['cloud-init', 'distributed-sites'],
      id: 'private/distributed-image',
      label: 'distributed-image',
      regions: [{ region: 'us-east', status: 'available' }],
    });

    if (params.id === distributedImage.id) {
      return HttpResponse.json(distributedImage);
    }

    return HttpResponse.json(imageFactory.build());
  }),
  http.get('*/images', async ({ request }) => {
    const privateImages = imageFactory.buildList(5, {
      status: 'available',
      type: 'manual',
    });
    const cloudinitCompatableDistro = imageFactory.build({
      capabilities: ['cloud-init'],
      id: 'metadata-test-distro',
      is_public: true,
      label: 'metadata-test-distro',
      status: 'available',
      type: 'manual',
    });
    const cloudinitCompatableImage = imageFactory.build({
      capabilities: ['cloud-init'],
      id: 'metadata-test-image',
      label: 'metadata-test-image',
      status: 'available',
      type: 'manual',
    });
    const multiRegionsImage = imageFactory.build({
      id: 'multi-regions-test-image',
      label: 'multi-regions-test-image',
      regions: [
        { region: 'us-southeast', status: 'available' },
        { region: 'us-east', status: 'pending' },
      ],
      status: 'available',
      type: 'manual',
    });
    const creatingImages = imageFactory.buildList(2, {
      status: 'creating',
      type: 'manual',
    });
    const pendingImages = imageFactory.buildList(5, {
      status: 'pending_upload',
      type: 'manual',
    });
    const automaticImages = imageFactory.buildList(5, {
      expiry: '2021-05-01',
      type: 'automatic',
    });
    const publicImages = imageFactory.buildList(4, { is_public: true });
    const distributedImage = imageFactory.build({
      capabilities: ['cloud-init', 'distributed-sites'],
      id: 'private/distributed-image',
      label: 'distributed-image',
      regions: [{ region: 'us-east', status: 'available' }],
    });
    const images = [
      cloudinitCompatableDistro,
      cloudinitCompatableImage,
      multiRegionsImage,
      distributedImage,
      ...automaticImages,
      ...privateImages,
      ...publicImages,
      ...pendingImages,
      ...creatingImages,
    ];
    const filter = request.headers.get('x-filter');

    if (filter?.includes('manual')) {
      return HttpResponse.json(
        makeResourcePage(images.filter((image) => image.type === 'manual'))
      );
    }

    if (filter?.includes('automatic')) {
      return HttpResponse.json(
        makeResourcePage(images.filter((image) => image.type === 'automatic'))
      );
    }

    return HttpResponse.json(makeResourcePage(images));
  }),
  http.post<any, UpdateImageRegionsPayload>(
    '*/v4/images/:id/regions',
    async ({ request }) => {
      const data = await request.json();

      const image = imageFactory.build();

      image.regions = data.regions.map((regionId) => ({
        region: regionId,
        status: 'pending replication',
      }));

      return HttpResponse.json(image);
    }
  ),

  http.get('*/linode/types', () => {
    return HttpResponse.json(
      makeResourcePage([
        nanodeType,
        ...standardTypes,
        ...dedicatedTypes,
        ...gpuTypesAda,
        ...gpuTypesRX,
        ...premiumTypes,
        ...acceleratedType,
        proDedicatedType,
      ])
    );
  }),
  http.get('*/linode/types-legacy', () => {
    return HttpResponse.json(makeResourcePage(linodeTypeFactory.buildList(0)));
  }),
  ...[nanodeType, ...standardTypes, ...dedicatedTypes, proDedicatedType].map(
    (type) =>
      http.get(`*/linode/types/${type.id}`, () => {
        return HttpResponse.json(type);
      })
  ),
  http.get(`*/linode/types/*`, () => {
    return HttpResponse.json(linodeTypeFactory.build());
  }),
  http.get('*/linode/instances', async ({ request }) => {
    linodeFactory.resetSequenceNumber();
    const metadataLinodeWithCompatibleImage = linodeFactory.build({
      image: 'metadata-test-image',
      label: 'metadata-test-image',
    });
    const metadataLinodeWithCompatibleImageAndRegion = linodeFactory.build({
      image: 'metadata-test-image',
      label: 'metadata-test-region',
      region: 'eu-west',
    });
    const linodeInDistributedRegion = linodeFactory.build({
      image: 'distributed-region-test-image',
      label: 'Gecko Distributed Region Test',
      region: 'us-den-10',
      site_type: 'distributed',
    });
    const onlineLinodes = linodeFactory.buildList(40, {
      backups: { enabled: false },
      ipv4: ['000.000.000.000'],
    });
    const linodeWithEligibleVolumes = linodeFactory.build({
      id: 20,
      label: 'debianDistro',
    });
    const offlineLinodes = linodeFactory.buildList(1, { status: 'offline' });
    const busyLinodes = linodeFactory.buildList(1, { status: 'migrating' });
    const eventLinode = linodeFactory.build({
      id: 999,
      label: 'eventful',
      status: 'rebooting',
    });
    const multipleIPLinode = linodeFactory.build({
      ipv4: [
        '192.168.0.0',
        '192.168.0.1',
        '192.168.0.2',
        '192.168.0.3',
        '192.168.0.4',
        '192.168.0.5',
      ],
      label: 'multiple-ips',
      tags: ['test1', 'test2', 'test3'],
    });
    const linodes = [
      metadataLinodeWithCompatibleImage,
      metadataLinodeWithCompatibleImageAndRegion,
      linodeInDistributedRegion,
      ...onlineLinodes,
      linodeWithEligibleVolumes,
      ...offlineLinodes,
      ...busyLinodes,
      linodeFactory.build({
        backups: { enabled: false },
        label: 'shadow-plan',
        type: 'g5-standard-20-s1',
      }),
      linodeFactory.build({
        backups: { enabled: false },
        label: 'shadow-plan-with-tags',
        tags: ['test1', 'test2', 'test3'],
        type: 'g5-standard-20-s1',
      }),
      linodeFactory.build({
        label: 'linode_with_tags_test1_test2',
        // eslint-disable-next-line sonarjs/no-duplicate-string
        region: 'us-central',
        tags: ['test1', 'test2'],
      }),
      linodeFactory.build({
        label: 'linode_with_tags_test2_test3',
        region: 'us-central',
        tags: ['test2', 'test3'],
      }),
      linodeFactory.build({
        label: 'linode_with_no_tags',
        region: 'us-central',
      }),
      linodeFactory.build({
        label: 'eu-linode',
        region: 'eu-west',
      }),
      linodeFactory.build({
        backups: { enabled: false },
        label: 'DC-Specific Pricing Linode',
        region: 'id-cgk',
      }),
      eventLinode,
      multipleIPLinode,
    ];

    if (request.headers.get('x-filter')) {
      const headers = JSON.parse(request.headers.get('x-filter') || '{}');
      const orFilters = headers['+or'];
      const andFilters = headers['+and'];

      let filteredLinodes = linodes; // Default to the original linodes in case no filters are applied

      // filter the linodes based on id or region
      if (andFilters?.length) {
        filteredLinodes = filteredLinodes.filter((linode) => {
          const filteredById = andFilters.every(
            (filter: { id: number }) => filter.id === linode.id
          );
          const filteredByRegion = andFilters.every(
            (filter: { region: string }) => filter.region === linode.region
          );

          return filteredById || filteredByRegion;
        });
      }

      // after the linodes are filtered based on region, filter the region-filtered linodes based on selected tags if any
      if (orFilters?.length) {
        filteredLinodes = filteredLinodes.filter((linode) => {
          return orFilters.some((filter: { tags: string }) =>
            linode.tags.includes(filter.tags)
          );
        });
      }

      return HttpResponse.json(makeResourcePage(filteredLinodes));
    }
    return HttpResponse.json(makeResourcePage(linodes));
  }),

  http.get('*/linode/instances/:id', async ({ params }) => {
    const id = Number(params.id);
    return HttpResponse.json(
      linodeFactory.build({
        backups: { enabled: false },
        id,
        label: 'Gecko Distributed Region Test',
        region: 'us-den-10',
      })
    );
  }),
  http.get('*/linode/instances/:id/firewalls', async () => {
    const firewalls = firewallFactory.buildList(10);
    firewallFactory.resetSequenceNumber();
    return HttpResponse.json(makeResourcePage(firewalls));
  }),
  http.get('*/linode/kernels', async () => {
    const kernels = LinodeKernelFactory.buildList(10);
    return HttpResponse.json(makeResourcePage(kernels));
  }),
  http.delete('*/instances/*', async () => {
    return HttpResponse.json({});
  }),
  http.get('*/instances/*/configs', async () => {
    const configs = linodeConfigFactory.buildList(3);
    return HttpResponse.json(makeResourcePage(configs));
  }),
  http.get('*/instances/*/disks', async () => {
    const disks = linodeDiskFactory.buildList(3);
    return HttpResponse.json(makeResourcePage(disks));
  }),
  http.put('*/instances/*/disks/:id', async ({ params }) => {
    const id = Number(params.id);
    const disk = linodeDiskFactory.build({ id });
    // If you want to mock an error
    // return HttpResponse.json({ errors: [{ field: 'label', reason: 'OMG!' }] }));
    return HttpResponse.json(disk);
  }),
  http.get('*/instances/*/transfer', async () => {
    const transfer = linodeTransferFactory.build();
    return HttpResponse.json(transfer);
  }),
  http.get('*/instances/*/stats*', async () => {
    const stats = linodeStatsFactory.build();
    return HttpResponse.json(stats);
  }),
  http.get('*/instances/*/stats', async () => {
    const stats = linodeStatsFactory.build();
    return HttpResponse.json(stats);
  }),
  http.get('*/instances/*/ips', async () => {
    const ips = linodeIPFactory.build();
    return HttpResponse.json(ips);
  }),
  http.post('*/linode/instances', async ({ request }) => {
    const body = await request.json();
    const payload = body as any;
    const linode = linodeFactory.build({
      image: payload?.image ?? 'linode/debian-10',
      label: payload?.label ?? 'new-linode',
      region: payload?.region ?? 'us-east',
      type: payload?.type ?? 'g6-standard-1',
    });
    return HttpResponse.json(linode);
    // return HttpResponse.json({ errors: [{ reason: 'Invalid label', field: 'data.label' }] }));
  }),

  http.get('*/lke/clusters', async () => {
    const clusters = kubernetesAPIResponse.buildList(10);
    return HttpResponse.json(makeResourcePage(clusters));
  }),
  http.get('*/lke/types', async () => {
    const lkeTypes = [
      lkeStandardAvailabilityTypeFactory.build(),
      lkeHighAvailabilityTypeFactory.build(),
      lkeEnterpriseTypeFactory.build(),
    ];
    return HttpResponse.json(makeResourcePage(lkeTypes));
  }),
  http.get('*/lke/versions', async () => {
    const versions = kubernetesVersionFactory.buildList(1);
    return HttpResponse.json(makeResourcePage(versions));
  }),
  http.get('*/lke/clusters/:clusterId', async ({ params }) => {
    const id = Number(params.clusterId);
    const cluster = kubernetesAPIResponse.build({ id, k8s_version: '1.16' });
    return HttpResponse.json(cluster);
  }),
  http.put('*/lke/clusters/:clusterId', async ({ params }) => {
    const id = Number(params.clusterId);
    const k8s_version = params.k8s_version as string;
    const cluster = kubernetesAPIResponse.build({
      id,
      k8s_version,
    });
    return HttpResponse.json(cluster);
  }),
  http.get('*/lke/clusters/:clusterId/pools', async () => {
    const encryptedPools = nodePoolFactory.buildList(5);
    const unencryptedPools = nodePoolFactory.buildList(5, {
      disk_encryption: 'disabled',
    });
    nodePoolFactory.resetSequenceNumber();
    return HttpResponse.json(
      makeResourcePage([...encryptedPools, ...unencryptedPools])
    );
  }),
  http.get('*/lke/clusters/*/api-endpoints', async () => {
    const endpoints = kubeEndpointFactory.buildList(2);
    return HttpResponse.json(makeResourcePage(endpoints));
  }),
  http.get('*/lke/clusters/*/recycle', async () => {
    return HttpResponse.json({});
  }),
  http.get('*/v4beta/networking/firewalls', () => {
    const firewalls = firewallFactory.buildList(10);
    firewallFactory.resetSequenceNumber();
    return HttpResponse.json(makeResourcePage(firewalls));
  }),
  http.get('*/v4beta/networking/firewalls/*/devices', () => {
    const devices = firewallDeviceFactory.buildList(10);
    return HttpResponse.json(makeResourcePage(devices));
  }),
  http.get('*/v4beta/networking/firewalls/:firewallId', () => {
    const firewall = firewallFactory.build();
    return HttpResponse.json(firewall);
  }),
  http.put<{}, { status: FirewallStatus }>(
    '*/v4beta/networking/firewalls/:firewallId',
    async ({ request }) => {
      const body = await request.json();
      const firewall = firewallFactory.build({
        status: body?.['status'] ?? 'disabled',
      });
      return HttpResponse.json(firewall);
    }
  ),
  // http.post('*/account/agreements', () => {
  //   return res(ctx.status(500), ctx.json({ reason: 'Unknown error' }));
  // }),
  http.post('*/v4beta/networking/firewalls', async ({ request }) => {
    const body = await request.json();
    const payload = body as any;
    const newFirewall = firewallFactory.build({
      label: payload.label ?? 'mock-firewall',
    });
    return HttpResponse.json(newFirewall);
  }),
  http.get('*/v4/nodebalancers', () => {
    const nodeBalancers = nodeBalancerFactory.buildList(1);
    return HttpResponse.json(makeResourcePage(nodeBalancers));
  }),
  http.get('*/v4/nodebalancers/types', () => {
    const nodeBalancerTypes = nodeBalancerTypeFactory.buildList(1);
    return HttpResponse.json(makeResourcePage(nodeBalancerTypes));
  }),
  http.get('*/v4/nodebalancers/:nodeBalancerID', ({ params }) => {
    const nodeBalancer = nodeBalancerFactory.build({
      id: Number(params.nodeBalancerID),
    });
    return HttpResponse.json(nodeBalancer);
  }),
  http.get('*/nodebalancers/:nodeBalancerID/configs', ({ params }) => {
    const configs = nodeBalancerConfigFactory.buildList(2, {
      nodebalancer_id: Number(params.nodeBalancerID),
    });
    return HttpResponse.json(makeResourcePage(configs));
  }),
  http.get('*/nodebalancers/:nodeBalancerID/configs/:configID/nodes', () => {
    const configs = [
      nodeBalancerConfigNodeFactory.build({ status: 'UP' }),
      nodeBalancerConfigNodeFactory.build({ status: 'DOWN' }),
      nodeBalancerConfigNodeFactory.build({ status: 'unknown' }),
    ];
    return HttpResponse.json(makeResourcePage(configs));
  }),
  http.get('*/v4/object-storage/types', () => {
    const objectStorageTypes = [
      objectStorageTypeFactory.build(),
      objectStorageOverageTypeFactory.build(),
    ];
    return HttpResponse.json(makeResourcePage(objectStorageTypes));
  }),
  http.get('*/v4/object-storage/endpoints', ({}) => {
    const endpoints = [
      objectStorageEndpointsFactory.build({
        endpoint_type: 'E0',
        region: 'us-sea',
        s3_endpoint: null,
      }),
      objectStorageEndpointsFactory.build({
        endpoint_type: 'E1',
        region: 'us-sea',
        s3_endpoint: 'us-sea-1.linodeobjects.com',
      }),
      objectStorageEndpointsFactory.build({
        endpoint_type: 'E1',
        region: 'us-sea',
        s3_endpoint: null,
      }),
      objectStorageEndpointsFactory.build({
        endpoint_type: 'E2',
        region: 'us-sea',
        s3_endpoint: null,
      }),
      objectStorageEndpointsFactory.build({
        endpoint_type: 'E3',
        region: 'us-sea',
        s3_endpoint: null,
      }),
      objectStorageEndpointsFactory.build({
        endpoint_type: 'E3',
        region: 'us-east',
        s3_endpoint: null,
      }),
      objectStorageEndpointsFactory.build({
        endpoint_type: 'E3',
        region: 'us-mia',
        s3_endpoint: 'us-mia-1.linodeobjects.com',
      }),
    ];
    return HttpResponse.json(makeResourcePage(endpoints));
  }),
  http.get('*object-storage/buckets/*/*/access', async () => {
    await sleep(2000);
    return HttpResponse.json({
      acl: 'private',
      acl_xml:
        '<AccessControlPolicy xmlns="http://s3.amazonaws.com/doc/2006-03-01/"><Owner><ID>2a2ce653-20dd-43f1-b803-e8a924ee6374</ID><DisplayName>2a2ce653-20dd-43f1-b803-e8a924ee6374</DisplayName></Owner><AccessControlList><Grant><Grantee xmlns:xsi="http://www.w3.org/2001/XMLSchema-instance" xsi:type="CanonicalUser"><ID>2a2ce653-20dd-43f1-b803-e8a924ee6374</ID><DisplayName>2a2ce653-20dd-43f1-b803-e8a924ee6374</DisplayName></Grantee><Permission>FULL_CONTROL</Permission></Grant></AccessControlList></AccessControlPolicy>',
      cors_enabled: true,
      cors_xml:
        '<CORSConfiguration><CORSRule><AllowedMethod>GET</AllowedMethod><AllowedMethod>PUT</AllowedMethod><AllowedMethod>DELETE</AllowedMethod><AllowedMethod>HEAD</AllowedMethod><AllowedMethod>POST</AllowedMethod><AllowedOrigin>*</AllowedOrigin><AllowedHeader>*</AllowedHeader></CORSRule></CORSConfiguration>',
    });
  }),

  http.put('*object-storage/buckets/*/*/access', async () => {
    await sleep(2000);
    return HttpResponse.json({});
  }),
  http.get('*object-storage/buckets/*/*/ssl', async () => {
    await sleep(2000);
    return HttpResponse.json({ ssl: false });
  }),
  http.post('*object-storage/buckets/*/*/ssl', async () => {
    await sleep(2000);
    return HttpResponse.json({ ssl: true });
  }),
  http.delete('*object-storage/buckets/*/*/ssl', async () => {
    await sleep(2000);
    return HttpResponse.json({});
  }),
  http.delete('*object-storage/buckets/*/*', async () => {
    await sleep(2000);
    return HttpResponse.json({});
  }),
  http.get('*/object-storage/buckets/*/*/object-list', ({ request }) => {
    const url = new URL(request.url);
    const pageSize = Number(url.searchParams.get('page_size') || 100);
    const marker = url.searchParams.get('marker');

    if (!marker) {
      const end =
        pageSize > staticObjects.length ? staticObjects.length : pageSize;
      const is_truncated = staticObjects.length > pageSize;

      const page = staticObjects.slice(0, end);
      return HttpResponse.json(
        makeObjectsPage(page, {
          is_truncated,
          next_marker: is_truncated ? staticObjects[pageSize].name : null,
        })
      );
    }
    const index = staticObjects.findIndex((object) => object.name == marker);

    const end =
      index + pageSize > staticObjects.length
        ? staticObjects.length
        : index + pageSize;

    const page = staticObjects.slice(index, end);

    const is_truncated =
      page[page.length - 1].name !=
      staticObjects[staticObjects.length - 1].name;

    return HttpResponse.json(
      makeObjectsPage(page, {
        is_truncated,
        next_marker: is_truncated ? staticObjects[end].name : null,
      })
    );
  }),
  http.get('*/object-storage/buckets/:region', ({ params, request }) => {
    const url = new URL(request.url);

    const region = params.region as string;

    objectStorageBucketFactoryGen2.resetSequenceNumber();
    const page = Number(url.searchParams.get('page') || 1);
    const pageSize = Number(url.searchParams.get('page_size') || 25);

    const randomBucketNumber = getRandomWholeNumber(1, 500);
    const randomEndpointType = `E${Math.floor(
      Math.random() * 4
    )}` as ObjectStorageEndpointTypes;

    const buckets = objectStorageBucketFactoryGen2.buildList(1, {
      cluster: `${region}-1`,
      endpoint_type: randomEndpointType,
      hostname: `obj-bucket-${randomBucketNumber}.${region}.linodeobjects.com`,
      label: `obj-bucket-${randomBucketNumber}`,
      region,
    });

    return HttpResponse.json({
      data: buckets.slice(
        (page - 1) * pageSize,
        (page - 1) * pageSize + pageSize
      ),
      page,
      pages: Math.ceil(buckets.length / pageSize),
      results: buckets.length,
    });
  }),
  http.get('*/object-storage/buckets', () => {
    const buckets = objectStorageBucketFactoryGen2.buildList(10);
    return HttpResponse.json(makeResourcePage(buckets));
  }),
  http.post('*/object-storage/buckets', () => {
    return HttpResponse.json(objectStorageBucketFactoryGen2.build());
  }),
  http.get('*object-storage/clusters', () => {
    const jakartaCluster = objectStorageClusterFactory.build({
      id: `id-cgk-0` as any,
      region: 'id-cgk',
    });
    const saoPauloCluster = objectStorageClusterFactory.build({
      id: `br-gru-0` as any,
      region: 'br-gru',
    });
    const basePricingCluster = objectStorageClusterFactory.build({
      id: `us-east-0` as any,
      region: 'us-east',
    });
    const clusters = objectStorageClusterFactory.buildList(3);
    return HttpResponse.json(
      makeResourcePage([
        jakartaCluster,
        saoPauloCluster,
        basePricingCluster,
        ...clusters,
      ])
    );
  }),

  http.get('*object-storage/keys', () => {
    return HttpResponse.json(
      makeResourcePage([
        ...objectStorageKeyFactory.buildList(1),
        ...objectStorageKeyFactory.buildList(1, {
          regions: [
            { id: 'us-east', s3_endpoint: 'us-east.com' },
            { id: 'nl-ams', s3_endpoint: 'nl-ams.com' },
            { id: 'us-southeast', s3_endpoint: 'us-southeast.com' },
            { id: 'in-maa', s3_endpoint: 'in-maa.com' },
            { id: 'us-lax', s3_endpoint: 'us-lax.com' },
            { id: 'us-mia', s3_endpoint: 'us-mia.com' },
            { id: 'it-mil', s3_endpoint: 'it-mil.com' },
          ],
        }),
        ...objectStorageKeyFactory.buildList(1, {
          regions: [
            { id: 'us-east', s3_endpoint: 'us-east.com' },
            { id: 'nl-ams', s3_endpoint: 'nl-ams.com' },
            { id: 'us-southeast', s3_endpoint: 'us-southeast.com' },
            { id: 'in-maa', s3_endpoint: 'in-maa.com' },
            { id: 'us-lax', s3_endpoint: 'us-lax.com' },
          ],
        }),
        ...objectStorageKeyFactory.buildList(1, {
          bucket_access: [
            {
              bucket_name: 'test007',
              cluster: 'us-east-1',
              permissions: 'read_only',
              region: 'us-east',
            },
            {
              bucket_name: 'test001',
              cluster: 'nl-ams-1',
              permissions: 'read_write',
              region: 'nl-ams',
            },
          ],
          limited: true,
          regions: [
            { id: 'us-east', s3_endpoint: 'us-east.com' },
            { id: 'nl-ams', s3_endpoint: 'nl-ams.com' },
          ],
        }),
      ])
    );
  }),
  http.post<any, CreateObjectStorageKeyPayload>(
    '*object-storage/keys',
    async ({ request }) => {
      const body = await request.json();
      const { label, regions } = body;

      const regionsData = regions?.map((region: string) => ({
        id: region,
        s3_endpoint: `${region}.com`,
      }));

      return HttpResponse.json(
        objectStorageKeyFactory.build({
          label,
          regions: regionsData,
        })
      );
    }
  ),
  http.put<any, CreateObjectStorageKeyPayload>(
    '*object-storage/keys/:id',
    async ({ request }) => {
      const body = await request.json();
      const { label, regions } = body;

      const regionsData = regions?.map((region: string) => ({
        id: region,
        s3_endpoint: `${region}.com`,
      }));

      return HttpResponse.json(
        objectStorageKeyFactory.build({
          label,
          regions: regionsData,
        })
      );
    }
  ),
  http.delete('*object-storage/keys/:id', () => {
    return HttpResponse.json({});
  }),
  http.get('*/v4/domains', () => {
    const domains = domainFactory.buildList(10);
    return HttpResponse.json(makeResourcePage(domains));
  }),
  http.get('*/v4/domains/:id', () => {
    const domain = domainFactory.build();
    return HttpResponse.json(domain);
  }),
  http.get('*/v4/domains/*/records', () => {
    const records = domainRecordFactory.buildList(1);
    return HttpResponse.json(makeResourcePage(records));
  }),
  http.post('*/domains/*/records', () => {
    const record = domainRecordFactory.build();
    return HttpResponse.json(record);
  }),
  http.post('*/volumes/migrate', () => {
    return HttpResponse.json({});
  }),
  http.get('*/regions/*/migration-queue', () => {
    return HttpResponse.json({
      linodes: 8,
      volumes: 953,
    });
  }),
  http.get('*/volumes', () => {
    const statuses: VolumeStatus[] = [
      'active',
      'creating',
      'migrating',
      'offline',
      'resizing',
    ];
    const volumes = statuses.map((status) => volumeFactory.build({ status }));
    return HttpResponse.json(makeResourcePage(volumes));
  }),
  http.get('*/volumes/types', () => {
    const volumeTypes = volumeTypeFactory.buildList(1);
    return HttpResponse.json(makeResourcePage(volumeTypes));
  }),
  http.post('*/volumes', () => {
    const volume = volumeFactory.build();
    return HttpResponse.json(volume);
  }),
  http.get('*/vlans', () => {
    const vlans = VLANFactory.buildList(2);
    return HttpResponse.json(makeResourcePage(vlans));
  }),
  http.get('*/profile/preferences', () => {
    return HttpResponse.json({
      theme: getStorage(MOCK_THEME_STORAGE_KEY) ?? 'system',
    });
  }),
  http.get('*/profile/devices', () => {
    return HttpResponse.json(makeResourcePage([]));
  }),
  http.put('*/profile/preferences', async ({ request }) => {
    const reqBody = await request.json();
    const body = reqBody as any;
    return HttpResponse.json({ ...body });
  }),
  http.get('*/kubeconfig', () => {
    return HttpResponse.json({ kubeconfig: 'SSBhbSBhIHRlYXBvdA==' });
  }),
  http.get('*invoices/555/items', () => {
    return HttpResponse.json(
      makeResourcePage([
        invoiceItemFactory.build({
          label: 'Linode',
          region: 'br-gru',
        }),
        invoiceItemFactory.build({
          label: 'Outbound Transfer Overage',
          region: null,
        }),
        invoiceItemFactory.build({
          label: 'Outbound Transfer Overage',
          region: 'id-cgk',
        }),
      ])
    );
  }),

  http.get('*invoices/:invoiceId/items', () => {
    const items = invoiceItemFactory.buildList(10);
    return HttpResponse.json(makeResourcePage(items, { page: 1, pages: 4 }));
  }),
  http.get('*/account', () => {
    const account = accountFactory.build({
      active_promotions: promoFactory.buildList(1),
      active_since: '2022-11-30',
      balance: 50,
      company: 'Mock Company',
    });
    return HttpResponse.json(account);
  }),
  http.get('*/account/availability', () => {
    const newarkStorage = accountAvailabilityFactory.build({
      region: 'us-east-0',
      unavailable: ['Object Storage'],
    });
    const atlanta = accountAvailabilityFactory.build({
      region: 'us-southeast',
      unavailable: ['Block Storage', 'Managed Databases'],
    });
    const singapore = accountAvailabilityFactory.build({
      region: 'ap-south',
      unavailable: ['Linodes', 'Kubernetes', 'NodeBalancers'],
    });
    const tokyo = accountAvailabilityFactory.build({
      region: 'ap-northeast',
      unavailable: ['Linodes', 'Block Storage', 'Kubernetes', 'NodeBalancers'],
    });
    return HttpResponse.json(
      makeResourcePage([atlanta, newarkStorage, singapore, tokyo])
    );
  }),
  http.get('*/account/availability/:regionId', () => {
    return HttpResponse.json(accountAvailabilityFactory.build());
  }),
  http.put('*/account', async ({ request }) => {
    const body = await request.json();
    return HttpResponse.json({ ...accountFactory.build(), ...(body as any) });
  }),
  http.get('*/account/transfer', () => {
    const transfer = accountTransferFactory.build();
    return HttpResponse.json(transfer);
  }),
  http.get('*/account/payments', () => {
    const paymentWithLargeId = paymentFactory.build({
      id: 123_456_789_123_456,
    });
    const payments = paymentFactory.buildList(5);
    return HttpResponse.json(
      makeResourcePage([paymentWithLargeId, ...payments])
    );
  }),
  http.get('*/account/invoices', () => {
    const linodeInvoice = invoiceFactory.build({
      date: '2022-12-01T18:04:01',
      label: 'LinodeInvoice',
    });
    const akamaiInvoice = invoiceFactory.build({
      date: '2022-12-16T18:04:01',
      label: 'AkamaiInvoice',
    });
    const invoiceWithLargerId = invoiceFactory.build({
      id: 123_456_789_123_456,
      label: 'Invoice with Large ID',
    });
    return HttpResponse.json(
      makeResourcePage([linodeInvoice, akamaiInvoice, invoiceWithLargerId])
    );
  }),
  http.get('*/account/invoices/:invoiceId', () => {
    const linodeInvoice = invoiceFactory.build({
      date: '2022-12-01T18:04:01',
      id: 1234,
      label: 'LinodeInvoice',
    });
    return HttpResponse.json(linodeInvoice);
  }),
  http.get('*/account/maintenance', ({ request }) => {
    const url = new URL(request.url);

    accountMaintenanceFactory.resetSequenceNumber();
    const page = Number(url.searchParams.get('page') || 1);
    const pageSize = Number(url.searchParams.get('page_size') || 25);
    const headers = JSON.parse(request.headers.get('x-filter') || '{}');

    const accountMaintenance =
      headers.status === 'completed'
        ? accountMaintenanceFactory.buildList(30, { status: 'completed' })
        : [
            ...accountMaintenanceFactory.buildList(90, { status: 'pending' }),
            ...accountMaintenanceFactory.buildList(3, { status: 'started' }),
          ];

    if (request.headers.get('x-filter')) {
      accountMaintenance.sort((a, b) => {
        const statusA = a[headers['+order_by'] as keyof AccountMaintenance];
        const statusB = b[headers['+order_by'] as keyof AccountMaintenance];

        if (statusA < statusB) {
          return -1;
        }
        if (statusA > statusB) {
          return 1;
        }
        return 0;
      });

      if (headers['+order'] == 'desc') {
        accountMaintenance.reverse();
      }
      return HttpResponse.json({
        data: accountMaintenance.slice(
          (page - 1) * pageSize,
          (page - 1) * pageSize + pageSize
        ),
        page,
        pages: Math.ceil(accountMaintenance.length / pageSize),
        results: accountMaintenance.length,
      });
    }

    return HttpResponse.json(makeResourcePage(accountMaintenance));
  }),

  http.get('*/account/child-accounts', ({ request }) => {
    const url = new URL(request.url);
    const page = Number(url.searchParams.get('page') || 1);
    const pageSize = Number(url.searchParams.get('page_size') || 25);
    const childAccounts = accountFactory.buildList(100);
    return HttpResponse.json({
      data: childAccounts.slice(
        (page - 1) * pageSize,
        (page - 1) * pageSize + pageSize
      ),
      page,
      pages: Math.ceil(childAccounts.length / pageSize),
      results: childAccounts.length,
    });
  }),
  http.get('*/account/child-accounts/:euuid', () => {
    const childAccount = accountFactory.buildList(1);
    return HttpResponse.json(childAccount);
  }),
  http.post('*/account/child-accounts/:euuid/token', () => {
    // Proxy tokens expire in 15 minutes.
    const now = new Date();
    const expiry = new Date(now.setMinutes(now.getMinutes() + 15));

    const proxyToken = appTokenFactory.build({
      expiry: expiry.toISOString(),
      token: `Bearer ${import.meta.env.REACT_APP_PROXY_PAT}`,
    });
    return HttpResponse.json(proxyToken);
  }),
  http.get('*/account/users', ({ request }) => {
    const url = new URL(request.url);
    const page = Number(url.searchParams.get('page') || 1);
    const pageSize = Number(url.searchParams.get('page_size') || 25);
    const headers = JSON.parse(request.headers.get('x-filter') || '{}');

    const accountUsers = [
      accountUserFactory.build({
        last_login: { login_datetime: '2023-10-16T17:04', status: 'failed' },
        tfa_enabled: true,
      }),
      accountUserFactory.build({
        last_login: {
          login_datetime: '2023-10-06T12:04',
          status: 'successful',
        },
      }),
      accountUserFactory.build({ last_login: null }),
      childAccountUser,
      parentAccountUser,
      proxyAccountUser,
      parentAccountNonAdminUser,
    ];

    if (request.headers.get('x-filter')) {
      let filteredAccountUsers = accountUsers;

      if (headers['user_type']) {
        if (headers['user_type']['+neq']) {
          filteredAccountUsers = accountUsers.filter(
            (user) => user.user_type !== headers['user_type']['+neq']
          );
        } else {
          filteredAccountUsers = accountUsers.filter(
            (user) => user.user_type === headers['user_type']
          );
        }
      }

      filteredAccountUsers.sort((a, b) => {
        const statusA = a[headers['+order_by'] as keyof User];
        const statusB = b[headers['+order_by'] as keyof User];

        if (!statusA || !statusB) {
          return 0;
        }

        if (statusA < statusB) {
          return -1;
        }
        if (statusA > statusB) {
          return 1;
        }
        return 0;
      });

      if (headers['+order'] == 'desc') {
        filteredAccountUsers.reverse();
      }
      return HttpResponse.json({
        data: filteredAccountUsers.slice(
          (page - 1) * pageSize,
          (page - 1) * pageSize + pageSize
        ),
        page,
        pages: Math.ceil(filteredAccountUsers.length / pageSize),
        results: filteredAccountUsers.length,
      });
    }

    // Return default response if 'x-filter' header is not present
    return HttpResponse.json(makeResourcePage(accountUsers));
  }),

  http.get(`*/account/users/${childAccountUser.username}`, () => {
    return HttpResponse.json(childAccountUser);
  }),
  http.get(`*/account/users/${proxyAccountUser.username}`, () => {
    return HttpResponse.json(proxyAccountUser);
  }),
  http.get(`*/account/users/${parentAccountUser.username}`, () => {
    return HttpResponse.json(parentAccountUser);
  }),
  http.get(`*/account/users/${parentAccountNonAdminUser.username}`, () => {
    return HttpResponse.json(parentAccountNonAdminUser);
  }),
  http.get('*/account/users/:user', () => {
    return HttpResponse.json(accountUserFactory.build({ user_type: 'parent' }));
  }),
  http.put<any, Partial<User>>(
    `*/account/users/${parentAccountNonAdminUser.username}`,
    async ({ request }) => {
      const body = await request.json();
      const { restricted } = body;
      if (restricted !== undefined) {
        parentAccountNonAdminUser.restricted = restricted;
      }
      return HttpResponse.json(parentAccountNonAdminUser);
    }
  ),
  http.get(`*/account/users/${childAccountUser.username}/grants`, () => {
    return HttpResponse.json(
      grantsFactory.build({
        global: {
          account_access: 'read_write',
          cancel_account: false,
        },
      })
    );
  }),
  http.get(`*/account/users/${proxyAccountUser.username}/grants`, () => {
    return HttpResponse.json(
      grantsFactory.build({
        global: {
          account_access: 'read_write',
          add_domains: false,
          add_firewalls: false,
          add_images: false,
          add_linodes: false,
          add_longview: false,
          add_nodebalancers: false,
          add_stackscripts: false,
          add_volumes: false,
          add_vpcs: false,
          cancel_account: false,
          longview_subscription: false,
        },
      })
    );
  }),
  http.get(`*/account/users/${parentAccountUser.username}/grants`, () => {
    return HttpResponse.json(
      grantsFactory.build({
        global: {
          cancel_account: false,
          child_account_access: true,
        },
      })
    );
  }),
  http.get(
    `*/account/users/${parentAccountNonAdminUser.username}/grants`,
    () => {
      const grantsResponse = grantsFactory.build({
        global: parentAccountNonAdminUser.restricted
          ? {
              cancel_account: false,
              child_account_access: true,
            }
          : undefined,
      });
      return HttpResponse.json(grantsResponse);
    }
  ),
  http.get('*/account/users/:user/grants', () => {
    return HttpResponse.json(
      grantsFactory.build({
        domain: [],
        firewall: [],
        global: {
          cancel_account: true,
        },
        image: [],
        linode: grantFactory.buildList(6000),
        longview: [],
        nodebalancer: [],
        stackscript: grantFactory.buildList(30),
        volume: grantFactory.buildList(100),
      })
    );
  }),
  http.get('*/account/logins', () => {
    const failedRestrictedAccountLogin = accountLoginFactory.build({
      restricted: true,
      status: 'failed',
    });
    const successfulAccountLogins = accountLoginFactory.buildList(25);

    return HttpResponse.json(
      makeResourcePage([
        failedRestrictedAccountLogin,
        ...successfulAccountLogins,
      ])
    );
  }),
  http.get('*/account/payment-methods', () => {
    const defaultPaymentMethod = paymentMethodFactory.build({
      data: { card_type: 'MasterCard' },
      is_default: true,
    });

    const googlePayPaymentMethod = paymentMethodFactory.build({
      type: 'google_pay',
    });

    const paypalPaymentMethod = paymentMethodFactory.build({
      data: {
        email: 'test@example.com',
        paypal_id: '6781945682',
      },
      type: 'paypal',
    });

    const otherPaymentMethod = paymentMethodFactory.build();

    return HttpResponse.json(
      makeResourcePage([
        defaultPaymentMethod,
        otherPaymentMethod,
        googlePayPaymentMethod,
        paypalPaymentMethod,
      ])
    );
  }),
  http.post('*/seen', () => {
    return HttpResponse.json({});
  }),
  http.get(
    '*/events',
    () => {
      const events = eventFactory.buildList(1, {
        action: 'lke_node_create',
        entity: {
          id: 1,
          label: 'linode-1',
          type: 'linode',
          url: 'https://google.com',
        },
        message:
          'Rebooting this thing and showing an extremely long event message for no discernible reason other than the fairly obvious reason that we want to do some testing of whether or not these messages wrap.',
        percent_complete: 15,
        secondary_entity: {
          id: 1,
          label: 'my config',
          type: 'linode',
          url: 'https://google.com',
        },
        status: 'notification',
      });

      const dbEvents = eventFactory.buildList(1, {
        action: 'database_low_disk_space',
        entity: { id: 999, label: 'database-1', type: 'database' },
        message: 'Low disk space.',
        status: 'notification',
      });
      const oldEvents = eventFactory.buildList(20, {
        action: 'account_update',
        percent_complete: 100,
        seen: true,
      });
      const eventWithSpecialCharacters = eventFactory.build({
        action: 'ticket_update',
        entity: {
          id: 10,
          label: 'Ticket name with special characters... (?)',
          type: 'ticket',
        },
        message: 'Ticket name with special characters... (?)',
        percent_complete: 100,
        status: 'notification',
      });
      const placementGroupCreateEvent = eventFactory.buildList(1, {
        action: 'placement_group_create',
        entity: { id: 999, label: 'PG-1', type: 'placement_group' },
        message: 'Placement Group successfully created.',
        percent_complete: 100,
        status: 'notification',
      });
      const placementGroupAssignedEvent = eventFactory.buildList(1, {
        action: 'placement_group_assign',
        entity: { id: 990, label: 'PG-2', type: 'placement_group' },
        message: 'Placement Group successfully assigned.',
        percent_complete: 100,
        secondary_entity: {
          id: 1,
          label: 'My Config',
          type: 'linode',
          url: '/v4/linode/instances/1/configs/1',
        },
        status: 'notification',
      });

      return HttpResponse.json(
        makeResourcePage([
          ...events,
          ...dbEvents,
          ...placementGroupAssignedEvent,
          ...placementGroupCreateEvent,
          eventWithSpecialCharacters,
          ...oldEvents,
        ])
      );
    },
    {
      once: false,
    }
  ),

  http.get('*/support/tickets', () => {
    const tickets = supportTicketFactory.buildList(15, {
      severity: 1,
      status: 'open',
    });
    return HttpResponse.json(makeResourcePage(tickets));
  }),
  http.get('*/support/tickets/999', () => {
    const ticket = supportTicketFactory.build({
      closed: new Date().toISOString(),
      id: 999,
    });
    return HttpResponse.json(ticket);
  }),
  http.get('*/support/tickets/:ticketId', ({ params }) => {
    const ticket = supportTicketFactory.build({
      id: Number(params.ticketId),
      severity: 1,
    });
    return HttpResponse.json(ticket);
  }),
  http.get('*/support/tickets/:ticketId/replies', () => {
    const replies = supportReplyFactory.buildList(15);
    return HttpResponse.json(makeResourcePage(replies));
  }),
  http.put('*/longview/plan', () => {
    return HttpResponse.json({});
  }),
  http.get('*/longview/plan', () => {
    const plan = longviewActivePlanFactory.build({});
    return HttpResponse.json(plan);
  }),
  http.get('*/longview/subscriptions', () => {
    const subscriptions = longviewSubscriptionFactory.buildList(10);
    return HttpResponse.json(makeResourcePage(subscriptions));
  }),
  http.post('https://longview.linode.com/fetch', () => {
    return HttpResponse.json({});
  }),
  http.get('*/longview/clients', () => {
    const clients = longviewClientFactory.buildList(10);
    return HttpResponse.json(makeResourcePage(clients));
  }),
  http.post('*/backups/enable/*', () => {
    return HttpResponse.json({});
  }),
  http.get('*/account/settings', () => {
    return HttpResponse.json({
      backups_enabled: true,
      longview_subscription: 'longview-100',
      managed: true,
      network_helper: true,
      object_storage: 'active',
    });
  }),
  http.put('*/account/settings/*', async ({ request }) => {
    const body = await request.json();
    return HttpResponse.json(body as any);
  }),
  http.get('*/tags', () => {
    tagFactory.resetSequenceNumber();
    const tags = tagFactory.buildList(5);
    return HttpResponse.json(makeResourcePage(tags));
  }),
  http.get('*gravatar*', () => {
    return HttpResponse.json({}, { status: 400 });
  }),
  http.get('*linode.com/blog/feed*', () => {
    return HttpResponse.json(null, { status: 400 });
  }),
  http.get('*managed/services', () => {
    const monitors = monitorFactory.buildList(5);
    const downUnresolvedMonitor = monitorFactory.build({
      id: 998,
      status: 'problem',
    });
    const downResolvedMonitor = monitorFactory.build({
      id: 999,
      label: 'Problem',
      status: 'problem',
    });
    return HttpResponse.json(
      makeResourcePage([
        ...monitors,
        downUnresolvedMonitor,
        downResolvedMonitor,
      ])
    );
  }),

  http.post('*/managed/services', async ({ request }) => {
    const body = await request.json();
    const monitor = monitorFactory.build(body as any);
    return HttpResponse.json(monitor);
  }),
  http.put('*/managed/services/:id', async ({ params, request }) => {
    const body = await request.json();
    const payload = body as any;

    return HttpResponse.json(
      monitorFactory.build({
        ...payload,
        id: Number(params.id),
      })
    );
  }),
  http.delete('*/managed/services/:id', () => {
    return HttpResponse.json({});
  }),
  http.get('*managed/stats', () => {
    const stats = managedStatsFactory.build();
    return HttpResponse.json(stats);
  }),
  http.get('*managed/issues', () => {
    const openIssue = managedIssueFactory.build({
      created: DateTime.now().minus({ days: 2 }).toISO(),
      entity: { id: 1 },
      services: [998],
    });
    const closedIssue = managedIssueFactory.build({
      created: DateTime.now().minus({ days: 2 }).toISO(),
      entity: { id: 999 },
      services: [999],
    });
    return HttpResponse.json(makeResourcePage([openIssue, closedIssue]));
  }),
  http.get('*managed/linode-settings', () => {
    return HttpResponse.json(
      makeResourcePage(managedLinodeSettingFactory.buildList(5))
    );
  }),
  http.get('*managed/credentials/sshkey', () => {
    return HttpResponse.json(managedSSHPubKeyFactory.build());
  }),
  http.get('*managed/credentials', () => {
    return HttpResponse.json(makeResourcePage(credentialFactory.buildList(5)));
  }),
  http.post('*managed/credentials', async ({ request }) => {
    const body = await request.json();
    const response = credentialFactory.build({
      ...(body as any),
    });

    return HttpResponse.json(response);
  }),
  http.post('*managed/credentials/:id/revoke', () => {
    return HttpResponse.json({});
  }),
  http.get('*managed/contacts', () => {
    return HttpResponse.json(makeResourcePage(contactFactory.buildList(5)));
  }),
  http.delete('*managed/contacts/:id', () => {
    return HttpResponse.json({});
  }),
  http.put('*managed/contacts/:id', async ({ params, request }) => {
    const body = await request.json();
    const payload = {
      ...(body as any),
      id: Number(params.id),
    };

    return HttpResponse.json(payload);
  }),
  http.post('*managed/contacts', async ({ request }) => {
    const body = await request.json();
    const response = contactFactory.build({
      ...(body as any),
    });
    return HttpResponse.json(response);
  }),
  http.get('*stackscripts/', () => {
    return HttpResponse.json(makeResourcePage(stackScriptFactory.buildList(1)));
  }),

  http.get('*/notifications', () => {
    // pastDueBalance included here merely for ease of testing for Notifications section in the Notifications drawer.
    const pastDueBalance = notificationFactory.build({
      body: null,
      entity: null,
      label: 'past due',
      message: `You have a past due balance of $58.50. Please make a payment immediately to avoid service disruption.`,
      severity: 'critical',
      type: 'payment_due',
      until: null,
      when: null,
    });

    // const gdprNotification = gdprComplianceNotification.build();

    const generalGlobalNotice = {
      body: null,
      entity: null,
      label: "We've updated our policies.",
      // eslint-disable-next-line xss/no-mixed-html
      message:
        "We've updated our policies. See <a href='https://cloud.linode.com/support'>this page</a> for more information.",
      severity: 'minor',
      type: 'notice',
      until: null,
      when: null,
    };

    const outageNotification = {
      body: null,
      entity: {
        id: 'us-east',
        label: null,
        type: 'region',
        url: '/regions/us-east',
      },
      label: 'There is an issue affecting service in this facility',
      message:
        'We are aware of an issue affecting service in this facility. If you are experiencing service issues in this facility, there is no need to open a support ticket at this time. Please monitor our status blog at https://status.linode.com for further information.  Thank you for your patience and understanding.',
      severity: 'major',
      type: 'outage',
      until: null,
      when: null,
    };

    // const emailBounce = notificationFactory.build({
    //   body: null,
    //   entity: null,
    //   label: 'We are unable to send emails to your billing email address!',
    //   message: 'We are unable to send emails to your billing email address!',
    //   severity: 'major',
    //   type: 'billing_email_bounce',
    //   until: null,
    //   when: null,
    // });

    // const abuseTicket = abuseTicketNotificationFactory.build();

    const migrationNotification = notificationFactory.build({
      entity: { id: 0, label: 'linode-0', type: 'linode' },
      label: 'You have a migration pending!',
      message:
        'You have a migration pending! Your Linode must be offline before starting the migration.',
      severity: 'major',
      type: 'migration_pending',
    });

    const minorSeverityNotification = notificationFactory.build({
      message: 'Testing for minor notification',
      severity: 'minor',
      type: 'notice',
    });

    const criticalSeverityNotification = notificationFactory.build({
      message: 'Testing for critical notification',
      severity: 'critical',
      type: 'notice',
    });

    const balanceNotification = notificationFactory.build({
      message: 'You have an overdue balance!',
      severity: 'major',
      type: 'payment_due',
    });

    const blockStorageMigrationScheduledNotification = notificationFactory.build(
      {
        body: 'Your volumes in us-east will be upgraded to NVMe.',
        entity: {
          id: 20,
          label: 'eligibleNow',
          type: 'volume',
          url: '/volumes/20',
        },
        label: 'You have a scheduled Block Storage volume upgrade pending!',
        message:
          'The Linode that the volume is attached to will shut down in order to complete the upgrade and reboot once it is complete. Any other volumes attached to the same Linode will also be upgraded.',
        severity: 'critical',
        type: 'volume_migration_scheduled' as NotificationType,
        until: '2021-10-16T04:00:00',
        when: '2021-09-30T04:00:00',
      }
    );

    const blockStorageMigrationScheduledNotificationUnattached = notificationFactory.build(
      {
        body: 'Your volume will be upgraded to NVMe.',
        entity: {
          id: 30,
          label: 'hdd-unattached',
          type: 'volume',
          url: '/volumes/30',
        },
        label: 'You have a scheduled Block Storage volume upgrade pending!',
        message:
          'This unattached volume is scheduled to be migrated to NVMe I think.',
        severity: 'critical',
        type: 'volume_migration_scheduled' as NotificationType,
        until: '2021-10-16T04:00:00',
        when: '2021-09-30T04:00:00',
      }
    );

    const blockStorageMigrationImminentNotification = notificationFactory.build(
      {
        body: 'Your volumes in us-east will be upgraded to NVMe.',
        entity: {
          id: 2,
          label: 'example-upgrading',
          type: 'volume',
          url: '/volumes/2',
        },
        label: 'You have a scheduled Block Storage volume upgrade pending!',
        message:
          'The Linode that the volume is attached to will shut down in order to complete the upgrade and reboot once it is complete. Any other volumes attached to the same Linode will also be upgraded.',
        severity: 'major',
        type: 'volume_migration_imminent' as NotificationType,
        until: '2021-10-16T04:00:00',
        when: '2021-09-30T04:00:00',
      }
    );

    return HttpResponse.json(
      makeResourcePage([
        pastDueBalance,
        ...notificationFactory.buildList(1),
        // gdprNotification,
        generalGlobalNotice,
        outageNotification,
        minorSeverityNotification,
        criticalSeverityNotification,
        // abuseTicket,
        // emailBounce,
        migrationNotification,
        balanceNotification,
        blockStorageMigrationScheduledNotification,
        blockStorageMigrationImminentNotification,
        blockStorageMigrationScheduledNotificationUnattached,
      ])
    );
  }),

  http.post('*/networking/vlans', () => {
    return HttpResponse.json({});
  }),
  http.post<{}, { prefix_length: number }>(
    '*/networking/ipv6/ranges',
    async ({ request }) => {
      const body = await request.json();
      const range = body?.['prefix_length'];
      return HttpResponse.json({ range, route_target: '2001:DB8::0000' });
    }
  ),
  http.post('*/networking/ips/assign', () => {
    return HttpResponse.json({});
  }),
  http.post('*/account/payments', () => {
    return HttpResponse.json(creditPaymentResponseFactory.build());
  }),
  http.get('*/profile/tokens', () => {
    return HttpResponse.json(makeResourcePage(appTokenFactory.buildList(30)));
  }),
  http.post<any, TokenRequest>('*/profile/tokens', async ({ request }) => {
    const body = await request.json();
    const data = body;
    return HttpResponse.json(appTokenFactory.build(data));
  }),
  http.put<any, Partial<TokenRequest>>(
    '*/profile/tokens/:id',
    async ({ params, request }) => {
      const body = await request.json();
      const data = body;
      return HttpResponse.json(
        appTokenFactory.build({ id: Number(params.id), ...data })
      );
    }
  ),
  http.delete('*/profile/tokens/:id', () => {
    return HttpResponse.json({});
  }),
  http.get('*/v4*/account/betas', () => {
    return HttpResponse.json(
      makeResourcePage([
        ...accountBetaFactory.buildList(5),
        accountBetaFactory.build({
          ended: DateTime.now().minus({ days: 5 }).toISO(),
          enrolled: DateTime.now().minus({ days: 20 }).toISO(),
          started: DateTime.now().minus({ days: 30 }).toISO(),
        }),
        accountBetaFactory.build({
          ended: DateTime.now().plus({ days: 5 }).toISO(),
          enrolled: undefined,
          started: DateTime.now().minus({ days: 30 }).toISO(),
        }),
      ])
    );
  }),
  http.get('*/v4*/account/betas/:id', ({ params }) => {
    if (params.id !== 'undefined') {
      return HttpResponse.json(
        accountBetaFactory.build({ id: params.id as string })
      );
    }
    return HttpResponse.json({}, { status: 404 });
  }),
  http.get('*/v4*/betas', () => {
    return HttpResponse.json(makeResourcePage(betaFactory.buildList(5)));
  }),
  http.get('*/v4*/betas/:id', ({ params }) => {
    const id = params.id.toString();
    if (params.id !== 'undefined') {
      return HttpResponse.json(betaFactory.build({ id }));
    }
    return HttpResponse.json({}, { status: 404 });
  }),
  http.get('*regions/availability', () => {
    return HttpResponse.json(
      makeResourcePage([
        regionAvailabilityFactory.build({
          plan: 'g6-standard-6',
          region: 'us-east',
        }),
        regionAvailabilityFactory.build({
          plan: 'g6-standard-7',
          region: 'us-east',
        }),
        regionAvailabilityFactory.build({
          plan: 'g6-dedicated-5',
          region: 'us-central',
        }),
        regionAvailabilityFactory.build({
          plan: 'g6-dedicated-6',
          region: 'us-central',
        }),
      ])
    );
  }),
  http.get('*regions/:regionId/availability', () => {
    return HttpResponse.json([
      regionAvailabilityFactory.build({
        plan: 'g6-standard-6',
        region: 'us-east',
      }),
      regionAvailabilityFactory.build({
        plan: 'g6-standard-7',
        region: 'us-east',
      }),
    ]);
  }),

  // Placement Groups
  http.get('*/placement/groups', () => {
    return HttpResponse.json(
      makeResourcePage([
        placementGroupFactory.build({
          id: 1,
          is_compliant: true,
          members: [1, 2, 3, 4, 5, 6, 7, 8, 43].map((linode) => ({
            is_compliant: true,
            linode_id: linode,
          })),
          placement_group_policy: 'strict',
          placement_group_type: 'anti_affinity:local',
          region: 'us-east',
        }),
        placementGroupFactory.build({
          id: 2,
          is_compliant: true,
          members: [
            {
              is_compliant: true,
              linode_id: 9,
            },
            {
              is_compliant: true,
              linode_id: 10,
            },
            {
              is_compliant: true,
              linode_id: 11,
            },
          ],
          placement_group_policy: 'strict',
          placement_group_type: 'affinity:local',
          region: 'us-west',
        }),
        placementGroupFactory.build({
          id: 3,
          is_compliant: true,
          members: [
            {
              is_compliant: true,
              linode_id: 12,
            },
          ],
          placement_group_policy: 'strict',
          placement_group_type: 'affinity:local',
          region: 'ca-central',
        }),
      ])
    );
  }),
  http.get('*/placement/groups/:placementGroupId', ({ params }) => {
    if (params.placementGroupId === 'undefined') {
      return HttpResponse.json({}, { status: 404 });
    }

    return HttpResponse.json(
      placementGroupFactory.build({
        id: 1,
      })
    );
  }),
  http.post('*/placement/groups', async ({ request }) => {
    const reqBody = await request.json();
    const body = reqBody as any;
    const response = placementGroupFactory.build({
      ...body,
    });

    return HttpResponse.json(response);
  }),
  http.put(
    '*/placement/groups/:placementGroupId',
    async ({ params, request }) => {
      const body = await request.json();

      if (params.placementGroupId === '-1') {
        return HttpResponse.json({}, { status: 404 });
      }

      const response = placementGroupFactory.build({
        ...(body as any),
      });

      return HttpResponse.json(response);
    }
  ),
  http.delete('*/placement/groups/:placementGroupId', ({ params }) => {
    if (params.placementGroupId === '-1') {
      return HttpResponse.json({}, { status: 404 });
    }

    return HttpResponse.json({});
  }),
  http.post(
    '*/placement/groups/:placementGroupId/assign',
    async ({ params, request }) => {
      const body = await request.json();

      if (params.placementGroupId === '-1') {
        return HttpResponse.json({}, { status: 404 });
      }

      const response = placementGroupFactory.build({
        id: Number(params.placementGroupId) ?? -1,
        label: 'pg-1',
        members: [
          {
            is_compliant: true,
            linode_id: 1,
          },
          {
            is_compliant: true,
            linode_id: 2,
          },
          {
            is_compliant: true,
            linode_id: 3,
          },
          {
            is_compliant: true,
            linode_id: 4,
          },
          {
            is_compliant: true,
            linode_id: 5,
          },
          {
            is_compliant: true,
            linode_id: 6,
          },
          {
            is_compliant: true,
            linode_id: 7,
          },
          {
            is_compliant: true,
            linode_id: 8,
          },
          {
            is_compliant: false,
            linode_id: 43,
          },
          {
            is_compliant: true,
            linode_id: (body as any).linodes[0],
          },
        ],
        placement_group_type: 'anti_affinity:local',
      });

      return HttpResponse.json(response);
    }
  ),
  http.post('*/placement/groups/:placementGroupId/unassign', ({ params }) => {
    if (params.placementGroupId === '-1') {
      return HttpResponse.json({}, { status: 404 });
    }

    const response = placementGroupFactory.build({
      id: Number(params.placementGroupId) ?? -1,
      label: 'pg-1',
      members: [
        {
          is_compliant: true,
          linode_id: 1,
        },

        {
          is_compliant: true,
          linode_id: 2,
        },
        {
          is_compliant: true,
          linode_id: 3,
        },
        {
          is_compliant: true,
          linode_id: 4,
        },
        {
          is_compliant: true,
          linode_id: 5,
        },
        {
          is_compliant: true,
          linode_id: 6,
        },
        {
          is_compliant: true,
          linode_id: 7,
        },
        {
          is_compliant: true,
          linode_id: 8,
        },
        {
          is_compliant: false,
          linode_id: 43,
        },
      ],
      placement_group_type: 'anti_affinity:local',
    });

    return HttpResponse.json(response);
  }),
  http.post(
    '*/monitor/services/:service_type/alert-definitions',
    async ({ request }) => {
      const types: AlertDefinitionType[] = ['system', 'user'];
      const status: AlertStatusType[] = ['enabled', 'disabled'];
      const severity: AlertSeverityType[] = [0, 1, 2, 3];
      const users = ['user1', 'user2', 'user3'];
      const serviceTypes: AlertServiceType[] = ['linode', 'dbaas'];

      const reqBody = await request.json();
      const response = alertFactory.build({
        ...(reqBody as CreateAlertDefinitionPayload),
        created_by: pickRandom(users),
        service_type: pickRandom(serviceTypes),
        severity: pickRandom(severity),
        status: pickRandom(status),
        type: pickRandom(types),
        updated_by: pickRandom(users),
      });
      return HttpResponse.json(response);
    }
  ),
  http.get('*/monitor/alert-definitions', async () => {
    const customAlerts = alertFactory.buildList(5, {
      severity: 0,
      type: 'user',
      updated: '2021-10-16T04:00:00',
    });
    const customAlertsWithServiceType = alertFactory.buildList(4, {
      created_by: 'user2',
      service_type: 'dbaas',
      severity: 1,
      type: 'user',
    });
    const defaultAlerts = alertFactory.buildList(4, {
      created_by: 'System',
      type: 'system',
    });
    const defaultAlertsWithServiceType = alertFactory.buildList(3, {
      created_by: 'System',
      service_type: 'dbaas',
      severity: 3,
      type: 'system',
    });
    const alerts = [
      ...defaultAlerts,
      ...alertFactory.buildList(5, { status: 'disabled' }),
      ...customAlerts,
      ...defaultAlertsWithServiceType,
      ...alertFactory.buildList(36, {
<<<<<<< HEAD
        status: 'disabled',
        updated: '2021-10-16T04:00:00',
=======
        updated: '2021-10-16T04:00:00',
        status: 'disabled',
>>>>>>> 68d17dd8
      }),
      ...customAlertsWithServiceType,
    ];
    return HttpResponse.json(makeResourcePage(alerts));
  }),
  http.get('*/monitor/alert-channels', () => {
    const notificationChannels = notificationChannelFactory.buildList(3);
    return HttpResponse.json(makeResourcePage(notificationChannels));
  }),
  http.get(
    '*/monitor/services/:serviceType/alert-definitions/:id',
    ({ params }) => {
      if (params.id !== undefined) {
        return HttpResponse.json(
          alertFactory.build({
            id: Number(params.id),
            rule_criteria: {
              rules: [
                ...alertRulesFactory.buildList(2, {
                  dimension_filters: alertDimensionsFactory.buildList(2),
                }),
                ...alertRulesFactory.buildList(1, { dimension_filters: [] }),
              ],
            },
            service_type: params.serviceType === 'linode' ? 'linode' : 'dbaas',
          })
        );
      }
      return HttpResponse.json({}, { status: 404 });
    }
  ),
  http.put('*/monitor/services/:serviceType/alert-definitions/:id', () => {
    return HttpResponse.json({}, { status: 200 });
  }),
  http.get('*/monitor/alert-channels', () => {
    return HttpResponse.json(
      makeResourcePage(notificationChannelFactory.buildList(3))
    );
  }),
  http.get('*/monitor/services', () => {
    const response: ServiceTypesList = {
      data: [
        serviceTypesFactory.build({
          label: 'Linode',
          service_type: 'linode',
        }),
        serviceTypesFactory.build({
          label: 'Databases',
          service_type: 'dbaas',
        }),
      ],
    };

    return HttpResponse.json(response);
  }),
  http.get('*/monitor/services/:serviceType/dashboards', ({ params }) => {
    const response = {
      data: [] as Dashboard[],
    };
    if (params.serviceType === 'linode') {
      response.data.push(
        dashboardFactory.build({
          label: 'Linode Dashboard',
          service_type: 'linode',
        })
      );
    } else if (params.serviceType === 'dbaas') {
      response.data.push(
        dashboardFactory.build({
          label: 'DBaaS Dashboard',
          service_type: 'dbaas',
        })
      );
    }

    return HttpResponse.json(response);
  }),
  http.get('*/monitor/services/:serviceType/metric-definitions', () => {
    const response = {
      data: [
        {
          available_aggregate_functions: ['min', 'max', 'avg'],
          dimensions: [
            {
              dimension_label: 'cpu',
              label: 'CPU name',
              values: null,
            },
            {
              dimension_label: 'state',
              label: 'State of CPU',
              values: [
                'user',
                'system',
                'idle',
                'interrupt',
                'nice',
                'softirq',
                'steal',
                'wait',
              ],
            },
            {
              dimension_label: 'LINODE_ID',
              label: 'Linode ID',
              values: null,
            },
          ],
          label: 'CPU utilization',
          metric: 'system_cpu_utilization_percent',
          metric_type: 'gauge',
          scrape_interval: '2m',
          unit: 'percent',
        },
        {
          available_aggregate_functions: ['min', 'max', 'avg', 'sum'],
          dimensions: [
            {
              dimension_label: 'state',
              label: 'State of memory',
              values: [
                'used',
                'free',
                'buffered',
                'cached',
                'slab_reclaimable',
                'slab_unreclaimable',
              ],
            },
            {
              dimension_label: 'LINODE_ID',
              label: 'Linode ID',
              values: null,
            },
          ],
          label: 'Memory Usage',
          metric: 'system_memory_usage_by_resource',
          metric_type: 'gauge',
          scrape_interval: '30s',
          unit: 'byte',
        },
        {
          available_aggregate_functions: ['min', 'max', 'avg', 'sum'],
          dimensions: [
            {
              dimension_label: 'device',
              label: 'Device name',
              values: ['lo', 'eth0'],
            },
            {
              dimension_label: 'direction',
              label: 'Direction of network transfer',
              values: ['transmit', 'receive'],
            },
            {
              dimension_label: 'LINODE_ID',
              label: 'Linode ID',
              values: null,
            },
          ],
          label: 'Network Traffic',
          metric: 'system_network_io_by_resource',
          metric_type: 'counter',
          scrape_interval: '30s',
          unit: 'byte',
        },
        {
          available_aggregate_functions: ['min', 'max', 'avg', 'sum'],
          dimensions: [
            {
              dimension_label: 'device',
              label: 'Device name',
              values: ['loop0', 'sda', 'sdb'],
            },
            {
              dimension_label: 'direction',
              label: 'Operation direction',
              values: ['read', 'write'],
            },
            {
              dimension_label: 'LINODE_ID',
              label: 'Linode ID',
              values: null,
            },
          ],
          label: 'Disk I/O',
          metric: 'system_disk_OPS_total',
          metric_type: 'counter',
          scrape_interval: '30s',
          unit: 'ops_per_second',
        },
      ],
    };

    return HttpResponse.json(response);
  }),
  http.post('*/monitor/services/:serviceType/token', () => {
    const response = {
      token: 'eyJhbGciOiAiZGlyIiwgImVuYyI6ICJBMTI4Q0JDLUhTMjU2IiwgImtpZCI6ID',
    };
    return HttpResponse.json(response);
  }),

  http.get('*/monitor/dashboards/:id', ({ params }) => {
    const response = {
      created: '2024-04-29T17:09:29',
      id: params.id,
      label:
        params.id === '1'
          ? 'DBaaS Service I/O Statistics'
          : 'Linode Service I/O Statistics',
      service_type: params.id === '1' ? 'dbaas' : 'linode', // just update the service type and label and use same widget configs
      type: 'standard',
      updated: null,
      widgets: [
        {
          aggregate_function: 'avg',
          chart_type: 'area',
          color: 'default',
          label: 'CPU utilization',
          metric: 'system_cpu_utilization_percent',
          size: 12,
          unit: '%',
          y_label: 'system_cpu_utilization_ratio',
        },
        {
          aggregate_function: 'avg',
          chart_type: 'area',
          color: 'default',
          label: 'Memory Usage',
          metric: 'system_memory_usage_by_resource',
          size: 12,
          unit: 'Bytes',
          y_label: 'system_memory_usage_bytes',
        },
        {
          aggregate_function: 'avg',
          chart_type: 'area',
          color: 'default',
          label: 'Network Traffic',
          metric: 'system_network_io_by_resource',
          size: 6,
          unit: 'Bytes',
          y_label: 'system_network_io_bytes_total',
        },
        {
          aggregate_function: 'avg',
          chart_type: 'area',
          color: 'default',
          label: 'Disk I/O',
          metric: 'system_disk_OPS_total',
          size: 6,
          unit: 'OPS',
          y_label: 'system_disk_operations_total',
        },
      ],
    };
    return HttpResponse.json(response);
  }),
  http.post('*/monitor/services/:serviceType/metrics', () => {
    const response = {
      data: {
        result: [
          {
            metric: {
              test: 'Test1',
            },
            values: [
              [1721854379, '0.2744841110560275'],
              [1721857979, '0.2980357104166823'],
              [1721861579, '0.3290476561287732'],
              [1721865179, '0.32148793964961897'],
              [1721868779, '0.3269247326830727'],
              [1721872379, '0.3393055885526987'],
              [1721875979, '0.3237102833940027'],
              [1721879579, '0.3153372503472701'],
              [1721883179, '0.26811506053820466'],
              [1721886779, '0.25839295774934357'],
              [1721890379, '0.26863082415681144'],
              [1721893979, '0.26126998689934394'],
              [1721897579, '0.26164641539434685'],
            ],
          },
          {
            metric: {
              test2: 'Test2',
            },
            values: [
              [1721854379, '0.3744841110560275'],
              [1721857979, '0.4980357104166823'],
              [1721861579, '0.3290476561287732'],
              [1721865179, '0.42148793964961897'],
              [1721868779, '0.2269247326830727'],
              [1721872379, '0.3393055885526987'],
              [1721875979, '0.5237102833940027'],
              [1721879579, '0.3153372503472701'],
              [1721883179, '0.26811506053820466'],
              [1721886779, '0.35839295774934357'],
              [1721890379, '0.36863082415681144'],
              [1721893979, '0.46126998689934394'],
              [1721897579, '0.56164641539434685'],
            ],
          },
          {
            metric: {
              test3: 'Test3',
            },
            values: [
              [1721854379, '0.3744841110560275'],
              [1721857979, '0.4980357104166823'],
              [1721861579, '0.3290476561287732'],
              [1721865179, '0.4148793964961897'],
              [1721868779, '0.4269247326830727'],
              [1721872379, '0.3393055885526987'],
              [1721875979, '0.6237102833940027'],
              [1721879579, '0.3153372503472701'],
              [1721883179, '0.26811506053820466'],
              [1721886779, '0.45839295774934357'],
              [1721890379, '0.36863082415681144'],
              [1721893979, '0.56126998689934394'],
              [1721897579, '0.66164641539434685'],
            ],
          },
        ],
        resultType: 'matrix',
      },
      isPartial: false,
      stats: {
        executionTimeMsec: 23,
        seriesFetched: '14',
      },
      status: 'success',
    };

    return HttpResponse.json(response);
  }),
  http.get('*/src/routes/*LazyRoutes', ({ request }) => {
    return new Response('export const module = {};', {
      headers: {
        'Content-Type': 'application/javascript',
      },
    });
  }),
  ...entityTransfers,
  ...statusPage,
  ...databases,
  ...vpc,
  ...iam,
  ...resources,
];<|MERGE_RESOLUTION|>--- conflicted
+++ resolved
@@ -2459,13 +2459,8 @@
       ...customAlerts,
       ...defaultAlertsWithServiceType,
       ...alertFactory.buildList(36, {
-<<<<<<< HEAD
-        status: 'disabled',
-        updated: '2021-10-16T04:00:00',
-=======
         updated: '2021-10-16T04:00:00',
         status: 'disabled',
->>>>>>> 68d17dd8
       }),
       ...customAlertsWithServiceType,
     ];
