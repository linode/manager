--- conflicted
+++ resolved
@@ -565,20 +565,11 @@
 
     return HttpResponse.json({ ...profileFactory.build(), ...(body as any) });
   }),
-<<<<<<< HEAD
-  rest.get('*/profile/grants', (req, res, ctx) => {
-    return res(
-      // Parent/Child: switch out the return statement if you want to mock a restricted parent user with access to child accounts.
-      // ctx.json(grantsFactory.build({ global: { child_account_access: true } }))
-      ctx.json(grantsFactory.build())
-      // PLACEMENT GROUPS TESTING - Permissions and Grants:
-      // Uncomment the line below.
-      // ctx.json(grantsFactory.build({ global: { add_linodes: false } }))
-    );
-=======
   http.get('*/profile/grants', () => {
-    return HttpResponse.json(grantsFactory.build());
->>>>>>> 46ca9e12
+    // PLACEMENT GROUPS TESTING - Permissions and Grants
+    return HttpResponse.json(
+      grantsFactory.build({ global: { add_linodes: false } })
+    );
   }),
   http.get('*/profile/apps', () => {
     const tokens = appTokenFactory.buildList(5);
