--- conflicted
+++ resolved
@@ -706,14 +706,12 @@
   rest.post('*/networking/vlans', (req, res, ctx) => {
     return res(ctx.json({}));
   }),
-<<<<<<< HEAD
   rest.post('*/networking/ipv6/ranges', (req, res, ctx) => {
     const range = req.body?.['prefix_length'];
     return res(ctx.json({ range, route_target: '2001:DB8::0000' }));
-=======
+  }),
   rest.post('*/networking/ips/assign', (req, res, ctx) => {
     return res(ctx.json({}));
->>>>>>> 308c55e3
   }),
   rest.post('*/account/payments', (req, res, ctx) => {
     return res(ctx.json(creditPaymentResponseFactory.build()));
