/**
 * @deprecated
 *
 * This mocking mode is being phased out.
 * It remains available in out DEV tools for convenience and backward compatibility, it is however discouraged to add new handlers to it.
 *
 * New handlers should be added to the CRUD baseline preset instead (ex: src/mocks/presets/crud/handlers/linodes.ts) which support a much more dynamic data mocking.
 */
import {
  accountAvailabilityFactory,
  accountBetaFactory,
  betaFactory,
  dedicatedTypeFactory,
  grantFactory,
  grantsFactory,
  linodeFactory,
  linodeIPFactory,
  linodeStatsFactory,
  linodeTransferFactory,
  linodeTypeFactory,
  nodeBalancerConfigFactory,
  nodeBalancerConfigNodeFactory,
  nodeBalancerFactory,
  pickRandom,
  proDedicatedTypeFactory,
  profileFactory,
  regionAvailabilityFactory,
  regions,
  securityQuestionsFactory,
} from '@linode/utilities';
import { DateTime } from 'luxon';
import { http, HttpResponse } from 'msw';

import { MOCK_THEME_STORAGE_KEY } from 'src/dev-tools/ThemeSelector';
import {
  // abuseTicketNotificationFactory,
  accountFactory,
  accountMaintenanceFactory,
  accountTransferFactory,
  alertDimensionsFactory,
  alertFactory,
  alertRulesFactory,
  appTokenFactory,
  contactFactory,
  credentialFactory,
  creditPaymentResponseFactory,
  dashboardFactory,
  databaseBackupFactory,
  databaseEngineFactory,
  databaseFactory,
  databaseInstanceFactory,
  databaseTypeFactory,
  dimensionFilterFactory,
  domainFactory,
  domainRecordFactory,
  entityTransferFactory,
  eventFactory,
  firewallDeviceFactory,
  firewallEntityfactory,
  firewallFactory,
  firewallMetricDefinitionsResponse,
  firewallMetricRulesFactory,
  imageFactory,
  incidentResponseFactory,
  invoiceFactory,
  invoiceItemFactory,
  kubeEndpointFactory,
  kubeLinodeFactory,
  kubernetesAPIResponse,
  kubernetesVersionFactory,
  linodeConfigFactory,
  linodeDiskFactory,
  lkeEnterpriseTypeFactory,
  lkeHighAvailabilityTypeFactory,
  lkeStandardAvailabilityTypeFactory,
  longviewActivePlanFactory,
  longviewClientFactory,
  longviewSubscriptionFactory,
  maintenanceResponseFactory,
  makeObjectsPage,
  managedIssueFactory,
  managedLinodeSettingFactory,
  managedSSHPubKeyFactory,
  managedStatsFactory,
  monitorFactory,
  mysqlConfigResponse,
  nodeBalancerTypeFactory,
  nodePoolFactory,
  notificationChannelFactory,
  notificationFactory,
  objectStorageBucketFactoryGen2,
  objectStorageClusterFactory,
  objectStorageEndpointsFactory,
  objectStorageKeyFactory,
  objectStorageOverageTypeFactory,
  objectStorageTypeFactory,
  paymentFactory,
  paymentMethodFactory,
  placementGroupFactory,
  possibleMySQLReplicationTypes,
  possiblePostgresReplicationTypes,
  postgresConfigResponse,
  promoFactory,
  serviceAlertFactory,
  serviceTypesFactory,
  stackScriptFactory,
  staticObjects,
  subnetFactory,
  supportReplyFactory,
  supportTicketFactory,
  tagFactory,
  VLANFactory,
  volumeFactory,
  volumeTypeFactory,
  vpcFactory,
  widgetFactory,
} from 'src/factories';
import { accountAgreementsFactory } from 'src/factories/accountAgreements';
import { accountLoginFactory } from 'src/factories/accountLogin';
import { accountUserFactory } from 'src/factories/accountUsers';
import { LinodeKernelFactory } from 'src/factories/linodeKernel';
import { quotaFactory } from 'src/factories/quotas';
import { getStorage } from 'src/utilities/storage';

import type { PathParams } from 'msw';

const getRandomWholeNumber = (min: number, max: number) =>
  Math.floor(Math.random() * (max - min + 1) + min);

import { accountEntityFactory } from 'src/factories/accountEntities';
import { accountRolesFactory } from 'src/factories/accountRoles';
import { trustedDeviceFactory } from 'src/factories/devices';
import { maintenancePolicyFactory } from 'src/factories/maintenancePolicy';
import { userAccountPermissionsFactory } from 'src/factories/userAccountPermissions';
import { userEntityPermissionsFactory } from 'src/factories/userEntityPermissions';
import { userRolesFactory } from 'src/factories/userRoles';
import { MTC_SUPPORTED_REGIONS } from 'src/features/components/PlansPanel/constants';

import type {
  AccountMaintenance,
  AlertDefinitionType,
  AlertSeverityType,
  AlertStatusType,
  CloudPulseServiceType,
  CreateAlertDefinitionPayload,
  CreateObjectStorageKeyPayload,
  Dashboard,
  Database,
  FirewallStatus,
  NotificationType,
  ObjectStorageEndpointTypes,
  SecurityQuestionsPayload,
  ServiceTypesList,
  TokenRequest,
  UpdateImageRegionsPayload,
  User,
  VolumeStatus,
} from '@linode/api-v4';

export const makeResourcePage = <T>(
  e: T[],
  override: { page: number; pages: number; results?: number } = {
    page: 1,
    pages: 1,
  }
) => ({
  data: e,
  page: override.page ?? 1,
  pages: override.pages ?? 1,
  results: override.results ?? e.length,
});

const makeMockDatabase = (params: PathParams): Database => {
  const isDefault = Number(params.id) % 2 !== 0;
  const db: Record<string, boolean | number | string | undefined> = {
    engine: params.engine as 'mysql',
    id: Number(params.id),
    label: `database-${params.id}`,
    platform: isDefault ? 'rdbms-default' : 'rdbms-legacy',
  };
  if (!isDefault) {
    db.replication_commit_type =
      params.engine === 'postgresql' ? 'local' : undefined;

    db.replication_type =
      params.engine === 'mysql'
        ? pickRandom(possibleMySQLReplicationTypes)
        : undefined;

    db.replication_type =
      params.engine === 'postgresql'
        ? pickRandom(possiblePostgresReplicationTypes)
        : undefined;

    db.ssl_connection = true;
  }
  const database = databaseFactory.build(db);
  if (database.platform !== 'rdbms-default') {
    delete database.private_network;
  }
  return database;
};

const statusPage = [
  http.get('*/api/v2/incidents*', () => {
    const response = incidentResponseFactory.build();
    return HttpResponse.json(response);
  }),
  http.get('*/api/v2/scheduled-maintenances*', () => {
    const response = maintenanceResponseFactory.build();
    return HttpResponse.json(response);
  }),
];

function sleep(ms: number) {
  return new Promise((resolve) => setTimeout(resolve, ms));
}

const entityTransfers = [
  http.get('*/account/service-transfers', () => {
    const transfers1 = entityTransferFactory.buildList(10);
    const transfers2 = entityTransferFactory.buildList(10, {
      token: 'TEST123',
    });
    const transfers3 = entityTransferFactory.buildList(10, {
      token: '987TEST',
    });
    const transfer4 = entityTransferFactory.build({
      is_sender: true,
      status: 'pending',
    });
    const transfer5 = entityTransferFactory.build({
      is_sender: true,
      status: 'canceled',
    });

    const combinedTransfers = transfers1.concat(
      transfers2,
      transfers3,
      transfer4,
      transfer5
    );
    return HttpResponse.json(makeResourcePage(combinedTransfers));
  }),
  http.get('*/account/service-transfers/:transferId', () => {
    const transfer = entityTransferFactory.build();
    return HttpResponse.json(transfer);
  }),
  http.get('*/account/agreements', () =>
    HttpResponse.json(accountAgreementsFactory.build())
  ),
  http.post('*/account/service-transfers', async ({ request }) => {
    const body = await request.json();
    const payload = body as any;
    const newTransfer = entityTransferFactory.build({
      entities: payload.entities,
    });
    return HttpResponse.json(newTransfer);
  }),
  http.post('*/account/service-transfers/:transferId/accept', () => {
    return HttpResponse.json({});
  }),
  http.delete('*/account/service-transfers/:transferId', () => {
    return HttpResponse.json({});
  }),
];

const databases = [
  http.get('*/databases/instances', () => {
    const database1 = databaseInstanceFactory.build({
      cluster_size: 1,
      id: 1,
      label: 'database-instance-1',
    });
    const database2 = databaseInstanceFactory.build({
      cluster_size: 2,
      id: 2,
      label: 'database-instance-2',
    });
    const database3 = databaseInstanceFactory.build({
      cluster_size: 3,
      id: 3,
      label: 'database-instance-3',
    });
    const database4 = databaseInstanceFactory.build({
      cluster_size: 1,
      id: 4,
      label: 'database-instance-4',
    });
    const database5 = databaseInstanceFactory.build({
      cluster_size: 1,
      id: 5,
      label: 'database-instance-5',
    });

    const databases = [database1, database2, database3, database4, database5];
    return HttpResponse.json(makeResourcePage(databases));
  }),

  http.get('*/databases/types', () => {
    const standardTypes = [
      databaseTypeFactory.build({
        class: 'nanode',
        id: 'g6-nanode-1',
        label: `Nanode 1 GB`,
        memory: 1024,
      }),
      databaseTypeFactory.build({
        class: 'nanode',
        id: 'g6-standard-1',
        label: `Linode 2 GB`,
        memory: 2048,
      }),
      ...databaseTypeFactory.buildList(7, { class: 'standard' }),
    ];
    const dedicatedTypes = databaseTypeFactory.buildList(7, {
      class: 'dedicated',
    });

    const planSizes = [4, 8, 16, 32, 64, 96, 128, 256];
    const premiumTypes = planSizes.map((size) => {
      return databaseTypeFactory.build({
        class: 'premium',
        id: `premium-${size}`,
        label: `DBaaS - Premium ${size} GB`,
        memory: size * 1024,
      });
    });

    return HttpResponse.json(
      makeResourcePage([...standardTypes, ...dedicatedTypes, ...premiumTypes])
    );
  }),

  http.get('*/databases/engines', () => {
    const engine1 = databaseEngineFactory.buildList(3);
    const engine2 = databaseEngineFactory.buildList(3, {
      engine: 'postgresql',
    });

    const combinedList = [...engine1, ...engine2];

    return HttpResponse.json(makeResourcePage(combinedList));
  }),

  http.get('*/databases/:engine/instances/:id', ({ params }) => {
    const database = makeMockDatabase(params);
    return HttpResponse.json(database);
  }),

  http.put('*/databases/:engine/instances/:id', ({ params }) => {
    const database = makeMockDatabase(params);
    return HttpResponse.json(database);
  }),

  http.get('*/databases/:engine/instances/:databaseId/backups', () => {
    const backups = databaseBackupFactory.buildList(10);
    return HttpResponse.json(makeResourcePage(backups));
  }),

  http.get('*/databases/:engine/instances/:databaseId/credentials', () => {
    return HttpResponse.json({
      password: 'password123',
      username: 'lnroot',
    });
  }),

  http.get('*/databases/:engine/instances/:databaseId/ssl', () => {
    return HttpResponse.json({
      certificate: 'testcertificate',
      public_key: 'testkey',
    });
  }),

  http.post('*/databases/:engine/instances', async ({ params, request }) => {
    const body = await request.json();
    const payload: any = body;
    return HttpResponse.json({
      ...databaseFactory.build({
        engine: params.engine as 'mysql',
        label: payload?.label ?? 'Database',
      }),
    });
  }),

  http.post(
    '*/databases/:engine/instances/:databaseId/backups/:backupId/restore',
    () => {
      return HttpResponse.json({});
    }
  ),

  http.post(
    '*/databases/:engine/instances/:databaseId/credentials/reset',
    () => {
      return HttpResponse.json({});
    }
  ),

  http.put(
    '*/databases/mysql/instances/:databaseId',
    async ({ params, request }) => {
      const reqBody = await request.json();
      const id = Number(params.databaseId);
      const body = reqBody as any;
      return HttpResponse.json({ ...databaseFactory.build({ id }), ...body });
    }
  ),

  http.delete('*/databases/mysql/instances/:databaseId', () => {
    return HttpResponse.json({});
  }),

  http.post('*/databases/:engine/instances/:databaseId/suspend', () => {
    return HttpResponse.json({});
  }),

  http.post('*/databases/:engine/instances/:databaseId/resume', () => {
    return HttpResponse.json({});
  }),
  http.get('*/databases/:engine/config', ({ params }) => {
    const { engine } = params as { engine: string };
    if (engine === 'mysql') {
      return HttpResponse.json(mysqlConfigResponse);
    }
    if (engine === 'postgresql') {
      return HttpResponse.json(postgresConfigResponse);
    }

    return HttpResponse.json(mysqlConfigResponse);
  }),
];

const vpc = [
  http.get('*/v4beta/vpcs', () => {
    const vpcsWithSubnet1 = vpcFactory.buildList(5, {
      subnets: subnetFactory.buildList(Math.floor(Math.random() * 10) + 1),
    });
    const vpcsWithSubnet2 = vpcFactory.buildList(5, {
      region: 'eu-west',
      subnets: subnetFactory.buildList(Math.floor(Math.random() * 20) + 1),
    });
    const vpcsWithoutSubnet = vpcFactory.buildList(20);
    return HttpResponse.json(
      makeResourcePage([
        ...vpcsWithSubnet1,
        ...vpcsWithSubnet2,
        ...vpcsWithoutSubnet,
      ])
    );
  }),
  http.get('*/v4beta/vpcs/:vpcId', () => {
    return HttpResponse.json(
      vpcFactory.build({
        description: `VPC for webserver and database. VPC for webserver and database. VPC for webserver and database. VPC for webserver and database. VPC for webserver VPC for webserver VPC for webserver VPC for webserver VPC for webserver.VPC for webserver and database!!! VPC`,
        subnets: subnetFactory.buildList(Math.floor(Math.random() * 10) + 1),
      })
    );
  }),
  http.get('*/v4beta/vpcs/:vpcId/subnets', () => {
    return HttpResponse.json(makeResourcePage(subnetFactory.buildList(30)));
  }),
  http.delete('*/v4beta/vpcs/:vpcId/subnets/:subnetId', () => {
    return HttpResponse.json({});
  }),
  http.delete('*/v4beta/vpcs/:vpcId', () => {
    return HttpResponse.json({});
  }),
  http.put('*/v4beta/vpcs/:vpcId', () => {
    return HttpResponse.json(vpcFactory.build({ description: 'testing' }));
  }),
  http.get('*/v4beta/vpcs/:vpcID', ({ params }) => {
    const id = Number(params.id);
    return HttpResponse.json(vpcFactory.build({ id }));
  }),
  http.post('*/v4beta/vpcs', async ({ request }) => {
    const body = await request.json();
    const vpc = vpcFactory.build({ ...(body as any) });
    return HttpResponse.json(vpc);
  }),
  http.post('*/v4beta/vpcs/:vpcId/subnets', async ({ request }) => {
    const body = await request.json();
    const subnet = subnetFactory.build({ ...(body as any) });
    return HttpResponse.json(subnet);
  }),
];

const iam = [
  http.get('*/iam/role-permissions', () => {
    return HttpResponse.json(accountRolesFactory.build());
  }),
  http.get('*/iam/users/:username/role-permissions', () => {
    return HttpResponse.json(userRolesFactory.build());
  }),
  http.get('*/iam/users/:username/permissions/:entity_type/:entity_id', () => {
    return HttpResponse.json(userEntityPermissionsFactory);
  }),
  http.get('*/v4*/iam/users/:username/permissions/account', () => {
    return HttpResponse.json(userAccountPermissionsFactory);
  }),
];

const entities = [
  http.get('*/v4*/entities', () => {
    const entity1 = accountEntityFactory.buildList(10, {
      type: 'linode',
    });
    const entity2 = accountEntityFactory.build({
      type: 'image',
    });
    const entity3 = accountEntityFactory.build({
      id: 1,
      label: 'firewall-1',
      type: 'firewall',
    });
    const entities = [...entity1, entity2, entity3];

    return HttpResponse.json(makeResourcePage(entities));
  }),
];

const nanodeType = linodeTypeFactory.build({ id: 'g6-nanode-1' });
const standardTypes = linodeTypeFactory.buildList(7);
const dedicatedTypes = dedicatedTypeFactory.buildList(7);
const proDedicatedType = proDedicatedTypeFactory.build();
const gpuTypesAda = linodeTypeFactory.buildList(7, {
  class: 'gpu',
  gpus: 5,
  label: 'Ada Lovelace',
  transfer: 0,
});
const gpuTypesRX = linodeTypeFactory.buildList(7, {
  class: 'gpu',
  gpus: 1,
  transfer: 5000,
});
const premiumTypes = [
  ...linodeTypeFactory.buildList(6, {
    class: 'premium',
  }),
  linodeTypeFactory.build({
    class: 'premium',
    disk: 10240000,
    id: 'g8-premium-128-ht',
    label: 'Premium HT 512 GB',
    memory: 524288,
    network_out: 40000,
    price: {
      hourly: 7.0,
      monthly: 5040.0,
    },
    transfer: 24000,
    vcpus: 128,
  }),
];

const acceleratedType = linodeTypeFactory.buildList(7, {
  accelerated_devices: 1,
  class: 'accelerated',
  label: 'Netint Quadra T1U X',
  transfer: 0,
});
const proxyAccountUser = accountUserFactory.build({
  email: 'partner@proxy.com',
  last_login: null,
  user_type: 'proxy',
  username: 'ParentCompany_a1b2c3d4e5',
});
const parentAccountUser = accountUserFactory.build({
  email: 'parent@acme.com',
  last_login: null,
  restricted: false,
  user_type: 'parent',
  username: 'ParentUser',
});
const childAccountUser = accountUserFactory.build({
  email: 'child@linode.com',
  last_login: null,
  restricted: false,
  user_type: 'child',
  username: 'ChildUser',
});
const parentAccountNonAdminUser = accountUserFactory.build({
  email: 'account@linode.com',
  last_login: null,
  restricted: false,
  username: 'NonAdminUser',
});

export const handlers = [
  ...iam,
  http.get('*/profile', () => {
    const profile = profileFactory.build({
      restricted: false,
      // Parent/Child: switch the `user_type` depending on what account view you need to mock.
      user_type: 'parent',
      // PLACEMENT GROUPS TESTING - Permissions and Grants:
      // Uncomment the two lines below: This is important! The grants endpoint is only called for restricted users.
      // restricted: true,
      // user_type: 'default',
    });
    return HttpResponse.json(profile);
  }),

  http.put('*/profile', async ({ request }) => {
    const body = await request.json();

    return HttpResponse.json({ ...profileFactory.build(), ...(body as any) });
  }),
  http.get('*/profile/grants', () => {
    // PLACEMENT GROUPS TESTING - Permissions and Grants
    return HttpResponse.json(
      grantsFactory.build({ global: { add_linodes: false } })
    );
  }),
  http.get('*/profile/apps', () => {
    const tokens = appTokenFactory.buildList(30);
    return HttpResponse.json(makeResourcePage(tokens));
  }),
  http.post('*/profile/phone-number', async () => {
    await sleep(2000);
    return HttpResponse.json({});
  }),
  http.post('*/profile/phone-number/verify', async () => {
    await sleep(2000);
    return HttpResponse.json({});
  }),
  http.delete('*/profile/phone-number', () => {
    return HttpResponse.json({});
  }),
  http.get('*/profile/security-questions', () => {
    return HttpResponse.json(securityQuestionsFactory.build());
  }),
  http.post<any, SecurityQuestionsPayload>(
    '*/profile/security-questions',
    async ({ request }) => {
      const body = await request.json();

      return HttpResponse.json(body);
    }
  ),
  http.get('*/regions', async () => {
    return HttpResponse.json(makeResourcePage(regions));
  }),
  http.get<{ id: string }>('*/v4/images/:id', ({ params }) => {
    const distributedImage = imageFactory.build({
      capabilities: ['cloud-init', 'distributed-sites'],
      id: 'private/distributed-image',
      label: 'distributed-image',
      regions: [{ region: 'us-east', status: 'available' }],
    });

    if (params.id === distributedImage.id) {
      return HttpResponse.json(distributedImage);
    }

    return HttpResponse.json(imageFactory.build());
  }),
  http.get('*/images', async ({ request }) => {
    const filter = request.headers.get('x-filter');

    if (filter?.includes('manual')) {
      const images = [
        imageFactory.build({
          capabilities: ['distributed-sites'],
          regions: [{ region: 'us-east', status: 'available' }],
          type: 'manual',
        }),
        imageFactory.build({ capabilities: [], regions: [], type: 'manual' }),
        imageFactory.build({
          capabilities: ['distributed-sites', 'cloud-init'],
          regions: [{ region: 'us-east', status: 'available' }],
          type: 'manual',
        }),
        imageFactory.build({
          capabilities: ['cloud-init'],
          regions: [],
          type: 'manual',
        }),
      ];
      return HttpResponse.json(makeResourcePage(images));
    }

    if (filter?.includes('automatic')) {
      const images = imageFactory.buildList(5, {
        capabilities: [],
        regions: [],
        type: 'automatic',
      });
      return HttpResponse.json(makeResourcePage(images));
    }

    return HttpResponse.json(makeResourcePage([]));
  }),
  http.post<any, UpdateImageRegionsPayload>(
    '*/v4/images/:id/regions',
    async ({ request }) => {
      const data = await request.json();

      const image = imageFactory.build();

      image.regions = data.regions.map((regionId) => ({
        region: regionId,
        status: 'pending replication',
      }));

      return HttpResponse.json(image);
    }
  ),

  http.get('*/linode/types', () => {
    return HttpResponse.json(
      makeResourcePage([
        nanodeType,
        ...standardTypes,
        ...dedicatedTypes,
        ...gpuTypesAda,
        ...gpuTypesRX,
        ...premiumTypes,
        ...acceleratedType,
        proDedicatedType,
      ])
    );
  }),
  http.get('*/linode/types-legacy', () => {
    return HttpResponse.json(makeResourcePage(linodeTypeFactory.buildList(0)));
  }),
  ...[
    nanodeType,
    ...standardTypes,
    ...dedicatedTypes,
    ...premiumTypes,
    proDedicatedType,
  ].map((type) =>
    http.get(`*/linode/types/${type.id}`, () => {
      return HttpResponse.json(type);
    })
  ),
  http.get(`*/linode/types/*`, () => {
    return HttpResponse.json(linodeTypeFactory.build());
  }),
  http.get('*/linode/instances', async ({ request }) => {
    linodeFactory.resetSequenceNumber();
    const linodesWithFirewalls = linodeFactory.buildList(10, {
      region: 'ap-west',
    });
    const metadataLinodeWithCompatibleImage = linodeFactory.build({
      image: 'metadata-test-image',
      label: 'metadata-test-image',
    });
    const metadataLinodeWithCompatibleImageAndRegion = linodeFactory.build({
      image: 'metadata-test-image',
      label: 'metadata-test-region',
      region: 'eu-west',
    });
    const linodeInDistributedRegion = linodeFactory.build({
      image: 'distributed-region-test-image',
      label: 'Gecko Distributed Region Test',
      region: 'us-den-10',
      site_type: 'distributed',
      id: 1000,
    });
    const onlineLinodes = linodeFactory.buildList(40, {
      backups: { enabled: false },
      ipv4: ['000.000.000.000'],
      region: 'us-ord',
    });
    const linodeWithEligibleVolumes = linodeFactory.build({
      id: 20,
      label: 'debianDistro',
    });
    const offlineLinodes = linodeFactory.buildList(1, { status: 'offline' });
    const busyLinodes = linodeFactory.buildList(1, { status: 'migrating' });
    const eventLinode = linodeFactory.build({
      id: 999,
      label: 'eventful',
      status: 'rebooting',
    });
    const multipleIPLinode = linodeFactory.build({
      ipv4: [
        '192.168.0.0',
        '192.168.0.1',
        '192.168.0.2',
        '192.168.0.3',
        '192.168.0.4',
        '192.168.0.5',
      ],
      label: 'multiple-ips',
      tags: ['test1', 'test2', 'test3'],
    });
    const nonMTCPlanInMTCSupportedRegionsLinode = linodeFactory.build({
      label: 'non-mtc-plan-in-mtc-supported-regions-linode',
      region: 'us-iad',
      id: 1003,
    });
    const mtcLinodes = [
      linodeFactory.build({
        label: 'mtc-custom-plan-linode-1',
        region: 'us-iad',
        type: 'g8-premium-128-ht',
        id: 1001,
      }),
      linodeFactory.build({
        label: 'mtc-custom-plan-linode-2',
        region: 'no-east',
        type: 'g8-premium-128-ht',
        id: 1002,
      }),
    ];
    const aclpSupportedRegionLinodes = [
      linodeFactory.build({
        label: 'aclp-supported-region-linode-1',
        region: 'us-iad',
        id: 1004,
      }),
      linodeFactory.build({
        label: 'aclp-supported-region-linode-2',
        region: 'us-east',
        id: 1005,
      }),
      linodeFactory.build({
        label: 'aclp-supported-region-linode-3',
        region: 'us-iad',
        id: 1006,
      }),
    ];
    const linodeFirewall = linodeFactory.build({
      region: 'ap-west',
      label: 'Linode-firewall-test',
      id: 90909,
    });
    const linodes = [
      ...linodesWithFirewalls,
      ...mtcLinodes,
      ...aclpSupportedRegionLinodes,
      nonMTCPlanInMTCSupportedRegionsLinode,
      metadataLinodeWithCompatibleImage,
      metadataLinodeWithCompatibleImageAndRegion,
      linodeInDistributedRegion,
      ...onlineLinodes,
      linodeWithEligibleVolumes,
      ...offlineLinodes,
      ...busyLinodes,
      linodeFactory.build({
        backups: { enabled: false },
        label: 'shadow-plan',
        type: 'g5-standard-20-s1',
      }),
      linodeFactory.build({
        backups: { enabled: false },
        label: 'shadow-plan-with-tags',
        tags: ['test1', 'test2', 'test3'],
        type: 'g5-standard-20-s1',
      }),
      linodeFactory.build({
        label: 'linode_with_tags_test1_test2',
        // eslint-disable-next-line sonarjs/no-duplicate-string
        region: 'us-central',
        tags: ['test1', 'test2'],
      }),
      linodeFactory.build({
        label: 'linode_with_tags_test2_test3',
        region: 'us-central',
        tags: ['test2', 'test3'],
      }),
      linodeFactory.build({
        label: 'linode_with_no_tags',
        region: 'us-central',
      }),
      linodeFactory.build({
        label: 'linode_with_tag_test4',
        region: 'us-east',
        tags: ['test4'],
      }),
      linodeFactory.build({
        label: 'eu-linode',
        region: 'eu-west',
      }),
      linodeFactory.build({
        backups: { enabled: false },
        label: 'DC-Specific Pricing Linode',
        region: 'id-cgk',
      }),
      eventLinode,
      multipleIPLinode,
      linodeFirewall,
    ];

    if (request.headers.get('x-filter')) {
      const headers = JSON.parse(request.headers.get('x-filter') || '{}');
      const orFilters = headers['+or'];
      const andFilters = headers['+and'];
      const regionFilter = headers.region;

      let filteredLinodes = linodes; // Default to the original linodes in case no filters are applied

      if (andFilters?.length) {
        // Check if this is a combined filter structure (multiple filter groups with +or arrays)
        const hasCombinedFilter = andFilters.some(
          (filterGroup: any) =>
            filterGroup['+or'] && Array.isArray(filterGroup['+or'])
        );

        if (hasCombinedFilter) {
          // Handle combined filter structure for CloudPulse alerts
          filteredLinodes = filteredLinodes.filter((linode) => {
            return andFilters.every((filterGroup: any) => {
              // Handle id filter group
              if (filterGroup['+or'] && Array.isArray(filterGroup['+or'])) {
                const idFilters = filterGroup['+or'].filter(
                  (f) => f.id !== undefined
                );
                const regionFilters = filterGroup['+or'].filter(
                  (f) => f.region !== undefined
                );

                // Check if linode matches any id in the id filter group
                const matchesId =
                  idFilters.length === 0 ||
                  idFilters.some((f) => Number(f.id) === linode.id);

                // Check if linode matches any region in the region filter group
                const matchesRegion =
                  regionFilters.length === 0 ||
                  regionFilters.some((f) => f.region === linode.region);

                return matchesId && matchesRegion;
              }

              return false;
            });
          });
        } else {
          // Handle legacy andFilters for other use cases
          filteredLinodes = filteredLinodes.filter((linode) => {
            const filteredById = andFilters.every(
              (filter: { id: number }) => filter.id === linode.id
            );
            const filteredByRegion = andFilters.every(
              (filter: { region: string }) => filter.region === linode.region
            );

            return filteredById || filteredByRegion;
          });
        }
      }

      // The legacy id/region filtering logic has been removed here because it
      // duplicated the work done above and incorrectly trimmed results when a
      // newer "combined" filter structure (an array of "+or" groups inside
      // "+and") was supplied. For legacy consumers the filtering is handled
      // in the `else` branch above (lines ~922–934).

      // after the linodes are filtered based on region, filter the region-filtered linodes based on selected tags if any
      if (orFilters?.length) {
        filteredLinodes = filteredLinodes.filter((linode) => {
          return orFilters.some((filter: { tags: string }) =>
            linode.tags.includes(filter.tags)
          );
        });
      }

      // filter the linodes based on supported regions
      if (orFilters?.length) {
        filteredLinodes = linodes.filter((linode) => {
          return orFilters.some(
            (filter: { region: string }) => linode.region === filter.region
          );
        });
      }

      if (regionFilter) {
        filteredLinodes = filteredLinodes.filter((linode) => {
          return linode.region === regionFilter;
        });
      }

      return HttpResponse.json(makeResourcePage(filteredLinodes));
    }
    return HttpResponse.json(makeResourcePage(linodes));
  }),

  http.get('*/linode/instances/:id', async ({ params }) => {
    const mockLinodeDetailById = (id: number) => {
      const linodeMTCPlanDetails = [
        linodeFactory.build({
          id,
          backups: { enabled: false },
          label: 'mtc-custom-plan-linode-1',
          region: 'us-iad',
          type: 'g8-premium-128-ht',
        }),
        linodeFactory.build({
          id,
          backups: { enabled: false },
          label: 'mtc-custom-plan-linode-2',
          region: 'no-east',
          type: 'g8-premium-128-ht',
        }),
      ];
      const linodeAclpSupportedRegionDetails = [
        /** Whether a Linode is ACLP-subscribed can be determined using the useIsLinodeAclpSubscribed hook. */

        // 1. Example: ACLP-subscribed Linode in an ACLP-supported region (mock Linode ID: 1004)
        linodeFactory.build({
          id,
          backups: { enabled: false },
          label: 'aclp-supported-region-linode-1',
          region: 'us-iad',
          alerts: {
            user_alerts: [21, 22, 23, 24, 25],
            system_alerts: [19, 20],
            cpu: 0,
            io: 0,
            network_in: 0,
            network_out: 0,
            transfer_quota: 0,
          },
        }),
        // 2. Example: Linode not subscribed to ACLP in an ACLP-supported region (mock Linode ID: 1005)
        linodeFactory.build({
          id,
          backups: { enabled: false },
          label: 'aclp-supported-region-linode-2',
          region: 'us-east',
          alerts: {
            user_alerts: [],
            system_alerts: [],
            cpu: 10,
            io: 10000,
            network_in: 0,
            network_out: 0,
            transfer_quota: 80,
          },
        }),
        // 3. Example: Linode in an ACLP-supported region with NO enabled alerts (mock Linode ID: 1006)
        // - Whether this Linode is ACLP-subscribed depends on the ACLP release stage:
        //   a. Beta stage: NOT subscribed to ACLP
        //   b. GA stage: Subscribed to ACLP
        linodeFactory.build({
          id,
          backups: { enabled: false },
          label: 'aclp-supported-region-linode-3',
          region: 'us-iad',
          alerts: {
            user_alerts: [],
            system_alerts: [],
            cpu: 0,
            io: 0,
            network_in: 0,
            network_out: 0,
            transfer_quota: 0,
          },
        }),
      ];
      const linodeNonMTCPlanInMTCSupportedRegionsDetail = linodeFactory.build({
        id,
        backups: { enabled: false },
        label: 'non-mtc-plan-in-mtc-supported-regions-linode',
        region: 'us-iad',
      });
      const linodeInDistributedRegionDetail = linodeFactory.build({
        id,
        backups: { enabled: false },
        label: 'Gecko Distributed Region Test',
        region: 'us-den-10',
      });
      const linodeDetail = linodeFactory.build({
        id,
        backups: { enabled: false },
        label: 'linode-detail',
        region: 'us-ord',
      });

      switch (id) {
        case 1000:
          return linodeInDistributedRegionDetail;
        case 1001:
          return linodeMTCPlanDetails[0];
        case 1002:
          return linodeMTCPlanDetails[1];
        case 1003:
          return linodeNonMTCPlanInMTCSupportedRegionsDetail;
        case 1004:
          return linodeAclpSupportedRegionDetails[0];
        case 1005:
          return linodeAclpSupportedRegionDetails[1];
        case 1006:
          return linodeAclpSupportedRegionDetails[2];
        default:
          return linodeDetail;
      }
    };
    const id = Number(params.id);
    const response = mockLinodeDetailById(id);
    return HttpResponse.json(response);
  }),
  http.get('*/linode/instances/:id/firewalls', async () => {
    const firewalls = firewallFactory.buildList(1);
    firewallFactory.resetSequenceNumber();
    return HttpResponse.json(makeResourcePage(firewalls));
  }),
  http.get('*/linode/kernels', async () => {
    const kernels = LinodeKernelFactory.buildList(10);
    return HttpResponse.json(makeResourcePage(kernels));
  }),
  http.delete('*/instances/*', async () => {
    return HttpResponse.json({});
  }),
  http.get('*/instances/*/configs', async () => {
    const configs = linodeConfigFactory.buildList(3);
    return HttpResponse.json(makeResourcePage(configs));
  }),
  http.get('*/instances/*/disks', async () => {
    const disks = linodeDiskFactory.buildList(3);
    return HttpResponse.json(makeResourcePage(disks));
  }),
  http.put('*/instances/*/disks/:id', async ({ params }) => {
    const id = Number(params.id);
    const disk = linodeDiskFactory.build({ id });
    // If you want to mock an error
    // return HttpResponse.json({ errors: [{ field: 'label', reason: 'OMG!' }] }));
    return HttpResponse.json(disk);
  }),
  http.get('*/instances/*/transfer', async () => {
    const transfer = linodeTransferFactory.build();
    return HttpResponse.json(transfer);
  }),
  http.get('*/instances/*/stats*', async () => {
    const stats = linodeStatsFactory.build();
    return HttpResponse.json(stats);
  }),
  http.get('*/instances/*/stats', async () => {
    const stats = linodeStatsFactory.build();
    return HttpResponse.json(stats);
  }),
  http.get('*/instances/*/ips', async () => {
    const ips = linodeIPFactory.build();
    return HttpResponse.json(ips);
  }),
  http.post('*/linode/instances', async ({ request }) => {
    const body = await request.json();
    const payload = body as any;
    const linode = linodeFactory.build({
      image: payload?.image ?? 'linode/debian-10',
      label: payload?.label ?? 'new-linode',
      region: payload?.region ?? 'us-east',
      type: payload?.type ?? 'g6-standard-1',
    });
    return HttpResponse.json(linode);
    // return HttpResponse.json({ errors: [{ reason: 'Invalid label', field: 'data.label' }] }));
  }),

  http.get('*/lke/clusters', async () => {
    const clusters = kubernetesAPIResponse.buildList(10);
    return HttpResponse.json(makeResourcePage(clusters));
  }),
  http.get('*/lke/types', async () => {
    const lkeTypes = [
      lkeStandardAvailabilityTypeFactory.build(),
      lkeHighAvailabilityTypeFactory.build(),
      lkeEnterpriseTypeFactory.build(),
    ];
    return HttpResponse.json(makeResourcePage(lkeTypes));
  }),
  http.get('*/lke/versions', async () => {
    const versions = kubernetesVersionFactory.buildList(1);
    return HttpResponse.json(makeResourcePage(versions));
  }),
  http.get('*/lke/clusters/:clusterId', async ({ params }) => {
    const id = Number(params.clusterId);
    const cluster = kubernetesAPIResponse.build({ id, k8s_version: '1.16' });
    return HttpResponse.json(cluster);
    // return HttpResponse.json({}, { status: 404 });
  }),
  http.put('*/lke/clusters/:clusterId', async ({ params }) => {
    const id = Number(params.clusterId);
    const k8s_version = params.k8s_version as string;
    const cluster = kubernetesAPIResponse.build({
      id,
      k8s_version,
    });
    return HttpResponse.json(cluster);
  }),
  http.get('*/lke/clusters/:clusterId/pools', async () => {
    const encryptedPools = nodePoolFactory.buildList(5);
    const unencryptedPools = nodePoolFactory.buildList(5, {
      disk_encryption: 'disabled',
    });
    const paginatedPool = nodePoolFactory.build({
      nodes: kubeLinodeFactory.buildList(26),
    });
    return HttpResponse.json(
      makeResourcePage([...encryptedPools, ...unencryptedPools, paginatedPool])
    );
  }),
  http.get('*/lke/clusters/*/api-endpoints', async () => {
    const endpoints = kubeEndpointFactory.buildList(2);
    return HttpResponse.json(makeResourcePage(endpoints));
  }),
  http.get('*/lke/clusters/*/recycle', async () => {
    return HttpResponse.json({});
  }),
  http.get('*/v4beta/networking/firewalls', () => {
    const firewalls = [
      ...firewallFactory.buildList(10),
      firewallFactory.build({
        entities: [
          firewallEntityfactory.build({
            type: 'linode_interface',
            parent_entity: firewallEntityfactory.build({
              type: 'linode',
              id: 123,
              label: 'Linode-123',
            }),
          }),
          firewallEntityfactory.build({
            type: 'linode',
            label: 'Linode-firewall-test',
            parent_entity: null,
            id: 90909,
          }),
        ],
      }),
    ];
    firewallFactory.resetSequenceNumber();
    return HttpResponse.json(makeResourcePage(firewalls));
  }),
  http.get('*/v4beta/networking/firewalls/*/devices', () => {
    const devices = firewallDeviceFactory.buildList(10);
    return HttpResponse.json(makeResourcePage(devices));
  }),
  http.get('*/v4beta/networking/firewalls/:firewallId', () => {
    const firewall = firewallFactory.build();
    return HttpResponse.json(firewall);
  }),
  http.put<{}, { status: FirewallStatus }>(
    '*/v4beta/networking/firewalls/:firewallId',
    async ({ request }) => {
      const body = await request.json();
      const firewall = firewallFactory.build({
        status: body?.['status'] ?? 'disabled',
      });
      return HttpResponse.json(firewall);
    }
  ),
  // http.post('*/account/agreements', () => {
  //   return res(ctx.status(500), ctx.json({ reason: 'Unknown error' }));
  // }),
  http.post('*/v4beta/networking/firewalls', async ({ request }) => {
    const body = await request.json();
    const payload = body as any;
    const newFirewall = firewallFactory.build({
      label: payload.label ?? 'mock-firewall',
    });
    return HttpResponse.json(newFirewall);
  }),
  http.get('*/v4/nodebalancers', () => {
    const nodeBalancers = nodeBalancerFactory.buildList(3);
    return HttpResponse.json(makeResourcePage(nodeBalancers));
  }),
  http.get('*/v4/nodebalancers/types', () => {
    const nodeBalancerTypes = nodeBalancerTypeFactory.buildList(1);
    return HttpResponse.json(makeResourcePage(nodeBalancerTypes));
  }),
  http.get('*/v4/nodebalancers/:nodeBalancerID', ({ params }) => {
    const nodeBalancer = nodeBalancerFactory.build({
      id: Number(params.nodeBalancerID),
    });
    return HttpResponse.json(nodeBalancer);
  }),
  http.get('*/v4beta/nodebalancers/:nodeBalancerID', ({ params }) => {
    const nodeBalancer = nodeBalancerFactory.build({
      id: Number(params.nodeBalancerID),
      lke_cluster: {
        id: 1,
        label: 'lke-e-123',
        type: 'lkecluster',
        url: 'v4/lke/clusters/1',
      },
      type: 'premium',
    });
    return HttpResponse.json(nodeBalancer);
  }),
  http.get('*/nodebalancers/:nodeBalancerID/configs', ({ params }) => {
    const configs = nodeBalancerConfigFactory.buildList(2, {
      nodebalancer_id: Number(params.nodeBalancerID),
    });
    return HttpResponse.json(makeResourcePage(configs));
  }),
  http.get('*/nodebalancers/:nodeBalancerID/configs/:configID/nodes', () => {
    const configs = [
      nodeBalancerConfigNodeFactory.build({ status: 'UP' }),
      nodeBalancerConfigNodeFactory.build({ status: 'DOWN' }),
      nodeBalancerConfigNodeFactory.build({ status: 'unknown' }),
    ];
    return HttpResponse.json(makeResourcePage(configs));
  }),
  http.get('*/v4/object-storage/types', () => {
    const objectStorageTypes = [
      objectStorageTypeFactory.build(),
      objectStorageOverageTypeFactory.build(),
    ];
    return HttpResponse.json(makeResourcePage(objectStorageTypes));
  }),
  http.get('*/v4/object-storage/endpoints', ({}) => {
    const endpoints = [
      objectStorageEndpointsFactory.build({
        endpoint_type: 'E0',
        region: 'us-sea',
        s3_endpoint: null,
      }),
      objectStorageEndpointsFactory.build({
        endpoint_type: 'E1',
        region: 'us-sea',
        s3_endpoint: 'us-sea-1.linodeobjects.com',
      }),
      objectStorageEndpointsFactory.build({
        endpoint_type: 'E1',
        region: 'us-sea',
        s3_endpoint: null,
      }),
      objectStorageEndpointsFactory.build({
        endpoint_type: 'E2',
        region: 'us-sea',
        s3_endpoint: null,
      }),
      objectStorageEndpointsFactory.build({
        endpoint_type: 'E3',
        region: 'us-sea',
        s3_endpoint: null,
      }),
      objectStorageEndpointsFactory.build({
        endpoint_type: 'E3',
        region: 'us-east',
        s3_endpoint: null,
      }),
      objectStorageEndpointsFactory.build({
        endpoint_type: 'E3',
        region: 'us-mia',
        s3_endpoint: 'us-mia-1.linodeobjects.com',
      }),
<<<<<<< HEAD
      objectStorageEndpointsFactory.build({
=======
      objectStorageBucketFactoryGen2.build({
>>>>>>> 6d1e350c
        endpoint_type: 'E3',
        region: 'ap-west',
        s3_endpoint: 'ap-west-1.linodeobjects.com',
      }),
<<<<<<< HEAD
      objectStorageEndpointsFactory.build({
        endpoint_type: 'E3',
        region: 'us-iad',
        s3_endpoint: 'us-iad-1.linodeobjects.com',
      }),
=======
>>>>>>> 6d1e350c
    ];
    return HttpResponse.json(makeResourcePage(endpoints));
  }),
  http.get('*/v4*/object-storage/quotas*', () => {
    const quotas = [
      quotaFactory.build({
        description: 'The total capacity of your Object Storage account',
        endpoint_type: 'E0',
        quota_limit: 1_000_000_000_000_000,
        quota_name: 'Total Capacity',
        resource_metric: 'byte',
        s3_endpoint: 'endpoint1',
      }),
    ];

    return HttpResponse.json(makeResourcePage(quotas));
  }),
  http.get('*object-storage/buckets/*/*/access', async () => {
    await sleep(2000);
    return HttpResponse.json({
      acl: 'private',
      acl_xml:
        '<AccessControlPolicy xmlns="http://s3.amazonaws.com/doc/2006-03-01/"><Owner><ID>2a2ce653-20dd-43f1-b803-e8a924ee6374</ID><DisplayName>2a2ce653-20dd-43f1-b803-e8a924ee6374</DisplayName></Owner><AccessControlList><Grant><Grantee xmlns:xsi="http://www.w3.org/2001/XMLSchema-instance" xsi:type="CanonicalUser"><ID>2a2ce653-20dd-43f1-b803-e8a924ee6374</ID><DisplayName>2a2ce653-20dd-43f1-b803-e8a924ee6374</DisplayName></Grantee><Permission>FULL_CONTROL</Permission></Grant></AccessControlList></AccessControlPolicy>',
      cors_enabled: true,
      cors_xml:
        '<CORSConfiguration><CORSRule><AllowedMethod>GET</AllowedMethod><AllowedMethod>PUT</AllowedMethod><AllowedMethod>DELETE</AllowedMethod><AllowedMethod>HEAD</AllowedMethod><AllowedMethod>POST</AllowedMethod><AllowedOrigin>*</AllowedOrigin><AllowedHeader>*</AllowedHeader></CORSRule></CORSConfiguration>',
    });
  }),

  http.put('*object-storage/buckets/*/*/access', async () => {
    await sleep(2000);
    return HttpResponse.json({});
  }),
  http.get('*object-storage/buckets/*/*/ssl', async () => {
    await sleep(2000);
    return HttpResponse.json({ ssl: false });
  }),
  http.post('*object-storage/buckets/*/*/ssl', async () => {
    await sleep(2000);
    return HttpResponse.json({ ssl: true });
  }),
  http.delete('*object-storage/buckets/*/*/ssl', async () => {
    await sleep(2000);
    return HttpResponse.json({});
  }),
  http.delete('*object-storage/buckets/*/*', async () => {
    await sleep(2000);
    return HttpResponse.json({});
  }),
  http.get('*/object-storage/buckets/*/*/object-list', ({ request }) => {
    const url = new URL(request.url);
    const pageSize = Number(url.searchParams.get('page_size') || 100);
    const marker = url.searchParams.get('marker');

    if (!marker) {
      const end =
        pageSize > staticObjects.length ? staticObjects.length : pageSize;
      const is_truncated = staticObjects.length > pageSize;

      const page = staticObjects.slice(0, end);
      return HttpResponse.json(
        makeObjectsPage(page, {
          is_truncated,
          next_marker: is_truncated ? staticObjects[pageSize].name : null,
        })
      );
    }
    const index = staticObjects.findIndex((object) => object.name == marker);

    const end =
      index + pageSize > staticObjects.length
        ? staticObjects.length
        : index + pageSize;

    const page = staticObjects.slice(index, end);

    const is_truncated =
      page[page.length - 1].name !=
      staticObjects[staticObjects.length - 1].name;

    return HttpResponse.json(
      makeObjectsPage(page, {
        is_truncated,
        next_marker: is_truncated ? staticObjects[end].name : null,
      })
    );
  }),
  http.get('*/object-storage/buckets/:region', ({ params, request }) => {
    const url = new URL(request.url);

    const region = params.region as string;

    objectStorageBucketFactoryGen2.resetSequenceNumber();
    const page = Number(url.searchParams.get('page') || 1);
    const pageSize = Number(url.searchParams.get('page_size') || 25);

    const randomBucketNumber = getRandomWholeNumber(1, 500);
    const randomEndpointType = `E${Math.floor(
      Math.random() * 4
    )}` as ObjectStorageEndpointTypes;

<<<<<<< HEAD
    const buckets =
      region !== 'ap-west' && region !== 'us-iad'
        ? objectStorageBucketFactoryGen2.buildList(1, {
            cluster: `${region}-1`,
            endpoint_type: randomEndpointType,
            hostname: `obj-bucket-${randomBucketNumber}.${region}.linodeobjects.com`,
            label: `obj-bucket-${randomBucketNumber}`,
            region,
          })
        : [];
    if (region === 'ap-west') {
      buckets.push(
        objectStorageBucketFactoryGen2.build({
          cluster: `ap-west-1`,
          endpoint_type: 'E3',
          s3_endpoint: 'ap-west-1.linodeobjects.com',
          hostname: `obj-bucket-804.ap-west.linodeobjects.com`,
          label: `obj-bucket-804`,
          region,
        })
      );
      buckets.push(
        objectStorageBucketFactoryGen2.build({
          cluster: `ap-west-1`,
          endpoint_type: 'E3',
          s3_endpoint: 'ap-west-1.linodeobjects.com',
          hostname: `obj-bucket-902.ap-west.linodeobjects.com`,
          label: `obj-bucket-902`,
=======
    const buckets = objectStorageBucketFactoryGen2.buildList(1, {
      cluster: `${region}-1`,
      endpoint_type: randomEndpointType,
      hostname: `obj-bucket-${randomBucketNumber}.${region}.linodeobjects.com`,
      label: `obj-bucket-${randomBucketNumber}`,
      region,
    });
    if (region === 'ap-west') {
      buckets.push(
        objectStorageBucketFactoryGen2.build({
          cluster: `${region}-1`,
          endpoint_type: 'E3',
          s3_endpoint: 'ap-west-1.linodeobjects.com',
          hostname: `obj-bucket-${randomBucketNumber}.${region}.linodeobjects.com`,
          label: `obj-bucket-${randomBucketNumber}`,
>>>>>>> 6d1e350c
          region,
        })
      );
    }
<<<<<<< HEAD
    if (region === 'us-iad')
      buckets.push(
        objectStorageBucketFactoryGen2.build({
          cluster: `us-iad-1`,
          endpoint_type: 'E3',
          s3_endpoint: 'us-iad-1.linodeobjects.com',
          hostname: `obj-bucket-230.us-iad.linodeobjects.com`,
          label: `obj-bucket-230`,
          region,
        })
      );
=======

>>>>>>> 6d1e350c
    return HttpResponse.json({
      data: buckets.slice(
        (page - 1) * pageSize,
        (page - 1) * pageSize + pageSize
      ),
      page,
      pages: Math.ceil(buckets.length / pageSize),
      results: buckets.length,
    });
  }),
  http.get('*/object-storage/buckets', () => {
    const buckets = objectStorageBucketFactoryGen2.buildList(10);
    return HttpResponse.json(makeResourcePage(buckets));
  }),
  http.post('*/object-storage/buckets', () => {
    return HttpResponse.json(objectStorageBucketFactoryGen2.build());
  }),
  http.get('*object-storage/clusters', () => {
    const jakartaCluster = objectStorageClusterFactory.build({
      id: `id-cgk-0` as any,
      region: 'id-cgk',
    });
    const saoPauloCluster = objectStorageClusterFactory.build({
      id: `br-gru-0` as any,
      region: 'br-gru',
    });
    const basePricingCluster = objectStorageClusterFactory.build({
      id: `us-east-0` as any,
      region: 'us-east',
    });
    const clusters = objectStorageClusterFactory.buildList(3);
    return HttpResponse.json(
      makeResourcePage([
        jakartaCluster,
        saoPauloCluster,
        basePricingCluster,
        ...clusters,
      ])
    );
  }),

  http.get('*object-storage/keys', () => {
    return HttpResponse.json(
      makeResourcePage([
        ...objectStorageKeyFactory.buildList(1),
        ...objectStorageKeyFactory.buildList(1, {
          regions: [
            { id: 'us-east', s3_endpoint: 'us-east.com' },
            { id: 'nl-ams', s3_endpoint: 'nl-ams.com' },
            { id: 'us-southeast', s3_endpoint: 'us-southeast.com' },
            { id: 'in-maa', s3_endpoint: 'in-maa.com' },
            { id: 'us-lax', s3_endpoint: 'us-lax.com' },
            { id: 'us-mia', s3_endpoint: 'us-mia.com' },
            { id: 'it-mil', s3_endpoint: 'it-mil.com' },
          ],
        }),
        ...objectStorageKeyFactory.buildList(1, {
          regions: [
            { id: 'us-east', s3_endpoint: 'us-east.com' },
            { id: 'nl-ams', s3_endpoint: 'nl-ams.com' },
            { id: 'us-southeast', s3_endpoint: 'us-southeast.com' },
            { id: 'in-maa', s3_endpoint: 'in-maa.com' },
            { id: 'us-lax', s3_endpoint: 'us-lax.com' },
          ],
        }),
        ...objectStorageKeyFactory.buildList(1, {
          bucket_access: [
            {
              bucket_name: 'test007',
              cluster: 'us-east-1',
              permissions: 'read_only',
              region: 'us-east',
            },
            {
              bucket_name: 'test001',
              cluster: 'nl-ams-1',
              permissions: 'read_write',
              region: 'nl-ams',
            },
          ],
          limited: true,
          regions: [
            { id: 'us-east', s3_endpoint: 'us-east.com' },
            { id: 'nl-ams', s3_endpoint: 'nl-ams.com' },
          ],
        }),
      ])
    );
  }),
  http.post<any, CreateObjectStorageKeyPayload>(
    '*object-storage/keys',
    async ({ request }) => {
      const body = await request.json();
      const { label, regions } = body;

      const regionsData = regions?.map((region: string) => ({
        id: region,
        s3_endpoint: `${region}.com`,
      }));

      return HttpResponse.json(
        objectStorageKeyFactory.build({
          label,
          regions: regionsData,
        })
      );
    }
  ),
  http.put<any, CreateObjectStorageKeyPayload>(
    '*object-storage/keys/:id',
    async ({ request }) => {
      const body = await request.json();
      const { label, regions } = body;

      const regionsData = regions?.map((region: string) => ({
        id: region,
        s3_endpoint: `${region}.com`,
      }));

      return HttpResponse.json(
        objectStorageKeyFactory.build({
          label,
          regions: regionsData,
        })
      );
    }
  ),
  http.delete('*object-storage/keys/:id', () => {
    return HttpResponse.json({});
  }),
  http.get('*/v4/domains', () => {
    const domains = domainFactory.buildList(10);
    return HttpResponse.json(makeResourcePage(domains));
  }),
  http.get('*/v4/domains/:id', () => {
    const domain = domainFactory.build();
    return HttpResponse.json(domain);
  }),
  http.get('*/v4/domains/*/records', () => {
    const records = domainRecordFactory.buildList(1);
    return HttpResponse.json(makeResourcePage(records));
  }),
  http.post('*/domains/*/records', () => {
    const record = domainRecordFactory.build();
    return HttpResponse.json(record);
  }),
  http.post('*/volumes/migrate', () => {
    return HttpResponse.json({});
  }),
  http.get('*/regions/*/migration-queue', () => {
    return HttpResponse.json({
      linodes: 8,
      volumes: 953,
    });
  }),
  http.get('*/volumes', () => {
    const statuses: VolumeStatus[] = [
      'active',
      'creating',
      'migrating',
      'key_rotating',
      'offline',
      'resizing',
    ];
    const volumes = statuses.map((status) => volumeFactory.build({ status }));
    return HttpResponse.json(makeResourcePage(volumes));
  }),
  http.get('*/volumes/types', () => {
    const volumeTypes = volumeTypeFactory.buildList(1);
    return HttpResponse.json(makeResourcePage(volumeTypes));
  }),
  http.post('*/volumes', () => {
    const volume = volumeFactory.build();
    return HttpResponse.json(volume);
  }),
  http.get('*/vlans', () => {
    const vlans = VLANFactory.buildList(30);
    return HttpResponse.json(makeResourcePage(vlans));
  }),
  http.get('*/profile/preferences', () => {
    return HttpResponse.json({
      theme: getStorage(MOCK_THEME_STORAGE_KEY) ?? 'system',
    });
  }),
  http.get('*/profile/devices', () => {
    return HttpResponse.json(
      makeResourcePage(trustedDeviceFactory.buildList(30))
    );
  }),
  http.put('*/profile/preferences', async ({ request }) => {
    const reqBody = await request.json();
    const body = reqBody as any;
    return HttpResponse.json({ ...body });
  }),
  http.get('*/kubeconfig', () => {
    return HttpResponse.json({ kubeconfig: 'SSBhbSBhIHRlYXBvdA==' });
  }),
  http.get('*invoices/555/items', () => {
    return HttpResponse.json(
      makeResourcePage([
        invoiceItemFactory.build({
          label: 'Linode',
          region: 'br-gru',
        }),
        invoiceItemFactory.build({
          label: 'Outbound Transfer Overage',
          region: null,
        }),
        invoiceItemFactory.build({
          label: 'Outbound Transfer Overage',
          region: 'id-cgk',
        }),
      ])
    );
  }),

  http.get('*invoices/:invoiceId/items', () => {
    const items = invoiceItemFactory.buildList(10);
    return HttpResponse.json(makeResourcePage(items, { page: 1, pages: 4 }));
  }),
  http.get('*/account', () => {
    const account = accountFactory.build({
      active_promotions: promoFactory.buildList(1),
      active_since: '2022-11-30',
      balance: 50,
      company: 'Mock Company',
    });
    return HttpResponse.json(account);
  }),
  http.get('*/account/availability', () => {
    const newarkStorage = accountAvailabilityFactory.build({
      region: 'us-east-0',
      unavailable: ['Object Storage'],
    });
    const atlanta = accountAvailabilityFactory.build({
      region: 'us-southeast',
      unavailable: ['Block Storage', 'Managed Databases'],
    });
    const singapore = accountAvailabilityFactory.build({
      region: 'ap-south',
      unavailable: ['Linodes', 'Kubernetes', 'NodeBalancers'],
    });
    const tokyo = accountAvailabilityFactory.build({
      region: 'ap-northeast',
      unavailable: ['Linodes', 'Block Storage', 'Kubernetes', 'NodeBalancers'],
    });
    return HttpResponse.json(
      makeResourcePage([atlanta, newarkStorage, singapore, tokyo])
    );
  }),
  http.get('*/account/availability/:regionId', () => {
    return HttpResponse.json(accountAvailabilityFactory.build());
  }),
  http.put('*/account', async ({ request }) => {
    const body = await request.json();
    return HttpResponse.json({ ...accountFactory.build(), ...(body as any) });
  }),
  http.get('*/account/transfer', () => {
    const transfer = accountTransferFactory.build();
    return HttpResponse.json(transfer);
  }),
  http.get('*/account/payments', () => {
    const paymentWithLargeId = paymentFactory.build({
      id: 123_456_789_123_456,
    });
    const payments = paymentFactory.buildList(5);
    return HttpResponse.json(
      makeResourcePage([paymentWithLargeId, ...payments])
    );
  }),
  http.get('*/account/invoices', () => {
    const linodeInvoice = invoiceFactory.build({
      date: '2022-12-01T18:04:01',
      label: 'LinodeInvoice',
    });
    const akamaiInvoice = invoiceFactory.build({
      date: '2022-12-16T18:04:01',
      label: 'AkamaiInvoice',
    });
    const invoiceWithLargerId = invoiceFactory.build({
      id: 123_456_789_123_456,
      label: 'Invoice with Large ID',
    });
    return HttpResponse.json(
      makeResourcePage([linodeInvoice, akamaiInvoice, invoiceWithLargerId])
    );
  }),
  http.get('*/account/invoices/:invoiceId', () => {
    const linodeInvoice = invoiceFactory.build({
      date: '2022-12-01T18:04:01',
      id: 1234,
      label: 'LinodeInvoice',
    });
    return HttpResponse.json(linodeInvoice);
  }),
  http.get('*/account/maintenance', ({ request }) => {
    const url = new URL(request.url);

    accountMaintenanceFactory.resetSequenceNumber();
    const page = Number(url.searchParams.get('page') || 1);
    const pageSize = Number(url.searchParams.get('page_size') || 25);
    const headers = JSON.parse(request.headers.get('x-filter') || '{}');

    const accountMaintenance =
      headers.status === 'completed'
        ? accountMaintenanceFactory.buildList(30, { status: 'completed' })
        : [
            ...accountMaintenanceFactory.buildList(90, { status: 'pending' }),
            ...accountMaintenanceFactory.buildList(3, { status: 'started' }),
          ];

    if (request.headers.get('x-filter')) {
      accountMaintenance.sort((a, b) => {
        const statusA = a[headers['+order_by'] as keyof AccountMaintenance];
        const statusB = b[headers['+order_by'] as keyof AccountMaintenance];

        if (statusA === null || statusB === null) {
          return 0;
        }

        if (statusA < statusB) {
          return -1;
        }
        if (statusA > statusB) {
          return 1;
        }
        return 0;
      });

      if (headers['+order'] == 'desc') {
        accountMaintenance.reverse();
      }
      return HttpResponse.json({
        data: accountMaintenance.slice(
          (page - 1) * pageSize,
          (page - 1) * pageSize + pageSize
        ),
        page,
        pages: Math.ceil(accountMaintenance.length / pageSize),
        results: accountMaintenance.length,
      });
    }

    return HttpResponse.json(makeResourcePage(accountMaintenance));
  }),

  http.get('*/account/child-accounts', ({ request }) => {
    const url = new URL(request.url);
    const page = Number(url.searchParams.get('page') || 1);
    const pageSize = Number(url.searchParams.get('page_size') || 25);
    const childAccounts = accountFactory.buildList(100);
    return HttpResponse.json({
      data: childAccounts.slice(
        (page - 1) * pageSize,
        (page - 1) * pageSize + pageSize
      ),
      page,
      pages: Math.ceil(childAccounts.length / pageSize),
      results: childAccounts.length,
    });
  }),
  http.get('*/account/child-accounts/:euuid', () => {
    const childAccount = accountFactory.buildList(1);
    return HttpResponse.json(childAccount);
  }),
  http.post('*/account/child-accounts/:euuid/token', () => {
    // Proxy tokens expire in 15 minutes.
    const now = new Date();
    const expiry = new Date(now.setMinutes(now.getMinutes() + 15));

    const proxyToken = appTokenFactory.build({
      expiry: expiry.toISOString(),
      token: `Bearer ${import.meta.env.REACT_APP_PROXY_PAT}`,
    });
    return HttpResponse.json(proxyToken);
  }),
  http.get('*/account/users', ({ request }) => {
    const url = new URL(request.url);
    const page = Number(url.searchParams.get('page') || 1);
    const pageSize = Number(url.searchParams.get('page_size') || 25);
    const headers = JSON.parse(request.headers.get('x-filter') || '{}');

    const accountUsers = [
      accountUserFactory.build({
        last_login: { login_datetime: '2023-10-16T17:04', status: 'failed' },
        tfa_enabled: true,
      }),
      accountUserFactory.build({
        last_login: {
          login_datetime: '2023-10-06T12:04',
          status: 'successful',
        },
      }),
      accountUserFactory.build({ last_login: null }),
      childAccountUser,
      parentAccountUser,
      proxyAccountUser,
      parentAccountNonAdminUser,
    ];

    if (request.headers.get('x-filter')) {
      let filteredAccountUsers = accountUsers;

      if (headers['user_type']) {
        if (headers['user_type']['+neq']) {
          filteredAccountUsers = accountUsers.filter(
            (user) => user.user_type !== headers['user_type']['+neq']
          );
        } else {
          filteredAccountUsers = accountUsers.filter(
            (user) => user.user_type === headers['user_type']
          );
        }
      }

      filteredAccountUsers.sort((a, b) => {
        const statusA = a[headers['+order_by'] as keyof User];
        const statusB = b[headers['+order_by'] as keyof User];

        if (!statusA || !statusB) {
          return 0;
        }

        if (statusA < statusB) {
          return -1;
        }
        if (statusA > statusB) {
          return 1;
        }
        return 0;
      });

      if (headers['+order'] == 'desc') {
        filteredAccountUsers.reverse();
      }
      return HttpResponse.json({
        data: filteredAccountUsers.slice(
          (page - 1) * pageSize,
          (page - 1) * pageSize + pageSize
        ),
        page,
        pages: Math.ceil(filteredAccountUsers.length / pageSize),
        results: filteredAccountUsers.length,
      });
    }

    // Return default response if 'x-filter' header is not present
    return HttpResponse.json(makeResourcePage(accountUsers));
  }),

  http.get(`*/account/users/${childAccountUser.username}`, () => {
    return HttpResponse.json(childAccountUser);
  }),
  http.get(`*/account/users/${proxyAccountUser.username}`, () => {
    return HttpResponse.json(proxyAccountUser);
  }),
  http.get(`*/account/users/${parentAccountUser.username}`, () => {
    return HttpResponse.json(parentAccountUser);
  }),
  http.get(`*/account/users/${parentAccountNonAdminUser.username}`, () => {
    return HttpResponse.json(parentAccountNonAdminUser);
  }),
  http.get('*/account/users/:user', () => {
    return HttpResponse.json(accountUserFactory.build({ user_type: 'parent' }));
  }),
  http.put<any, Partial<User>>(
    `*/account/users/${parentAccountNonAdminUser.username}`,
    async ({ request }) => {
      const body = await request.json();
      const { restricted } = body;
      if (restricted !== undefined) {
        parentAccountNonAdminUser.restricted = restricted;
      }
      return HttpResponse.json(parentAccountNonAdminUser);
    }
  ),
  http.get(`*/account/users/${childAccountUser.username}/grants`, () => {
    return HttpResponse.json(
      grantsFactory.build({
        global: {
          account_access: 'read_write',
          cancel_account: false,
        },
      })
    );
  }),
  http.get(`*/account/users/${proxyAccountUser.username}/grants`, () => {
    return HttpResponse.json(
      grantsFactory.build({
        global: {
          account_access: 'read_write',
          add_domains: false,
          add_firewalls: false,
          add_images: false,
          add_linodes: false,
          add_longview: false,
          add_nodebalancers: false,
          add_stackscripts: false,
          add_volumes: false,
          add_vpcs: false,
          cancel_account: false,
          longview_subscription: false,
        },
      })
    );
  }),
  http.get(`*/account/users/${parentAccountUser.username}/grants`, () => {
    return HttpResponse.json(
      grantsFactory.build({
        global: {
          cancel_account: false,
          child_account_access: true,
        },
      })
    );
  }),
  http.get(
    `*/account/users/${parentAccountNonAdminUser.username}/grants`,
    () => {
      const grantsResponse = grantsFactory.build({
        global: parentAccountNonAdminUser.restricted
          ? {
              cancel_account: false,
              child_account_access: true,
            }
          : undefined,
      });
      return HttpResponse.json(grantsResponse);
    }
  ),
  http.get('*/account/users/:user/grants', () => {
    return HttpResponse.json(
      grantsFactory.build({
        domain: [],
        firewall: [],
        global: {
          cancel_account: true,
        },
        image: [],
        linode: grantFactory.buildList(6000),
        longview: [],
        nodebalancer: [],
        stackscript: grantFactory.buildList(30),
        volume: grantFactory.buildList(100),
      })
    );
  }),
  http.get('*/account/logins', () => {
    const failedRestrictedAccountLogin = accountLoginFactory.build({
      restricted: true,
      status: 'failed',
    });
    const successfulAccountLogins = accountLoginFactory.buildList(25);

    return HttpResponse.json(
      makeResourcePage([
        failedRestrictedAccountLogin,
        ...successfulAccountLogins,
      ])
    );
  }),
  http.get('*/account/payment-methods', () => {
    const defaultPaymentMethod = paymentMethodFactory.build({
      data: { card_type: 'MasterCard' },
      is_default: true,
    });

    const googlePayPaymentMethod = paymentMethodFactory.build({
      type: 'google_pay',
    });

    const paypalPaymentMethod = paymentMethodFactory.build({
      data: {
        email: 'test@example.com',
        paypal_id: '6781945682',
      },
      type: 'paypal',
    });

    const otherPaymentMethod = paymentMethodFactory.build();

    return HttpResponse.json(
      makeResourcePage([
        defaultPaymentMethod,
        otherPaymentMethod,
        googlePayPaymentMethod,
        paypalPaymentMethod,
      ])
    );
  }),
  http.post('*/seen', () => {
    return HttpResponse.json({});
  }),
  http.get(
    '*/events',
    () => {
      const events = eventFactory.buildList(1, {
        action: 'lke_node_create',
        entity: {
          id: 1,
          label: 'linode-1',
          type: 'linode',
          url: 'https://google.com',
        },
        message:
          'Rebooting this thing and showing an extremely long event message for no discernible reason other than the fairly obvious reason that we want to do some testing of whether or not these messages wrap.',
        percent_complete: 15,
        secondary_entity: {
          id: 1,
          label: 'my config',
          type: 'linode',
          url: 'https://google.com',
        },
        status: 'notification',
      });

      const dbEvents = eventFactory.buildList(1, {
        action: 'database_low_disk_space',
        entity: { id: 999, label: 'database-1', type: 'database' },
        message: 'Low disk space.',
        status: 'notification',
      });
      const dbMigrationEvents = eventFactory.buildList(1, {
        action: 'database_migrate',
        entity: { id: 11, label: 'database-11', type: 'database' },
        message: 'Database migration started.',
        status: 'started',
      });
      const dbMigrationFinishedEvents = eventFactory.buildList(1, {
        action: 'database_migrate',
        entity: { id: 11, label: 'database-11', type: 'database' },
        message: 'Database migration finished.',
        status: 'finished',
      });
      const oldEvents = eventFactory.buildList(20, {
        action: 'account_update',
        percent_complete: 100,
        seen: true,
      });
      const eventWithSpecialCharacters = eventFactory.build({
        action: 'ticket_update',
        entity: {
          id: 10,
          label: 'Ticket name with special characters... (?)',
          type: 'ticket',
        },
        message: 'Ticket name with special characters... (?)',
        percent_complete: 100,
        status: 'notification',
      });
      const placementGroupCreateEvent = eventFactory.buildList(1, {
        action: 'placement_group_create',
        entity: { id: 999, label: 'PG-1', type: 'placement_group' },
        message: 'Placement Group successfully created.',
        percent_complete: 100,
        status: 'notification',
      });
      const placementGroupAssignedEvent = eventFactory.buildList(1, {
        action: 'placement_group_assign',
        entity: { id: 990, label: 'PG-2', type: 'placement_group' },
        message: 'Placement Group successfully assigned.',
        percent_complete: 100,
        secondary_entity: {
          id: 1,
          label: 'My Config',
          type: 'linode',
          url: '/v4/linode/instances/1/configs/1',
        },
        status: 'notification',
      });

      return HttpResponse.json(
        makeResourcePage([
          ...events,
          ...dbMigrationEvents,
          ...dbMigrationFinishedEvents,
          ...dbEvents,
          ...placementGroupAssignedEvent,
          ...placementGroupCreateEvent,
          eventWithSpecialCharacters,
          ...oldEvents,
        ])
      );
    },
    {
      once: false,
    }
  ),

  http.get('*/support/tickets', () => {
    const tickets = supportTicketFactory.buildList(15, {
      severity: 1,
      status: 'open',
    });
    return HttpResponse.json(makeResourcePage(tickets));
  }),
  http.get('*/support/tickets/999', () => {
    const ticket = supportTicketFactory.build({
      closed: new Date().toISOString(),
      id: 999,
    });
    return HttpResponse.json(ticket);
  }),
  http.get('*/support/tickets/:ticketId', ({ params }) => {
    const ticket = supportTicketFactory.build({
      id: Number(params.ticketId),
      severity: 1,
    });
    return HttpResponse.json(ticket);
  }),
  http.get('*/support/tickets/:ticketId/replies', () => {
    const replies = supportReplyFactory.buildList(15);
    return HttpResponse.json(makeResourcePage(replies));
  }),
  http.put('*/longview/plan', () => {
    return HttpResponse.json({});
  }),
  http.get('*/longview/plan', () => {
    const plan = longviewActivePlanFactory.build({});
    return HttpResponse.json(plan);
  }),
  http.get('*/longview/subscriptions', () => {
    const subscriptions = longviewSubscriptionFactory.buildList(10);
    return HttpResponse.json(makeResourcePage(subscriptions));
  }),
  http.post('https://longview.linode.com/fetch', () => {
    return HttpResponse.json({});
  }),
  http.get('*/longview/clients', () => {
    const clients = longviewClientFactory.buildList(10);
    return HttpResponse.json(makeResourcePage(clients));
  }),
  http.post('*/backups/enable/*', () => {
    return HttpResponse.json({});
  }),
  http.get('*/account/settings', () => {
    return HttpResponse.json({
      backups_enabled: true,
      longview_subscription: 'longview-100',
      managed: true,
      maintenance_policy: 'linode/migrate',
      network_helper: true,
      object_storage: 'active',
    });
  }),
  http.put('*/account/settings/*', async ({ request }) => {
    const body = await request.json();
    return HttpResponse.json(body as any);
  }),
  http.get('*/tags', () => {
    tagFactory.resetSequenceNumber();
    const tags = tagFactory.buildList(5);
    return HttpResponse.json(makeResourcePage(tags));
  }),
  http.get('*gravatar*', () => {
    return HttpResponse.json({}, { status: 400 });
  }),
  http.get('*linode.com/blog/feed*', () => {
    return HttpResponse.json(null, { status: 400 });
  }),
  http.get('*managed/services', () => {
    const monitors = monitorFactory.buildList(25);
    const downUnresolvedMonitor = monitorFactory.build({
      id: 998,
      status: 'problem',
    });
    const downResolvedMonitor = monitorFactory.build({
      id: 999,
      label: 'Problem',
      status: 'problem',
    });
    return HttpResponse.json(
      makeResourcePage([
        ...monitors,
        downUnresolvedMonitor,
        downResolvedMonitor,
      ])
    );
  }),

  http.post('*/managed/services', async ({ request }) => {
    const body = await request.json();
    const monitor = monitorFactory.build(body as any);
    return HttpResponse.json(monitor);
  }),
  http.put('*/managed/services/:id', async ({ params, request }) => {
    const body = await request.json();
    const payload = body as any;

    return HttpResponse.json(
      monitorFactory.build({
        ...payload,
        id: Number(params.id),
      })
    );
  }),
  http.delete('*/managed/services/:id', () => {
    return HttpResponse.json({});
  }),
  http.get('*managed/stats', () => {
    const stats = managedStatsFactory.build();
    return HttpResponse.json(stats);
  }),
  http.get('*managed/issues', () => {
    const openIssue = managedIssueFactory.build({
      created: DateTime.now().minus({ days: 2 }).toISO(),
      entity: { id: 1 },
      services: [998],
    });
    const closedIssue = managedIssueFactory.build({
      created: DateTime.now().minus({ days: 2 }).toISO(),
      entity: { id: 999 },
      services: [999],
    });
    return HttpResponse.json(makeResourcePage([openIssue, closedIssue]));
  }),
  http.get('*managed/linode-settings', () => {
    return HttpResponse.json(
      makeResourcePage(managedLinodeSettingFactory.buildList(5))
    );
  }),
  http.get('*managed/credentials/sshkey', () => {
    return HttpResponse.json(managedSSHPubKeyFactory.build());
  }),
  http.get('*managed/credentials', () => {
    return HttpResponse.json(makeResourcePage(credentialFactory.buildList(5)));
  }),
  http.post('*managed/credentials', async ({ request }) => {
    const body = await request.json();
    const response = credentialFactory.build({
      ...(body as any),
    });

    return HttpResponse.json(response);
  }),
  http.post('*managed/credentials/:id/revoke', () => {
    return HttpResponse.json({});
  }),
  http.get('*managed/contacts', () => {
    return HttpResponse.json(makeResourcePage(contactFactory.buildList(5)));
  }),
  http.delete('*managed/contacts/:id', () => {
    return HttpResponse.json({});
  }),
  http.put('*managed/contacts/:id', async ({ params, request }) => {
    const body = await request.json();
    const payload = {
      ...(body as any),
      id: Number(params.id),
    };

    return HttpResponse.json(payload);
  }),
  http.post('*managed/contacts', async ({ request }) => {
    const body = await request.json();
    const response = contactFactory.build({
      ...(body as any),
    });
    return HttpResponse.json(response);
  }),
  http.get('*stackscripts/', () => {
    return HttpResponse.json(makeResourcePage(stackScriptFactory.buildList(1)));
  }),

  http.get('*/notifications', () => {
    // pastDueBalance included here merely for ease of testing for Notifications section in the Notifications drawer.
    const pastDueBalance = notificationFactory.build({
      body: null,
      entity: null,
      label: 'past due',
      message: `You have a past due balance of $58.50. Please make a payment immediately to avoid service disruption.`,
      severity: 'critical',
      type: 'payment_due',
      until: null,
      when: null,
    });

    // const gdprNotification = gdprComplianceNotification.build();

    const generalGlobalNotice = {
      body: null,
      entity: null,
      label: "We've updated our policies.",

      message:
        "We've updated our policies. See <a href='https://cloud.linode.com/support'>this page</a> for more information.",
      severity: 'minor',
      type: 'notice',
      until: null,
      when: null,
    };

    const outageNotification = {
      body: null,
      entity: {
        id: 'us-east',
        label: null,
        type: 'region',
        url: '/regions/us-east',
      },
      label: 'There is an issue affecting service in this facility',
      message:
        'We are aware of an issue affecting service in this facility. If you are experiencing service issues in this facility, there is no need to open a support ticket at this time. Please monitor our status blog at https://status.linode.com for further information.  Thank you for your patience and understanding.',
      severity: 'major',
      type: 'outage',
      until: null,
      when: null,
    };

    // const emailBounce = notificationFactory.build({
    //   body: null,
    //   entity: null,
    //   label: 'We are unable to send emails to your billing email address!',
    //   message: 'We are unable to send emails to your billing email address!',
    //   severity: 'major',
    //   type: 'billing_email_bounce',
    //   until: null,
    //   when: null,
    // });

    // const abuseTicket = abuseTicketNotificationFactory.build();

    const migrationNotification = notificationFactory.build({
      entity: { id: 0, label: 'linode-0', type: 'linode' },
      label: 'You have a migration pending!',
      message:
        'You have a migration pending! Your Linode must be offline before starting the migration.',
      severity: 'major',
      type: 'migration_pending',
    });

    const minorSeverityNotification = notificationFactory.build({
      message: 'Testing for minor notification',
      severity: 'minor',
      type: 'notice',
    });

    const criticalSeverityNotification = notificationFactory.build({
      message: 'Testing for critical notification',
      severity: 'critical',
      type: 'notice',
    });

    const balanceNotification = notificationFactory.build({
      message: 'You have an overdue balance!',
      severity: 'major',
      type: 'payment_due',
    });

    const blockStorageMigrationScheduledNotification =
      notificationFactory.build({
        body: 'Your volumes in us-east will be upgraded to NVMe.',
        entity: {
          id: 20,
          label: 'eligibleNow',
          type: 'volume',
          url: '/volumes/20',
        },
        label: 'You have a scheduled Block Storage volume upgrade pending!',
        message:
          'The Linode that the volume is attached to will shut down in order to complete the upgrade and reboot once it is complete. Any other volumes attached to the same Linode will also be upgraded.',
        severity: 'critical',
        type: 'volume_migration_scheduled' as NotificationType,
        until: '2021-10-16T04:00:00',
        when: '2021-09-30T04:00:00',
      });

    const blockStorageMigrationScheduledNotificationUnattached =
      notificationFactory.build({
        body: 'Your volume will be upgraded to NVMe.',
        entity: {
          id: 30,
          label: 'hdd-unattached',
          type: 'volume',
          url: '/volumes/30',
        },
        label: 'You have a scheduled Block Storage volume upgrade pending!',
        message:
          'This unattached volume is scheduled to be migrated to NVMe I think.',
        severity: 'critical',
        type: 'volume_migration_scheduled' as NotificationType,
        until: '2021-10-16T04:00:00',
        when: '2021-09-30T04:00:00',
      });

    const blockStorageMigrationImminentNotification = notificationFactory.build(
      {
        body: 'Your volumes in us-east will be upgraded to NVMe.',
        entity: {
          id: 2,
          label: 'example-upgrading',
          type: 'volume',
          url: '/volumes/2',
        },
        label: 'You have a scheduled Block Storage volume upgrade pending!',
        message:
          'The Linode that the volume is attached to will shut down in order to complete the upgrade and reboot once it is complete. Any other volumes attached to the same Linode will also be upgraded.',
        severity: 'major',
        type: 'volume_migration_imminent' as NotificationType,
        until: '2021-10-16T04:00:00',
        when: '2021-09-30T04:00:00',
      }
    );

    return HttpResponse.json(
      makeResourcePage([
        pastDueBalance,
        ...notificationFactory.buildList(1),
        // gdprNotification,
        generalGlobalNotice,
        outageNotification,
        minorSeverityNotification,
        criticalSeverityNotification,
        // abuseTicket,
        // emailBounce,
        migrationNotification,
        balanceNotification,
        blockStorageMigrationScheduledNotification,
        blockStorageMigrationImminentNotification,
        blockStorageMigrationScheduledNotificationUnattached,
      ])
    );
  }),

  http.post('*/networking/vlans', () => {
    return HttpResponse.json({});
  }),
  http.post<{}, { prefix_length: number }>(
    '*/networking/ipv6/ranges',
    async ({ request }) => {
      const body = await request.json();
      const range = body?.['prefix_length'];
      return HttpResponse.json({ range, route_target: '2001:DB8::0000' });
    }
  ),
  http.post('*/networking/ips/assign', () => {
    return HttpResponse.json({});
  }),
  http.post('*/account/payments', () => {
    return HttpResponse.json(creditPaymentResponseFactory.build());
  }),
  http.get('*/profile/tokens', () => {
    return HttpResponse.json(makeResourcePage(appTokenFactory.buildList(30)));
  }),
  http.post<any, TokenRequest>('*/profile/tokens', async ({ request }) => {
    const body = await request.json();
    const data = body;
    return HttpResponse.json(appTokenFactory.build(data));
  }),
  http.put<any, Partial<TokenRequest>>(
    '*/profile/tokens/:id',
    async ({ params, request }) => {
      const body = await request.json();
      const data = body;
      return HttpResponse.json(
        appTokenFactory.build({ id: Number(params.id), ...data })
      );
    }
  ),
  http.delete('*/profile/tokens/:id', () => {
    return HttpResponse.json({});
  }),
  http.get('*/v4*/account/betas', () => {
    return HttpResponse.json(
      makeResourcePage([
        ...accountBetaFactory.buildList(5),
        accountBetaFactory.build({
          ended: DateTime.now().minus({ days: 5 }).toISO(),
          enrolled: DateTime.now().minus({ days: 20 }).toISO(),
          started: DateTime.now().minus({ days: 30 }).toISO(),
        }),
        accountBetaFactory.build({
          ended: DateTime.now().plus({ days: 5 }).toISO(),
          enrolled: undefined,
          started: DateTime.now().minus({ days: 30 }).toISO(),
        }),
      ])
    );
  }),
  http.get('*/v4*/account/betas/:id', ({ params }) => {
    if (params.id !== 'undefined') {
      return HttpResponse.json(
        accountBetaFactory.build({ id: params.id as string })
      );
    }
    return HttpResponse.json({}, { status: 404 });
  }),
  http.get('*/v4*/betas', () => {
    return HttpResponse.json(makeResourcePage(betaFactory.buildList(5)));
  }),
  http.get('*/v4*/betas/:id', ({ params }) => {
    const id = params.id.toString();
    if (params.id !== 'undefined') {
      return HttpResponse.json(betaFactory.build({ id }));
    }
    return HttpResponse.json({}, { status: 404 });
  }),
  http.get('*regions/availability', () => {
    return HttpResponse.json(
      makeResourcePage([
        regionAvailabilityFactory.build({
          plan: 'g6-standard-6',
          region: 'us-east',
        }),
        regionAvailabilityFactory.build({
          plan: 'g6-standard-7',
          region: 'us-east',
        }),
        regionAvailabilityFactory.build({
          plan: 'g6-dedicated-5',
          region: 'us-central',
        }),
        regionAvailabilityFactory.build({
          plan: 'g6-dedicated-6',
          region: 'us-central',
        }),
      ])
    );
  }),
  http.get('*regions/:regionId/availability', ({ params }) => {
    const selectedRegion = params.regionId as string;

    return HttpResponse.json([
      regionAvailabilityFactory.build({
        plan: 'g6-standard-6',
        region: selectedRegion,
      }),
      regionAvailabilityFactory.build({
        plan: 'g6-standard-7',
        region: selectedRegion,
      }),
      regionAvailabilityFactory.build({
        plan: 'premium-32',
        region: selectedRegion,
        available: false, // Mock for when a premium plan is not available or sold out in a region.
      }),
      // MTC plans are region-specific. The supported regions list below is hardcoded for testing purposes and will expand over time.
      // The availability of MTC plans is fully handled by this endpoint, which determines the plan's availability status (true/false) for the selected region.
      ...(MTC_SUPPORTED_REGIONS.includes(selectedRegion)
        ? [
            regionAvailabilityFactory.build({
              available: true, // In supported regions, this can be `true` (plan available) or `false` (plan sold-out).
              plan: 'g8-premium-128-ht',
              region: selectedRegion,
            }),
          ]
        : [
            regionAvailabilityFactory.build({
              available: false, // In unsupported region, this will always be `false` (Plan not offered/not available).
              plan: 'g8-premium-128-ht',
              region: selectedRegion,
            }),
          ]),
    ]);
  }),

  // Placement Groups
  http.get('*/placement/groups', () => {
    return HttpResponse.json(
      makeResourcePage([
        placementGroupFactory.build({
          id: 1,
          is_compliant: true,
          members: [1, 2, 3, 4, 5, 6, 7, 8, 43].map((linode) => ({
            is_compliant: true,
            linode_id: linode,
          })),
          placement_group_policy: 'strict',
          placement_group_type: 'anti_affinity:local',
          region: 'us-east',
        }),
        placementGroupFactory.build({
          id: 2,
          is_compliant: true,
          members: [
            {
              is_compliant: true,
              linode_id: 9,
            },
            {
              is_compliant: true,
              linode_id: 10,
            },
            {
              is_compliant: true,
              linode_id: 11,
            },
          ],
          placement_group_policy: 'strict',
          placement_group_type: 'affinity:local',
          region: 'us-west',
        }),
        placementGroupFactory.build({
          id: 3,
          is_compliant: true,
          members: [
            {
              is_compliant: true,
              linode_id: 12,
            },
          ],
          placement_group_policy: 'strict',
          placement_group_type: 'affinity:local',
          region: 'ca-central',
        }),
      ])
    );
  }),
  http.get('*/placement/groups/:placementGroupId', ({ params }) => {
    if (params.placementGroupId === 'undefined') {
      return HttpResponse.json({}, { status: 404 });
    }

    return HttpResponse.json(
      placementGroupFactory.build({
        id: 1,
      })
    );
  }),
  http.post('*/placement/groups', async ({ request }) => {
    const reqBody = await request.json();
    const body = reqBody as any;
    const response = placementGroupFactory.build({
      ...body,
    });

    return HttpResponse.json(response);
  }),
  http.put(
    '*/placement/groups/:placementGroupId',
    async ({ params, request }) => {
      const body = await request.json();

      if (params.placementGroupId === '-1') {
        return HttpResponse.json({}, { status: 404 });
      }

      const response = placementGroupFactory.build({
        ...(body as any),
      });

      return HttpResponse.json(response);
    }
  ),
  http.delete('*/placement/groups/:placementGroupId', ({ params }) => {
    if (params.placementGroupId === '-1') {
      return HttpResponse.json({}, { status: 404 });
    }

    return HttpResponse.json({});
  }),
  http.post(
    '*/placement/groups/:placementGroupId/assign',
    async ({ params, request }) => {
      const body = await request.json();

      if (params.placementGroupId === '-1') {
        return HttpResponse.json({}, { status: 404 });
      }

      const response = placementGroupFactory.build({
        id: Number(params.placementGroupId) || -1,
        label: 'pg-1',
        members: [
          {
            is_compliant: true,
            linode_id: 1,
          },
          {
            is_compliant: true,
            linode_id: 2,
          },
          {
            is_compliant: true,
            linode_id: 3,
          },
          {
            is_compliant: true,
            linode_id: 4,
          },
          {
            is_compliant: true,
            linode_id: 5,
          },
          {
            is_compliant: true,
            linode_id: 6,
          },
          {
            is_compliant: true,
            linode_id: 7,
          },
          {
            is_compliant: true,
            linode_id: 8,
          },
          {
            is_compliant: false,
            linode_id: 43,
          },
          {
            is_compliant: true,
            linode_id: (body as any).linodes[0],
          },
        ],
        placement_group_type: 'anti_affinity:local',
      });

      return HttpResponse.json(response);
    }
  ),
  http.post('*/placement/groups/:placementGroupId/unassign', ({ params }) => {
    if (params.placementGroupId === '-1') {
      return HttpResponse.json({}, { status: 404 });
    }

    const response = placementGroupFactory.build({
      id: Number(params.placementGroupId) || -1,
      label: 'pg-1',
      members: [
        {
          is_compliant: true,
          linode_id: 1,
        },

        {
          is_compliant: true,
          linode_id: 2,
        },
        {
          is_compliant: true,
          linode_id: 3,
        },
        {
          is_compliant: true,
          linode_id: 4,
        },
        {
          is_compliant: true,
          linode_id: 5,
        },
        {
          is_compliant: true,
          linode_id: 6,
        },
        {
          is_compliant: true,
          linode_id: 7,
        },
        {
          is_compliant: true,
          linode_id: 8,
        },
        {
          is_compliant: false,
          linode_id: 43,
        },
      ],
      placement_group_type: 'anti_affinity:local',
    });

    return HttpResponse.json(response);
  }),
  http.post(
    '*/monitor/services/:service_type/alert-definitions',
    async ({ request }) => {
      const types: AlertDefinitionType[] = ['system', 'user'];
      const status: AlertStatusType[] = ['enabled', 'disabled'];
      const severity: AlertSeverityType[] = [0, 1, 2, 3];
      const users = ['user1', 'user2', 'user3'];
      const serviceTypes: CloudPulseServiceType[] = ['linode', 'dbaas'];
      const reqBody = await request.json();
      const response = alertFactory.build({
        ...(reqBody as CreateAlertDefinitionPayload),
        created_by: pickRandom(users),
        service_type: pickRandom(serviceTypes),
        severity: pickRandom(severity),
        status: pickRandom(status),
        type: pickRandom(types),
        updated_by: pickRandom(users),
      });
      return HttpResponse.json(response);
    }
  ),
  http.get(
    '*/monitor/services/:serviceType/alert-definitions',
    async ({ params }) => {
      const serviceType = params.serviceType;
      alertFactory.resetSequenceNumber();
      return HttpResponse.json({
        data: [
          ...alertFactory.buildList(18, {
            rule_criteria: {
              rules: alertRulesFactory.buildList(2),
            },
            service_type: serviceType === 'dbaas' ? 'dbaas' : 'linode',
          }),
          // Mocked 2 alert definitions associated with mock Linode ID '1004' (aclp-supported-region-linode-1)
          ...alertFactory.buildList(2, {
            rule_criteria: {
              rules: alertRulesFactory.buildList(2),
            },
            service_type: serviceType === 'dbaas' ? 'dbaas' : 'linode',
            entity_ids: ['1004'],
          }),
          ...alertFactory.buildList(6, {
            service_type: serviceType === 'dbaas' ? 'dbaas' : 'linode',
            type: 'user',
            scope: 'account',
          }),
          ...alertFactory.buildList(6, {
            service_type: serviceType === 'dbaas' ? 'dbaas' : 'linode',
            type: 'user',
            scope: 'region',
            regions: ['us-east'],
          }),
          ...alertFactory.buildList(6, {
            service_type: serviceType === 'dbaas' ? 'dbaas' : 'linode',
            type: 'user',
            scope: 'entity',
            regions: ['us-east'],
            entity_ids: ['5', '6'],
          }),
        ],
      });
    }
  ),
  http.get('*/monitor/alert-definitions', async () => {
    const customAlerts = alertFactory.buildList(10, {
      created_by: 'user1',
      severity: 0,
      type: 'user',
      updated: '2021-10-16T04:00:00',
      updated_by: 'user1',
    });
    const customAlertsWithServiceType = alertFactory.buildList(10, {
      created_by: 'user1',
      service_type: 'dbaas',
      severity: 1,
      type: 'user',
      updated_by: 'user1',
    });
    const defaultAlerts = alertFactory.buildList(15);
    const defaultAlertsWithServiceType = alertFactory.buildList(7, {
      service_type: 'dbaas',
      severity: 3,
    });
    const alerts = [
      ...defaultAlerts,
      ...alertFactory.buildList(8, {
        created_by: 'user1',
        service_type: 'linode',
        status: 'disabled',
        type: 'user',
        updated_by: 'user1',
      }),
      ...customAlerts,
      ...defaultAlertsWithServiceType,
      ...alertFactory.buildList(3),
      ...alertFactory.buildList(36, {
        status: 'disabled',
        tags: ['tag-3'],
        updated: '2021-10-16T04:00:00',
      }),
      ...customAlertsWithServiceType,
      ...alertFactory.buildList(2, {
        created_by: 'user1',
        service_type: 'linode',
        status: 'in progress',
        tags: ['tag-1', 'tag-2'],
        type: 'user',
        updated_by: 'user1',
      }),
      ...alertFactory.buildList(2, {
        created_by: 'user1',
        service_type: 'linode',
        status: 'failed',
        tags: ['tag-1', 'tag-2'],
        type: 'user',
        updated_by: 'user1',
      }),
      alertFactory.build({
        id: 999,
        label: 'Firewall - testing',
        service_type: 'firewall',
        type: 'user',
        scope: 'account',
        created_by: 'user1',
        rule_criteria: {
          rules: [firewallMetricRulesFactory.build()],
        },
      }),
      alertFactory.build({
        id: 550,
        label: 'Object Storage - testing',
        type: 'user',
        service_type: 'objectstorage',
        entity_ids: ['obj-bucket-804.ap-west.linodeobjects.com'],
      }),
    ];
    return HttpResponse.json(makeResourcePage(alerts));
  }),
  http.get(
    '*/monitor/services/:serviceType/alert-definitions/:id',
    ({ params }) => {
      if (params.id === '999' && params.serviceType === 'firewall') {
        return HttpResponse.json(
          alertFactory.build({
            id: 999,
            label: 'Firewall - testing',
            service_type: 'firewall',
            type: 'user',
            scope: 'account',
            rule_criteria: {
              rules: [firewallMetricRulesFactory.build()],
            },
          })
        );
      }
      if (params.id === '550' && params.serviceType === 'objectstorage') {
        return HttpResponse.json(
          alertFactory.build({
            id: 550,
            type: 'user',
            label: 'object-storage -testing',
            service_type: 'objectstorage',
            entity_ids: ['obj-bucket-804.ap-west.linodeobjects.com'],
          })
        );
      }
      if (params.id !== undefined) {
        return HttpResponse.json(
          alertFactory.build({
            id: Number(params.id),
            rule_criteria: {
              rules: [
                ...alertRulesFactory.buildList(2, {
                  dimension_filters: alertDimensionsFactory.buildList(2),
                }),
                ...alertRulesFactory.buildList(1, { dimension_filters: [] }),
              ],
            },
            service_type: params.serviceType === 'linode' ? 'linode' : 'dbaas',
            type: 'user',
            scope: pickRandom(['account', 'region', 'entity']),
          })
        );
      }
      return HttpResponse.json({}, { status: 404 });
    }
  ),
  http.put(
    '*/monitor/services/:serviceType/alert-definitions/:id',
    ({ params, request }) => {
      if (params.id === '999' && params.serviceType === 'firewall') {
        return HttpResponse.json(
          alertFactory.build({
            id: 999,
            label: 'Firewall - testing',
            service_type: 'firewall',
            type: 'user',
            scope: 'account',
            rule_criteria: {
              rules: [firewallMetricRulesFactory.build()],
            },
          })
        );
      }
      const body: any = request.json();
      return HttpResponse.json(
        alertFactory.build({
          id: Number(params.id),
          label: `Alert-${params.id}`,
          status: body.status === 'enabled' ? 'disabled' : 'enabled',
        }),
        {
          status: 200,
        }
      );
    }
  ),
  http.delete('*/monitor/services/:serviceType/alert-definitions/:id', () => {
    return HttpResponse.json({});
  }),
  http.get('*/monitor/alert-channels', () => {
    return HttpResponse.json(
      makeResourcePage(notificationChannelFactory.buildList(7))
    );
  }),
  http.get('*/monitor/services', () => {
    const response: ServiceTypesList = {
      data: [
        serviceTypesFactory.build({
          label: 'Linodes',
          service_type: 'linode',
          alert: serviceAlertFactory.build({ scope: ['entity'] }),
        }),
        serviceTypesFactory.build({
          label: 'Databases',
          service_type: 'dbaas',
          alert: {
            evaluation_period_seconds: [300],
            polling_interval_seconds: [300],
          },
        }),
        serviceTypesFactory.build({
          label: 'Nodebalancers',
          service_type: 'nodebalancer',
          regions: 'us-iad,us-east',
          alert: serviceAlertFactory.build({ scope: ['entity'] }),
        }),
        serviceTypesFactory.build({
          label: 'Firewalls',
          service_type: 'firewall',
          regions: 'us-iad,us-east',
          alert: serviceAlertFactory.build({ scope: ['entity'] }),
        }),
        serviceTypesFactory.build({
          label: 'Object Storage',
          service_type: 'objectstorage',
<<<<<<< HEAD
          regions: '',
=======
          regions: 'us-iad,us-east',
>>>>>>> 6d1e350c
          alert: serviceAlertFactory.build({ scope: ['entity'] }),
        }),
      ],
    };

    return HttpResponse.json(response);
  }),
  http.get('*/monitor/services/:serviceType', ({ params }) => {
    const serviceType = params.serviceType as CloudPulseServiceType;
    const serviceTypesMap: Record<CloudPulseServiceType, string> = {
      linode: 'Linode',
      dbaas: 'Databases',
      nodebalancer: 'NodeBalancers',
      firewall: 'Firewalls',
      objectstorage: 'Object Storage',
    };
    const response = serviceTypesFactory.build({
      service_type: `${serviceType}`,
      label: serviceTypesMap[serviceType],
      alert: serviceAlertFactory.build({
        evaluation_period_seconds: [300],
        polling_interval_seconds: [300],
        scope: ['entity'],
      }),
    });

    return HttpResponse.json(response, { status: 200 });
  }),
  http.get('*/monitor/services/:serviceType/dashboards', ({ params }) => {
    const response = {
      data: [] as Dashboard[],
    };

    if (params.serviceType === 'dbaas') {
      response.data.push(
        dashboardFactory.build({
          id: 1,
          label: 'DBaaS Dashboard',
          service_type: 'dbaas',
          widgets: [
            widgetFactory.build({
              label: 'CPU utilization',
              metric: 'system_cpu_utilization_percent',
              unit: '%',
              group_by: ['entity_id'],
              y_label: 'system_cpu_utilization_ratio',
            }),
          ],
        })
      );
    }

    if (params.serviceType === 'linode') {
      response.data.push(
        dashboardFactory.build({
          id: 2,
          label: 'Linode Dashboard',
          service_type: 'linode',
          widgets: [
            widgetFactory.build({
              label: 'CPU utilization',
              metric: 'system_cpu_utilization_percent',
              unit: '%',
              group_by: ['entity_id'],
              y_label: 'system_cpu_utilization_ratio',
            }),
          ],
        })
      );
    }

    if (params.serviceType === 'nodebalancer') {
      response.data.push(
        dashboardFactory.build({
          id: 3,
          label: 'Nodebalancer Dashboard',
          service_type: 'nodebalancer',
        })
      );
    }

    if (params.serviceType === 'firewall') {
      response.data.push(
        dashboardFactory.build({
          id: 4,
          label: 'Firewall Dashboard',
          service_type: 'firewall',
        })
      );
    }

    if (params.serviceType === 'objectstorage') {
      response.data.push(
        dashboardFactory.build({
          id: 6,
          label: 'Object Storage Dashboard',
          service_type: 'objectstorage',
        })
      );
    }

    return HttpResponse.json(response);
  }),
  http.get(
    '*/monitor/services/:serviceType/metric-definitions',
    ({ params }) => {
      const response = {
        data: [
          {
            available_aggregate_functions: ['min', 'max', 'avg'],
            dimensions: [
              {
                dimension_label: 'cpu',
                label: 'CPU name',
                values: null,
              },
              {
                dimension_label: 'state',
                label: 'State of CPU',
                values: [
                  'user',
                  'system',
                  'idle',
                  'interrupt',
                  'nice',
                  'softirq',
                  'steal',
                  'wait',
                ],
              },
              {
                dimension_label: 'LINODE_ID',
                label: 'Linode ID',
                values: null,
              },
            ],
            label: 'CPU utilization',
            metric: 'system_cpu_utilization_percent',
            metric_type: 'gauge',
            scrape_interval: '2m',
            unit: 'percent',
          },
          {
            available_aggregate_functions: ['min', 'max', 'avg', 'sum'],
            dimensions: [
              {
                dimension_label: 'state',
                label: 'State of memory',
                values: [
                  'used',
                  'free',
                  'buffered',
                  'cached',
                  'slab_reclaimable',
                  'slab_unreclaimable',
                ],
              },
              {
                dimension_label: 'LINODE_ID',
                label: 'Linode ID',
                values: null,
              },
            ],
            label: 'Memory Usage',
            metric: 'system_memory_usage_by_resource',
            metric_type: 'gauge',
            scrape_interval: '30s',
            unit: 'Bps ',
          },
          {
            available_aggregate_functions: ['min', 'max', 'avg', 'sum'],
            dimensions: [
              {
                dimension_label: 'device',
                label: 'Device name',
                values: ['lo', 'eth0'],
              },
              {
                dimension_label: 'direction',
                label: 'Direction of network transfer',
                values: ['transmit', 'receive'],
              },
              {
                dimension_label: 'LINODE_ID',
                label: 'Linode ID',
                values: null,
              },
            ],
            label: 'Network Traffic',
            metric: 'system_network_io_by_resource',
            metric_type: 'counter',
            scrape_interval: '30s',
            unit: 'byte',
          },
          {
            available_aggregate_functions: ['min', 'max', 'avg', 'sum'],
            dimensions: [
              {
                dimension_label: 'device',
                label: 'Device name',
                values: ['loop0', 'sda', 'sdb'],
              },
              {
                dimension_label: 'direction',
                label: 'Operation direction',
                values: ['read', 'write'],
              },
              {
                dimension_label: 'LINODE_ID',
                label: 'Linode ID',
                values: null,
              },
            ],
            label: 'Disk I/O',
            metric: 'system_disk_OPS_total',
            metric_type: 'counter',
            scrape_interval: '30s',
            unit: 'ops_per_second',
          },
        ],
      };

      const nodebalancerMetricsResponse = {
        data: [
          {
            label: 'Ingress Traffic Rate',
            metric: 'nb_ingress_traffic_rate',
            unit: 'bytes_per_second',
            metric_type: 'gauge',
            scrape_interval: '300s',
            is_alertable: true,
            available_aggregate_functions: ['sum'],
            dimensions: [
              {
                label: 'Port',
                dimension_label: 'port',
                values: null,
              },
              {
                label: 'Protocol',
                dimension_label: 'protocol',
                values: ['TCP', 'UDP'],
              },
              {
                label: 'Configuration',
                dimension_label: 'config_id',
                values: null,
              },
            ],
          },
          {
            label: 'Egress Traffic Rate',
            metric: 'nb_egress_traffic_rate',
            unit: 'bytes_per_second',
            metric_type: 'gauge',
            scrape_interval: '300s',
            is_alertable: true,
            available_aggregate_functions: ['sum'],
            dimensions: [
              {
                label: 'Port',
                dimension_label: 'port',
                values: null,
              },
              {
                label: 'Protocol',
                dimension_label: 'protocol',
                values: ['TCP', 'UDP'],
              },
              {
                label: 'Configuration',
                dimension_label: 'config_id',
                values: null,
              },
            ],
          },
          {
            label: 'Total Active Sessions',
            metric: 'nb_total_active_sessions',
            unit: 'count',
            metric_type: 'gauge',
            scrape_interval: '300s',
            is_alertable: true,
            available_aggregate_functions: ['max', 'min', 'avg', 'sum'],
            dimensions: [
              {
                label: 'Port',
                dimension_label: 'port',
                values: null,
              },
              {
                label: 'Protocol',
                dimension_label: 'protocol',
                values: ['TCP', 'UDP'],
              },
              {
                label: 'Configuration',
                dimension_label: 'config_id',
                values: null,
              },
            ],
          },
          {
            label: 'New Sessions',
            metric: 'nb_new_sessions_per_second',
            unit: 'sessions_per_second',
            metric_type: 'gauge',
            scrape_interval: '300s',
            is_alertable: true,
            available_aggregate_functions: ['sum'],
            dimensions: [
              {
                label: 'Port',
                dimension_label: 'port',
                values: null,
              },
              {
                label: 'Protocol',
                dimension_label: 'protocol',
                values: ['TCP', 'UDP'],
              },
              {
                label: 'Configuration',
                dimension_label: 'config_id',
                values: null,
              },
            ],
          },
          {
            label: 'Total Active Backends',
            metric: 'nb_total_active_backends',
            unit: 'count',
            metric_type: 'gauge',
            scrape_interval: '300s',
            is_alertable: true,
            available_aggregate_functions: ['max', 'min', 'avg', 'sum'],
            dimensions: [
              {
                label: 'Port',
                dimension_label: 'port',
                values: null,
              },
              {
                label: 'Protocol',
                dimension_label: 'protocol',
                values: ['TCP', 'UDP'],
              },
              {
                label: 'Configuration',
                dimension_label: 'config_id',
                values: null,
              },
            ],
          },
        ],
      };
      if (params.serviceType === 'firewall') {
        return HttpResponse.json({ data: firewallMetricDefinitionsResponse });
      }
      if (params.serviceType === 'nodebalancer') {
        return HttpResponse.json(nodebalancerMetricsResponse);
      }
      return HttpResponse.json(response);
    }
  ),
  http.post('*/monitor/services/:serviceType/token', () => {
    const response = {
      token: 'eyJhbGciOiAiZGlyIiwgImVuYyI6ICJBMTI4Q0JDLUhTMjU2IiwgImtpZCI6ID',
    };
    return HttpResponse.json(response);
  }),

  http.get('*/monitor/dashboards/:id', ({ params }) => {
    let serviceType: string;
    let dashboardLabel: string;

    const id = params.id;

    if (id === '1') {
      serviceType = 'dbaas';
      dashboardLabel = 'DBaaS Service I/O Statistics';
    } else if (id === '3') {
      serviceType = 'nodebalancer';
      dashboardLabel = 'NodeBalancer Service I/O Statistics';
    } else if (id === '4') {
      serviceType = 'firewall';
      dashboardLabel = 'Firewall Service I/O Statistics';
    } else if (id === '6') {
      serviceType = 'objectstorage';
      dashboardLabel = 'Object Storage Service I/O Statistics';
    } else {
      serviceType = 'linode';
      dashboardLabel = 'Linode Service I/O Statistics';
    }

    const response = {
      created: '2024-04-29T17:09:29',
      id: Number(params.id),
      label: dashboardLabel,
      service_type: serviceType,
      type: 'standard',
      updated: null,
      widgets: [
        {
          aggregate_function: 'avg',
          chart_type: 'area',
          color: 'default',
          label: 'CPU utilization',
          metric: 'system_cpu_utilization_percent',
          size: 12,
          unit: '%',
          group_by: ['entity_id'],
          y_label: 'system_cpu_utilization_ratio',
          filters: dimensionFilterFactory.buildList(5, {
            operator: pickRandom(['endswith', 'eq', 'neq', 'startswith']),
          }),
        },
        {
          aggregate_function: 'avg',
          chart_type: 'area',
          color: 'default',
          label: 'Memory Usage',
          metric: 'system_memory_usage_by_resource',
          size: 12,
          unit: 'Bps',
          group_by: ['entity_id'],
          y_label: 'system_memory_usage_bytes',
        },
        {
          aggregate_function: 'avg',
          chart_type: 'area',
          color: 'default',
          label: 'Network Traffic In By The Instance',
          metric: 'system_network_io_by_resource',
          size: 6,
          unit: 'Bytes',
          y_label: 'system_network_io_bytes_total',
          filters: dimensionFilterFactory.buildList(3, {
            operator: pickRandom(['endswith', 'eq', 'neq', 'startswith', 'in']),
          }),
          group_by: ['entity_id'],
        },
        {
          aggregate_function: 'avg',
          chart_type: 'area',
          color: 'default',
          label: 'Disk I/O',
          metric: 'system_disk_OPS_total',
          size: 6,
          unit: 'OPS',
          group_by: ['entity_id'],
          y_label: 'system_disk_operations_total',
        },
      ],
    };
    return HttpResponse.json(response);
  }),
  http.post('*/monitor/services/:serviceType/metrics', () => {
    const response = {
      data: {
        result: [
          {
            metric: {
              entity_id: '123',
              metric_name: 'average_cpu_usage',
              linode_id: '1',
              node_id: 'primary-1',
            },
            values: [
              [1721854379, '0.2744841110560275'],
              [1721857979, '0.2980357104166823'],
              [1721861579, '0.3290476561287732'],
              [1721865179, '0.32148793964961897'],
              [1721868779, '0.3269247326830727'],
              [1721872379, '0.3393055885526987'],
              [1721875979, '0.3237102833940027'],
              [1721879579, '0.3153372503472701'],
              [1721883179, '0.26811506053820466'],
              [1721886779, '0.25839295774934357'],
              [1721890379, '0.26863082415681144'],
              [1721893979, '0.26126998689934394'],
              [1721897579, '0.26164641539434685'],
            ],
          },
          // Uncomment this to add more metrics and see a scrollable legend if legendHeight is set (ex: CloudPulse)
          // ...Array.from({ length: 10 }, (_, i) => ({
          //   metric: {
          //     test: `Test${i + 2}`,
          //   },
          //   values: [
          //     [1721854379, '0.2744841110560275'],
          //     [1721857979, '0.2980357104166823'],
          //     [1721861579, '0.3290476561287732'],
          //     [1721865179, '0.32148793964961897'],
          //     [1721868779, '0.3269247326830727'],
          //     [1721872379, '0.3393055885526987'],
          //     [1721875979, '0.3237102833940027'],
          //     [1721879579, '0.3153372503472701'],
          //     [1721883179, '0.26811506053820466'],
          //     [1721886779, '0.25839295774934357'],
          //     [1721890379, '0.26863082415681144'],
          //     [1721893979, '0.26126998689934394'],
          //     [1721897579, '0.26164641539434685'],
          //   ],
          // })),
          {
            metric: {
              entity_id: '456',
              metric_name: 'average_cpu_usage',
              linode_id: '123',
              node_id: 'primary-2',
            },
            values: [
              [1721854379, '0.3744841110560275'],
              [1721857979, '0.4980357104166823'],
              [1721861579, '0.3290476561287732'],
              [1721865179, '0.42148793964961897'],
              [1721868779, '0.2269247326830727'],
              [1721872379, '0.3393055885526987'],
              [1721875979, '0.5237102833940027'],
              [1721879579, '0.3153372503472701'],
              [1721883179, '0.26811506053820466'],
              [1721886779, '0.35839295774934357'],
              [1721890379, '0.36863082415681144'],
              [1721893979, '0.46126998689934394'],
              [1721897579, '0.56164641539434685'],
            ],
          },
          {
            metric: {
              entity_id: 'obj-bucket-383.ap-west.linodeobjects.com',
              metric_name: 'average_cpu_usage',
            },
            values: [
              [1721854379, '0.3744841110560275'],
              [1721857979, '0.4980357104166823'],
              [1721861579, '0.3290476561287732'],
              [1721865179, '0.4148793964961897'],
              [1721868779, '0.4269247326830727'],
              [1721872379, '0.3393055885526987'],
              [1721875979, '0.6237102833940027'],
              [1721879579, '0.3153372503472701'],
              [1721883179, '0.26811506053820466'],
              [1721886779, '0.45839295774934357'],
              [1721890379, '0.36863082415681144'],
              [1721893979, '0.56126998689934394'],
              [1721897579, '0.66164641539434685'],
            ],
          },
        ],
        resultType: 'matrix',
      },
      isPartial: false,
      stats: {
        executionTimeMsec: 23,
        seriesFetched: '14',
      },
      status: 'success',
    };

    return HttpResponse.json(response);
  }),
  http.get('*/src/routes/*LazyRoutes', ({ request }) => {
    return new Response('export const module = {};', {
      headers: {
        'Content-Type': 'application/javascript',
      },
    });
  }),
  ...entityTransfers,
  ...statusPage,
  ...databases,
  ...vpc,
  ...entities,
  http.get('*/v4beta/maintenance/policies', () => {
    return HttpResponse.json(
      makeResourcePage(maintenancePolicyFactory.buildList(2))
    );
  }),
];<|MERGE_RESOLUTION|>--- conflicted
+++ resolved
@@ -1340,23 +1340,16 @@
         region: 'us-mia',
         s3_endpoint: 'us-mia-1.linodeobjects.com',
       }),
-<<<<<<< HEAD
       objectStorageEndpointsFactory.build({
-=======
-      objectStorageBucketFactoryGen2.build({
->>>>>>> 6d1e350c
         endpoint_type: 'E3',
         region: 'ap-west',
         s3_endpoint: 'ap-west-1.linodeobjects.com',
       }),
-<<<<<<< HEAD
       objectStorageEndpointsFactory.build({
         endpoint_type: 'E3',
         region: 'us-iad',
         s3_endpoint: 'us-iad-1.linodeobjects.com',
       }),
-=======
->>>>>>> 6d1e350c
     ];
     return HttpResponse.json(makeResourcePage(endpoints));
   }),
@@ -1458,7 +1451,6 @@
       Math.random() * 4
     )}` as ObjectStorageEndpointTypes;
 
-<<<<<<< HEAD
     const buckets =
       region !== 'ap-west' && region !== 'us-iad'
         ? objectStorageBucketFactoryGen2.buildList(1, {
@@ -1487,28 +1479,10 @@
           s3_endpoint: 'ap-west-1.linodeobjects.com',
           hostname: `obj-bucket-902.ap-west.linodeobjects.com`,
           label: `obj-bucket-902`,
-=======
-    const buckets = objectStorageBucketFactoryGen2.buildList(1, {
-      cluster: `${region}-1`,
-      endpoint_type: randomEndpointType,
-      hostname: `obj-bucket-${randomBucketNumber}.${region}.linodeobjects.com`,
-      label: `obj-bucket-${randomBucketNumber}`,
-      region,
-    });
-    if (region === 'ap-west') {
-      buckets.push(
-        objectStorageBucketFactoryGen2.build({
-          cluster: `${region}-1`,
-          endpoint_type: 'E3',
-          s3_endpoint: 'ap-west-1.linodeobjects.com',
-          hostname: `obj-bucket-${randomBucketNumber}.${region}.linodeobjects.com`,
-          label: `obj-bucket-${randomBucketNumber}`,
->>>>>>> 6d1e350c
           region,
         })
       );
     }
-<<<<<<< HEAD
     if (region === 'us-iad')
       buckets.push(
         objectStorageBucketFactoryGen2.build({
@@ -1520,9 +1494,6 @@
           region,
         })
       );
-=======
-
->>>>>>> 6d1e350c
     return HttpResponse.json({
       data: buckets.slice(
         (page - 1) * pageSize,
@@ -3143,11 +3114,7 @@
         serviceTypesFactory.build({
           label: 'Object Storage',
           service_type: 'objectstorage',
-<<<<<<< HEAD
-          regions: '',
-=======
           regions: 'us-iad,us-east',
->>>>>>> 6d1e350c
           alert: serviceAlertFactory.build({ scope: ['entity'] }),
         }),
       ],
