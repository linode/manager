/**
 * @deprecated
 *
 * This mocking mode is being phased out.
 * It remains available in out DEV tools for convenience and backward compatibility, it is however discouraged to add new handlers to it.
 *
 * New handlers should be added to the CRUD baseline preset instead (ex: src/mocks/presets/crud/handlers/linodes.ts) which support a much more dynamic data mocking.
 */
import { DateTime } from 'luxon';
import { HttpResponse, http } from 'msw';

import { regions } from 'src/__data__/regionsData';
import { MOCK_THEME_STORAGE_KEY } from 'src/dev-tools/ThemeSelector';
import {
  VLANFactory,
  // abuseTicketNotificationFactory,
  accountAvailabilityFactory,
  accountBetaFactory,
  accountFactory,
  accountMaintenanceFactory,
  accountTransferFactory,
  appTokenFactory,
  betaFactory,
  contactFactory,
  credentialFactory,
  creditPaymentResponseFactory,
  dashboardFactory,
  databaseBackupFactory,
  databaseEngineFactory,
  databaseFactory,
  databaseInstanceFactory,
  databaseTypeFactory,
  dedicatedTypeFactory,
  domainFactory,
  domainRecordFactory,
  entityTransferFactory,
  eventFactory,
  firewallDeviceFactory,
  firewallFactory,
  imageFactory,
  incidentResponseFactory,
  invoiceFactory,
  invoiceItemFactory,
  kubeEndpointFactory,
  kubernetesAPIResponse,
  kubernetesVersionFactory,
  linodeConfigFactory,
  linodeDiskFactory,
  linodeFactory,
  linodeIPFactory,
  linodeStatsFactory,
  linodeTransferFactory,
  linodeTypeFactory,
  lkeHighAvailabilityTypeFactory,
  lkeStandardAvailabilityTypeFactory,
  longviewActivePlanFactory,
  longviewClientFactory,
  longviewSubscriptionFactory,
  maintenanceResponseFactory,
  makeObjectsPage,
  managedIssueFactory,
  managedLinodeSettingFactory,
  managedSSHPubKeyFactory,
  managedStatsFactory,
  monitorFactory,
  nodeBalancerConfigFactory,
  nodeBalancerConfigNodeFactory,
  nodeBalancerFactory,
  nodeBalancerTypeFactory,
  nodePoolFactory,
  notificationFactory,
  objectStorageBucketFactoryGen2,
  objectStorageClusterFactory,
  objectStorageEndpointsFactory,
  objectStorageKeyFactory,
  objectStorageOverageTypeFactory,
  objectStorageTypeFactory,
  paymentFactory,
  paymentMethodFactory,
  placementGroupFactory,
  possibleMySQLReplicationTypes,
  possiblePostgresReplicationTypes,
  proDedicatedTypeFactory,
  profileFactory,
  promoFactory,
  regionAvailabilityFactory,
  securityQuestionsFactory,
  stackScriptFactory,
  staticObjects,
  subnetFactory,
  supportReplyFactory,
  supportTicketFactory,
  tagFactory,
  volumeFactory,
  volumeTypeFactory,
  vpcFactory,
} from 'src/factories';
import { accountAgreementsFactory } from 'src/factories/accountAgreements';
import { accountLoginFactory } from 'src/factories/accountLogin';
import { accountUserFactory } from 'src/factories/accountUsers';
import { grantFactory, grantsFactory } from 'src/factories/grants';
import { LinodeKernelFactory } from 'src/factories/linodeKernel';
import { pickRandom } from 'src/utilities/random';
import { getStorage } from 'src/utilities/storage';

const getRandomWholeNumber = (min: number, max: number) =>
  Math.floor(Math.random() * (max - min + 1) + min);

import type {
  AccountMaintenance,
  CreateObjectStorageKeyPayload,
  FirewallStatus,
  NotificationType,
  ObjectStorageEndpointTypes,
  SecurityQuestionsPayload,
  TokenRequest,
  UpdateImageRegionsPayload,
  User,
  VolumeStatus,
} from '@linode/api-v4';

export const makeResourcePage = <T>(
  e: T[],
  override: { page: number; pages: number; results?: number } = {
    page: 1,
    pages: 1,
  }
) => ({
  data: e,
  page: override.page ?? 1,
  pages: override.pages ?? 1,
  results: override.results ?? e.length,
});

const statusPage = [
  http.get('*/api/v2/incidents*', () => {
    const response = incidentResponseFactory.build();
    return HttpResponse.json(response);
  }),
  http.get('*/api/v2/scheduled-maintenances*', () => {
    const response = maintenanceResponseFactory.build();
    return HttpResponse.json(response);
  }),
];

function sleep(ms: number) {
  return new Promise((resolve) => setTimeout(resolve, ms));
}

const entityTransfers = [
  http.get('*/account/entity-transfers', () => {
    const transfers1 = entityTransferFactory.buildList(10);
    const transfers2 = entityTransferFactory.buildList(10, {
      token: 'TEST123',
    });
    const transfers3 = entityTransferFactory.buildList(10, {
      token: '987TEST',
    });
    const transfer4 = entityTransferFactory.build({
      is_sender: true,
      status: 'pending',
    });
    const transfer5 = entityTransferFactory.build({
      is_sender: true,
      status: 'canceled',
    });

    const combinedTransfers = transfers1.concat(
      transfers2,
      transfers3,
      transfer4,
      transfer5
    );
    return HttpResponse.json(makeResourcePage(combinedTransfers));
  }),
  http.get('*/account/entity-transfers/:transferId', () => {
    const transfer = entityTransferFactory.build();
    return HttpResponse.json(transfer);
  }),
  http.get('*/account/agreements', () =>
    HttpResponse.json(accountAgreementsFactory.build())
  ),
  http.post('*/account/entity-transfers', async ({ request }) => {
    const body = await request.json();
    const payload = body as any;
    const newTransfer = entityTransferFactory.build({
      entities: payload.entities,
    });
    return HttpResponse.json(newTransfer);
  }),
  http.post('*/account/entity-transfers/:transferId/accept', () => {
    return HttpResponse.json({});
  }),
  http.delete('*/account/entity-transfers/:transferId', () => {
    return HttpResponse.json({});
  }),
];

const databases = [
  http.get('*/databases/instances', () => {
    const databases = databaseInstanceFactory.buildList(9);
    return HttpResponse.json(makeResourcePage(databases));
  }),

  http.get('*/databases/types', () => {
    const standardTypes = [
      databaseTypeFactory.build({
        class: 'nanode',
        id: 'g6-standard-0',
        label: `Nanode 1 GB`,
        memory: 1024,
      }),
      ...databaseTypeFactory.buildList(7, { class: 'standard' }),
    ];
    const dedicatedTypes = databaseTypeFactory.buildList(7, {
      class: 'dedicated',
    });
    const premiumTypes = databaseTypeFactory.buildList(7, {
      class: 'premium',
    });
    return HttpResponse.json(
      makeResourcePage([...standardTypes, ...dedicatedTypes, ...premiumTypes])
    );
  }),

  http.get('*/databases/engines', () => {
    const engine1 = databaseEngineFactory.buildList(3);
    const engine2 = databaseEngineFactory.buildList(3, {
      engine: 'postgresql',
    });
    const engine3 = databaseEngineFactory.buildList(3, {
      engine: 'mongodb',
    });

    const combinedList = [...engine1, ...engine2, ...engine3];

    return HttpResponse.json(makeResourcePage(combinedList));
  }),

  http.get('*/databases/:engine/instances/:id', ({ params }) => {
    const database = databaseFactory.build({
      compression_type: params.engine === 'mongodb' ? 'none' : undefined,
      engine: params.engine as 'mysql',
      id: Number(params.id),
      label: `database-${params.id}`,
      replication_commit_type:
        params.engine === 'postgresql' ? 'local' : undefined,
      replication_type:
        params.engine === 'mysql'
          ? pickRandom(possibleMySQLReplicationTypes)
          : params.engine === 'postgresql'
          ? pickRandom(possiblePostgresReplicationTypes)
          : (undefined as any),
      ssl_connection: true,
      storage_engine: params.engine === 'mongodb' ? 'wiredtiger' : undefined,
    });
    return HttpResponse.json(database);
  }),

  http.get('*/databases/:engine/instances/:databaseId/backups', () => {
    const backups = databaseBackupFactory.buildList(7);
    return HttpResponse.json(makeResourcePage(backups));
  }),

  http.get('*/databases/:engine/instances/:databaseId/credentials', () => {
    return HttpResponse.json({
      password: 'password123',
      username: 'lnroot',
    });
  }),

  http.get('*/databases/:engine/instances/:databaseId/ssl', () => {
    return HttpResponse.json({
      certificate: 'testcertificate',
      public_key: 'testkey',
    });
  }),

  http.post('*/databases/:engine/instances', async ({ params, request }) => {
    const body = await request.json();
    const payload: any = body;
    return HttpResponse.json({
      ...databaseFactory.build({
        engine: params.engine as 'mysql',
        label: payload?.label ?? 'Database',
      }),
    });
  }),

  http.post(
    '*/databases/:engine/instances/:databaseId/backups/:backupId/restore',
    () => {
      return HttpResponse.json({});
    }
  ),

  http.post(
    '*/databases/:engine/instances/:databaseId/credentials/reset',
    () => {
      return HttpResponse.json({});
    }
  ),

  http.put(
    '*/databases/mysql/instances/:databaseId',
    async ({ params, request }) => {
      const reqBody = await request.json();
      const id = Number(params.databaseId);
      const body = reqBody as any;
      return HttpResponse.json({ ...databaseFactory.build({ id }), ...body });
    }
  ),

  http.delete('*/databases/mysql/instances/:databaseId', () => {
    return HttpResponse.json({});
  }),
];

const vpc = [
  http.get('*/v4beta/vpcs', () => {
    const vpcsWithSubnet1 = vpcFactory.buildList(5, {
      subnets: subnetFactory.buildList(Math.floor(Math.random() * 10) + 1),
    });
    const vpcsWithSubnet2 = vpcFactory.buildList(5, {
      region: 'eu-west',
      subnets: subnetFactory.buildList(Math.floor(Math.random() * 20) + 1),
    });
    const vpcsWithoutSubnet = vpcFactory.buildList(20);
    return HttpResponse.json(
      makeResourcePage([
        ...vpcsWithSubnet1,
        ...vpcsWithSubnet2,
        ...vpcsWithoutSubnet,
      ])
    );
  }),
  http.get('*/v4beta/vpcs/:vpcId', () => {
    return HttpResponse.json(
      vpcFactory.build({
        description: `VPC for webserver and database. VPC for webserver and database. VPC for webserver and database. VPC for webserver and database. VPC for webserver VPC for webserver VPC for webserver VPC for webserver VPC for webserver.VPC for webserver and database!!! VPC`,
        subnets: subnetFactory.buildList(Math.floor(Math.random() * 10) + 1),
      })
    );
  }),
  http.get('*/v4beta/vpcs/:vpcId/subnets', () => {
    return HttpResponse.json(makeResourcePage(subnetFactory.buildList(30)));
  }),
  http.delete('*/v4beta/vpcs/:vpcId/subnets/:subnetId', () => {
    return HttpResponse.json({});
  }),
  http.delete('*/v4beta/vpcs/:vpcId', () => {
    return HttpResponse.json({});
  }),
  http.put('*/v4beta/vpcs/:vpcId', () => {
    return HttpResponse.json(vpcFactory.build({ description: 'testing' }));
  }),
  http.get('*/v4beta/vpcs/:vpcID', ({ params }) => {
    const id = Number(params.id);
    return HttpResponse.json(vpcFactory.build({ id }));
  }),
  http.post('*/v4beta/vpcs', async ({ request }) => {
    const body = await request.json();
    const vpc = vpcFactory.build({ ...(body as any) });
    return HttpResponse.json(vpc);
  }),
  http.post('*/v4beta/vpcs/:vpcId/subnets', async ({ request }) => {
    const body = await request.json();
    const subnet = subnetFactory.build({ ...(body as any) });
    return HttpResponse.json(subnet);
  }),
];

const nanodeType = linodeTypeFactory.build({ id: 'g6-nanode-1' });
const standardTypes = linodeTypeFactory.buildList(7);
const dedicatedTypes = dedicatedTypeFactory.buildList(7);
const proDedicatedType = proDedicatedTypeFactory.build();

const proxyAccountUser = accountUserFactory.build({
  email: 'partner@proxy.com',
  last_login: null,
  user_type: 'proxy',
  username: 'ParentCompany_a1b2c3d4e5',
});
const parentAccountUser = accountUserFactory.build({
  email: 'parent@acme.com',
  last_login: null,
  restricted: false,
  user_type: 'parent',
  username: 'ParentUser',
});
const childAccountUser = accountUserFactory.build({
  email: 'child@linode.com',
  last_login: null,
  restricted: false,
  user_type: 'child',
  username: 'ChildUser',
});
const parentAccountNonAdminUser = accountUserFactory.build({
  email: 'account@linode.com',
  last_login: null,
  restricted: false,
  username: 'NonAdminUser',
});

export const handlers = [
  http.get('*/profile', () => {
    const profile = profileFactory.build({
      restricted: false,
      // Parent/Child: switch the `user_type` depending on what account view you need to mock.
      user_type: 'parent',
      // PLACEMENT GROUPS TESTING - Permissions and Grants:
      // Uncomment the two lines below: This is important! The grants endpoint is only called for restricted users.
      // restricted: true,
      // user_type: 'default',
    });
    return HttpResponse.json(profile);
  }),

  http.put('*/profile', async ({ request }) => {
    const body = await request.json();

    return HttpResponse.json({ ...profileFactory.build(), ...(body as any) });
  }),
  http.get('*/profile/grants', () => {
    // PLACEMENT GROUPS TESTING - Permissions and Grants
    return HttpResponse.json(
      grantsFactory.build({ global: { add_linodes: false } })
    );
  }),
  http.get('*/profile/apps', () => {
    const tokens = appTokenFactory.buildList(5);
    return HttpResponse.json(makeResourcePage(tokens));
  }),
  http.post('*/profile/phone-number', async () => {
    await sleep(2000);
    return HttpResponse.json({});
  }),
  http.post('*/profile/phone-number/verify', async () => {
    await sleep(2000);
    return HttpResponse.json({});
  }),
  http.delete('*/profile/phone-number', () => {
    return HttpResponse.json({});
  }),
  http.get('*/profile/security-questions', () => {
    return HttpResponse.json(securityQuestionsFactory.build());
  }),
  http.post<any, SecurityQuestionsPayload>(
    '*/profile/security-questions',
    async ({ request }) => {
      const body = await request.json();

      return HttpResponse.json(body);
    }
  ),
  http.get('*/regions', async () => {
    return HttpResponse.json(makeResourcePage(regions));
  }),
  http.get<{ id: string }>('*/v4/images/:id', ({ params }) => {
    const distributedImage = imageFactory.build({
      capabilities: ['cloud-init', 'distributed-sites'],
      id: 'private/distributed-image',
      label: 'distributed-image',
      regions: [{ region: 'us-east', status: 'available' }],
    });

    if (params.id === distributedImage.id) {
      return HttpResponse.json(distributedImage);
    }

    return HttpResponse.json(imageFactory.build());
  }),
  http.get('*/images', async ({ request }) => {
    const privateImages = imageFactory.buildList(5, {
      status: 'available',
      type: 'manual',
    });
    const cloudinitCompatableDistro = imageFactory.build({
      capabilities: ['cloud-init'],
      id: 'metadata-test-distro',
      is_public: true,
      label: 'metadata-test-distro',
      status: 'available',
      type: 'manual',
    });
    const cloudinitCompatableImage = imageFactory.build({
      capabilities: ['cloud-init'],
      id: 'metadata-test-image',
      label: 'metadata-test-image',
      status: 'available',
      type: 'manual',
    });
    const multiRegionsImage = imageFactory.build({
      id: 'multi-regions-test-image',
      label: 'multi-regions-test-image',
      regions: [
        { region: 'us-southeast', status: 'available' },
        { region: 'us-east', status: 'pending' },
      ],
      status: 'available',
      type: 'manual',
    });
    const creatingImages = imageFactory.buildList(2, {
      status: 'creating',
      type: 'manual',
    });
    const pendingImages = imageFactory.buildList(5, {
      status: 'pending_upload',
      type: 'manual',
    });
    const automaticImages = imageFactory.buildList(5, {
      expiry: '2021-05-01',
      type: 'automatic',
    });
    const publicImages = imageFactory.buildList(4, { is_public: true });
    const distributedImage = imageFactory.build({
      capabilities: ['cloud-init', 'distributed-sites'],
      id: 'private/distributed-image',
      label: 'distributed-image',
      regions: [{ region: 'us-east', status: 'available' }],
    });
    const images = [
      cloudinitCompatableDistro,
      cloudinitCompatableImage,
      multiRegionsImage,
      distributedImage,
      ...automaticImages,
      ...privateImages,
      ...publicImages,
      ...pendingImages,
      ...creatingImages,
    ];
    const filter = request.headers.get('x-filter');

    if (filter?.includes('manual')) {
      return HttpResponse.json(
        makeResourcePage(images.filter((image) => image.type === 'manual'))
      );
    }

    if (filter?.includes('automatic')) {
      return HttpResponse.json(
        makeResourcePage(images.filter((image) => image.type === 'automatic'))
      );
    }

    return HttpResponse.json(makeResourcePage(images));
  }),
  http.post<any, UpdateImageRegionsPayload>(
    '*/v4/images/:id/regions',
    async ({ request }) => {
      const data = await request.json();

      const image = imageFactory.build();

      image.regions = data.regions.map((regionId) => ({
        region: regionId,
        status: 'pending replication',
      }));

      return HttpResponse.json(image);
    }
  ),

  http.get('*/linode/types', () => {
    return HttpResponse.json(
      makeResourcePage([
        nanodeType,
        ...standardTypes,
        ...dedicatedTypes,
        proDedicatedType,
      ])
    );
  }),
  http.get('*/linode/types-legacy', () => {
    return HttpResponse.json(makeResourcePage(linodeTypeFactory.buildList(0)));
  }),
  ...[nanodeType, ...standardTypes, ...dedicatedTypes, proDedicatedType].map(
    (type) =>
      http.get(`*/linode/types/${type.id}`, () => {
        return HttpResponse.json(type);
      })
  ),
  http.get('*/linode/instances', async ({ request }) => {
    linodeFactory.resetSequenceNumber();
    const metadataLinodeWithCompatibleImage = linodeFactory.build({
      image: 'metadata-test-image',
      label: 'metadata-test-image',
    });
    const metadataLinodeWithCompatibleImageAndRegion = linodeFactory.build({
      image: 'metadata-test-image',
      label: 'metadata-test-region',
      region: 'eu-west',
    });
    const linodeInDistributedRegion = linodeFactory.build({
      image: 'distributed-region-test-image',
      label: 'Gecko Distributed Region Test',
      region: 'us-den-10',
    });
    const onlineLinodes = linodeFactory.buildList(40, {
      backups: { enabled: false },
      ipv4: ['000.000.000.000'],
    });
    const linodeWithEligibleVolumes = linodeFactory.build({
      id: 20,
      label: 'debianDistro',
    });
    const offlineLinodes = linodeFactory.buildList(1, { status: 'offline' });
    const busyLinodes = linodeFactory.buildList(1, { status: 'migrating' });
    const eventLinode = linodeFactory.build({
      id: 999,
      label: 'eventful',
      status: 'rebooting',
    });
    const multipleIPLinode = linodeFactory.build({
      ipv4: [
        '192.168.0.0',
        '192.168.0.1',
        '192.168.0.2',
        '192.168.0.3',
        '192.168.0.4',
        '192.168.0.5',
      ],
      label: 'multiple-ips',
      tags: ['test1', 'test2', 'test3'],
    });
    const linodes = [
      metadataLinodeWithCompatibleImage,
      metadataLinodeWithCompatibleImageAndRegion,
      linodeInDistributedRegion,
      ...onlineLinodes,
      linodeWithEligibleVolumes,
      ...offlineLinodes,
      ...busyLinodes,
      linodeFactory.build({
        backups: { enabled: false },
        label: 'shadow-plan',
        type: 'g5-standard-20-s1',
      }),
      linodeFactory.build({
        backups: { enabled: false },
        label: 'shadow-plan-with-tags',
        tags: ['test1', 'test2', 'test3'],
        type: 'g5-standard-20-s1',
      }),
      linodeFactory.build({
        label: 'eu-linode',
        region: 'eu-west',
      }),
      linodeFactory.build({
        backups: { enabled: false },
        label: 'DC-Specific Pricing Linode',
        region: 'id-cgk',
      }),
      eventLinode,
      multipleIPLinode,
    ];

    if (request.headers.get('x-filter')) {
      const headers = JSON.parse(request.headers.get('x-filter') || '{}');
      const orFilters = headers['+or'];

      if (orFilters) {
        const filteredLinodes = linodes.filter((linode) => {
          const filteredById = orFilters.some(
            (filter: { id: number }) => filter.id === linode.id
          );
          const filteredByRegion = orFilters.some(
            (filter: { region: string }) => filter.region === linode.region
          );

          return (filteredById || filteredByRegion) ?? linodes;
        });

        return HttpResponse.json(makeResourcePage(filteredLinodes));
      }
    }
    return HttpResponse.json(makeResourcePage(linodes));
  }),

  http.get('*/linode/instances/:id', async ({ params }) => {
    const id = Number(params.id);
    return HttpResponse.json(
      linodeFactory.build({
        backups: { enabled: false },
        id,
        label: 'Gecko Distributed Region Test',
        region: 'us-den-10',
      })
    );
  }),
  http.get('*/linode/instances/:id/firewalls', async () => {
    const firewalls = firewallFactory.buildList(10);
    firewallFactory.resetSequenceNumber();
    return HttpResponse.json(makeResourcePage(firewalls));
  }),
  http.get('*/linode/kernels', async () => {
    const kernels = LinodeKernelFactory.buildList(10);
    return HttpResponse.json(makeResourcePage(kernels));
  }),
  http.delete('*/instances/*', async () => {
    return HttpResponse.json({});
  }),
  http.get('*/instances/*/configs', async () => {
    const configs = linodeConfigFactory.buildList(3);
    return HttpResponse.json(makeResourcePage(configs));
  }),
  http.get('*/instances/*/disks', async () => {
    const disks = linodeDiskFactory.buildList(3);
    return HttpResponse.json(makeResourcePage(disks));
  }),
  http.put('*/instances/*/disks/:id', async ({ params }) => {
    const id = Number(params.id);
    const disk = linodeDiskFactory.build({ id });
    // If you want to mock an error
    // return HttpResponse.json({ errors: [{ field: 'label', reason: 'OMG!' }] }));
    return HttpResponse.json(disk);
  }),
  http.get('*/instances/*/transfer', async () => {
    const transfer = linodeTransferFactory.build();
    return HttpResponse.json(transfer);
  }),
  http.get('*/instances/*/stats*', async () => {
    const stats = linodeStatsFactory.build();
    return HttpResponse.json(stats);
  }),
  http.get('*/instances/*/stats', async () => {
    const stats = linodeStatsFactory.build();
    return HttpResponse.json(stats);
  }),
  http.get('*/instances/*/ips', async () => {
    const ips = linodeIPFactory.build();
    return HttpResponse.json(ips);
  }),
  http.post('*/linode/instances', async ({ request }) => {
    const body = await request.json();
    const payload = body as any;
    const linode = linodeFactory.build({
      image: payload?.image ?? 'linode/debian-10',
      label: payload?.label ?? 'new-linode',
      region: payload?.region ?? 'us-east',
      type: payload?.type ?? 'g6-standard-1',
    });
    return HttpResponse.json(linode);
    // return HttpResponse.json({ errors: [{ reason: 'Invalid label', field: 'data.label' }] }));
  }),

  http.get('*/lke/clusters', async () => {
    const clusters = kubernetesAPIResponse.buildList(10);
    return HttpResponse.json(makeResourcePage(clusters));
  }),
  http.get('*/lke/types', async () => {
    const lkeTypes = [
      lkeStandardAvailabilityTypeFactory.build(),
      lkeHighAvailabilityTypeFactory.build(),
    ];
    return HttpResponse.json(makeResourcePage(lkeTypes));
  }),
  http.get('*/lke/versions', async () => {
    const versions = kubernetesVersionFactory.buildList(1);
    return HttpResponse.json(makeResourcePage(versions));
  }),
  http.get('*/lke/clusters/:clusterId', async ({ params }) => {
    const id = Number(params.clusterId);
    const cluster = kubernetesAPIResponse.build({ id, k8s_version: '1.16' });
    return HttpResponse.json(cluster);
  }),
  http.put('*/lke/clusters/:clusterId', async ({ params }) => {
    const id = Number(params.clusterId);
    const k8s_version = params.k8s_version as string;
    const cluster = kubernetesAPIResponse.build({
      id,
      k8s_version,
    });
    return HttpResponse.json(cluster);
  }),
  http.get('*/lke/clusters/:clusterId/pools', async () => {
    const encryptedPools = nodePoolFactory.buildList(5);
    const unencryptedPools = nodePoolFactory.buildList(5, {
      disk_encryption: 'disabled',
    });
    nodePoolFactory.resetSequenceNumber();
    return HttpResponse.json(
      makeResourcePage([...encryptedPools, ...unencryptedPools])
    );
  }),
  http.get('*/lke/clusters/*/api-endpoints', async () => {
    const endpoints = kubeEndpointFactory.buildList(2);
    return HttpResponse.json(makeResourcePage(endpoints));
  }),
  http.get('*/lke/clusters/*/recycle', async () => {
    return HttpResponse.json({});
  }),
  http.get('*/v4beta/networking/firewalls', () => {
    const firewalls = firewallFactory.buildList(10);
    firewallFactory.resetSequenceNumber();
    return HttpResponse.json(makeResourcePage(firewalls));
  }),
  http.get('*/v4beta/networking/firewalls/*/devices', () => {
    const devices = firewallDeviceFactory.buildList(10);
    return HttpResponse.json(makeResourcePage(devices));
  }),
  http.get('*/v4beta/networking/firewalls/:firewallId', () => {
    const firewall = firewallFactory.build();
    return HttpResponse.json(firewall);
  }),
  http.put<{}, { status: FirewallStatus }>(
    '*/v4beta/networking/firewalls/:firewallId',
    async ({ request }) => {
      const body = await request.json();
      const firewall = firewallFactory.build({
        status: body?.['status'] ?? 'disabled',
      });
      return HttpResponse.json(firewall);
    }
  ),
  // http.post('*/account/agreements', () => {
  //   return res(ctx.status(500), ctx.json({ reason: 'Unknown error' }));
  // }),
  http.post('*/v4beta/networking/firewalls', async ({ request }) => {
    const body = await request.json();
    const payload = body as any;
    const newFirewall = firewallFactory.build({
      label: payload.label ?? 'mock-firewall',
    });
    return HttpResponse.json(newFirewall);
  }),
  http.get('*/v4/nodebalancers', () => {
    const nodeBalancers = nodeBalancerFactory.buildList(1);
    return HttpResponse.json(makeResourcePage(nodeBalancers));
  }),
  http.get('*/v4/nodebalancers/types', () => {
    const nodeBalancerTypes = nodeBalancerTypeFactory.buildList(1);
    return HttpResponse.json(makeResourcePage(nodeBalancerTypes));
  }),
  http.get('*/v4/nodebalancers/:nodeBalancerID', ({ params }) => {
    const nodeBalancer = nodeBalancerFactory.build({
      id: Number(params.nodeBalancerID),
    });
    return HttpResponse.json(nodeBalancer);
  }),
  http.get('*/nodebalancers/:nodeBalancerID/configs', ({ params }) => {
    const configs = nodeBalancerConfigFactory.buildList(2, {
      nodebalancer_id: Number(params.nodeBalancerID),
    });
    return HttpResponse.json(makeResourcePage(configs));
  }),
  http.get('*/nodebalancers/:nodeBalancerID/configs/:configID/nodes', () => {
    const configs = [
      nodeBalancerConfigNodeFactory.build({ status: 'UP' }),
      nodeBalancerConfigNodeFactory.build({ status: 'DOWN' }),
      nodeBalancerConfigNodeFactory.build({ status: 'unknown' }),
    ];
    return HttpResponse.json(makeResourcePage(configs));
  }),
  http.get('*/v4/object-storage/types', () => {
    const objectStorageTypes = [
      objectStorageTypeFactory.build(),
      objectStorageOverageTypeFactory.build(),
    ];
    return HttpResponse.json(makeResourcePage(objectStorageTypes));
  }),
  http.get('*/v4/object-storage/endpoints', ({}) => {
    const endpoints = [
      objectStorageEndpointsFactory.build({
        endpoint_type: 'E0',
        region: 'us-sea',
        s3_endpoint: null,
      }),
      objectStorageEndpointsFactory.build({
        endpoint_type: 'E1',
        region: 'us-sea',
        s3_endpoint: 'us-sea-1.linodeobjects.com',
      }),
      objectStorageEndpointsFactory.build({
        endpoint_type: 'E1',
        region: 'us-sea',
        s3_endpoint: null,
      }),
      objectStorageEndpointsFactory.build({
        endpoint_type: 'E2',
        region: 'us-sea',
        s3_endpoint: null,
      }),
      objectStorageEndpointsFactory.build({
        endpoint_type: 'E3',
        region: 'us-sea',
        s3_endpoint: null,
      }),
      objectStorageEndpointsFactory.build({
        endpoint_type: 'E3',
        region: 'us-east',
        s3_endpoint: null,
      }),
      objectStorageEndpointsFactory.build({
        endpoint_type: 'E3',
        region: 'us-mia',
        s3_endpoint: 'us-mia-1.linodeobjects.com',
      }),
    ];
    return HttpResponse.json(makeResourcePage(endpoints));
  }),
  http.get('*object-storage/buckets/*/*/access', async () => {
    await sleep(2000);
    return HttpResponse.json({
      acl: 'private',
      acl_xml:
        '<AccessControlPolicy xmlns="http://s3.amazonaws.com/doc/2006-03-01/"><Owner><ID>2a2ce653-20dd-43f1-b803-e8a924ee6374</ID><DisplayName>2a2ce653-20dd-43f1-b803-e8a924ee6374</DisplayName></Owner><AccessControlList><Grant><Grantee xmlns:xsi="http://www.w3.org/2001/XMLSchema-instance" xsi:type="CanonicalUser"><ID>2a2ce653-20dd-43f1-b803-e8a924ee6374</ID><DisplayName>2a2ce653-20dd-43f1-b803-e8a924ee6374</DisplayName></Grantee><Permission>FULL_CONTROL</Permission></Grant></AccessControlList></AccessControlPolicy>',
      cors_enabled: true,
      cors_xml:
        '<CORSConfiguration><CORSRule><AllowedMethod>GET</AllowedMethod><AllowedMethod>PUT</AllowedMethod><AllowedMethod>DELETE</AllowedMethod><AllowedMethod>HEAD</AllowedMethod><AllowedMethod>POST</AllowedMethod><AllowedOrigin>*</AllowedOrigin><AllowedHeader>*</AllowedHeader></CORSRule></CORSConfiguration>',
    });
  }),

  http.put('*object-storage/buckets/*/*/access', async () => {
    await sleep(2000);
    return HttpResponse.json({});
  }),
  http.get('*object-storage/buckets/*/*/ssl', async () => {
    await sleep(2000);
    return HttpResponse.json({ ssl: false });
  }),
  http.post('*object-storage/buckets/*/*/ssl', async () => {
    await sleep(2000);
    return HttpResponse.json({ ssl: true });
  }),
  http.delete('*object-storage/buckets/*/*/ssl', async () => {
    await sleep(2000);
    return HttpResponse.json({});
  }),
  http.delete('*object-storage/buckets/*/*', async () => {
    await sleep(2000);
    return HttpResponse.json({});
  }),
  http.get('*/object-storage/buckets/*/*/object-list', ({ request }) => {
    const url = new URL(request.url);
    const pageSize = Number(url.searchParams.get('page_size') || 100);
    const marker = url.searchParams.get('marker');

    if (!marker) {
      const end =
        pageSize > staticObjects.length ? staticObjects.length : pageSize;
      const is_truncated = staticObjects.length > pageSize;

      const page = staticObjects.slice(0, end);
      return HttpResponse.json(
        makeObjectsPage(page, {
          is_truncated,
          next_marker: is_truncated ? staticObjects[pageSize].name : null,
        })
      );
    }
    const index = staticObjects.findIndex((object) => object.name == marker);

    const end =
      index + pageSize > staticObjects.length
        ? staticObjects.length
        : index + pageSize;

    const page = staticObjects.slice(index, end);

    const is_truncated =
      page[page.length - 1].name !=
      staticObjects[staticObjects.length - 1].name;

    return HttpResponse.json(
      makeObjectsPage(page, {
        is_truncated,
        next_marker: is_truncated ? staticObjects[end].name : null,
      })
    );
  }),
  http.get('*/object-storage/buckets/:region', ({ params, request }) => {
    const url = new URL(request.url);

    const region = params.region as string;

    objectStorageBucketFactoryGen2.resetSequenceNumber();
    const page = Number(url.searchParams.get('page') || 1);
    const pageSize = Number(url.searchParams.get('page_size') || 25);

    const randomBucketNumber = getRandomWholeNumber(1, 500);
    const randomEndpointType = `E${Math.floor(
      Math.random() * 4
    )}` as ObjectStorageEndpointTypes;

    const buckets = objectStorageBucketFactoryGen2.buildList(1, {
      cluster: `${region}-1`,
      endpoint_type: randomEndpointType,
      hostname: `obj-bucket-${randomBucketNumber}.${region}.linodeobjects.com`,
      label: `obj-bucket-${randomBucketNumber}`,
      region,
    });

    return HttpResponse.json({
      data: buckets.slice(
        (page - 1) * pageSize,
        (page - 1) * pageSize + pageSize
      ),
      page,
      pages: Math.ceil(buckets.length / pageSize),
      results: buckets.length,
    });
  }),
  http.get('*/object-storage/buckets', () => {
    const buckets = objectStorageBucketFactoryGen2.buildList(10);
    return HttpResponse.json(makeResourcePage(buckets));
  }),
  http.post('*/object-storage/buckets', () => {
    return HttpResponse.json(objectStorageBucketFactoryGen2.build());
  }),
  http.get('*object-storage/clusters', () => {
    const jakartaCluster = objectStorageClusterFactory.build({
      id: `id-cgk-0` as any,
      region: 'id-cgk',
    });
    const saoPauloCluster = objectStorageClusterFactory.build({
      id: `br-gru-0` as any,
      region: 'br-gru',
    });
    const basePricingCluster = objectStorageClusterFactory.build({
      id: `us-east-0` as any,
      region: 'us-east',
    });
    const clusters = objectStorageClusterFactory.buildList(3);
    return HttpResponse.json(
      makeResourcePage([
        jakartaCluster,
        saoPauloCluster,
        basePricingCluster,
        ...clusters,
      ])
    );
  }),

  http.get('*object-storage/keys', () => {
    return HttpResponse.json(
      makeResourcePage([
        ...objectStorageKeyFactory.buildList(1),
        ...objectStorageKeyFactory.buildList(1, {
          regions: [
            { id: 'us-east', s3_endpoint: 'us-east.com' },
            { id: 'nl-ams', s3_endpoint: 'nl-ams.com' },
            { id: 'us-southeast', s3_endpoint: 'us-southeast.com' },
            { id: 'in-maa', s3_endpoint: 'in-maa.com' },
            { id: 'us-lax', s3_endpoint: 'us-lax.com' },
            { id: 'us-mia', s3_endpoint: 'us-mia.com' },
            { id: 'it-mil', s3_endpoint: 'it-mil.com' },
          ],
        }),
        ...objectStorageKeyFactory.buildList(1, {
          regions: [
            { id: 'us-east', s3_endpoint: 'us-east.com' },
            { id: 'nl-ams', s3_endpoint: 'nl-ams.com' },
            { id: 'us-southeast', s3_endpoint: 'us-southeast.com' },
            { id: 'in-maa', s3_endpoint: 'in-maa.com' },
            { id: 'us-lax', s3_endpoint: 'us-lax.com' },
          ],
        }),
        ...objectStorageKeyFactory.buildList(1, {
          bucket_access: [
            {
              bucket_name: 'test007',
              cluster: 'us-east-1',
              permissions: 'read_only',
              region: 'us-east',
            },
            {
              bucket_name: 'test001',
              cluster: 'nl-ams-1',
              permissions: 'read_write',
              region: 'nl-ams',
            },
          ],
          limited: true,
          regions: [
            { id: 'us-east', s3_endpoint: 'us-east.com' },
            { id: 'nl-ams', s3_endpoint: 'nl-ams.com' },
          ],
        }),
      ])
    );
  }),
  http.post<any, CreateObjectStorageKeyPayload>(
    '*object-storage/keys',
    async ({ request }) => {
      const body = await request.json();
      const { label, regions } = body;

      const regionsData = regions?.map((region: string) => ({
        id: region,
        s3_endpoint: `${region}.com`,
      }));

      return HttpResponse.json(
        objectStorageKeyFactory.build({
          label,
          regions: regionsData,
        })
      );
    }
  ),
  http.put<any, CreateObjectStorageKeyPayload>(
    '*object-storage/keys/:id',
    async ({ request }) => {
      const body = await request.json();
      const { label, regions } = body;

      const regionsData = regions?.map((region: string) => ({
        id: region,
        s3_endpoint: `${region}.com`,
      }));

      return HttpResponse.json(
        objectStorageKeyFactory.build({
          label,
          regions: regionsData,
        })
      );
    }
  ),
  http.delete('*object-storage/keys/:id', () => {
    return HttpResponse.json({});
  }),
  http.get('*/domains', () => {
    const domains = domainFactory.buildList(10);
    return HttpResponse.json(makeResourcePage(domains));
  }),
  http.post('*/domains/*/records', () => {
    const record = domainRecordFactory.build();
    return HttpResponse.json(record);
  }),
  http.post('*/volumes/migrate', () => {
    return HttpResponse.json({});
  }),
  http.get('*/regions/*/migration-queue', () => {
    return HttpResponse.json({
      linodes: 8,
      volumes: 953,
    });
  }),
  http.get('*/volumes', () => {
    const statuses: VolumeStatus[] = [
      'active',
      'creating',
      'migrating',
      'offline',
      'resizing',
    ];
    const volumes = statuses.map((status) => volumeFactory.build({ status }));
    return HttpResponse.json(makeResourcePage(volumes));
  }),
  http.get('*/volumes/types', () => {
    const volumeTypes = volumeTypeFactory.buildList(1);
    return HttpResponse.json(makeResourcePage(volumeTypes));
  }),
  http.post('*/volumes', () => {
    const volume = volumeFactory.build();
    return HttpResponse.json(volume);
  }),
  http.get('*/vlans', () => {
    const vlans = VLANFactory.buildList(2);
    return HttpResponse.json(makeResourcePage(vlans));
  }),
  http.get('*/profile/preferences', () => {
    return HttpResponse.json({
      theme: getStorage(MOCK_THEME_STORAGE_KEY) ?? 'system',
    });
  }),
  http.get('*/profile/devices', () => {
    return HttpResponse.json(makeResourcePage([]));
  }),
  http.put('*/profile/preferences', async ({ request }) => {
    const reqBody = await request.json();
    const body = reqBody as any;
    return HttpResponse.json({ ...body });
  }),
  http.get('*/kubeconfig', () => {
    return HttpResponse.json({ kubeconfig: 'SSBhbSBhIHRlYXBvdA==' });
  }),
  http.get('*invoices/555/items', () => {
    return HttpResponse.json(
      makeResourcePage([
        invoiceItemFactory.build({
          label: 'Linode',
          region: 'br-gru',
        }),
        invoiceItemFactory.build({
          label: 'Outbound Transfer Overage',
          region: null,
        }),
        invoiceItemFactory.build({
          label: 'Outbound Transfer Overage',
          region: 'id-cgk',
        }),
      ])
    );
  }),

  http.get('*invoices/:invoiceId/items', () => {
    const items = invoiceItemFactory.buildList(10);
    return HttpResponse.json(makeResourcePage(items, { page: 1, pages: 4 }));
  }),
  http.get('*/account', () => {
    const account = accountFactory.build({
      active_promotions: promoFactory.buildList(1),
      active_since: '2022-11-30',
      balance: 50,
      company: 'Mock Company',
    });
    return HttpResponse.json(account);
  }),
  http.get('*/account/availability', () => {
    const newarkStorage = accountAvailabilityFactory.build({
      region: 'us-east-0',
      unavailable: ['Object Storage'],
    });
    const atlanta = accountAvailabilityFactory.build({
      region: 'us-southeast',
      unavailable: ['Block Storage', 'Managed Databases'],
    });
    const singapore = accountAvailabilityFactory.build({
      region: 'ap-south',
      unavailable: ['Linodes', 'Kubernetes', 'NodeBalancers'],
    });
    const tokyo = accountAvailabilityFactory.build({
      region: 'ap-northeast',
      unavailable: ['Linodes', 'Block Storage', 'Kubernetes', 'NodeBalancers'],
    });
    return HttpResponse.json(
      makeResourcePage([atlanta, newarkStorage, singapore, tokyo])
    );
  }),
  http.get('*/account/availability/:regionId', () => {
    return HttpResponse.json(accountAvailabilityFactory.build());
  }),
  http.put('*/account', async ({ request }) => {
    const body = await request.json();
    return HttpResponse.json({ ...accountFactory.build(), ...(body as any) });
  }),
  http.get('*/account/transfer', () => {
    const transfer = accountTransferFactory.build();
    return HttpResponse.json(transfer);
  }),
  http.get('*/account/payments', () => {
    const paymentWithLargeId = paymentFactory.build({
      id: 123_456_789_123_456,
    });
    const payments = paymentFactory.buildList(5);
    return HttpResponse.json(
      makeResourcePage([paymentWithLargeId, ...payments])
    );
  }),
  http.get('*/account/invoices', () => {
    const linodeInvoice = invoiceFactory.build({
      date: '2022-12-01T18:04:01',
      label: 'LinodeInvoice',
    });
    const akamaiInvoice = invoiceFactory.build({
      date: '2022-12-16T18:04:01',
      label: 'AkamaiInvoice',
    });
    const invoiceWithLargerId = invoiceFactory.build({
      id: 123_456_789_123_456,
      label: 'Invoice with Large ID',
    });
    return HttpResponse.json(
      makeResourcePage([linodeInvoice, akamaiInvoice, invoiceWithLargerId])
    );
  }),
  http.get('*/account/invoices/:invoiceId', () => {
    const linodeInvoice = invoiceFactory.build({
      date: '2022-12-01T18:04:01',
      id: 1234,
      label: 'LinodeInvoice',
    });
    return HttpResponse.json(linodeInvoice);
  }),
  http.get('*/account/maintenance', ({ request }) => {
    const url = new URL(request.url);

    accountMaintenanceFactory.resetSequenceNumber();
    const page = Number(url.searchParams.get('page') || 1);
    const pageSize = Number(url.searchParams.get('page_size') || 25);
    const headers = JSON.parse(request.headers.get('x-filter') || '{}');

    const accountMaintenance =
      headers.status === 'completed'
        ? accountMaintenanceFactory.buildList(30, { status: 'completed' })
        : [
            ...accountMaintenanceFactory.buildList(90, { status: 'pending' }),
            ...accountMaintenanceFactory.buildList(3, { status: 'started' }),
          ];

    if (request.headers.get('x-filter')) {
      accountMaintenance.sort((a, b) => {
        const statusA = a[headers['+order_by'] as keyof AccountMaintenance];
        const statusB = b[headers['+order_by'] as keyof AccountMaintenance];

        if (statusA < statusB) {
          return -1;
        }
        if (statusA > statusB) {
          return 1;
        }
        return 0;
      });

      if (headers['+order'] == 'desc') {
        accountMaintenance.reverse();
      }
      return HttpResponse.json({
        data: accountMaintenance.slice(
          (page - 1) * pageSize,
          (page - 1) * pageSize + pageSize
        ),
        page,
        pages: Math.ceil(accountMaintenance.length / pageSize),
        results: accountMaintenance.length,
      });
    }

    return HttpResponse.json(makeResourcePage(accountMaintenance));
  }),

  http.get('*/account/child-accounts', ({ request }) => {
    const url = new URL(request.url);
    const page = Number(url.searchParams.get('page') || 1);
    const pageSize = Number(url.searchParams.get('page_size') || 25);
    const childAccounts = accountFactory.buildList(100);
    return HttpResponse.json({
      data: childAccounts.slice(
        (page - 1) * pageSize,
        (page - 1) * pageSize + pageSize
      ),
      page,
      pages: Math.ceil(childAccounts.length / pageSize),
      results: childAccounts.length,
    });
  }),
  http.get('*/account/child-accounts/:euuid', () => {
    const childAccount = accountFactory.buildList(1);
    return HttpResponse.json(childAccount);
  }),
  http.post('*/account/child-accounts/:euuid/token', () => {
    // Proxy tokens expire in 15 minutes.
    const now = new Date();
    const expiry = new Date(now.setMinutes(now.getMinutes() + 15));

    const proxyToken = appTokenFactory.build({
      expiry: expiry.toISOString(),
      token: `Bearer ${import.meta.env.REACT_APP_PROXY_PAT}`,
    });
    return HttpResponse.json(proxyToken);
  }),
  http.get('*/account/users', ({ request }) => {
    const url = new URL(request.url);
    const page = Number(url.searchParams.get('page') || 1);
    const pageSize = Number(url.searchParams.get('page_size') || 25);
    const headers = JSON.parse(request.headers.get('x-filter') || '{}');

    const accountUsers = [
      accountUserFactory.build({
        last_login: { login_datetime: '2023-10-16T17:04', status: 'failed' },
        tfa_enabled: true,
      }),
      accountUserFactory.build({
        last_login: {
          login_datetime: '2023-10-06T12:04',
          status: 'successful',
        },
      }),
      accountUserFactory.build({ last_login: null }),
      childAccountUser,
      parentAccountUser,
      proxyAccountUser,
      parentAccountNonAdminUser,
    ];

    if (request.headers.get('x-filter')) {
      let filteredAccountUsers = accountUsers;

      if (headers['user_type']) {
        if (headers['user_type']['+neq']) {
          filteredAccountUsers = accountUsers.filter(
            (user) => user.user_type !== headers['user_type']['+neq']
          );
        } else {
          filteredAccountUsers = accountUsers.filter(
            (user) => user.user_type === headers['user_type']
          );
        }
      }

      filteredAccountUsers.sort((a, b) => {
        const statusA = a[headers['+order_by'] as keyof User];
        const statusB = b[headers['+order_by'] as keyof User];

        if (!statusA || !statusB) {
          return 0;
        }

        if (statusA < statusB) {
          return -1;
        }
        if (statusA > statusB) {
          return 1;
        }
        return 0;
      });

      if (headers['+order'] == 'desc') {
        filteredAccountUsers.reverse();
      }
      return HttpResponse.json({
        data: filteredAccountUsers.slice(
          (page - 1) * pageSize,
          (page - 1) * pageSize + pageSize
        ),
        page,
        pages: Math.ceil(filteredAccountUsers.length / pageSize),
        results: filteredAccountUsers.length,
      });
    }

    // Return default response if 'x-filter' header is not present
    return HttpResponse.json(makeResourcePage(accountUsers));
  }),

  http.get(`*/account/users/${childAccountUser.username}`, () => {
    return HttpResponse.json(childAccountUser);
  }),
  http.get(`*/account/users/${proxyAccountUser.username}`, () => {
    return HttpResponse.json(proxyAccountUser);
  }),
  http.get(`*/account/users/${parentAccountUser.username}`, () => {
    return HttpResponse.json(parentAccountUser);
  }),
  http.get(`*/account/users/${parentAccountNonAdminUser.username}`, () => {
    return HttpResponse.json(parentAccountNonAdminUser);
  }),
  http.get('*/account/users/:user', () => {
    return HttpResponse.json(accountUserFactory.build({ user_type: 'parent' }));
  }),
  http.put<any, Partial<User>>(
    `*/account/users/${parentAccountNonAdminUser.username}`,
    async ({ request }) => {
      const body = await request.json();
      const { restricted } = body;
      if (restricted !== undefined) {
        parentAccountNonAdminUser.restricted = restricted;
      }
      return HttpResponse.json(parentAccountNonAdminUser);
    }
  ),
  http.get(`*/account/users/${childAccountUser.username}/grants`, () => {
    return HttpResponse.json(
      grantsFactory.build({
        global: {
          account_access: 'read_write',
          cancel_account: false,
        },
      })
    );
  }),
  http.get(`*/account/users/${proxyAccountUser.username}/grants`, () => {
    return HttpResponse.json(
      grantsFactory.build({
        global: {
          account_access: 'read_write',
          add_domains: false,
          add_firewalls: false,
          add_images: false,
          add_linodes: false,
          add_longview: false,
          add_nodebalancers: false,
          add_stackscripts: false,
          add_volumes: false,
          add_vpcs: false,
          cancel_account: false,
          longview_subscription: false,
        },
      })
    );
  }),
  http.get(`*/account/users/${parentAccountUser.username}/grants`, () => {
    return HttpResponse.json(
      grantsFactory.build({
        global: {
          cancel_account: false,
          child_account_access: true,
        },
      })
    );
  }),
  http.get(
    `*/account/users/${parentAccountNonAdminUser.username}/grants`,
    () => {
      const grantsResponse = grantsFactory.build({
        global: parentAccountNonAdminUser.restricted
          ? {
              cancel_account: false,
              child_account_access: true,
            }
          : undefined,
      });
      return HttpResponse.json(grantsResponse);
    }
  ),
  http.get('*/account/users/:user/grants', () => {
    return HttpResponse.json(
      grantsFactory.build({
        domain: [],
        firewall: [],
        global: {
          cancel_account: true,
        },
        image: [],
        linode: grantFactory.buildList(6000),
        longview: [],
        nodebalancer: [],
        stackscript: grantFactory.buildList(30),
        volume: grantFactory.buildList(100),
      })
    );
  }),
  http.get('*/account/logins', () => {
    const failedRestrictedAccountLogin = accountLoginFactory.build({
      restricted: true,
      status: 'failed',
    });
    const successfulAccountLogins = accountLoginFactory.buildList(25);

    return HttpResponse.json(
      makeResourcePage([
        failedRestrictedAccountLogin,
        ...successfulAccountLogins,
      ])
    );
  }),
  http.get('*/account/payment-methods', () => {
    const defaultPaymentMethod = paymentMethodFactory.build({
      data: { card_type: 'MasterCard' },
      is_default: true,
    });

    const googlePayPaymentMethod = paymentMethodFactory.build({
      type: 'google_pay',
    });

    const paypalPaymentMethod = paymentMethodFactory.build({
      data: {
        email: 'test@example.com',
        paypal_id: '6781945682',
      },
      type: 'paypal',
    });

    const otherPaymentMethod = paymentMethodFactory.build();

    return HttpResponse.json(
      makeResourcePage([
        defaultPaymentMethod,
        otherPaymentMethod,
        googlePayPaymentMethod,
        paypalPaymentMethod,
      ])
    );
  }),

  http.get(
    '*/events',
    () => {
      const events = eventFactory.buildList(1, {
        action: 'lke_node_create',
        entity: { id: 999, label: 'linode-1', type: 'linode' },
        message:
          'Rebooting this thing and showing an extremely long event message for no discernible reason other than the fairly obvious reason that we want to do some testing of whether or not these messages wrap.',
        percent_complete: 15,
      });
      const dbEvents = eventFactory.buildList(1, {
        action: 'database_low_disk_space',
        entity: { id: 999, label: 'database-1', type: 'database' },
        message: 'Low disk space.',
      });
      const oldEvents = eventFactory.buildList(20, {
        action: 'account_update',
        percent_complete: 100,
        seen: true,
      });
      const eventWithSpecialCharacters = eventFactory.build({
        action: 'ticket_update',
        entity: {
          id: 10,
          label: 'Ticket name with special characters... (?)',
          type: 'ticket',
        },
        message: 'Ticket name with special characters... (?)',
        percent_complete: 100,
        status: 'notification',
      });
      const placementGroupCreateEvent = eventFactory.buildList(1, {
        action: 'placement_group_create',
        entity: { id: 999, label: 'PG-1', type: 'placement_group' },
        message: 'Placement Group successfully created.',
        percent_complete: 100,
        status: 'notification',
      });
      const placementGroupAssignedEvent = eventFactory.buildList(1, {
        action: 'placement_group_assign',
        entity: { id: 990, label: 'PG-2', type: 'placement_group' },
        message: 'Placement Group successfully assigned.',
        percent_complete: 100,
        secondary_entity: {
          id: 1,
          label: 'My Config',
          type: 'linode',
          url: '/v4/linode/instances/1/configs/1',
        },
        status: 'notification',
      });

      return HttpResponse.json(
        makeResourcePage([
          ...events,
          ...dbEvents,
          ...oldEvents,
          ...placementGroupAssignedEvent,
          ...placementGroupCreateEvent,
          eventWithSpecialCharacters,
        ])
      );
    },
    {
      once: true,
    }
  ),

  http.get('*/support/tickets', () => {
    const tickets = supportTicketFactory.buildList(15, {
      severity: 1,
      status: 'open',
    });
    return HttpResponse.json(makeResourcePage(tickets));
  }),
  http.get('*/support/tickets/999', () => {
    const ticket = supportTicketFactory.build({
      closed: new Date().toISOString(),
      id: 999,
    });
    return HttpResponse.json(ticket);
  }),
  http.get('*/support/tickets/:ticketId', ({ params }) => {
    const ticket = supportTicketFactory.build({
      id: Number(params.ticketId),
      severity: 1,
    });
    return HttpResponse.json(ticket);
  }),
  http.get('*/support/tickets/:ticketId/replies', () => {
    const replies = supportReplyFactory.buildList(15);
    return HttpResponse.json(makeResourcePage(replies));
  }),
  http.put('*/longview/plan', () => {
    return HttpResponse.json({});
  }),
  http.get('*/longview/plan', () => {
    const plan = longviewActivePlanFactory.build();
    return HttpResponse.json(plan);
  }),
  http.get('*/longview/subscriptions', () => {
    const subscriptions = longviewSubscriptionFactory.buildList(10);
    return HttpResponse.json(makeResourcePage(subscriptions));
  }),
  http.get('*/longview/clients', () => {
    const clients = longviewClientFactory.buildList(10);
    return HttpResponse.json(makeResourcePage(clients));
  }),
  http.post('*/backups/enable/*', () => {
    return HttpResponse.json({});
  }),
  http.get('*/account/settings', () => {
    return HttpResponse.json({
      backups_enabled: true,
      longview_subscription: 'longview-100',
      managed: true,
      network_helper: true,
      object_storage: 'active',
    });
  }),
  http.put('*/account/settings/*', async ({ request }) => {
    const body = await request.json();
    return HttpResponse.json(body as any);
  }),
  http.get('*/tags', () => {
    tagFactory.resetSequenceNumber();
    const tags = tagFactory.buildList(5);
    return HttpResponse.json(makeResourcePage(tags));
  }),
  http.get('*gravatar*', () => {
    return HttpResponse.json({}, { status: 400 });
  }),
  http.get('*linode.com/blog/feed*', () => {
    return HttpResponse.json(null, { status: 400 });
  }),
  http.get('*managed/services', () => {
    const monitors = monitorFactory.buildList(5);
    const downUnresolvedMonitor = monitorFactory.build({
      id: 998,
      status: 'problem',
    });
    const downResolvedMonitor = monitorFactory.build({
      id: 999,
      label: 'Problem',
      status: 'problem',
    });
    return HttpResponse.json(
      makeResourcePage([
        ...monitors,
        downUnresolvedMonitor,
        downResolvedMonitor,
      ])
    );
  }),

  http.post('*/managed/services', async ({ request }) => {
    const body = await request.json();
    const monitor = monitorFactory.build(body as any);
    return HttpResponse.json(monitor);
  }),
  http.put('*/managed/services/:id', async ({ params, request }) => {
    const body = await request.json();
    const payload = body as any;

    return HttpResponse.json(
      monitorFactory.build({
        ...payload,
        id: Number(params.id),
      })
    );
  }),
  http.delete('*/managed/services/:id', () => {
    return HttpResponse.json({});
  }),
  http.get('*managed/stats', () => {
    const stats = managedStatsFactory.build();
    return HttpResponse.json(stats);
  }),
  http.get('*managed/issues', () => {
    const openIssue = managedIssueFactory.build({
      created: DateTime.now().minus({ days: 2 }).toISO(),
      entity: { id: 1 },
      services: [998],
    });
    const closedIssue = managedIssueFactory.build({
      created: DateTime.now().minus({ days: 2 }).toISO(),
      entity: { id: 999 },
      services: [999],
    });
    return HttpResponse.json(makeResourcePage([openIssue, closedIssue]));
  }),
  http.get('*managed/linode-settings', () => {
    return HttpResponse.json(
      makeResourcePage(managedLinodeSettingFactory.buildList(5))
    );
  }),
  http.get('*managed/credentials/sshkey', () => {
    return HttpResponse.json(managedSSHPubKeyFactory.build());
  }),
  http.get('*managed/credentials', () => {
    return HttpResponse.json(makeResourcePage(credentialFactory.buildList(5)));
  }),
  http.post('*managed/credentials', async ({ request }) => {
    const body = await request.json();
    const response = credentialFactory.build({
      ...(body as any),
    });

    return HttpResponse.json(response);
  }),
  http.post('*managed/credentials/:id/revoke', () => {
    return HttpResponse.json({});
  }),
  http.get('*managed/contacts', () => {
    return HttpResponse.json(makeResourcePage(contactFactory.buildList(5)));
  }),
  http.delete('*managed/contacts/:id', () => {
    return HttpResponse.json({});
  }),
  http.put('*managed/contacts/:id', async ({ params, request }) => {
    const body = await request.json();
    const payload = {
      ...(body as any),
      id: Number(params.id),
    };

    return HttpResponse.json(payload);
  }),
  http.post('*managed/contacts', async ({ request }) => {
    const body = await request.json();
    const response = contactFactory.build({
      ...(body as any),
    });
    return HttpResponse.json(response);
  }),
  http.get('*stackscripts/', () => {
    return HttpResponse.json(makeResourcePage(stackScriptFactory.buildList(1)));
  }),

  http.get('*/notifications', () => {
    // pastDueBalance included here merely for ease of testing for Notifications section in the Notifications drawer.
    const pastDueBalance = notificationFactory.build({
      body: null,
      entity: null,
      label: 'past due',
      message: `You have a past due balance of $58.50. Please make a payment immediately to avoid service disruption.`,
      severity: 'critical',
      type: 'payment_due',
      until: null,
      when: null,
    });

    // const gdprNotification = gdprComplianceNotification.build();

    const generalGlobalNotice = {
      body: null,
      entity: null,
      label: "We've updated our policies.",
      // eslint-disable-next-line xss/no-mixed-html
      message:
        "We've updated our policies. See <a href='https://cloud.linode.com/support'>this page</a> for more information.",
      severity: 'minor',
      type: 'notice',
      until: null,
      when: null,
    };

    const outageNotification = {
      body: null,
      entity: {
        id: 'us-east',
        label: null,
        type: 'region',
        url: '/regions/us-east',
      },
      label: 'There is an issue affecting service in this facility',
      message:
        'We are aware of an issue affecting service in this facility. If you are experiencing service issues in this facility, there is no need to open a support ticket at this time. Please monitor our status blog at https://status.linode.com for further information.  Thank you for your patience and understanding.',
      severity: 'major',
      type: 'outage',
      until: null,
      when: null,
    };

    // const emailBounce = notificationFactory.build({
    //   body: null,
    //   entity: null,
    //   label: 'We are unable to send emails to your billing email address!',
    //   message: 'We are unable to send emails to your billing email address!',
    //   severity: 'major',
    //   type: 'billing_email_bounce',
    //   until: null,
    //   when: null,
    // });

    // const abuseTicket = abuseTicketNotificationFactory.build();

    const migrationNotification = notificationFactory.build({
      entity: { id: 0, label: 'linode-0', type: 'linode' },
      label: 'You have a migration pending!',
      message:
        'You have a migration pending! Your Linode must be offline before starting the migration.',
      severity: 'major',
      type: 'migration_pending',
    });

    const minorSeverityNotification = notificationFactory.build({
      message: 'Testing for minor notification',
      severity: 'minor',
      type: 'notice',
    });

    const criticalSeverityNotification = notificationFactory.build({
      message: 'Testing for critical notification',
      severity: 'critical',
      type: 'notice',
    });

    const balanceNotification = notificationFactory.build({
      message: 'You have an overdue balance!',
      severity: 'major',
      type: 'payment_due',
    });

    const blockStorageMigrationScheduledNotification = notificationFactory.build(
      {
        body: 'Your volumes in us-east will be upgraded to NVMe.',
        entity: {
          id: 20,
          label: 'eligibleNow',
          type: 'volume',
          url: '/volumes/20',
        },
        label: 'You have a scheduled Block Storage volume upgrade pending!',
        message:
          'The Linode that the volume is attached to will shut down in order to complete the upgrade and reboot once it is complete. Any other volumes attached to the same Linode will also be upgraded.',
        severity: 'critical',
        type: 'volume_migration_scheduled' as NotificationType,
        until: '2021-10-16T04:00:00',
        when: '2021-09-30T04:00:00',
      }
    );

    const blockStorageMigrationScheduledNotificationUnattached = notificationFactory.build(
      {
        body: 'Your volume will be upgraded to NVMe.',
        entity: {
          id: 30,
          label: 'hdd-unattached',
          type: 'volume',
          url: '/volumes/30',
        },
        label: 'You have a scheduled Block Storage volume upgrade pending!',
        message:
          'This unattached volume is scheduled to be migrated to NVMe I think.',
        severity: 'critical',
        type: 'volume_migration_scheduled' as NotificationType,
        until: '2021-10-16T04:00:00',
        when: '2021-09-30T04:00:00',
      }
    );

    const blockStorageMigrationImminentNotification = notificationFactory.build(
      {
        body: 'Your volumes in us-east will be upgraded to NVMe.',
        entity: {
          id: 2,
          label: 'example-upgrading',
          type: 'volume',
          url: '/volumes/2',
        },
        label: 'You have a scheduled Block Storage volume upgrade pending!',
        message:
          'The Linode that the volume is attached to will shut down in order to complete the upgrade and reboot once it is complete. Any other volumes attached to the same Linode will also be upgraded.',
        severity: 'major',
        type: 'volume_migration_imminent' as NotificationType,
        until: '2021-10-16T04:00:00',
        when: '2021-09-30T04:00:00',
      }
    );

    return HttpResponse.json(
      makeResourcePage([
        pastDueBalance,
        ...notificationFactory.buildList(1),
        // gdprNotification,
        generalGlobalNotice,
        outageNotification,
        minorSeverityNotification,
        criticalSeverityNotification,
        // abuseTicket,
        // emailBounce,
        migrationNotification,
        balanceNotification,
        blockStorageMigrationScheduledNotification,
        blockStorageMigrationImminentNotification,
        blockStorageMigrationScheduledNotificationUnattached,
      ])
    );
  }),

  http.post('*/networking/vlans', () => {
    return HttpResponse.json({});
  }),
  http.post<{}, { prefix_length: number }>(
    '*/networking/ipv6/ranges',
    async ({ request }) => {
      const body = await request.json();
      const range = body?.['prefix_length'];
      return HttpResponse.json({ range, route_target: '2001:DB8::0000' });
    }
  ),
  http.post('*/networking/ips/assign', () => {
    return HttpResponse.json({});
  }),
  http.post('*/account/payments', () => {
    return HttpResponse.json(creditPaymentResponseFactory.build());
  }),
  http.get('*/profile/tokens', () => {
    return HttpResponse.json(makeResourcePage(appTokenFactory.buildList(30)));
  }),
  http.post<any, TokenRequest>('*/profile/tokens', async ({ request }) => {
    const body = await request.json();
    const data = body;
    return HttpResponse.json(appTokenFactory.build(data));
  }),
  http.put<any, Partial<TokenRequest>>(
    '*/profile/tokens/:id',
    async ({ params, request }) => {
      const body = await request.json();
      const data = body;
      return HttpResponse.json(
        appTokenFactory.build({ id: Number(params.id), ...data })
      );
    }
  ),
  http.delete('*/profile/tokens/:id', () => {
    return HttpResponse.json({});
  }),
  http.get('*/account/betas', () => {
    return HttpResponse.json(
      makeResourcePage([
        ...accountBetaFactory.buildList(5),
        accountBetaFactory.build({
          ended: DateTime.now().minus({ days: 5 }).toISO(),
          enrolled: DateTime.now().minus({ days: 20 }).toISO(),
          started: DateTime.now().minus({ days: 30 }).toISO(),
        }),
      ])
    );
  }),
  http.get('*/account/betas/:id', ({ params }) => {
    if (params.id !== 'undefined') {
      return HttpResponse.json(
        accountBetaFactory.build({ id: params.id as string })
      );
    }
    return HttpResponse.json({}, { status: 404 });
  }),
  http.post('*/account/betas', () => {
    return HttpResponse.json({});
  }),
  http.get('*/betas/:id', ({ params }) => {
    if (params.id !== 'undefined') {
      return HttpResponse.json(betaFactory.build({ id: params.id as string }));
    }
    return HttpResponse.json({}, { status: 404 });
  }),
  http.get('*/betas', () => {
    return HttpResponse.json(makeResourcePage(betaFactory.buildList(5)));
  }),
  http.get('*regions/availability', () => {
    return HttpResponse.json(
      makeResourcePage([
        regionAvailabilityFactory.build({
          plan: 'g6-standard-6',
          region: 'us-east',
        }),
        regionAvailabilityFactory.build({
          plan: 'g6-standard-7',
          region: 'us-east',
        }),
        regionAvailabilityFactory.build({
          plan: 'g6-dedicated-5',
          region: 'us-central',
        }),
        regionAvailabilityFactory.build({
          plan: 'g6-dedicated-6',
          region: 'us-central',
        }),
      ])
    );
  }),
  http.get('*regions/:regionId/availability', () => {
    return HttpResponse.json([
      regionAvailabilityFactory.build({
        plan: 'g6-standard-6',
        region: 'us-east',
      }),
      regionAvailabilityFactory.build({
        plan: 'g6-standard-7',
        region: 'us-east',
      }),
    ]);
  }),

  // Placement Groups
  http.get('*/placement/groups', () => {
    return HttpResponse.json(
      makeResourcePage([
        placementGroupFactory.build({
          id: 1,
          is_compliant: true,
          members: [1, 2, 3, 4, 5, 6, 7, 8, 43].map((linode) => ({
            is_compliant: true,
            linode_id: linode,
          })),
          placement_group_policy: 'strict',
          placement_group_type: 'anti_affinity:local',
          region: 'us-east',
        }),
        placementGroupFactory.build({
          id: 2,
          is_compliant: true,
          members: [
            {
              is_compliant: true,
              linode_id: 9,
            },
            {
              is_compliant: true,
              linode_id: 10,
            },
            {
              is_compliant: true,
              linode_id: 11,
            },
          ],
          placement_group_policy: 'strict',
          placement_group_type: 'affinity:local',
          region: 'us-west',
        }),
        placementGroupFactory.build({
          id: 3,
          is_compliant: true,
          members: [
            {
              is_compliant: true,
              linode_id: 12,
            },
          ],
          placement_group_policy: 'strict',
          placement_group_type: 'affinity:local',
          region: 'ca-central',
        }),
      ])
    );
  }),
  http.get('*/placement/groups/:placementGroupId', ({ params }) => {
    if (params.placementGroupId === 'undefined') {
      return HttpResponse.json({}, { status: 404 });
    }

    return HttpResponse.json(
      placementGroupFactory.build({
        id: 1,
      })
    );
  }),
  http.post('*/placement/groups', async ({ request }) => {
    const reqBody = await request.json();
    const body = reqBody as any;
    const response = placementGroupFactory.build({
      ...body,
    });

    return HttpResponse.json(response);
  }),
  http.put(
    '*/placement/groups/:placementGroupId',
    async ({ params, request }) => {
      const body = await request.json();

      if (params.placementGroupId === '-1') {
        return HttpResponse.json({}, { status: 404 });
      }

      const response = placementGroupFactory.build({
        ...(body as any),
      });

      return HttpResponse.json(response);
    }
  ),
  http.delete('*/placement/groups/:placementGroupId', ({ params }) => {
    if (params.placementGroupId === '-1') {
      return HttpResponse.json({}, { status: 404 });
    }

    return HttpResponse.json({});
  }),
  http.post(
    '*/placement/groups/:placementGroupId/assign',
    async ({ params, request }) => {
      const body = await request.json();

      if (params.placementGroupId === '-1') {
        return HttpResponse.json({}, { status: 404 });
      }

      const response = placementGroupFactory.build({
        id: Number(params.placementGroupId) ?? -1,
        label: 'pg-1',
        members: [
          {
            is_compliant: true,
            linode_id: 1,
          },
          {
            is_compliant: true,
            linode_id: 2,
          },
          {
            is_compliant: true,
            linode_id: 3,
          },
          {
            is_compliant: true,
            linode_id: 4,
          },
          {
            is_compliant: true,
            linode_id: 5,
          },
          {
            is_compliant: true,
            linode_id: 6,
          },
          {
            is_compliant: true,
            linode_id: 7,
          },
          {
            is_compliant: true,
            linode_id: 8,
          },
          {
            is_compliant: false,
            linode_id: 43,
          },
          {
            is_compliant: true,
            linode_id: (body as any).linodes[0],
          },
        ],
        placement_group_type: 'anti_affinity:local',
      });

      return HttpResponse.json(response);
    }
  ),
  http.post('*/placement/groups/:placementGroupId/unassign', ({ params }) => {
    if (params.placementGroupId === '-1') {
      return HttpResponse.json({}, { status: 404 });
    }

    const response = placementGroupFactory.build({
      id: Number(params.placementGroupId) ?? -1,
      label: 'pg-1',
      members: [
        {
          is_compliant: true,
          linode_id: 1,
        },

        {
          is_compliant: true,
          linode_id: 2,
        },
        {
          is_compliant: true,
          linode_id: 3,
        },
        {
          is_compliant: true,
          linode_id: 4,
        },
        {
          is_compliant: true,
          linode_id: 5,
        },
        {
          is_compliant: true,
          linode_id: 6,
        },
        {
          is_compliant: true,
          linode_id: 7,
        },
        {
          is_compliant: true,
          linode_id: 8,
        },
        {
          is_compliant: false,
          linode_id: 43,
        },
      ],
      placement_group_type: 'anti_affinity:local',
    });

    return HttpResponse.json(response);
  }),
  http.get('*/monitor/services', () => {
    const response = {
      data: [{ service_type: 'linode' }, { service_type: 'dbaas' }],
    };

    return HttpResponse.json(response);
  }),
  http.get('*/monitor/services/:serviceType/dashboards', () => {
    const response = {
      data: [
        dashboardFactory.build({
          label: 'Linode Dashboard',
          service_type: 'linode',
        }),
        dashboardFactory.build({
          label: 'DBaaS Dashboard',
          service_type: 'dbaas',
        }),
      ],
    };

    return HttpResponse.json(response);
  }),
<<<<<<< HEAD
  http.post('*/monitor/alerts', async ({ request }) => {
    const reqBody = await request.json();
    const response = {
      data: [
        {
          created: '2021-10-16T04:00:00',
          created_by: 'user1',
          id: '35892357',
          notifications: [
            {
              notification_id: '42804',
              template_name: 'notification',
            },
          ],
          reqBody,
          updated: '2021-10-16T04:00:00',
          updated_by: 'user2',
        },
      ],
    };
    return HttpResponse.json(response);
  }),
  http.get('*/v4/monitor/services/:serviceType/metric-definitions', () => {
=======
  http.get('*/monitor/services/:serviceType/metric-definitions', () => {
>>>>>>> f787b095
    const response = {
      data: [
        {
          available_aggregate_functions: ['min', 'max', 'avg'],
          dimensions: [
            {
              dim_label: 'cpu',
              label: 'CPU name',
              values: null,
            },
            {
              dim_label: 'state',
              label: 'State of CPU',
              values: [
                'user',
                'system',
                'idle',
                'interrupt',
                'nice',
                'softirq',
                'steal',
                'wait',
              ],
            },
            {
              dim_label: 'LINODE_ID',
              label: 'Linode ID',
              values: null,
            },
          ],
          label: 'CPU utilization',
          metric: 'system_cpu_utilization_percent',
          metric_type: 'gauge',
          scrape_interval: '2m',
          unit: 'percent',
        },
        {
          available_aggregate_functions: ['min', 'max', 'avg', 'sum'],
          dimensions: [
            {
              dim_label: 'state',
              label: 'State of memory',
              values: [
                'used',
                'free',
                'buffered',
                'cached',
                'slab_reclaimable',
                'slab_unreclaimable',
              ],
            },
            {
              dim_label: 'LINODE_ID',
              label: 'Linode ID',
              values: null,
            },
          ],
          label: 'Memory Usage',
          metric: 'system_memory_usage_by_resource',
          metric_type: 'gauge',
          scrape_interval: '30s',
          unit: 'byte',
        },
        {
          available_aggregate_functions: ['min', 'max', 'avg', 'sum'],
          dimensions: [
            {
              dim_label: 'device',
              label: 'Device name',
              values: ['lo', 'eth0'],
            },
            {
              dim_label: 'direction',
              label: 'Direction of network transfer',
              values: ['transmit', 'receive'],
            },
            {
              dim_label: 'LINODE_ID',
              label: 'Linode ID',
              values: null,
            },
          ],
          label: 'Network Traffic',
          metric: 'system_network_io_by_resource',
          metric_type: 'counter',
          scrape_interval: '30s',
          unit: 'byte',
        },
        {
          available_aggregate_functions: ['min', 'max', 'avg', 'sum'],
          dimensions: [
            {
              dim_label: 'device',
              label: 'Device name',
              values: ['loop0', 'sda', 'sdb'],
            },
            {
              dim_label: 'direction',
              label: 'Operation direction',
              values: ['read', 'write'],
            },
            {
              dim_label: 'LINODE_ID',
              label: 'Linode ID',
              values: null,
            },
          ],
          label: 'Disk I/O',
          metric: 'system_disk_OPS_total',
          metric_type: 'counter',
          scrape_interval: '30s',
          unit: 'ops_per_second',
        },
      ],
    };

    return HttpResponse.json(response);
  }),
  http.post('*/monitor/services/:serviceType/token', () => {
    const response = {
      token: 'eyJhbGciOiAiZGlyIiwgImVuYyI6ICJBMTI4Q0JDLUhTMjU2IiwgImtpZCI6ID',
    };
    return HttpResponse.json(response);
  }),

  http.get('*/monitor/dashboards/:id', () => {
    const response = {
      created: '2024-04-29T17:09:29',
      id: 1,
      label: 'Linode Service I/O Statistics',
      service_type: 'linode',
      type: 'standard',
      updated: null,
      widgets: [
        {
          aggregate_function: 'avg',
          chart_type: 'area',
          color: 'blue',
          label: 'CPU utilization',
          metric: 'system_cpu_utilization_percent',
          size: 12,
          unit: '%',
          y_label: 'system_cpu_utilization_ratio',
        },
        {
          aggregate_function: 'avg',
          chart_type: 'area',
          color: 'red',
          label: 'Memory Usage',
          metric: 'system_memory_usage_by_resource',
          size: 12,
          unit: 'Bytes',
          y_label: 'system_memory_usage_bytes',
        },
        {
          aggregate_function: 'avg',
          chart_type: 'area',
          color: 'green',
          label: 'Network Traffic',
          metric: 'system_network_io_by_resource',
          size: 6,
          unit: 'Bytes',
          y_label: 'system_network_io_bytes_total',
        },
        {
          aggregate_function: 'avg',
          chart_type: 'area',
          color: 'yellow',
          label: 'Disk I/O',
          metric: 'system_disk_OPS_total',
          size: 6,
          unit: 'OPS',
          y_label: 'system_disk_operations_total',
        },
      ],
    };
    return HttpResponse.json(response);
  }),
  http.post('*/monitor/services/:serviceType/metrics', () => {
    const response = {
      data: {
        result: [
          {
            metric: {},
            values: [
              [1721854379, '0.2744841110560275'],
              [1721857979, '0.2980357104166823'],
              [1721861579, '0.3290476561287732'],
              [1721865179, '0.32148793964961897'],
              [1721868779, '0.3269247326830727'],
              [1721872379, '0.3393055885526987'],
              [1721875979, '0.3237102833940027'],
              [1721879579, '0.3153372503472701'],
              [1721883179, '0.26811506053820466'],
              [1721886779, '0.25839295774934357'],
              [1721890379, '0.26863082415681144'],
              [1721893979, '0.26126998689934394'],
              [1721897579, '0.26164641539434685'],
            ],
          },
        ],
        resultType: 'matrix',
      },
      isPartial: false,
      stats: {
        executionTimeMsec: 23,
        seriesFetched: '14',
      },
      status: 'success',
    };

    return HttpResponse.json(response);
  }),
  ...entityTransfers,
  ...statusPage,
  ...databases,
  ...vpc,
];<|MERGE_RESOLUTION|>--- conflicted
+++ resolved
@@ -2304,7 +2304,6 @@
 
     return HttpResponse.json(response);
   }),
-<<<<<<< HEAD
   http.post('*/monitor/alerts', async ({ request }) => {
     const reqBody = await request.json();
     const response = {
@@ -2327,10 +2326,7 @@
     };
     return HttpResponse.json(response);
   }),
-  http.get('*/v4/monitor/services/:serviceType/metric-definitions', () => {
-=======
   http.get('*/monitor/services/:serviceType/metric-definitions', () => {
->>>>>>> f787b095
     const response = {
       data: [
         {
