--- conflicted
+++ resolved
@@ -2454,7 +2454,10 @@
       ...alertFactory.buildList(5, { status: 'disabled' }),
       ...customAlerts,
       ...defaultAlertsWithServiceType,
-      ...alertFactory.buildList(36, { updated: '2021-10-16T04:00:00', status: 'disabled'}),
+      ...alertFactory.buildList(36, {
+        updated: '2021-10-16T04:00:00',
+        status: 'disabled',
+      }),
       ...customAlertsWithServiceType,
     ];
     return HttpResponse.json(makeResourcePage(alerts));
@@ -2485,15 +2488,13 @@
       return HttpResponse.json({}, { status: 404 });
     }
   ),
-<<<<<<< HEAD
   http.put('*/monitor/services/:serviceType/alert-definitions/:id', () => {
     return HttpResponse.json({}, { status: 200 });
-=======
+  }),
   http.get('*/monitor/alert-channels', () => {
     return HttpResponse.json(
       makeResourcePage(notificationChannelFactory.buildList(3))
     );
->>>>>>> 1b782383
   }),
   http.get('*/monitor/services', () => {
     const response: ServiceTypesList = {
