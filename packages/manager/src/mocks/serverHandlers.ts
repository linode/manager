/**
 * @deprecated
 *
 * This mocking mode is being phased out.
 * It remains available in out DEV tools for convenience and backward compatibility, it is however discouraged to add new handlers to it.
 *
 * New handlers should be added to the CRUD baseline preset instead (ex: src/mocks/presets/crud/handlers/linodes.ts) which support a much more dynamic data mocking.
 */
import {
  accountAvailabilityFactory,
  accountBetaFactory,
  betaFactory,
  dedicatedTypeFactory,
  grantFactory,
  grantsFactory,
  linodeFactory,
  linodeIPFactory,
  linodeStatsFactory,
  linodeTransferFactory,
  linodeTypeFactory,
  nodeBalancerConfigFactory,
  nodeBalancerConfigNodeFactory,
  nodeBalancerFactory,
  pickRandom,
  proDedicatedTypeFactory,
  profileFactory,
  regionAvailabilityFactory,
  regions,
  securityQuestionsFactory,
} from '@linode/utilities';
import { DateTime } from 'luxon';
import { http, HttpResponse } from 'msw';

import { MOCK_THEME_STORAGE_KEY } from 'src/dev-tools/ThemeSelector';
import {
  // abuseTicketNotificationFactory,
  accountFactory,
  accountMaintenanceFactory,
  accountTransferFactory,
  alertDimensionsFactory,
  alertFactory,
  alertRulesFactory,
  appTokenFactory,
  contactFactory,
  credentialFactory,
  creditPaymentResponseFactory,
  dashboardFactory,
  databaseBackupFactory,
  databaseEngineFactory,
  databaseFactory,
  databaseInstanceFactory,
  databaseTypeFactory,
  dimensionFilterFactory,
  domainFactory,
  domainRecordFactory,
  entityTransferFactory,
  eventFactory,
  firewallDeviceFactory,
  firewallFactory,
  imageFactory,
  incidentResponseFactory,
  invoiceFactory,
  invoiceItemFactory,
  kubeEndpointFactory,
  kubeLinodeFactory,
  kubernetesAPIResponse,
  kubernetesVersionFactory,
  linodeConfigFactory,
  linodeDiskFactory,
  lkeEnterpriseTypeFactory,
  lkeHighAvailabilityTypeFactory,
  lkeStandardAvailabilityTypeFactory,
  longviewActivePlanFactory,
  longviewClientFactory,
  longviewSubscriptionFactory,
  maintenanceResponseFactory,
  makeObjectsPage,
  managedIssueFactory,
  managedLinodeSettingFactory,
  managedSSHPubKeyFactory,
  managedStatsFactory,
  monitorFactory,
  mysqlConfigResponse,
  nodeBalancerTypeFactory,
  nodePoolFactory,
  notificationChannelFactory,
  notificationFactory,
  objectStorageBucketFactoryGen2,
  objectStorageClusterFactory,
  objectStorageEndpointsFactory,
  objectStorageKeyFactory,
  objectStorageOverageTypeFactory,
  objectStorageTypeFactory,
  paymentFactory,
  paymentMethodFactory,
  placementGroupFactory,
  possibleMySQLReplicationTypes,
  possiblePostgresReplicationTypes,
  postgresConfigResponse,
  promoFactory,
  serviceAlertFactory,
  serviceTypesFactory,
  stackScriptFactory,
  staticObjects,
  subnetFactory,
  supportReplyFactory,
  supportTicketFactory,
  tagFactory,
  VLANFactory,
  volumeFactory,
  volumeTypeFactory,
  vpcFactory,
  widgetFactory,
} from 'src/factories';
import { accountAgreementsFactory } from 'src/factories/accountAgreements';
import { accountLoginFactory } from 'src/factories/accountLogin';
import { accountUserFactory } from 'src/factories/accountUsers';
import { LinodeKernelFactory } from 'src/factories/linodeKernel';
import { quotaFactory } from 'src/factories/quotas';
import { getStorage } from 'src/utilities/storage';

import type { PathParams } from 'msw';

const getRandomWholeNumber = (min: number, max: number) =>
  Math.floor(Math.random() * (max - min + 1) + min);

import { accountEntityFactory } from 'src/factories/accountEntities';
import { accountRolesFactory } from 'src/factories/accountRoles';
import { trustedDeviceFactory } from 'src/factories/devices';
import { maintenancePolicyFactory } from 'src/factories/maintenancePolicy';
import { userAccountPermissionsFactory } from 'src/factories/userAccountPermissions';
import { userEntityPermissionsFactory } from 'src/factories/userEntityPermissions';
import { userRolesFactory } from 'src/factories/userRoles';
import { MTC_SUPPORTED_REGIONS } from 'src/features/components/PlansPanel/constants';

import type {
  AccountMaintenance,
  AlertDefinitionType,
  AlertSeverityType,
  AlertStatusType,
  CloudPulseServiceType,
  CreateAlertDefinitionPayload,
  CreateObjectStorageKeyPayload,
  Dashboard,
  Database,
  FirewallStatus,
  NotificationType,
  ObjectStorageEndpointTypes,
  SecurityQuestionsPayload,
  ServiceTypesList,
  TokenRequest,
  UpdateImageRegionsPayload,
  User,
  VolumeStatus,
} from '@linode/api-v4';

export const makeResourcePage = <T>(
  e: T[],
  override: { page: number; pages: number; results?: number } = {
    page: 1,
    pages: 1,
  }
) => ({
  data: e,
  page: override.page ?? 1,
  pages: override.pages ?? 1,
  results: override.results ?? e.length,
});

const makeMockDatabase = (params: PathParams): Database => {
  const isDefault = Number(params.id) % 2 !== 0;
  const db: Record<string, boolean | number | string | undefined> = {
    engine: params.engine as 'mysql',
    id: Number(params.id),
    label: `database-${params.id}`,
    platform: isDefault ? 'rdbms-default' : 'rdbms-legacy',
  };
  if (!isDefault) {
    db.replication_commit_type =
      params.engine === 'postgresql' ? 'local' : undefined;

    db.replication_type =
      params.engine === 'mysql'
        ? pickRandom(possibleMySQLReplicationTypes)
        : undefined;

    db.replication_type =
      params.engine === 'postgresql'
        ? pickRandom(possiblePostgresReplicationTypes)
        : undefined;

    db.ssl_connection = true;
  }
  const database = databaseFactory.build(db);
  if (database.platform !== 'rdbms-default') {
    delete database.private_network;
  }
  return database;
};

const statusPage = [
  http.get('*/api/v2/incidents*', () => {
    const response = incidentResponseFactory.build();
    return HttpResponse.json(response);
  }),
  http.get('*/api/v2/scheduled-maintenances*', () => {
    const response = maintenanceResponseFactory.build();
    return HttpResponse.json(response);
  }),
];

function sleep(ms: number) {
  return new Promise((resolve) => setTimeout(resolve, ms));
}

const entityTransfers = [
  http.get('*/account/entity-transfers', () => {
    const transfers1 = entityTransferFactory.buildList(10);
    const transfers2 = entityTransferFactory.buildList(10, {
      token: 'TEST123',
    });
    const transfers3 = entityTransferFactory.buildList(10, {
      token: '987TEST',
    });
    const transfer4 = entityTransferFactory.build({
      is_sender: true,
      status: 'pending',
    });
    const transfer5 = entityTransferFactory.build({
      is_sender: true,
      status: 'canceled',
    });

    const combinedTransfers = transfers1.concat(
      transfers2,
      transfers3,
      transfer4,
      transfer5
    );
    return HttpResponse.json(makeResourcePage(combinedTransfers));
  }),
  http.get('*/account/entity-transfers/:transferId', () => {
    const transfer = entityTransferFactory.build();
    return HttpResponse.json(transfer);
  }),
  http.get('*/account/agreements', () =>
    HttpResponse.json(accountAgreementsFactory.build())
  ),
  http.post('*/account/entity-transfers', async ({ request }) => {
    const body = await request.json();
    const payload = body as any;
    const newTransfer = entityTransferFactory.build({
      entities: payload.entities,
    });
    return HttpResponse.json(newTransfer);
  }),
  http.post('*/account/entity-transfers/:transferId/accept', () => {
    return HttpResponse.json({});
  }),
  http.delete('*/account/entity-transfers/:transferId', () => {
    return HttpResponse.json({});
  }),
];

const databases = [
  http.get('*/databases/instances', () => {
    const database1 = databaseInstanceFactory.build({
      cluster_size: 1,
      id: 1,
      label: 'database-instance-1',
    });
    const database2 = databaseInstanceFactory.build({
      cluster_size: 2,
      id: 2,
      label: 'database-instance-2',
    });
    const database3 = databaseInstanceFactory.build({
      cluster_size: 3,
      id: 3,
      label: 'database-instance-3',
    });
    const database4 = databaseInstanceFactory.build({
      cluster_size: 1,
      id: 4,
      label: 'database-instance-4',
    });
    const database5 = databaseInstanceFactory.build({
      cluster_size: 1,
      id: 5,
      label: 'database-instance-5',
    });

    const databases = [database1, database2, database3, database4, database5];
    return HttpResponse.json(makeResourcePage(databases));
  }),

  http.get('*/databases/types', () => {
    const standardTypes = [
      databaseTypeFactory.build({
        class: 'nanode',
        id: 'g6-nanode-1',
        label: `Nanode 1 GB`,
        memory: 1024,
      }),
      databaseTypeFactory.build({
        class: 'nanode',
        id: 'g6-standard-1',
        label: `Linode 2 GB`,
        memory: 2048,
      }),
      ...databaseTypeFactory.buildList(7, { class: 'standard' }),
    ];
    const dedicatedTypes = databaseTypeFactory.buildList(7, {
      class: 'dedicated',
    });

    const planSizes = [4, 8, 16, 32, 64, 96, 128, 256];
    const premiumTypes = planSizes.map((size) => {
      return databaseTypeFactory.build({
        class: 'premium',
        id: `premium-${size}`,
        label: `DBaaS - Premium ${size} GB`,
        memory: size * 1024,
      });
    });

    return HttpResponse.json(
      makeResourcePage([...standardTypes, ...dedicatedTypes, ...premiumTypes])
    );
  }),

  http.get('*/databases/engines', () => {
    const engine1 = databaseEngineFactory.buildList(3);
    const engine2 = databaseEngineFactory.buildList(3, {
      engine: 'postgresql',
    });

    const combinedList = [...engine1, ...engine2];

    return HttpResponse.json(makeResourcePage(combinedList));
  }),

  http.get('*/databases/:engine/instances/:id', ({ params }) => {
    const database = makeMockDatabase(params);
    return HttpResponse.json(database);
  }),

  http.put('*/databases/:engine/instances/:id', ({ params }) => {
    const database = makeMockDatabase(params);
    return HttpResponse.json(database);
  }),

  http.get('*/databases/:engine/instances/:databaseId/backups', () => {
    const backups = databaseBackupFactory.buildList(10);
    return HttpResponse.json(makeResourcePage(backups));
  }),

  http.get('*/databases/:engine/instances/:databaseId/credentials', () => {
    return HttpResponse.json({
      password: 'password123',
      username: 'lnroot',
    });
  }),

  http.get('*/databases/:engine/instances/:databaseId/ssl', () => {
    return HttpResponse.json({
      certificate: 'testcertificate',
      public_key: 'testkey',
    });
  }),

  http.post('*/databases/:engine/instances', async ({ params, request }) => {
    const body = await request.json();
    const payload: any = body;
    return HttpResponse.json({
      ...databaseFactory.build({
        engine: params.engine as 'mysql',
        label: payload?.label ?? 'Database',
      }),
    });
  }),

  http.post(
    '*/databases/:engine/instances/:databaseId/backups/:backupId/restore',
    () => {
      return HttpResponse.json({});
    }
  ),

  http.post(
    '*/databases/:engine/instances/:databaseId/credentials/reset',
    () => {
      return HttpResponse.json({});
    }
  ),

  http.put(
    '*/databases/mysql/instances/:databaseId',
    async ({ params, request }) => {
      const reqBody = await request.json();
      const id = Number(params.databaseId);
      const body = reqBody as any;
      return HttpResponse.json({ ...databaseFactory.build({ id }), ...body });
    }
  ),

  http.delete('*/databases/mysql/instances/:databaseId', () => {
    return HttpResponse.json({});
  }),

  http.post('*/databases/:engine/instances/:databaseId/suspend', () => {
    return HttpResponse.json({});
  }),

  http.post('*/databases/:engine/instances/:databaseId/resume', () => {
    return HttpResponse.json({});
  }),
  http.get('*/databases/:engine/config', ({ params }) => {
    const { engine } = params as { engine: string };
    if (engine === 'mysql') {
      return HttpResponse.json(mysqlConfigResponse);
    }
    if (engine === 'postgresql') {
      return HttpResponse.json(postgresConfigResponse);
    }

    return HttpResponse.json(mysqlConfigResponse);
  }),
];

const vpc = [
  http.get('*/v4beta/vpcs', () => {
    const vpcsWithSubnet1 = vpcFactory.buildList(5, {
      subnets: subnetFactory.buildList(Math.floor(Math.random() * 10) + 1),
    });
    const vpcsWithSubnet2 = vpcFactory.buildList(5, {
      region: 'eu-west',
      subnets: subnetFactory.buildList(Math.floor(Math.random() * 20) + 1),
    });
    const vpcsWithoutSubnet = vpcFactory.buildList(20);
    return HttpResponse.json(
      makeResourcePage([
        ...vpcsWithSubnet1,
        ...vpcsWithSubnet2,
        ...vpcsWithoutSubnet,
      ])
    );
  }),
  http.get('*/v4beta/vpcs/:vpcId', () => {
    return HttpResponse.json(
      vpcFactory.build({
        description: `VPC for webserver and database. VPC for webserver and database. VPC for webserver and database. VPC for webserver and database. VPC for webserver VPC for webserver VPC for webserver VPC for webserver VPC for webserver.VPC for webserver and database!!! VPC`,
        subnets: subnetFactory.buildList(Math.floor(Math.random() * 10) + 1),
      })
    );
  }),
  http.get('*/v4beta/vpcs/:vpcId/subnets', () => {
    return HttpResponse.json(makeResourcePage(subnetFactory.buildList(30)));
  }),
  http.delete('*/v4beta/vpcs/:vpcId/subnets/:subnetId', () => {
    return HttpResponse.json({});
  }),
  http.delete('*/v4beta/vpcs/:vpcId', () => {
    return HttpResponse.json({});
  }),
  http.put('*/v4beta/vpcs/:vpcId', () => {
    return HttpResponse.json(vpcFactory.build({ description: 'testing' }));
  }),
  http.get('*/v4beta/vpcs/:vpcID', ({ params }) => {
    const id = Number(params.id);
    return HttpResponse.json(vpcFactory.build({ id }));
  }),
  http.post('*/v4beta/vpcs', async ({ request }) => {
    const body = await request.json();
    const vpc = vpcFactory.build({ ...(body as any) });
    return HttpResponse.json(vpc);
  }),
  http.post('*/v4beta/vpcs/:vpcId/subnets', async ({ request }) => {
    const body = await request.json();
    const subnet = subnetFactory.build({ ...(body as any) });
    return HttpResponse.json(subnet);
  }),
];

const iam = [
  http.get('*/iam/role-permissions', () => {
    return HttpResponse.json(accountRolesFactory.build());
  }),
  http.get('*/iam/users/:username/role-permissions', () => {
    return HttpResponse.json(userRolesFactory.build());
  }),
  http.get('*/iam/users/:username/permissions/:entity_type/:entity_id', () => {
    return HttpResponse.json(userEntityPermissionsFactory);
  }),
  http.get('*/v4*/iam/users/:username/permissions/account', () => {
    return HttpResponse.json(userAccountPermissionsFactory);
  }),
];

const entities = [
  http.get('*/v4*/entities', () => {
    const entity1 = accountEntityFactory.buildList(10, {
      type: 'linode',
    });
    const entity2 = accountEntityFactory.build({
      type: 'image',
    });
    const entity3 = accountEntityFactory.build({
      id: 1,
      label: 'firewall-1',
      type: 'firewall',
    });
    const entities = [...entity1, entity2, entity3];

    return HttpResponse.json(makeResourcePage(entities));
  }),
];

const nanodeType = linodeTypeFactory.build({ id: 'g6-nanode-1' });
const standardTypes = linodeTypeFactory.buildList(7);
const dedicatedTypes = dedicatedTypeFactory.buildList(7);
const proDedicatedType = proDedicatedTypeFactory.build();
const gpuTypesAda = linodeTypeFactory.buildList(7, {
  class: 'gpu',
  gpus: 5,
  label: 'Ada Lovelace',
  transfer: 0,
});
const gpuTypesRX = linodeTypeFactory.buildList(7, {
  class: 'gpu',
  gpus: 1,
  transfer: 5000,
});
const premiumTypes = [
  ...linodeTypeFactory.buildList(6, {
    class: 'premium',
  }),
  linodeTypeFactory.build({
    class: 'premium',
    disk: 10240000,
    id: 'g8-premium-128-ht',
    label: 'Premium HT 512 GB',
    memory: 524288,
    network_out: 40000,
    price: {
      hourly: 7.0,
      monthly: 5040.0,
    },
    transfer: 24000,
    vcpus: 128,
  }),
];

const acceleratedType = linodeTypeFactory.buildList(7, {
  accelerated_devices: 1,
  class: 'accelerated',
  label: 'Netint Quadra T1U X',
  transfer: 0,
});
const proxyAccountUser = accountUserFactory.build({
  email: 'partner@proxy.com',
  last_login: null,
  user_type: 'proxy',
  username: 'ParentCompany_a1b2c3d4e5',
});
const parentAccountUser = accountUserFactory.build({
  email: 'parent@acme.com',
  last_login: null,
  restricted: false,
  user_type: 'parent',
  username: 'ParentUser',
});
const childAccountUser = accountUserFactory.build({
  email: 'child@linode.com',
  last_login: null,
  restricted: false,
  user_type: 'child',
  username: 'ChildUser',
});
const parentAccountNonAdminUser = accountUserFactory.build({
  email: 'account@linode.com',
  last_login: null,
  restricted: false,
  username: 'NonAdminUser',
});

export const handlers = [
  ...iam,
  http.get('*/profile', () => {
    const profile = profileFactory.build({
      restricted: false,
      // Parent/Child: switch the `user_type` depending on what account view you need to mock.
      user_type: 'parent',
      // PLACEMENT GROUPS TESTING - Permissions and Grants:
      // Uncomment the two lines below: This is important! The grants endpoint is only called for restricted users.
      // restricted: true,
      // user_type: 'default',
    });
    return HttpResponse.json(profile);
  }),

  http.put('*/profile', async ({ request }) => {
    const body = await request.json();

    return HttpResponse.json({ ...profileFactory.build(), ...(body as any) });
  }),
  http.get('*/profile/grants', () => {
    // PLACEMENT GROUPS TESTING - Permissions and Grants
    return HttpResponse.json(
      grantsFactory.build({ global: { add_linodes: false } })
    );
  }),
  http.get('*/profile/apps', () => {
    const tokens = appTokenFactory.buildList(30);
    return HttpResponse.json(makeResourcePage(tokens));
  }),
  http.post('*/profile/phone-number', async () => {
    await sleep(2000);
    return HttpResponse.json({});
  }),
  http.post('*/profile/phone-number/verify', async () => {
    await sleep(2000);
    return HttpResponse.json({});
  }),
  http.delete('*/profile/phone-number', () => {
    return HttpResponse.json({});
  }),
  http.get('*/profile/security-questions', () => {
    return HttpResponse.json(securityQuestionsFactory.build());
  }),
  http.post<any, SecurityQuestionsPayload>(
    '*/profile/security-questions',
    async ({ request }) => {
      const body = await request.json();

      return HttpResponse.json(body);
    }
  ),
  http.get('*/regions', async () => {
    return HttpResponse.json(makeResourcePage(regions));
  }),
  http.get<{ id: string }>('*/v4/images/:id', ({ params }) => {
    const distributedImage = imageFactory.build({
      capabilities: ['cloud-init', 'distributed-sites'],
      id: 'private/distributed-image',
      label: 'distributed-image',
      regions: [{ region: 'us-east', status: 'available' }],
    });

    if (params.id === distributedImage.id) {
      return HttpResponse.json(distributedImage);
    }

    return HttpResponse.json(imageFactory.build());
  }),
  http.get('*/images', async ({ request }) => {
    const filter = request.headers.get('x-filter');

    if (filter?.includes('manual')) {
      const images = [
        imageFactory.build({
          capabilities: ['distributed-sites'],
          regions: [{ region: 'us-east', status: 'available' }],
          type: 'manual',
        }),
        imageFactory.build({ capabilities: [], regions: [], type: 'manual' }),
        imageFactory.build({
          capabilities: ['distributed-sites', 'cloud-init'],
          regions: [{ region: 'us-east', status: 'available' }],
          type: 'manual',
        }),
        imageFactory.build({
          capabilities: ['cloud-init'],
          regions: [],
          type: 'manual',
        }),
      ];
      return HttpResponse.json(makeResourcePage(images));
    }

    if (filter?.includes('automatic')) {
      const images = imageFactory.buildList(5, {
        capabilities: [],
        regions: [],
        type: 'automatic',
      });
      return HttpResponse.json(makeResourcePage(images));
    }

    return HttpResponse.json(makeResourcePage([]));
  }),
  http.post<any, UpdateImageRegionsPayload>(
    '*/v4/images/:id/regions',
    async ({ request }) => {
      const data = await request.json();

      const image = imageFactory.build();

      image.regions = data.regions.map((regionId) => ({
        region: regionId,
        status: 'pending replication',
      }));

      return HttpResponse.json(image);
    }
  ),

  http.get('*/linode/types', () => {
    return HttpResponse.json(
      makeResourcePage([
        nanodeType,
        ...standardTypes,
        ...dedicatedTypes,
        ...gpuTypesAda,
        ...gpuTypesRX,
        ...premiumTypes,
        ...acceleratedType,
        proDedicatedType,
      ])
    );
  }),
  http.get('*/linode/types-legacy', () => {
    return HttpResponse.json(makeResourcePage(linodeTypeFactory.buildList(0)));
  }),
  ...[
    nanodeType,
    ...standardTypes,
    ...dedicatedTypes,
    ...premiumTypes,
    proDedicatedType,
  ].map((type) =>
    http.get(`*/linode/types/${type.id}`, () => {
      return HttpResponse.json(type);
    })
  ),
  http.get(`*/linode/types/*`, () => {
    return HttpResponse.json(linodeTypeFactory.build());
  }),
  http.get('*/linode/instances', async ({ request }) => {
    linodeFactory.resetSequenceNumber();
    const metadataLinodeWithCompatibleImage = linodeFactory.build({
      image: 'metadata-test-image',
      label: 'metadata-test-image',
    });
    const metadataLinodeWithCompatibleImageAndRegion = linodeFactory.build({
      image: 'metadata-test-image',
      label: 'metadata-test-region',
      region: 'eu-west',
    });
    const linodeInDistributedRegion = linodeFactory.build({
      image: 'distributed-region-test-image',
      label: 'Gecko Distributed Region Test',
      region: 'us-den-10',
      site_type: 'distributed',
      id: 1000,
    });
    const onlineLinodes = linodeFactory.buildList(40, {
      backups: { enabled: false },
      ipv4: ['000.000.000.000'],
      region: 'us-ord',
    });
    const linodeWithEligibleVolumes = linodeFactory.build({
      id: 20,
      label: 'debianDistro',
    });
    const offlineLinodes = linodeFactory.buildList(1, { status: 'offline' });
    const busyLinodes = linodeFactory.buildList(1, { status: 'migrating' });
    const eventLinode = linodeFactory.build({
      id: 999,
      label: 'eventful',
      status: 'rebooting',
    });
    const multipleIPLinode = linodeFactory.build({
      ipv4: [
        '192.168.0.0',
        '192.168.0.1',
        '192.168.0.2',
        '192.168.0.3',
        '192.168.0.4',
        '192.168.0.5',
      ],
      label: 'multiple-ips',
      tags: ['test1', 'test2', 'test3'],
    });
    const nonMTCPlanInMTCSupportedRegionsLinode = linodeFactory.build({
      label: 'non-mtc-plan-in-mtc-supported-regions-linode',
      region: 'us-iad',
      id: 1003,
    });
    const mtcLinodes = [
      linodeFactory.build({
        label: 'mtc-custom-plan-linode-1',
        region: 'us-iad',
        type: 'g8-premium-128-ht',
        id: 1001,
      }),
      linodeFactory.build({
        label: 'mtc-custom-plan-linode-2',
        region: 'no-east',
        type: 'g8-premium-128-ht',
        id: 1002,
      }),
    ];
    const aclpSupportedRegionLinodes = [
      linodeFactory.build({
        label: 'aclp-supported-region-linode-1',
        region: 'us-iad',
        id: 1004,
      }),
      linodeFactory.build({
        label: 'aclp-supported-region-linode-2',
        region: 'us-east',
        id: 1005,
      }),
    ];
    const linodes = [
      ...mtcLinodes,
      ...aclpSupportedRegionLinodes,
      nonMTCPlanInMTCSupportedRegionsLinode,
      metadataLinodeWithCompatibleImage,
      metadataLinodeWithCompatibleImageAndRegion,
      linodeInDistributedRegion,
      ...onlineLinodes,
      linodeWithEligibleVolumes,
      ...offlineLinodes,
      ...busyLinodes,
      linodeFactory.build({
        backups: { enabled: false },
        label: 'shadow-plan',
        type: 'g5-standard-20-s1',
      }),
      linodeFactory.build({
        backups: { enabled: false },
        label: 'shadow-plan-with-tags',
        tags: ['test1', 'test2', 'test3'],
        type: 'g5-standard-20-s1',
      }),
      linodeFactory.build({
        label: 'linode_with_tags_test1_test2',
        // eslint-disable-next-line sonarjs/no-duplicate-string
        region: 'us-central',
        tags: ['test1', 'test2'],
      }),
      linodeFactory.build({
        label: 'linode_with_tags_test2_test3',
        region: 'us-central',
        tags: ['test2', 'test3'],
      }),
      linodeFactory.build({
        label: 'linode_with_no_tags',
        region: 'us-central',
      }),
      linodeFactory.build({
        label: 'linode_with_tag_test4',
        region: 'us-east',
        tags: ['test4'],
      }),
      linodeFactory.build({
        label: 'eu-linode',
        region: 'eu-west',
      }),
      linodeFactory.build({
        backups: { enabled: false },
        label: 'DC-Specific Pricing Linode',
        region: 'id-cgk',
      }),
      eventLinode,
      multipleIPLinode,
    ];

    if (request.headers.get('x-filter')) {
      const headers = JSON.parse(request.headers.get('x-filter') || '{}');
      const orFilters = headers['+or'];
      const andFilters = headers['+and'];
      const regionFilter = headers.region;

      let filteredLinodes = linodes; // Default to the original linodes in case no filters are applied

      // filter the linodes based on id or region
      if (andFilters?.length) {
        filteredLinodes = filteredLinodes.filter((linode) => {
          const filteredById = andFilters.every(
            (filter: { id: number }) => filter.id === linode.id
          );
          const filteredByRegion = andFilters.every(
            (filter: { region: string }) => filter.region === linode.region
          );

          return filteredById || filteredByRegion;
        });
      }

      // after the linodes are filtered based on region, filter the region-filtered linodes based on selected tags if any
      if (orFilters?.length) {
        filteredLinodes = filteredLinodes.filter((linode) => {
          return orFilters.some((filter: { tags: string }) =>
            linode.tags.includes(filter.tags)
          );
        });
      }

      // filter the linodes based on supported regions
      if (orFilters?.length) {
        filteredLinodes = linodes.filter((linode) => {
          return orFilters.some(
            (filter: { region: string }) => linode.region === filter.region
          );
        });
      }

      if (regionFilter) {
        filteredLinodes = filteredLinodes.filter((linode) => {
          return linode.region === regionFilter;
        });
      }

      return HttpResponse.json(makeResourcePage(filteredLinodes));
    }
    return HttpResponse.json(makeResourcePage(linodes));
  }),

  http.get('*/linode/instances/:id', async ({ params }) => {
    const mockLinodeDetailById = (id: number) => {
      const linodeMTCPlanDetails = [
        linodeFactory.build({
          id,
          backups: { enabled: false },
          label: 'mtc-custom-plan-linode-1',
          region: 'us-iad',
          type: 'g8-premium-128-ht',
        }),
        linodeFactory.build({
          id,
          backups: { enabled: false },
          label: 'mtc-custom-plan-linode-2',
          region: 'no-east',
          type: 'g8-premium-128-ht',
        }),
      ];
      const linodeAclpSupportedRegionDetails = [
        linodeFactory.build({
          id,
          backups: { enabled: false },
          label: 'aclp-supported-region-linode-1',
          region: 'us-iad',
          alerts: { user: [100, 101], system: [200] },
        }),
        linodeFactory.build({
          id,
          backups: { enabled: false },
          label: 'aclp-supported-region-linode-2',
          region: 'us-east',
          alerts: { user: [], system: [] },
        }),
      ];
      const linodeNonMTCPlanInMTCSupportedRegionsDetail = linodeFactory.build({
        id,
        backups: { enabled: false },
        label: 'non-mtc-plan-in-mtc-supported-regions-linode',
        region: 'us-iad',
      });
      const linodeInDistributedRegionDetail = linodeFactory.build({
        id,
        backups: { enabled: false },
        label: 'Gecko Distributed Region Test',
        region: 'us-den-10',
      });
      const linodeDetail = linodeFactory.build({
        id,
        backups: { enabled: false },
        label: 'linode-detail',
        region: 'us-ord',
      });

      switch (id) {
        case 1000:
          return linodeInDistributedRegionDetail;
        case 1001:
          return linodeMTCPlanDetails[0];
        case 1002:
          return linodeMTCPlanDetails[1];
        case 1003:
          return linodeNonMTCPlanInMTCSupportedRegionsDetail;
        case 1004:
          return linodeAclpSupportedRegionDetails[0];
        case 1005:
          return linodeAclpSupportedRegionDetails[1];
        default:
          return linodeDetail;
      }
    };
    const id = Number(params.id);
    const response = mockLinodeDetailById(id);
    return HttpResponse.json(response);
  }),
  http.get('*/linode/instances/:id/firewalls', async () => {
    const firewalls = firewallFactory.buildList(1);
    firewallFactory.resetSequenceNumber();
    return HttpResponse.json(makeResourcePage(firewalls));
  }),
  http.get('*/linode/kernels', async () => {
    const kernels = LinodeKernelFactory.buildList(10);
    return HttpResponse.json(makeResourcePage(kernels));
  }),
  http.delete('*/instances/*', async () => {
    return HttpResponse.json({});
  }),
  http.get('*/instances/*/configs', async () => {
    const configs = linodeConfigFactory.buildList(3);
    return HttpResponse.json(makeResourcePage(configs));
  }),
  http.get('*/instances/*/disks', async () => {
    const disks = linodeDiskFactory.buildList(3);
    return HttpResponse.json(makeResourcePage(disks));
  }),
  http.put('*/instances/*/disks/:id', async ({ params }) => {
    const id = Number(params.id);
    const disk = linodeDiskFactory.build({ id });
    // If you want to mock an error
    // return HttpResponse.json({ errors: [{ field: 'label', reason: 'OMG!' }] }));
    return HttpResponse.json(disk);
  }),
  http.get('*/instances/*/transfer', async () => {
    const transfer = linodeTransferFactory.build();
    return HttpResponse.json(transfer);
  }),
  http.get('*/instances/*/stats*', async () => {
    const stats = linodeStatsFactory.build();
    return HttpResponse.json(stats);
  }),
  http.get('*/instances/*/stats', async () => {
    const stats = linodeStatsFactory.build();
    return HttpResponse.json(stats);
  }),
  http.get('*/instances/*/ips', async () => {
    const ips = linodeIPFactory.build();
    return HttpResponse.json(ips);
  }),
  http.post('*/linode/instances', async ({ request }) => {
    const body = await request.json();
    const payload = body as any;
    const linode = linodeFactory.build({
      image: payload?.image ?? 'linode/debian-10',
      label: payload?.label ?? 'new-linode',
      region: payload?.region ?? 'us-east',
      type: payload?.type ?? 'g6-standard-1',
    });
    return HttpResponse.json(linode);
    // return HttpResponse.json({ errors: [{ reason: 'Invalid label', field: 'data.label' }] }));
  }),

  http.get('*/lke/clusters', async () => {
    const clusters = kubernetesAPIResponse.buildList(10);
    return HttpResponse.json(makeResourcePage(clusters));
  }),
  http.get('*/lke/types', async () => {
    const lkeTypes = [
      lkeStandardAvailabilityTypeFactory.build(),
      lkeHighAvailabilityTypeFactory.build(),
      lkeEnterpriseTypeFactory.build(),
    ];
    return HttpResponse.json(makeResourcePage(lkeTypes));
  }),
  http.get('*/lke/versions', async () => {
    const versions = kubernetesVersionFactory.buildList(1);
    return HttpResponse.json(makeResourcePage(versions));
  }),
  http.get('*/lke/clusters/:clusterId', async ({ params }) => {
    const id = Number(params.clusterId);
    const cluster = kubernetesAPIResponse.build({ id, k8s_version: '1.16' });
    return HttpResponse.json(cluster);
    // return HttpResponse.json({}, { status: 404 });
  }),
  http.put('*/lke/clusters/:clusterId', async ({ params }) => {
    const id = Number(params.clusterId);
    const k8s_version = params.k8s_version as string;
    const cluster = kubernetesAPIResponse.build({
      id,
      k8s_version,
    });
    return HttpResponse.json(cluster);
  }),
  http.get('*/lke/clusters/:clusterId/pools', async () => {
    const encryptedPools = nodePoolFactory.buildList(5);
    const unencryptedPools = nodePoolFactory.buildList(5, {
      disk_encryption: 'disabled',
    });
    const paginatedPool = nodePoolFactory.build({
      nodes: kubeLinodeFactory.buildList(26),
    });
    return HttpResponse.json(
      makeResourcePage([...encryptedPools, ...unencryptedPools, paginatedPool])
    );
  }),
  http.get('*/lke/clusters/*/api-endpoints', async () => {
    const endpoints = kubeEndpointFactory.buildList(2);
    return HttpResponse.json(makeResourcePage(endpoints));
  }),
  http.get('*/lke/clusters/*/recycle', async () => {
    return HttpResponse.json({});
  }),
  http.get('*/v4beta/networking/firewalls', () => {
    const firewalls = firewallFactory.buildList(10);
    firewallFactory.resetSequenceNumber();
    return HttpResponse.json(makeResourcePage(firewalls));
  }),
  http.get('*/v4beta/networking/firewalls/*/devices', () => {
    const devices = firewallDeviceFactory.buildList(10);
    return HttpResponse.json(makeResourcePage(devices));
  }),
  http.get('*/v4beta/networking/firewalls/:firewallId', () => {
    const firewall = firewallFactory.build();
    return HttpResponse.json(firewall);
  }),
  http.put<{}, { status: FirewallStatus }>(
    '*/v4beta/networking/firewalls/:firewallId',
    async ({ request }) => {
      const body = await request.json();
      const firewall = firewallFactory.build({
        status: body?.['status'] ?? 'disabled',
      });
      return HttpResponse.json(firewall);
    }
  ),
  // http.post('*/account/agreements', () => {
  //   return res(ctx.status(500), ctx.json({ reason: 'Unknown error' }));
  // }),
  http.post('*/v4beta/networking/firewalls', async ({ request }) => {
    const body = await request.json();
    const payload = body as any;
    const newFirewall = firewallFactory.build({
      label: payload.label ?? 'mock-firewall',
    });
    return HttpResponse.json(newFirewall);
  }),
  http.get('*/v4/nodebalancers', () => {
    const nodeBalancers = nodeBalancerFactory.buildList(3);
    return HttpResponse.json(makeResourcePage(nodeBalancers));
  }),
  http.get('*/v4/nodebalancers/types', () => {
    const nodeBalancerTypes = nodeBalancerTypeFactory.buildList(1);
    return HttpResponse.json(makeResourcePage(nodeBalancerTypes));
  }),
  http.get('*/v4/nodebalancers/:nodeBalancerID', ({ params }) => {
    const nodeBalancer = nodeBalancerFactory.build({
      id: Number(params.nodeBalancerID),
    });
    return HttpResponse.json(nodeBalancer);
  }),
  http.get('*/v4beta/nodebalancers/:nodeBalancerID', ({ params }) => {
    const nodeBalancer = nodeBalancerFactory.build({
      id: Number(params.nodeBalancerID),
      lke_cluster: {
        id: 1,
        label: 'lke-e-123',
        type: 'lkecluster',
        url: 'v4/lke/clusters/1',
      },
      type: 'premium',
    });
    return HttpResponse.json(nodeBalancer);
  }),
  http.get('*/nodebalancers/:nodeBalancerID/configs', ({ params }) => {
    const configs = nodeBalancerConfigFactory.buildList(2, {
      nodebalancer_id: Number(params.nodeBalancerID),
    });
    return HttpResponse.json(makeResourcePage(configs));
  }),
  http.get('*/nodebalancers/:nodeBalancerID/configs/:configID/nodes', () => {
    const configs = [
      nodeBalancerConfigNodeFactory.build({ status: 'UP' }),
      nodeBalancerConfigNodeFactory.build({ status: 'DOWN' }),
      nodeBalancerConfigNodeFactory.build({ status: 'unknown' }),
    ];
    return HttpResponse.json(makeResourcePage(configs));
  }),
  http.get('*/v4/object-storage/types', () => {
    const objectStorageTypes = [
      objectStorageTypeFactory.build(),
      objectStorageOverageTypeFactory.build(),
    ];
    return HttpResponse.json(makeResourcePage(objectStorageTypes));
  }),
  http.get('*/v4/object-storage/endpoints', ({}) => {
    const endpoints = [
      objectStorageEndpointsFactory.build({
        endpoint_type: 'E0',
        region: 'us-sea',
        s3_endpoint: null,
      }),
      objectStorageEndpointsFactory.build({
        endpoint_type: 'E1',
        region: 'us-sea',
        s3_endpoint: 'us-sea-1.linodeobjects.com',
      }),
      objectStorageEndpointsFactory.build({
        endpoint_type: 'E1',
        region: 'us-sea',
        s3_endpoint: null,
      }),
      objectStorageEndpointsFactory.build({
        endpoint_type: 'E2',
        region: 'us-sea',
        s3_endpoint: null,
      }),
      objectStorageEndpointsFactory.build({
        endpoint_type: 'E3',
        region: 'us-sea',
        s3_endpoint: null,
      }),
      objectStorageEndpointsFactory.build({
        endpoint_type: 'E3',
        region: 'us-east',
        s3_endpoint: null,
      }),
      objectStorageEndpointsFactory.build({
        endpoint_type: 'E3',
        region: 'us-mia',
        s3_endpoint: 'us-mia-1.linodeobjects.com',
      }),
    ];
    return HttpResponse.json(makeResourcePage(endpoints));
  }),
  http.get('*/v4*/object-storage/quotas*', () => {
    const quotas = [
      quotaFactory.build({
        description: 'The total capacity of your Object Storage account',
        endpoint_type: 'E0',
        quota_limit: 1_000_000_000_000_000,
        quota_name: 'Total Capacity',
        resource_metric: 'byte',
        s3_endpoint: 'endpoint1',
      }),
    ];

    return HttpResponse.json(makeResourcePage(quotas));
  }),
  http.get('*object-storage/buckets/*/*/access', async () => {
    await sleep(2000);
    return HttpResponse.json({
      acl: 'private',
      acl_xml:
        '<AccessControlPolicy xmlns="http://s3.amazonaws.com/doc/2006-03-01/"><Owner><ID>2a2ce653-20dd-43f1-b803-e8a924ee6374</ID><DisplayName>2a2ce653-20dd-43f1-b803-e8a924ee6374</DisplayName></Owner><AccessControlList><Grant><Grantee xmlns:xsi="http://www.w3.org/2001/XMLSchema-instance" xsi:type="CanonicalUser"><ID>2a2ce653-20dd-43f1-b803-e8a924ee6374</ID><DisplayName>2a2ce653-20dd-43f1-b803-e8a924ee6374</DisplayName></Grantee><Permission>FULL_CONTROL</Permission></Grant></AccessControlList></AccessControlPolicy>',
      cors_enabled: true,
      cors_xml:
        '<CORSConfiguration><CORSRule><AllowedMethod>GET</AllowedMethod><AllowedMethod>PUT</AllowedMethod><AllowedMethod>DELETE</AllowedMethod><AllowedMethod>HEAD</AllowedMethod><AllowedMethod>POST</AllowedMethod><AllowedOrigin>*</AllowedOrigin><AllowedHeader>*</AllowedHeader></CORSRule></CORSConfiguration>',
    });
  }),

  http.put('*object-storage/buckets/*/*/access', async () => {
    await sleep(2000);
    return HttpResponse.json({});
  }),
  http.get('*object-storage/buckets/*/*/ssl', async () => {
    await sleep(2000);
    return HttpResponse.json({ ssl: false });
  }),
  http.post('*object-storage/buckets/*/*/ssl', async () => {
    await sleep(2000);
    return HttpResponse.json({ ssl: true });
  }),
  http.delete('*object-storage/buckets/*/*/ssl', async () => {
    await sleep(2000);
    return HttpResponse.json({});
  }),
  http.delete('*object-storage/buckets/*/*', async () => {
    await sleep(2000);
    return HttpResponse.json({});
  }),
  http.get('*/object-storage/buckets/*/*/object-list', ({ request }) => {
    const url = new URL(request.url);
    const pageSize = Number(url.searchParams.get('page_size') || 100);
    const marker = url.searchParams.get('marker');

    if (!marker) {
      const end =
        pageSize > staticObjects.length ? staticObjects.length : pageSize;
      const is_truncated = staticObjects.length > pageSize;

      const page = staticObjects.slice(0, end);
      return HttpResponse.json(
        makeObjectsPage(page, {
          is_truncated,
          next_marker: is_truncated ? staticObjects[pageSize].name : null,
        })
      );
    }
    const index = staticObjects.findIndex((object) => object.name == marker);

    const end =
      index + pageSize > staticObjects.length
        ? staticObjects.length
        : index + pageSize;

    const page = staticObjects.slice(index, end);

    const is_truncated =
      page[page.length - 1].name !=
      staticObjects[staticObjects.length - 1].name;

    return HttpResponse.json(
      makeObjectsPage(page, {
        is_truncated,
        next_marker: is_truncated ? staticObjects[end].name : null,
      })
    );
  }),
  http.get('*/object-storage/buckets/:region', ({ params, request }) => {
    const url = new URL(request.url);

    const region = params.region as string;

    objectStorageBucketFactoryGen2.resetSequenceNumber();
    const page = Number(url.searchParams.get('page') || 1);
    const pageSize = Number(url.searchParams.get('page_size') || 25);

    const randomBucketNumber = getRandomWholeNumber(1, 500);
    const randomEndpointType = `E${Math.floor(
      Math.random() * 4
    )}` as ObjectStorageEndpointTypes;

    const buckets = objectStorageBucketFactoryGen2.buildList(1, {
      cluster: `${region}-1`,
      endpoint_type: randomEndpointType,
      hostname: `obj-bucket-${randomBucketNumber}.${region}.linodeobjects.com`,
      label: `obj-bucket-${randomBucketNumber}`,
      region,
    });

    return HttpResponse.json({
      data: buckets.slice(
        (page - 1) * pageSize,
        (page - 1) * pageSize + pageSize
      ),
      page,
      pages: Math.ceil(buckets.length / pageSize),
      results: buckets.length,
    });
  }),
  http.get('*/object-storage/buckets', () => {
    const buckets = objectStorageBucketFactoryGen2.buildList(10);
    return HttpResponse.json(makeResourcePage(buckets));
  }),
  http.post('*/object-storage/buckets', () => {
    return HttpResponse.json(objectStorageBucketFactoryGen2.build());
  }),
  http.get('*object-storage/clusters', () => {
    const jakartaCluster = objectStorageClusterFactory.build({
      id: `id-cgk-0` as any,
      region: 'id-cgk',
    });
    const saoPauloCluster = objectStorageClusterFactory.build({
      id: `br-gru-0` as any,
      region: 'br-gru',
    });
    const basePricingCluster = objectStorageClusterFactory.build({
      id: `us-east-0` as any,
      region: 'us-east',
    });
    const clusters = objectStorageClusterFactory.buildList(3);
    return HttpResponse.json(
      makeResourcePage([
        jakartaCluster,
        saoPauloCluster,
        basePricingCluster,
        ...clusters,
      ])
    );
  }),

  http.get('*object-storage/keys', () => {
    return HttpResponse.json(
      makeResourcePage([
        ...objectStorageKeyFactory.buildList(1),
        ...objectStorageKeyFactory.buildList(1, {
          regions: [
            { id: 'us-east', s3_endpoint: 'us-east.com' },
            { id: 'nl-ams', s3_endpoint: 'nl-ams.com' },
            { id: 'us-southeast', s3_endpoint: 'us-southeast.com' },
            { id: 'in-maa', s3_endpoint: 'in-maa.com' },
            { id: 'us-lax', s3_endpoint: 'us-lax.com' },
            { id: 'us-mia', s3_endpoint: 'us-mia.com' },
            { id: 'it-mil', s3_endpoint: 'it-mil.com' },
          ],
        }),
        ...objectStorageKeyFactory.buildList(1, {
          regions: [
            { id: 'us-east', s3_endpoint: 'us-east.com' },
            { id: 'nl-ams', s3_endpoint: 'nl-ams.com' },
            { id: 'us-southeast', s3_endpoint: 'us-southeast.com' },
            { id: 'in-maa', s3_endpoint: 'in-maa.com' },
            { id: 'us-lax', s3_endpoint: 'us-lax.com' },
          ],
        }),
        ...objectStorageKeyFactory.buildList(1, {
          bucket_access: [
            {
              bucket_name: 'test007',
              cluster: 'us-east-1',
              permissions: 'read_only',
              region: 'us-east',
            },
            {
              bucket_name: 'test001',
              cluster: 'nl-ams-1',
              permissions: 'read_write',
              region: 'nl-ams',
            },
          ],
          limited: true,
          regions: [
            { id: 'us-east', s3_endpoint: 'us-east.com' },
            { id: 'nl-ams', s3_endpoint: 'nl-ams.com' },
          ],
        }),
      ])
    );
  }),
  http.post<any, CreateObjectStorageKeyPayload>(
    '*object-storage/keys',
    async ({ request }) => {
      const body = await request.json();
      const { label, regions } = body;

      const regionsData = regions?.map((region: string) => ({
        id: region,
        s3_endpoint: `${region}.com`,
      }));

      return HttpResponse.json(
        objectStorageKeyFactory.build({
          label,
          regions: regionsData,
        })
      );
    }
  ),
  http.put<any, CreateObjectStorageKeyPayload>(
    '*object-storage/keys/:id',
    async ({ request }) => {
      const body = await request.json();
      const { label, regions } = body;

      const regionsData = regions?.map((region: string) => ({
        id: region,
        s3_endpoint: `${region}.com`,
      }));

      return HttpResponse.json(
        objectStorageKeyFactory.build({
          label,
          regions: regionsData,
        })
      );
    }
  ),
  http.delete('*object-storage/keys/:id', () => {
    return HttpResponse.json({});
  }),
  http.get('*/v4/domains', () => {
    const domains = domainFactory.buildList(10);
    return HttpResponse.json(makeResourcePage(domains));
  }),
  http.get('*/v4/domains/:id', () => {
    const domain = domainFactory.build();
    return HttpResponse.json(domain);
  }),
  http.get('*/v4/domains/*/records', () => {
    const records = domainRecordFactory.buildList(1);
    return HttpResponse.json(makeResourcePage(records));
  }),
  http.post('*/domains/*/records', () => {
    const record = domainRecordFactory.build();
    return HttpResponse.json(record);
  }),
  http.post('*/volumes/migrate', () => {
    return HttpResponse.json({});
  }),
  http.get('*/regions/*/migration-queue', () => {
    return HttpResponse.json({
      linodes: 8,
      volumes: 953,
    });
  }),
  http.get('*/volumes', () => {
    const statuses: VolumeStatus[] = [
      'active',
      'creating',
      'migrating',
      'key_rotating',
      'offline',
      'resizing',
    ];
    const volumes = statuses.map((status) => volumeFactory.build({ status }));
    return HttpResponse.json(makeResourcePage(volumes));
  }),
  http.get('*/volumes/types', () => {
    const volumeTypes = volumeTypeFactory.buildList(1);
    return HttpResponse.json(makeResourcePage(volumeTypes));
  }),
  http.post('*/volumes', () => {
    const volume = volumeFactory.build();
    return HttpResponse.json(volume);
  }),
  http.get('*/vlans', () => {
    const vlans = VLANFactory.buildList(30);
    return HttpResponse.json(makeResourcePage(vlans));
  }),
  http.get('*/profile/preferences', () => {
    return HttpResponse.json({
      theme: getStorage(MOCK_THEME_STORAGE_KEY) ?? 'system',
    });
  }),
  http.get('*/profile/devices', () => {
    return HttpResponse.json(
      makeResourcePage(trustedDeviceFactory.buildList(30))
    );
  }),
  http.put('*/profile/preferences', async ({ request }) => {
    const reqBody = await request.json();
    const body = reqBody as any;
    return HttpResponse.json({ ...body });
  }),
  http.get('*/kubeconfig', () => {
    return HttpResponse.json({ kubeconfig: 'SSBhbSBhIHRlYXBvdA==' });
  }),
  http.get('*invoices/555/items', () => {
    return HttpResponse.json(
      makeResourcePage([
        invoiceItemFactory.build({
          label: 'Linode',
          region: 'br-gru',
        }),
        invoiceItemFactory.build({
          label: 'Outbound Transfer Overage',
          region: null,
        }),
        invoiceItemFactory.build({
          label: 'Outbound Transfer Overage',
          region: 'id-cgk',
        }),
      ])
    );
  }),

  http.get('*invoices/:invoiceId/items', () => {
    const items = invoiceItemFactory.buildList(10);
    return HttpResponse.json(makeResourcePage(items, { page: 1, pages: 4 }));
  }),
  http.get('*/account', () => {
    const account = accountFactory.build({
      active_promotions: promoFactory.buildList(1),
      active_since: '2022-11-30',
      balance: 50,
      company: 'Mock Company',
    });
    return HttpResponse.json(account);
  }),
  http.get('*/account/availability', () => {
    const newarkStorage = accountAvailabilityFactory.build({
      region: 'us-east-0',
      unavailable: ['Object Storage'],
    });
    const atlanta = accountAvailabilityFactory.build({
      region: 'us-southeast',
      unavailable: ['Block Storage', 'Managed Databases'],
    });
    const singapore = accountAvailabilityFactory.build({
      region: 'ap-south',
      unavailable: ['Linodes', 'Kubernetes', 'NodeBalancers'],
    });
    const tokyo = accountAvailabilityFactory.build({
      region: 'ap-northeast',
      unavailable: ['Linodes', 'Block Storage', 'Kubernetes', 'NodeBalancers'],
    });
    return HttpResponse.json(
      makeResourcePage([atlanta, newarkStorage, singapore, tokyo])
    );
  }),
  http.get('*/account/availability/:regionId', () => {
    return HttpResponse.json(accountAvailabilityFactory.build());
  }),
  http.put('*/account', async ({ request }) => {
    const body = await request.json();
    return HttpResponse.json({ ...accountFactory.build(), ...(body as any) });
  }),
  http.get('*/account/transfer', () => {
    const transfer = accountTransferFactory.build();
    return HttpResponse.json(transfer);
  }),
  http.get('*/account/payments', () => {
    const paymentWithLargeId = paymentFactory.build({
      id: 123_456_789_123_456,
    });
    const payments = paymentFactory.buildList(5);
    return HttpResponse.json(
      makeResourcePage([paymentWithLargeId, ...payments])
    );
  }),
  http.get('*/account/invoices', () => {
    const linodeInvoice = invoiceFactory.build({
      date: '2022-12-01T18:04:01',
      label: 'LinodeInvoice',
    });
    const akamaiInvoice = invoiceFactory.build({
      date: '2022-12-16T18:04:01',
      label: 'AkamaiInvoice',
    });
    const invoiceWithLargerId = invoiceFactory.build({
      id: 123_456_789_123_456,
      label: 'Invoice with Large ID',
    });
    return HttpResponse.json(
      makeResourcePage([linodeInvoice, akamaiInvoice, invoiceWithLargerId])
    );
  }),
  http.get('*/account/invoices/:invoiceId', () => {
    const linodeInvoice = invoiceFactory.build({
      date: '2022-12-01T18:04:01',
      id: 1234,
      label: 'LinodeInvoice',
    });
    return HttpResponse.json(linodeInvoice);
  }),
  http.get('*/account/maintenance', ({ request }) => {
    const url = new URL(request.url);

    accountMaintenanceFactory.resetSequenceNumber();
    const page = Number(url.searchParams.get('page') || 1);
    const pageSize = Number(url.searchParams.get('page_size') || 25);
    const headers = JSON.parse(request.headers.get('x-filter') || '{}');

    const accountMaintenance =
      headers.status === 'completed'
        ? accountMaintenanceFactory.buildList(30, { status: 'completed' })
        : [
            ...accountMaintenanceFactory.buildList(90, { status: 'pending' }),
            ...accountMaintenanceFactory.buildList(3, { status: 'started' }),
          ];

    if (request.headers.get('x-filter')) {
      accountMaintenance.sort((a, b) => {
        const statusA = a[headers['+order_by'] as keyof AccountMaintenance];
        const statusB = b[headers['+order_by'] as keyof AccountMaintenance];

        if (statusA < statusB) {
          return -1;
        }
        if (statusA > statusB) {
          return 1;
        }
        return 0;
      });

      if (headers['+order'] == 'desc') {
        accountMaintenance.reverse();
      }
      return HttpResponse.json({
        data: accountMaintenance.slice(
          (page - 1) * pageSize,
          (page - 1) * pageSize + pageSize
        ),
        page,
        pages: Math.ceil(accountMaintenance.length / pageSize),
        results: accountMaintenance.length,
      });
    }

    return HttpResponse.json(makeResourcePage(accountMaintenance));
  }),

  http.get('*/account/child-accounts', ({ request }) => {
    const url = new URL(request.url);
    const page = Number(url.searchParams.get('page') || 1);
    const pageSize = Number(url.searchParams.get('page_size') || 25);
    const childAccounts = accountFactory.buildList(100);
    return HttpResponse.json({
      data: childAccounts.slice(
        (page - 1) * pageSize,
        (page - 1) * pageSize + pageSize
      ),
      page,
      pages: Math.ceil(childAccounts.length / pageSize),
      results: childAccounts.length,
    });
  }),
  http.get('*/account/child-accounts/:euuid', () => {
    const childAccount = accountFactory.buildList(1);
    return HttpResponse.json(childAccount);
  }),
  http.post('*/account/child-accounts/:euuid/token', () => {
    // Proxy tokens expire in 15 minutes.
    const now = new Date();
    const expiry = new Date(now.setMinutes(now.getMinutes() + 15));

    const proxyToken = appTokenFactory.build({
      expiry: expiry.toISOString(),
      token: `Bearer ${import.meta.env.REACT_APP_PROXY_PAT}`,
    });
    return HttpResponse.json(proxyToken);
  }),
  http.get('*/account/users', ({ request }) => {
    const url = new URL(request.url);
    const page = Number(url.searchParams.get('page') || 1);
    const pageSize = Number(url.searchParams.get('page_size') || 25);
    const headers = JSON.parse(request.headers.get('x-filter') || '{}');

    const accountUsers = [
      accountUserFactory.build({
        last_login: { login_datetime: '2023-10-16T17:04', status: 'failed' },
        tfa_enabled: true,
      }),
      accountUserFactory.build({
        last_login: {
          login_datetime: '2023-10-06T12:04',
          status: 'successful',
        },
      }),
      accountUserFactory.build({ last_login: null }),
      childAccountUser,
      parentAccountUser,
      proxyAccountUser,
      parentAccountNonAdminUser,
    ];

    if (request.headers.get('x-filter')) {
      let filteredAccountUsers = accountUsers;

      if (headers['user_type']) {
        if (headers['user_type']['+neq']) {
          filteredAccountUsers = accountUsers.filter(
            (user) => user.user_type !== headers['user_type']['+neq']
          );
        } else {
          filteredAccountUsers = accountUsers.filter(
            (user) => user.user_type === headers['user_type']
          );
        }
      }

      filteredAccountUsers.sort((a, b) => {
        const statusA = a[headers['+order_by'] as keyof User];
        const statusB = b[headers['+order_by'] as keyof User];

        if (!statusA || !statusB) {
          return 0;
        }

        if (statusA < statusB) {
          return -1;
        }
        if (statusA > statusB) {
          return 1;
        }
        return 0;
      });

      if (headers['+order'] == 'desc') {
        filteredAccountUsers.reverse();
      }
      return HttpResponse.json({
        data: filteredAccountUsers.slice(
          (page - 1) * pageSize,
          (page - 1) * pageSize + pageSize
        ),
        page,
        pages: Math.ceil(filteredAccountUsers.length / pageSize),
        results: filteredAccountUsers.length,
      });
    }

    // Return default response if 'x-filter' header is not present
    return HttpResponse.json(makeResourcePage(accountUsers));
  }),

  http.get(`*/account/users/${childAccountUser.username}`, () => {
    return HttpResponse.json(childAccountUser);
  }),
  http.get(`*/account/users/${proxyAccountUser.username}`, () => {
    return HttpResponse.json(proxyAccountUser);
  }),
  http.get(`*/account/users/${parentAccountUser.username}`, () => {
    return HttpResponse.json(parentAccountUser);
  }),
  http.get(`*/account/users/${parentAccountNonAdminUser.username}`, () => {
    return HttpResponse.json(parentAccountNonAdminUser);
  }),
  http.get('*/account/users/:user', () => {
    return HttpResponse.json(accountUserFactory.build({ user_type: 'parent' }));
  }),
  http.put<any, Partial<User>>(
    `*/account/users/${parentAccountNonAdminUser.username}`,
    async ({ request }) => {
      const body = await request.json();
      const { restricted } = body;
      if (restricted !== undefined) {
        parentAccountNonAdminUser.restricted = restricted;
      }
      return HttpResponse.json(parentAccountNonAdminUser);
    }
  ),
  http.get(`*/account/users/${childAccountUser.username}/grants`, () => {
    return HttpResponse.json(
      grantsFactory.build({
        global: {
          account_access: 'read_write',
          cancel_account: false,
        },
      })
    );
  }),
  http.get(`*/account/users/${proxyAccountUser.username}/grants`, () => {
    return HttpResponse.json(
      grantsFactory.build({
        global: {
          account_access: 'read_write',
          add_domains: false,
          add_firewalls: false,
          add_images: false,
          add_linodes: false,
          add_longview: false,
          add_nodebalancers: false,
          add_stackscripts: false,
          add_volumes: false,
          add_vpcs: false,
          cancel_account: false,
          longview_subscription: false,
        },
      })
    );
  }),
  http.get(`*/account/users/${parentAccountUser.username}/grants`, () => {
    return HttpResponse.json(
      grantsFactory.build({
        global: {
          cancel_account: false,
          child_account_access: true,
        },
      })
    );
  }),
  http.get(
    `*/account/users/${parentAccountNonAdminUser.username}/grants`,
    () => {
      const grantsResponse = grantsFactory.build({
        global: parentAccountNonAdminUser.restricted
          ? {
              cancel_account: false,
              child_account_access: true,
            }
          : undefined,
      });
      return HttpResponse.json(grantsResponse);
    }
  ),
  http.get('*/account/users/:user/grants', () => {
    return HttpResponse.json(
      grantsFactory.build({
        domain: [],
        firewall: [],
        global: {
          cancel_account: true,
        },
        image: [],
        linode: grantFactory.buildList(6000),
        longview: [],
        nodebalancer: [],
        stackscript: grantFactory.buildList(30),
        volume: grantFactory.buildList(100),
      })
    );
  }),
  http.get('*/account/logins', () => {
    const failedRestrictedAccountLogin = accountLoginFactory.build({
      restricted: true,
      status: 'failed',
    });
    const successfulAccountLogins = accountLoginFactory.buildList(25);

    return HttpResponse.json(
      makeResourcePage([
        failedRestrictedAccountLogin,
        ...successfulAccountLogins,
      ])
    );
  }),
  http.get('*/account/payment-methods', () => {
    const defaultPaymentMethod = paymentMethodFactory.build({
      data: { card_type: 'MasterCard' },
      is_default: true,
    });

    const googlePayPaymentMethod = paymentMethodFactory.build({
      type: 'google_pay',
    });

    const paypalPaymentMethod = paymentMethodFactory.build({
      data: {
        email: 'test@example.com',
        paypal_id: '6781945682',
      },
      type: 'paypal',
    });

    const otherPaymentMethod = paymentMethodFactory.build();

    return HttpResponse.json(
      makeResourcePage([
        defaultPaymentMethod,
        otherPaymentMethod,
        googlePayPaymentMethod,
        paypalPaymentMethod,
      ])
    );
  }),
  http.post('*/seen', () => {
    return HttpResponse.json({});
  }),
  http.get(
    '*/events',
    () => {
      const events = eventFactory.buildList(1, {
        action: 'lke_node_create',
        entity: {
          id: 1,
          label: 'linode-1',
          type: 'linode',
          url: 'https://google.com',
        },
        message:
          'Rebooting this thing and showing an extremely long event message for no discernible reason other than the fairly obvious reason that we want to do some testing of whether or not these messages wrap.',
        percent_complete: 15,
        secondary_entity: {
          id: 1,
          label: 'my config',
          type: 'linode',
          url: 'https://google.com',
        },
        status: 'notification',
      });

      const dbEvents = eventFactory.buildList(1, {
        action: 'database_low_disk_space',
        entity: { id: 999, label: 'database-1', type: 'database' },
        message: 'Low disk space.',
        status: 'notification',
      });
      const dbMigrationEvents = eventFactory.buildList(1, {
        action: 'database_migrate',
        entity: { id: 11, label: 'database-11', type: 'database' },
        message: 'Database migration started.',
        status: 'started',
      });
      const dbMigrationFinishedEvents = eventFactory.buildList(1, {
        action: 'database_migrate',
        entity: { id: 11, label: 'database-11', type: 'database' },
        message: 'Database migration finished.',
        status: 'finished',
      });
      const oldEvents = eventFactory.buildList(20, {
        action: 'account_update',
        percent_complete: 100,
        seen: true,
      });
      const eventWithSpecialCharacters = eventFactory.build({
        action: 'ticket_update',
        entity: {
          id: 10,
          label: 'Ticket name with special characters... (?)',
          type: 'ticket',
        },
        message: 'Ticket name with special characters... (?)',
        percent_complete: 100,
        status: 'notification',
      });
      const placementGroupCreateEvent = eventFactory.buildList(1, {
        action: 'placement_group_create',
        entity: { id: 999, label: 'PG-1', type: 'placement_group' },
        message: 'Placement Group successfully created.',
        percent_complete: 100,
        status: 'notification',
      });
      const placementGroupAssignedEvent = eventFactory.buildList(1, {
        action: 'placement_group_assign',
        entity: { id: 990, label: 'PG-2', type: 'placement_group' },
        message: 'Placement Group successfully assigned.',
        percent_complete: 100,
        secondary_entity: {
          id: 1,
          label: 'My Config',
          type: 'linode',
          url: '/v4/linode/instances/1/configs/1',
        },
        status: 'notification',
      });

      return HttpResponse.json(
        makeResourcePage([
          ...events,
          ...dbMigrationEvents,
          ...dbMigrationFinishedEvents,
          ...dbEvents,
          ...placementGroupAssignedEvent,
          ...placementGroupCreateEvent,
          eventWithSpecialCharacters,
          ...oldEvents,
        ])
      );
    },
    {
      once: false,
    }
  ),

  http.get('*/support/tickets', () => {
    const tickets = supportTicketFactory.buildList(15, {
      severity: 1,
      status: 'open',
    });
    return HttpResponse.json(makeResourcePage(tickets));
  }),
  http.get('*/support/tickets/999', () => {
    const ticket = supportTicketFactory.build({
      closed: new Date().toISOString(),
      id: 999,
    });
    return HttpResponse.json(ticket);
  }),
  http.get('*/support/tickets/:ticketId', ({ params }) => {
    const ticket = supportTicketFactory.build({
      id: Number(params.ticketId),
      severity: 1,
    });
    return HttpResponse.json(ticket);
  }),
  http.get('*/support/tickets/:ticketId/replies', () => {
    const replies = supportReplyFactory.buildList(15);
    return HttpResponse.json(makeResourcePage(replies));
  }),
  http.put('*/longview/plan', () => {
    return HttpResponse.json({});
  }),
  http.get('*/longview/plan', () => {
    const plan = longviewActivePlanFactory.build({});
    return HttpResponse.json(plan);
  }),
  http.get('*/longview/subscriptions', () => {
    const subscriptions = longviewSubscriptionFactory.buildList(10);
    return HttpResponse.json(makeResourcePage(subscriptions));
  }),
  http.post('https://longview.linode.com/fetch', () => {
    return HttpResponse.json({});
  }),
  http.get('*/longview/clients', () => {
    const clients = longviewClientFactory.buildList(10);
    return HttpResponse.json(makeResourcePage(clients));
  }),
  http.post('*/backups/enable/*', () => {
    return HttpResponse.json({});
  }),
  http.get('*/account/settings', () => {
    return HttpResponse.json({
      backups_enabled: true,
      longview_subscription: 'longview-100',
      managed: true,
      maintenance_policy: 'linode/migrate',
      network_helper: true,
      object_storage: 'active',
    });
  }),
  http.put('*/account/settings/*', async ({ request }) => {
    const body = await request.json();
    return HttpResponse.json(body as any);
  }),
  http.get('*/tags', () => {
    tagFactory.resetSequenceNumber();
    const tags = tagFactory.buildList(5);
    return HttpResponse.json(makeResourcePage(tags));
  }),
  http.get('*gravatar*', () => {
    return HttpResponse.json({}, { status: 400 });
  }),
  http.get('*linode.com/blog/feed*', () => {
    return HttpResponse.json(null, { status: 400 });
  }),
  http.get('*managed/services', () => {
    const monitors = monitorFactory.buildList(25);
    const downUnresolvedMonitor = monitorFactory.build({
      id: 998,
      status: 'problem',
    });
    const downResolvedMonitor = monitorFactory.build({
      id: 999,
      label: 'Problem',
      status: 'problem',
    });
    return HttpResponse.json(
      makeResourcePage([
        ...monitors,
        downUnresolvedMonitor,
        downResolvedMonitor,
      ])
    );
  }),

  http.post('*/managed/services', async ({ request }) => {
    const body = await request.json();
    const monitor = monitorFactory.build(body as any);
    return HttpResponse.json(monitor);
  }),
  http.put('*/managed/services/:id', async ({ params, request }) => {
    const body = await request.json();
    const payload = body as any;

    return HttpResponse.json(
      monitorFactory.build({
        ...payload,
        id: Number(params.id),
      })
    );
  }),
  http.delete('*/managed/services/:id', () => {
    return HttpResponse.json({});
  }),
  http.get('*managed/stats', () => {
    const stats = managedStatsFactory.build();
    return HttpResponse.json(stats);
  }),
  http.get('*managed/issues', () => {
    const openIssue = managedIssueFactory.build({
      created: DateTime.now().minus({ days: 2 }).toISO(),
      entity: { id: 1 },
      services: [998],
    });
    const closedIssue = managedIssueFactory.build({
      created: DateTime.now().minus({ days: 2 }).toISO(),
      entity: { id: 999 },
      services: [999],
    });
    return HttpResponse.json(makeResourcePage([openIssue, closedIssue]));
  }),
  http.get('*managed/linode-settings', () => {
    return HttpResponse.json(
      makeResourcePage(managedLinodeSettingFactory.buildList(5))
    );
  }),
  http.get('*managed/credentials/sshkey', () => {
    return HttpResponse.json(managedSSHPubKeyFactory.build());
  }),
  http.get('*managed/credentials', () => {
    return HttpResponse.json(makeResourcePage(credentialFactory.buildList(5)));
  }),
  http.post('*managed/credentials', async ({ request }) => {
    const body = await request.json();
    const response = credentialFactory.build({
      ...(body as any),
    });

    return HttpResponse.json(response);
  }),
  http.post('*managed/credentials/:id/revoke', () => {
    return HttpResponse.json({});
  }),
  http.get('*managed/contacts', () => {
    return HttpResponse.json(makeResourcePage(contactFactory.buildList(5)));
  }),
  http.delete('*managed/contacts/:id', () => {
    return HttpResponse.json({});
  }),
  http.put('*managed/contacts/:id', async ({ params, request }) => {
    const body = await request.json();
    const payload = {
      ...(body as any),
      id: Number(params.id),
    };

    return HttpResponse.json(payload);
  }),
  http.post('*managed/contacts', async ({ request }) => {
    const body = await request.json();
    const response = contactFactory.build({
      ...(body as any),
    });
    return HttpResponse.json(response);
  }),
  http.get('*stackscripts/', () => {
    return HttpResponse.json(makeResourcePage(stackScriptFactory.buildList(1)));
  }),

  http.get('*/notifications', () => {
    // pastDueBalance included here merely for ease of testing for Notifications section in the Notifications drawer.
    const pastDueBalance = notificationFactory.build({
      body: null,
      entity: null,
      label: 'past due',
      message: `You have a past due balance of $58.50. Please make a payment immediately to avoid service disruption.`,
      severity: 'critical',
      type: 'payment_due',
      until: null,
      when: null,
    });

    // const gdprNotification = gdprComplianceNotification.build();

    const generalGlobalNotice = {
      body: null,
      entity: null,
      label: "We've updated our policies.",

      message:
        "We've updated our policies. See <a href='https://cloud.linode.com/support'>this page</a> for more information.",
      severity: 'minor',
      type: 'notice',
      until: null,
      when: null,
    };

    const outageNotification = {
      body: null,
      entity: {
        id: 'us-east',
        label: null,
        type: 'region',
        url: '/regions/us-east',
      },
      label: 'There is an issue affecting service in this facility',
      message:
        'We are aware of an issue affecting service in this facility. If you are experiencing service issues in this facility, there is no need to open a support ticket at this time. Please monitor our status blog at https://status.linode.com for further information.  Thank you for your patience and understanding.',
      severity: 'major',
      type: 'outage',
      until: null,
      when: null,
    };

    // const emailBounce = notificationFactory.build({
    //   body: null,
    //   entity: null,
    //   label: 'We are unable to send emails to your billing email address!',
    //   message: 'We are unable to send emails to your billing email address!',
    //   severity: 'major',
    //   type: 'billing_email_bounce',
    //   until: null,
    //   when: null,
    // });

    // const abuseTicket = abuseTicketNotificationFactory.build();

    const migrationNotification = notificationFactory.build({
      entity: { id: 0, label: 'linode-0', type: 'linode' },
      label: 'You have a migration pending!',
      message:
        'You have a migration pending! Your Linode must be offline before starting the migration.',
      severity: 'major',
      type: 'migration_pending',
    });

    const minorSeverityNotification = notificationFactory.build({
      message: 'Testing for minor notification',
      severity: 'minor',
      type: 'notice',
    });

    const criticalSeverityNotification = notificationFactory.build({
      message: 'Testing for critical notification',
      severity: 'critical',
      type: 'notice',
    });

    const balanceNotification = notificationFactory.build({
      message: 'You have an overdue balance!',
      severity: 'major',
      type: 'payment_due',
    });

    const blockStorageMigrationScheduledNotification =
      notificationFactory.build({
        body: 'Your volumes in us-east will be upgraded to NVMe.',
        entity: {
          id: 20,
          label: 'eligibleNow',
          type: 'volume',
          url: '/volumes/20',
        },
        label: 'You have a scheduled Block Storage volume upgrade pending!',
        message:
          'The Linode that the volume is attached to will shut down in order to complete the upgrade and reboot once it is complete. Any other volumes attached to the same Linode will also be upgraded.',
        severity: 'critical',
        type: 'volume_migration_scheduled' as NotificationType,
        until: '2021-10-16T04:00:00',
        when: '2021-09-30T04:00:00',
      });

    const blockStorageMigrationScheduledNotificationUnattached =
      notificationFactory.build({
        body: 'Your volume will be upgraded to NVMe.',
        entity: {
          id: 30,
          label: 'hdd-unattached',
          type: 'volume',
          url: '/volumes/30',
        },
        label: 'You have a scheduled Block Storage volume upgrade pending!',
        message:
          'This unattached volume is scheduled to be migrated to NVMe I think.',
        severity: 'critical',
        type: 'volume_migration_scheduled' as NotificationType,
        until: '2021-10-16T04:00:00',
        when: '2021-09-30T04:00:00',
      });

    const blockStorageMigrationImminentNotification = notificationFactory.build(
      {
        body: 'Your volumes in us-east will be upgraded to NVMe.',
        entity: {
          id: 2,
          label: 'example-upgrading',
          type: 'volume',
          url: '/volumes/2',
        },
        label: 'You have a scheduled Block Storage volume upgrade pending!',
        message:
          'The Linode that the volume is attached to will shut down in order to complete the upgrade and reboot once it is complete. Any other volumes attached to the same Linode will also be upgraded.',
        severity: 'major',
        type: 'volume_migration_imminent' as NotificationType,
        until: '2021-10-16T04:00:00',
        when: '2021-09-30T04:00:00',
      }
    );

    return HttpResponse.json(
      makeResourcePage([
        pastDueBalance,
        ...notificationFactory.buildList(1),
        // gdprNotification,
        generalGlobalNotice,
        outageNotification,
        minorSeverityNotification,
        criticalSeverityNotification,
        // abuseTicket,
        // emailBounce,
        migrationNotification,
        balanceNotification,
        blockStorageMigrationScheduledNotification,
        blockStorageMigrationImminentNotification,
        blockStorageMigrationScheduledNotificationUnattached,
      ])
    );
  }),

  http.post('*/networking/vlans', () => {
    return HttpResponse.json({});
  }),
  http.post<{}, { prefix_length: number }>(
    '*/networking/ipv6/ranges',
    async ({ request }) => {
      const body = await request.json();
      const range = body?.['prefix_length'];
      return HttpResponse.json({ range, route_target: '2001:DB8::0000' });
    }
  ),
  http.post('*/networking/ips/assign', () => {
    return HttpResponse.json({});
  }),
  http.post('*/account/payments', () => {
    return HttpResponse.json(creditPaymentResponseFactory.build());
  }),
  http.get('*/profile/tokens', () => {
    return HttpResponse.json(makeResourcePage(appTokenFactory.buildList(30)));
  }),
  http.post<any, TokenRequest>('*/profile/tokens', async ({ request }) => {
    const body = await request.json();
    const data = body;
    return HttpResponse.json(appTokenFactory.build(data));
  }),
  http.put<any, Partial<TokenRequest>>(
    '*/profile/tokens/:id',
    async ({ params, request }) => {
      const body = await request.json();
      const data = body;
      return HttpResponse.json(
        appTokenFactory.build({ id: Number(params.id), ...data })
      );
    }
  ),
  http.delete('*/profile/tokens/:id', () => {
    return HttpResponse.json({});
  }),
  http.get('*/v4*/account/betas', () => {
    return HttpResponse.json(
      makeResourcePage([
        ...accountBetaFactory.buildList(5),
        accountBetaFactory.build({
          ended: DateTime.now().minus({ days: 5 }).toISO(),
          enrolled: DateTime.now().minus({ days: 20 }).toISO(),
          started: DateTime.now().minus({ days: 30 }).toISO(),
        }),
        accountBetaFactory.build({
          ended: DateTime.now().plus({ days: 5 }).toISO(),
          enrolled: undefined,
          started: DateTime.now().minus({ days: 30 }).toISO(),
        }),
      ])
    );
  }),
  http.get('*/v4*/account/betas/:id', ({ params }) => {
    if (params.id !== 'undefined') {
      return HttpResponse.json(
        accountBetaFactory.build({ id: params.id as string })
      );
    }
    return HttpResponse.json({}, { status: 404 });
  }),
  http.get('*/v4*/betas', () => {
    return HttpResponse.json(makeResourcePage(betaFactory.buildList(5)));
  }),
  http.get('*/v4*/betas/:id', ({ params }) => {
    const id = params.id.toString();
    if (params.id !== 'undefined') {
      return HttpResponse.json(betaFactory.build({ id }));
    }
    return HttpResponse.json({}, { status: 404 });
  }),
  http.get('*regions/availability', () => {
    return HttpResponse.json(
      makeResourcePage([
        regionAvailabilityFactory.build({
          plan: 'g6-standard-6',
          region: 'us-east',
        }),
        regionAvailabilityFactory.build({
          plan: 'g6-standard-7',
          region: 'us-east',
        }),
        regionAvailabilityFactory.build({
          plan: 'g6-dedicated-5',
          region: 'us-central',
        }),
        regionAvailabilityFactory.build({
          plan: 'g6-dedicated-6',
          region: 'us-central',
        }),
      ])
    );
  }),
  http.get('*regions/:regionId/availability', ({ params }) => {
    const selectedRegion = params.regionId as string;

    return HttpResponse.json([
      regionAvailabilityFactory.build({
        plan: 'g6-standard-6',
        region: selectedRegion,
      }),
      regionAvailabilityFactory.build({
        plan: 'g6-standard-7',
        region: selectedRegion,
      }),
      regionAvailabilityFactory.build({
        plan: 'premium-32',
        region: selectedRegion,
        available: false, // Mock for when a premium plan is not available or sold out in a region.
      }),
      // MTC plans are region-specific. The supported regions list below is hardcoded for testing purposes and will expand over time.
      // The availability of MTC plans is fully handled by this endpoint, which determines the plan's availability status (true/false) for the selected region.
      ...(MTC_SUPPORTED_REGIONS.includes(selectedRegion)
        ? [
            regionAvailabilityFactory.build({
              available: true, // In supported regions, this can be `true` (plan available) or `false` (plan sold-out).
              plan: 'g8-premium-128-ht',
              region: selectedRegion,
            }),
          ]
        : [
            regionAvailabilityFactory.build({
              available: false, // In unsupported region, this will always be `false` (Plan not offered/not available).
              plan: 'g8-premium-128-ht',
              region: selectedRegion,
            }),
          ]),
    ]);
  }),

  // Placement Groups
  http.get('*/placement/groups', () => {
    return HttpResponse.json(
      makeResourcePage([
        placementGroupFactory.build({
          id: 1,
          is_compliant: true,
          members: [1, 2, 3, 4, 5, 6, 7, 8, 43].map((linode) => ({
            is_compliant: true,
            linode_id: linode,
          })),
          placement_group_policy: 'strict',
          placement_group_type: 'anti_affinity:local',
          region: 'us-east',
        }),
        placementGroupFactory.build({
          id: 2,
          is_compliant: true,
          members: [
            {
              is_compliant: true,
              linode_id: 9,
            },
            {
              is_compliant: true,
              linode_id: 10,
            },
            {
              is_compliant: true,
              linode_id: 11,
            },
          ],
          placement_group_policy: 'strict',
          placement_group_type: 'affinity:local',
          region: 'us-west',
        }),
        placementGroupFactory.build({
          id: 3,
          is_compliant: true,
          members: [
            {
              is_compliant: true,
              linode_id: 12,
            },
          ],
          placement_group_policy: 'strict',
          placement_group_type: 'affinity:local',
          region: 'ca-central',
        }),
      ])
    );
  }),
  http.get('*/placement/groups/:placementGroupId', ({ params }) => {
    if (params.placementGroupId === 'undefined') {
      return HttpResponse.json({}, { status: 404 });
    }

    return HttpResponse.json(
      placementGroupFactory.build({
        id: 1,
      })
    );
  }),
  http.post('*/placement/groups', async ({ request }) => {
    const reqBody = await request.json();
    const body = reqBody as any;
    const response = placementGroupFactory.build({
      ...body,
    });

    return HttpResponse.json(response);
  }),
  http.put(
    '*/placement/groups/:placementGroupId',
    async ({ params, request }) => {
      const body = await request.json();

      if (params.placementGroupId === '-1') {
        return HttpResponse.json({}, { status: 404 });
      }

      const response = placementGroupFactory.build({
        ...(body as any),
      });

      return HttpResponse.json(response);
    }
  ),
  http.delete('*/placement/groups/:placementGroupId', ({ params }) => {
    if (params.placementGroupId === '-1') {
      return HttpResponse.json({}, { status: 404 });
    }

    return HttpResponse.json({});
  }),
  http.post(
    '*/placement/groups/:placementGroupId/assign',
    async ({ params, request }) => {
      const body = await request.json();

      if (params.placementGroupId === '-1') {
        return HttpResponse.json({}, { status: 404 });
      }

      const response = placementGroupFactory.build({
        id: Number(params.placementGroupId) || -1,
        label: 'pg-1',
        members: [
          {
            is_compliant: true,
            linode_id: 1,
          },
          {
            is_compliant: true,
            linode_id: 2,
          },
          {
            is_compliant: true,
            linode_id: 3,
          },
          {
            is_compliant: true,
            linode_id: 4,
          },
          {
            is_compliant: true,
            linode_id: 5,
          },
          {
            is_compliant: true,
            linode_id: 6,
          },
          {
            is_compliant: true,
            linode_id: 7,
          },
          {
            is_compliant: true,
            linode_id: 8,
          },
          {
            is_compliant: false,
            linode_id: 43,
          },
          {
            is_compliant: true,
            linode_id: (body as any).linodes[0],
          },
        ],
        placement_group_type: 'anti_affinity:local',
      });

      return HttpResponse.json(response);
    }
  ),
  http.post('*/placement/groups/:placementGroupId/unassign', ({ params }) => {
    if (params.placementGroupId === '-1') {
      return HttpResponse.json({}, { status: 404 });
    }

    const response = placementGroupFactory.build({
      id: Number(params.placementGroupId) || -1,
      label: 'pg-1',
      members: [
        {
          is_compliant: true,
          linode_id: 1,
        },

        {
          is_compliant: true,
          linode_id: 2,
        },
        {
          is_compliant: true,
          linode_id: 3,
        },
        {
          is_compliant: true,
          linode_id: 4,
        },
        {
          is_compliant: true,
          linode_id: 5,
        },
        {
          is_compliant: true,
          linode_id: 6,
        },
        {
          is_compliant: true,
          linode_id: 7,
        },
        {
          is_compliant: true,
          linode_id: 8,
        },
        {
          is_compliant: false,
          linode_id: 43,
        },
      ],
      placement_group_type: 'anti_affinity:local',
    });

    return HttpResponse.json(response);
  }),
  http.post(
    '*/monitor/services/:service_type/alert-definitions',
    async ({ request }) => {
      const types: AlertDefinitionType[] = ['system', 'user'];
      const status: AlertStatusType[] = ['enabled', 'disabled'];
      const severity: AlertSeverityType[] = [0, 1, 2, 3];
      const users = ['user1', 'user2', 'user3'];
      const serviceTypes: CloudPulseServiceType[] = ['linode', 'dbaas'];
      const reqBody = await request.json();
      const response = alertFactory.build({
        ...(reqBody as CreateAlertDefinitionPayload),
        created_by: pickRandom(users),
        service_type: pickRandom(serviceTypes),
        severity: pickRandom(severity),
        status: pickRandom(status),
        type: pickRandom(types),
        updated_by: pickRandom(users),
      });
      return HttpResponse.json(response);
    }
  ),
  http.get(
    '*/monitor/services/:serviceType/alert-definitions',
    async ({ params }) => {
      const serviceType = params.serviceType;
      alertFactory.resetSequenceNumber();
      return HttpResponse.json({
        data: [
          ...alertFactory.buildList(20, {
            rule_criteria: {
              rules: alertRulesFactory.buildList(2),
            },
            service_type: serviceType === 'dbaas' ? 'dbaas' : 'linode',
          }),
          ...alertFactory.buildList(6, {
            service_type: serviceType === 'dbaas' ? 'dbaas' : 'linode',
            type: 'user',
            regions: ['us-ord'],
            scope: 'account',
          }),
          ...alertFactory.buildList(6, {
            service_type: serviceType === 'dbaas' ? 'dbaas' : 'linode',
            type: 'user',
            scope: 'region',
            regions: ['us-east'],
          }),
        ],
      });
    }
  ),
  http.get('*/monitor/alert-definitions', async () => {
    const customAlerts = alertFactory.buildList(10, {
      created_by: 'user1',
      severity: 0,
      type: 'user',
      updated: '2021-10-16T04:00:00',
      updated_by: 'user1',
      scope: pickRandom(['account', 'entity', 'region']),
    });
    const customAlertsWithServiceType = alertFactory.buildList(10, {
      created_by: 'user1',
      service_type: 'dbaas',
      severity: 1,
      type: 'user',
      updated_by: 'user1',
      scope: pickRandom(['account', 'entity', 'region']),
    });
    const defaultAlerts = alertFactory.buildList(15);
    const defaultAlertsWithServiceType = alertFactory.buildList(7, {
      service_type: 'dbaas',
      severity: 3,
      scope: pickRandom(['account', 'entity', 'region']),
    });
    const alerts = [
      ...defaultAlerts,
      ...alertFactory.buildList(8, {
        created_by: 'user1',
        service_type: 'linode',
        status: 'disabled',
        type: 'user',
        updated_by: 'user1',
      }),
      ...customAlerts,
      ...defaultAlertsWithServiceType,
      ...alertFactory.buildList(3),
      ...alertFactory.buildList(36, {
        status: 'disabled',
        tags: ['tag-3'],
        updated: '2021-10-16T04:00:00',
      }),
      ...customAlertsWithServiceType,
      ...alertFactory.buildList(2, {
        created_by: 'user1',
        service_type: 'linode',
        status: 'in progress',
        tags: ['tag-1', 'tag-2'],
        type: 'user',
        updated_by: 'user1',
      }),
      ...alertFactory.buildList(2, {
        created_by: 'user1',
        service_type: 'linode',
        status: 'failed',
        tags: ['tag-1', 'tag-2'],
        type: 'user',
        updated_by: 'user1',
      }),
    ];
    return HttpResponse.json(makeResourcePage(alerts));
  }),
  http.get(
    '*/monitor/services/:serviceType/alert-definitions/:id',
    ({ params }) => {
      if (params.id !== undefined) {
        return HttpResponse.json(
          alertFactory.build({
            id: Number(params.id),
            rule_criteria: {
              rules: [
                ...alertRulesFactory.buildList(2, {
                  dimension_filters: alertDimensionsFactory.buildList(2),
                }),
                ...alertRulesFactory.buildList(1, { dimension_filters: [] }),
              ],
            },
            service_type: params.serviceType === 'linode' ? 'linode' : 'dbaas',
            type: 'user',
            scope: pickRandom(['account', 'entity', 'region']),
          })
        );
      }
      return HttpResponse.json({}, { status: 404 });
    }
  ),
  http.put(
    '*/monitor/services/:serviceType/alert-definitions/:id',
    ({ params, request }) => {
      const body: any = request.json();
      return HttpResponse.json(
        alertFactory.build({
          id: Number(params.id),
          label: `Alert-${params.id}`,
          status: body.status === 'enabled' ? 'disabled' : 'enabled',
        }),
        {
          status: 200,
        }
      );
    }
  ),
  http.delete('*/monitor/services/:serviceType/alert-definitions/:id', () => {
    return HttpResponse.json({});
  }),
  http.get('*/monitor/alert-channels', () => {
    return HttpResponse.json(
      makeResourcePage(notificationChannelFactory.buildList(7))
    );
  }),
  http.delete('*/monitor/services/:serviceType/alert-definitions/:id', () => {
    return HttpResponse.json({});
  }),
  http.get('*/monitor/services', () => {
    const response: ServiceTypesList = {
      data: [
        serviceTypesFactory.build({
          label: 'Linodes',
          service_type: 'linode',
          alert: serviceAlertFactory.build({ scope: ['entity'] }),
        }),
        serviceTypesFactory.build({
          label: 'Databases',
          service_type: 'dbaas',
          alert: {
            evaluation_period_seconds: [300],
            polling_interval_seconds: [300],
          },
        }),
        serviceTypesFactory.build({
          label: 'Nodebalancers',
          service_type: 'nodebalancer',
          regions: 'us-iad,us-east',
          alert: serviceAlertFactory.build({ scope: ['entity'] }),
        }),
<<<<<<< HEAD

=======
>>>>>>> b12096d6
        serviceTypesFactory.build({
          label: 'Firewalls',
          service_type: 'firewall',
          regions: 'us-iad,us-east',
          alert: serviceAlertFactory.build({ scope: ['entity'] }),
        }),
      ],
    };

    return HttpResponse.json(response);
  }),

  http.get('*/monitor/services/:serviceType', ({ params }) => {
    const serviceType = params.serviceType as CloudPulseServiceType;
    const serviceTypesMap: Record<CloudPulseServiceType, string> = {
      linode: 'Linode',
      dbaas: 'Databases',
      nodebalancer: 'NodeBalancers',
      firewall: 'Firewalls',
    };
    const response = serviceTypesFactory.build({
      service_type: `${serviceType}`,
      label: serviceTypesMap[serviceType],
      alert: serviceAlertFactory.build({
        evaluation_period_seconds: [300],
        polling_interval_seconds: [300],
      }),
    });

    return HttpResponse.json(response, { status: 200 });
  }),
  http.get('*/monitor/services/:serviceType/dashboards', ({ params }) => {
    const response = {
      data: [] as Dashboard[],
    };

    if (params.serviceType === 'dbaas') {
      response.data.push(
        dashboardFactory.build({
          id: 1,
          label: 'DBaaS Dashboard',
          service_type: 'dbaas',
          widgets: [
            widgetFactory.build({
              label: 'CPU utilization',
              metric: 'system_cpu_utilization_percent',
              unit: '%',
              group_by: ['entity_id'],
              y_label: 'system_cpu_utilization_ratio',
            }),
          ],
        })
      );
    }

    if (params.serviceType === 'linode') {
      response.data.push(
        dashboardFactory.build({
          id: 2,
          label: 'Linode Dashboard',
          service_type: 'linode',
          widgets: [
            widgetFactory.build({
              label: 'CPU utilization',
              metric: 'system_cpu_utilization_percent',
              unit: '%',
              group_by: ['entity_id'],
              y_label: 'system_cpu_utilization_ratio',
            }),
          ],
        })
      );
    }

    if (params.serviceType === 'nodebalancer') {
      response.data.push(
        dashboardFactory.build({
          id: 3,
          label: 'Nodebalancer Dashboard',
          service_type: 'nodebalancer',
        })
      );
    }

    if (params.serviceType === 'firewall') {
      response.data.push(
        dashboardFactory.build({
          id: 4,
          label: 'Firewall Dashboard',
          service_type: 'firewall',
        })
      );
    }

    return HttpResponse.json(response);
  }),
  http.get('*/monitor/services/:serviceType/metric-definitions', () => {
    const response = {
      data: [
        {
          available_aggregate_functions: ['min', 'max', 'avg'],
          dimensions: [
            {
              dimension_label: 'cpu',
              label: 'CPU name',
              values: null,
            },
            {
              dimension_label: 'state',
              label: 'State of CPU',
              values: [
                'user',
                'system',
                'idle',
                'interrupt',
                'nice',
                'softirq',
                'steal',
                'wait',
              ],
            },
            {
              dimension_label: 'LINODE_ID',
              label: 'Linode ID',
              values: null,
            },
          ],
          label: 'CPU utilization',
          metric: 'system_cpu_utilization_percent',
          metric_type: 'gauge',
          scrape_interval: '2m',
          unit: 'percent',
        },
        {
          available_aggregate_functions: ['min', 'max', 'avg', 'sum'],
          dimensions: [
            {
              dimension_label: 'state',
              label: 'State of memory',
              values: [
                'used',
                'free',
                'buffered',
                'cached',
                'slab_reclaimable',
                'slab_unreclaimable',
              ],
            },
            {
              dimension_label: 'LINODE_ID',
              label: 'Linode ID',
              values: null,
            },
          ],
          label: 'Memory Usage',
          metric: 'system_memory_usage_by_resource',
          metric_type: 'gauge',
          scrape_interval: '30s',
          unit: 'byte',
        },
        {
          available_aggregate_functions: ['min', 'max', 'avg', 'sum'],
          dimensions: [
            {
              dimension_label: 'device',
              label: 'Device name',
              values: ['lo', 'eth0'],
            },
            {
              dimension_label: 'direction',
              label: 'Direction of network transfer',
              values: ['transmit', 'receive'],
            },
            {
              dimension_label: 'LINODE_ID',
              label: 'Linode ID',
              values: null,
            },
          ],
          label: 'Network Traffic',
          metric: 'system_network_io_by_resource',
          metric_type: 'counter',
          scrape_interval: '30s',
          unit: 'byte',
        },
        {
          available_aggregate_functions: ['min', 'max', 'avg', 'sum'],
          dimensions: [
            {
              dimension_label: 'device',
              label: 'Device name',
              values: ['loop0', 'sda', 'sdb'],
            },
            {
              dimension_label: 'direction',
              label: 'Operation direction',
              values: ['read', 'write'],
            },
            {
              dimension_label: 'LINODE_ID',
              label: 'Linode ID',
              values: null,
            },
          ],
          label: 'Disk I/O',
          metric: 'system_disk_OPS_total',
          metric_type: 'counter',
          scrape_interval: '30s',
          unit: 'ops_per_second',
        },
      ],
    };

    return HttpResponse.json(response);
  }),
  http.post('*/monitor/services/:serviceType/token', () => {
    const response = {
      token: 'eyJhbGciOiAiZGlyIiwgImVuYyI6ICJBMTI4Q0JDLUhTMjU2IiwgImtpZCI6ID',
    };
    return HttpResponse.json(response);
  }),

  http.get('*/monitor/dashboards/:id', ({ params }) => {
    const response = {
      created: '2024-04-29T17:09:29',
      id: params.id,
      label:
        params.id === '1'
          ? 'DBaaS Service I/O Statistics'
          : params.id === '3'
            ? 'NodeBalancer Service I/O Statistics'
            : 'Linode Service I/O Statistics',
      service_type:
        params.id === '1'
          ? 'dbaas'
          : params.id === '3'
            ? 'nodebalancer'
            : params.id === '4'
              ? 'firewall'
              : 'linode', // just update the service type and label and use same widget configs
      type: 'standard',
      updated: null,
      widgets: [
        {
          aggregate_function: 'avg',
          chart_type: 'area',
          color: 'default',
          label: 'CPU utilization',
          metric: 'system_cpu_utilization_percent',
          size: 12,
          unit: '%',
          group_by: ['entity_id'],
          y_label: 'system_cpu_utilization_ratio',
          filters: dimensionFilterFactory.buildList(5, {
            operator: pickRandom(['endswith', 'eq', 'neq', 'startswith']),
          }),
        },
        {
          aggregate_function: 'avg',
          chart_type: 'area',
          color: 'default',
          label: 'Memory Usage',
          metric: 'system_memory_usage_by_resource',
          size: 12,
          unit: 'Bytes',
          group_by: ['entity_id'],
          y_label: 'system_memory_usage_bytes',
        },
        {
          aggregate_function: 'avg',
          chart_type: 'area',
          color: 'default',
          label: 'Network Traffic In By The Instance',
          metric: 'system_network_io_by_resource',
          size: 6,
          unit: 'Bytes',
          y_label: 'system_network_io_bytes_total',
          filters: dimensionFilterFactory.buildList(3, {
            operator: pickRandom(['endswith', 'eq', 'neq', 'startswith', 'in']),
          }),
          group_by: ['entity_id'],
        },
        {
          aggregate_function: 'avg',
          chart_type: 'area',
          color: 'default',
          label: 'Disk I/O',
          metric: 'system_disk_OPS_total',
          size: 6,
          unit: 'OPS',
          group_by: ['entity_id'],
          y_label: 'system_disk_operations_total',
        },
      ],
    };
    return HttpResponse.json(response);
  }),
  http.post('*/monitor/services/:serviceType/metrics', () => {
    const response = {
      data: {
        result: [
          {
            metric: {
              entity_id: '123',
              metric_name: 'average_cpu_usage',
              linode_id: '1',
              node_id: 'primary-1',
            },
            values: [
              [1721854379, '0.2744841110560275'],
              [1721857979, '0.2980357104166823'],
              [1721861579, '0.3290476561287732'],
              [1721865179, '0.32148793964961897'],
              [1721868779, '0.3269247326830727'],
              [1721872379, '0.3393055885526987'],
              [1721875979, '0.3237102833940027'],
              [1721879579, '0.3153372503472701'],
              [1721883179, '0.26811506053820466'],
              [1721886779, '0.25839295774934357'],
              [1721890379, '0.26863082415681144'],
              [1721893979, '0.26126998689934394'],
              [1721897579, '0.26164641539434685'],
            ],
          },
          // Uncomment this to add more metrics and see a scrollable legend if legendHeight is set (ex: CloudPulse)
          // ...Array.from({ length: 10 }, (_, i) => ({
          //   metric: {
          //     test: `Test${i + 2}`,
          //   },
          //   values: [
          //     [1721854379, '0.2744841110560275'],
          //     [1721857979, '0.2980357104166823'],
          //     [1721861579, '0.3290476561287732'],
          //     [1721865179, '0.32148793964961897'],
          //     [1721868779, '0.3269247326830727'],
          //     [1721872379, '0.3393055885526987'],
          //     [1721875979, '0.3237102833940027'],
          //     [1721879579, '0.3153372503472701'],
          //     [1721883179, '0.26811506053820466'],
          //     [1721886779, '0.25839295774934357'],
          //     [1721890379, '0.26863082415681144'],
          //     [1721893979, '0.26126998689934394'],
          //     [1721897579, '0.26164641539434685'],
          //   ],
          // })),
          {
            metric: {
              entity_id: '456',
              metric_name: 'average_cpu_usage',
              node_id: 'primary-2',
            },
            values: [
              [1721854379, '0.3744841110560275'],
              [1721857979, '0.4980357104166823'],
              [1721861579, '0.3290476561287732'],
              [1721865179, '0.42148793964961897'],
              [1721868779, '0.2269247326830727'],
              [1721872379, '0.3393055885526987'],
              [1721875979, '0.5237102833940027'],
              [1721879579, '0.3153372503472701'],
              [1721883179, '0.26811506053820466'],
              [1721886779, '0.35839295774934357'],
              [1721890379, '0.36863082415681144'],
              [1721893979, '0.46126998689934394'],
              [1721897579, '0.56164641539434685'],
            ],
          },
          {
            metric: {
              entity_id: '789',
              metric_name: 'average_cpu_usage',
              node_id: 'primary-3',
            },
            values: [
              [1721854379, '0.3744841110560275'],
              [1721857979, '0.4980357104166823'],
              [1721861579, '0.3290476561287732'],
              [1721865179, '0.4148793964961897'],
              [1721868779, '0.4269247326830727'],
              [1721872379, '0.3393055885526987'],
              [1721875979, '0.6237102833940027'],
              [1721879579, '0.3153372503472701'],
              [1721883179, '0.26811506053820466'],
              [1721886779, '0.45839295774934357'],
              [1721890379, '0.36863082415681144'],
              [1721893979, '0.56126998689934394'],
              [1721897579, '0.66164641539434685'],
            ],
          },
        ],
        resultType: 'matrix',
      },
      isPartial: false,
      stats: {
        executionTimeMsec: 23,
        seriesFetched: '14',
      },
      status: 'success',
    };

    return HttpResponse.json(response);
  }),
  http.get('*/src/routes/*LazyRoutes', ({ request }) => {
    return new Response('export const module = {};', {
      headers: {
        'Content-Type': 'application/javascript',
      },
    });
  }),
  ...entityTransfers,
  ...statusPage,
  ...databases,
  ...vpc,
  ...entities,
  http.get('*/v4beta/maintenance/policies', () => {
    return HttpResponse.json(
      makeResourcePage(maintenancePolicyFactory.buildList(2))
    );
  }),
];<|MERGE_RESOLUTION|>--- conflicted
+++ resolved
@@ -2869,10 +2869,7 @@
           regions: 'us-iad,us-east',
           alert: serviceAlertFactory.build({ scope: ['entity'] }),
         }),
-<<<<<<< HEAD
-
-=======
->>>>>>> b12096d6
+
         serviceTypesFactory.build({
           label: 'Firewalls',
           service_type: 'firewall',
