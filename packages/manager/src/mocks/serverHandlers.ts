/**
 * @deprecated
 *
 * This mocking mode is being phased out.
 * It remains available in out DEV tools for convenience and backward compatibility, it is however discouraged to add new handlers to it.
 *
 * New handlers should be added to the CRUD baseline preset instead (ex: src/mocks/presets/crud/handlers/linodes.ts) which support a much more dynamic data mocking.
 */
import {
  accountAvailabilityFactory,
  accountBetaFactory,
  betaFactory,
  dedicatedTypeFactory,
  grantFactory,
  grantsFactory,
  linodeFactory,
  linodeIPFactory,
  linodeStatsFactory,
  linodeTransferFactory,
  linodeTypeFactory,
  nodeBalancerConfigFactory,
  nodeBalancerConfigNodeFactory,
  nodeBalancerFactory,
  pickRandom,
  proDedicatedTypeFactory,
  profileFactory,
  regionAvailabilityFactory,
  regions,
  securityQuestionsFactory,
} from '@linode/utilities';
import { DateTime } from 'luxon';
import { http, HttpResponse } from 'msw';

import { MOCK_THEME_STORAGE_KEY } from 'src/dev-tools/ThemeSelector';
import {
  // abuseTicketNotificationFactory,
  accountFactory,
  accountMaintenanceFactory,
  accountTransferFactory,
  alertDimensionsFactory,
  alertFactory,
  alertRulesFactory,
  appTokenFactory,
  contactFactory,
  credentialFactory,
  creditPaymentResponseFactory,
  dashboardFactory,
  databaseBackupFactory,
  databaseEngineFactory,
  databaseFactory,
  databaseInstanceFactory,
  databaseTypeFactory,
  dimensionFilterFactory,
  domainFactory,
  domainRecordFactory,
  entityTransferFactory,
  eventFactory,
  firewallDeviceFactory,
  firewallEntityfactory,
  firewallFactory,
  firewallMetricDefinitionsResponse,
  firewallMetricRulesFactory,
  imageFactory,
  incidentResponseFactory,
  invoiceFactory,
  invoiceItemFactory,
  kubeEndpointFactory,
  kubeLinodeFactory,
  kubernetesAPIResponse,
  kubernetesVersionFactory,
  linodeConfigFactory,
  linodeDiskFactory,
  lkeEnterpriseTypeFactory,
  lkeHighAvailabilityTypeFactory,
  lkeStandardAvailabilityTypeFactory,
  longviewActivePlanFactory,
  longviewClientFactory,
  longviewSubscriptionFactory,
  maintenanceResponseFactory,
  makeObjectsPage,
  managedIssueFactory,
  managedLinodeSettingFactory,
  managedSSHPubKeyFactory,
  managedStatsFactory,
  monitorFactory,
  mysqlConfigResponse,
  nodeBalancerTypeFactory,
  nodePoolFactory,
  notificationChannelFactory,
  notificationFactory,
  objectStorageBucketFactoryGen2,
  objectStorageClusterFactory,
  objectStorageEndpointsFactory,
  objectStorageKeyFactory,
  objectStorageOverageTypeFactory,
  objectStorageTypeFactory,
  paymentFactory,
  paymentMethodFactory,
  placementGroupFactory,
  possibleMySQLReplicationTypes,
  possiblePostgresReplicationTypes,
  postgresConfigResponse,
  promoFactory,
  serviceAlertFactory,
  serviceTypesFactory,
  stackScriptFactory,
  staticObjects,
  subnetFactory,
  supportReplyFactory,
  supportTicketFactory,
  tagFactory,
  VLANFactory,
  volumeFactory,
  volumeTypeFactory,
  vpcFactory,
  widgetFactory,
} from 'src/factories';
import { accountAgreementsFactory } from 'src/factories/accountAgreements';
import { accountLoginFactory } from 'src/factories/accountLogin';
import { accountUserFactory } from 'src/factories/accountUsers';
import { LinodeKernelFactory } from 'src/factories/linodeKernel';
import { quotaFactory } from 'src/factories/quotas';
import { getStorage } from 'src/utilities/storage';

import type { PathParams } from 'msw';

const getRandomWholeNumber = (min: number, max: number) =>
  Math.floor(Math.random() * (max - min + 1) + min);

import { accountEntityFactory } from 'src/factories/accountEntities';
import { accountRolesFactory } from 'src/factories/accountRoles';
import { trustedDeviceFactory } from 'src/factories/devices';
import { maintenancePolicyFactory } from 'src/factories/maintenancePolicy';
import { userAccountPermissionsFactory } from 'src/factories/userAccountPermissions';
import { userEntityPermissionsFactory } from 'src/factories/userEntityPermissions';
import { userRolesFactory } from 'src/factories/userRoles';
import { MTC_SUPPORTED_REGIONS } from 'src/features/components/PlansPanel/constants';

import type {
  AccountMaintenance,
  AlertDefinitionType,
  AlertSeverityType,
  AlertStatusType,
  CloudPulseServiceType,
  CreateAlertDefinitionPayload,
  CreateObjectStorageKeyPayload,
  Dashboard,
  Database,
  FirewallStatus,
  NotificationType,
  ObjectStorageEndpointTypes,
  SecurityQuestionsPayload,
  ServiceTypesList,
  TokenRequest,
  UpdateImageRegionsPayload,
  User,
  VolumeStatus,
} from '@linode/api-v4';

export const makeResourcePage = <T>(
  e: T[],
  override: { page: number; pages: number; results?: number } = {
    page: 1,
    pages: 1,
  }
) => ({
  data: e,
  page: override.page ?? 1,
  pages: override.pages ?? 1,
  results: override.results ?? e.length,
});

const makeMockDatabase = (params: PathParams): Database => {
  const isDefault = Number(params.id) % 2 !== 0;
  const db: Record<string, boolean | number | string | undefined> = {
    engine: params.engine as 'mysql',
    id: Number(params.id),
    label: `database-${params.id}`,
    platform: isDefault ? 'rdbms-default' : 'rdbms-legacy',
  };
  if (!isDefault) {
    db.replication_commit_type =
      params.engine === 'postgresql' ? 'local' : undefined;

    db.replication_type =
      params.engine === 'mysql'
        ? pickRandom(possibleMySQLReplicationTypes)
        : undefined;

    db.replication_type =
      params.engine === 'postgresql'
        ? pickRandom(possiblePostgresReplicationTypes)
        : undefined;

    db.ssl_connection = true;
  }
  const database = databaseFactory.build(db);
  if (database.platform !== 'rdbms-default') {
    delete database.private_network;
  }
  return database;
};

const statusPage = [
  http.get('*/api/v2/incidents*', () => {
    const response = incidentResponseFactory.build();
    return HttpResponse.json(response);
  }),
  http.get('*/api/v2/scheduled-maintenances*', () => {
    const response = maintenanceResponseFactory.build();
    return HttpResponse.json(response);
  }),
];

function sleep(ms: number) {
  return new Promise((resolve) => setTimeout(resolve, ms));
}

const entityTransfers = [
  http.get('*/account/service-transfers', () => {
    const transfers1 = entityTransferFactory.buildList(10);
    const transfers2 = entityTransferFactory.buildList(10, {
      token: 'TEST123',
    });
    const transfers3 = entityTransferFactory.buildList(10, {
      token: '987TEST',
    });
    const transfer4 = entityTransferFactory.build({
      is_sender: true,
      status: 'pending',
    });
    const transfer5 = entityTransferFactory.build({
      is_sender: true,
      status: 'canceled',
    });

    const combinedTransfers = transfers1.concat(
      transfers2,
      transfers3,
      transfer4,
      transfer5
    );
    return HttpResponse.json(makeResourcePage(combinedTransfers));
  }),
  http.get('*/account/service-transfers/:transferId', () => {
    const transfer = entityTransferFactory.build();
    return HttpResponse.json(transfer);
  }),
  http.get('*/account/agreements', () =>
    HttpResponse.json(accountAgreementsFactory.build())
  ),
  http.post('*/account/service-transfers', async ({ request }) => {
    const body = await request.json();
    const payload = body as any;
    const newTransfer = entityTransferFactory.build({
      entities: payload.entities,
    });
    return HttpResponse.json(newTransfer);
  }),
  http.post('*/account/service-transfers/:transferId/accept', () => {
    return HttpResponse.json({});
  }),
  http.delete('*/account/service-transfers/:transferId', () => {
    return HttpResponse.json({});
  }),
];

const databases = [
  http.get('*/databases/instances', () => {
    const database1 = databaseInstanceFactory.build({
      cluster_size: 1,
      id: 1,
      label: 'database-instance-1',
    });
    const database2 = databaseInstanceFactory.build({
      cluster_size: 2,
      id: 2,
      label: 'database-instance-2',
    });
    const database3 = databaseInstanceFactory.build({
      cluster_size: 3,
      id: 3,
      label: 'database-instance-3',
    });
    const database4 = databaseInstanceFactory.build({
      cluster_size: 1,
      id: 4,
      label: 'database-instance-4',
    });
    const database5 = databaseInstanceFactory.build({
      cluster_size: 1,
      id: 5,
      label: 'database-instance-5',
    });

    const databases = [database1, database2, database3, database4, database5];
    return HttpResponse.json(makeResourcePage(databases));
  }),

  http.get('*/databases/types', () => {
    const standardTypes = [
      databaseTypeFactory.build({
        class: 'nanode',
        id: 'g6-nanode-1',
        label: `Nanode 1 GB`,
        memory: 1024,
      }),
      databaseTypeFactory.build({
        class: 'nanode',
        id: 'g6-standard-1',
        label: `Linode 2 GB`,
        memory: 2048,
      }),
      ...databaseTypeFactory.buildList(7, { class: 'standard' }),
    ];
    const dedicatedTypes = databaseTypeFactory.buildList(7, {
      class: 'dedicated',
    });

    const planSizes = [4, 8, 16, 32, 64, 96, 128, 256];
    const premiumTypes = planSizes.map((size) => {
      return databaseTypeFactory.build({
        class: 'premium',
        id: `premium-${size}`,
        label: `DBaaS - Premium ${size} GB`,
        memory: size * 1024,
      });
    });

    return HttpResponse.json(
      makeResourcePage([...standardTypes, ...dedicatedTypes, ...premiumTypes])
    );
  }),

  http.get('*/databases/engines', () => {
    const engine1 = databaseEngineFactory.buildList(3);
    const engine2 = databaseEngineFactory.buildList(3, {
      engine: 'postgresql',
    });

    const combinedList = [...engine1, ...engine2];

    return HttpResponse.json(makeResourcePage(combinedList));
  }),

  http.get('*/databases/:engine/instances/:id', ({ params }) => {
    const database = makeMockDatabase(params);
    return HttpResponse.json(database);
  }),

  http.put('*/databases/:engine/instances/:id', ({ params }) => {
    const database = makeMockDatabase(params);
    return HttpResponse.json(database);
  }),

  http.get('*/databases/:engine/instances/:databaseId/backups', () => {
    const backups = databaseBackupFactory.buildList(10);
    return HttpResponse.json(makeResourcePage(backups));
  }),

  http.get('*/databases/:engine/instances/:databaseId/credentials', () => {
    return HttpResponse.json({
      password: 'password123',
      username: 'lnroot',
    });
  }),

  http.get('*/databases/:engine/instances/:databaseId/ssl', () => {
    return HttpResponse.json({
      certificate: 'testcertificate',
      public_key: 'testkey',
    });
  }),

  http.post('*/databases/:engine/instances', async ({ params, request }) => {
    const body = await request.json();
    const payload: any = body;
    return HttpResponse.json({
      ...databaseFactory.build({
        engine: params.engine as 'mysql',
        label: payload?.label ?? 'Database',
      }),
    });
  }),

  http.post(
    '*/databases/:engine/instances/:databaseId/backups/:backupId/restore',
    () => {
      return HttpResponse.json({});
    }
  ),

  http.post(
    '*/databases/:engine/instances/:databaseId/credentials/reset',
    () => {
      return HttpResponse.json({});
    }
  ),

  http.put(
    '*/databases/mysql/instances/:databaseId',
    async ({ params, request }) => {
      const reqBody = await request.json();
      const id = Number(params.databaseId);
      const body = reqBody as any;
      return HttpResponse.json({ ...databaseFactory.build({ id }), ...body });
    }
  ),

  http.delete('*/databases/mysql/instances/:databaseId', () => {
    return HttpResponse.json({});
  }),

  http.post('*/databases/:engine/instances/:databaseId/suspend', () => {
    return HttpResponse.json({});
  }),

  http.post('*/databases/:engine/instances/:databaseId/resume', () => {
    return HttpResponse.json({});
  }),
  http.get('*/databases/:engine/config', ({ params }) => {
    const { engine } = params as { engine: string };
    if (engine === 'mysql') {
      return HttpResponse.json(mysqlConfigResponse);
    }
    if (engine === 'postgresql') {
      return HttpResponse.json(postgresConfigResponse);
    }

    return HttpResponse.json(mysqlConfigResponse);
  }),
];

const vpc = [
  http.get('*/v4beta/vpcs', () => {
    const vpcsWithSubnet1 = vpcFactory.buildList(5, {
      subnets: subnetFactory.buildList(Math.floor(Math.random() * 10) + 1),
    });
    const vpcsWithSubnet2 = vpcFactory.buildList(5, {
      region: 'eu-west',
      subnets: subnetFactory.buildList(Math.floor(Math.random() * 20) + 1),
    });
    const vpcsWithoutSubnet = vpcFactory.buildList(20);
    return HttpResponse.json(
      makeResourcePage([
        ...vpcsWithSubnet1,
        ...vpcsWithSubnet2,
        ...vpcsWithoutSubnet,
      ])
    );
  }),
  http.get('*/v4beta/vpcs/:vpcId', () => {
    return HttpResponse.json(
      vpcFactory.build({
        description: `VPC for webserver and database. VPC for webserver and database. VPC for webserver and database. VPC for webserver and database. VPC for webserver VPC for webserver VPC for webserver VPC for webserver VPC for webserver.VPC for webserver and database!!! VPC`,
        subnets: subnetFactory.buildList(Math.floor(Math.random() * 10) + 1),
      })
    );
  }),
  http.get('*/v4beta/vpcs/:vpcId/subnets', () => {
    return HttpResponse.json(makeResourcePage(subnetFactory.buildList(30)));
  }),
  http.delete('*/v4beta/vpcs/:vpcId/subnets/:subnetId', () => {
    return HttpResponse.json({});
  }),
  http.delete('*/v4beta/vpcs/:vpcId', () => {
    return HttpResponse.json({});
  }),
  http.put('*/v4beta/vpcs/:vpcId', () => {
    return HttpResponse.json(vpcFactory.build({ description: 'testing' }));
  }),
  http.get('*/v4beta/vpcs/:vpcID', ({ params }) => {
    const id = Number(params.id);
    return HttpResponse.json(vpcFactory.build({ id }));
  }),
  http.post('*/v4beta/vpcs', async ({ request }) => {
    const body = await request.json();
    const vpc = vpcFactory.build({ ...(body as any) });
    return HttpResponse.json(vpc);
  }),
  http.post('*/v4beta/vpcs/:vpcId/subnets', async ({ request }) => {
    const body = await request.json();
    const subnet = subnetFactory.build({ ...(body as any) });
    return HttpResponse.json(subnet);
  }),
];

const iam = [
  http.get('*/iam/role-permissions', () => {
    return HttpResponse.json(accountRolesFactory.build());
  }),
  http.get('*/iam/users/:username/role-permissions', () => {
    return HttpResponse.json(userRolesFactory.build());
  }),
  http.get('*/iam/users/:username/permissions/:entity_type/:entity_id', () => {
    return HttpResponse.json(userEntityPermissionsFactory);
  }),
  http.get('*/v4*/iam/users/:username/permissions/account', () => {
    return HttpResponse.json(userAccountPermissionsFactory);
  }),
];

const entities = [
  http.get('*/v4*/entities', () => {
    const entity1 = accountEntityFactory.buildList(10, {
      type: 'linode',
    });
    const entity2 = accountEntityFactory.build({
      type: 'image',
    });
    const entity3 = accountEntityFactory.build({
      id: 1,
      label: 'firewall-1',
      type: 'firewall',
    });
    const entities = [...entity1, entity2, entity3];

    return HttpResponse.json(makeResourcePage(entities));
  }),
];

const nanodeType = linodeTypeFactory.build({ id: 'g6-nanode-1' });
const standardTypes = linodeTypeFactory.buildList(7);
const dedicatedTypes = dedicatedTypeFactory.buildList(7);
const proDedicatedType = proDedicatedTypeFactory.build();
const gpuTypesAda = linodeTypeFactory.buildList(7, {
  class: 'gpu',
  gpus: 5,
  label: 'Ada Lovelace',
  transfer: 0,
});
const gpuTypesRX = linodeTypeFactory.buildList(7, {
  class: 'gpu',
  gpus: 1,
  transfer: 5000,
});
const premiumTypes = [
  ...linodeTypeFactory.buildList(6, {
    class: 'premium',
  }),
  linodeTypeFactory.build({
    class: 'premium',
    disk: 10240000,
    id: 'g8-premium-128-ht',
    label: 'Premium HT 512 GB',
    memory: 524288,
    network_out: 40000,
    price: {
      hourly: 7.0,
      monthly: 5040.0,
    },
    transfer: 24000,
    vcpus: 128,
  }),
];

const acceleratedType = linodeTypeFactory.buildList(7, {
  accelerated_devices: 1,
  class: 'accelerated',
  label: 'Netint Quadra T1U X',
  transfer: 0,
});
const proxyAccountUser = accountUserFactory.build({
  email: 'partner@proxy.com',
  last_login: null,
  user_type: 'proxy',
  username: 'ParentCompany_a1b2c3d4e5',
});
const parentAccountUser = accountUserFactory.build({
  email: 'parent@acme.com',
  last_login: null,
  restricted: false,
  user_type: 'parent',
  username: 'ParentUser',
});
const childAccountUser = accountUserFactory.build({
  email: 'child@linode.com',
  last_login: null,
  restricted: false,
  user_type: 'child',
  username: 'ChildUser',
});
const parentAccountNonAdminUser = accountUserFactory.build({
  email: 'account@linode.com',
  last_login: null,
  restricted: false,
  username: 'NonAdminUser',
});

export const handlers = [
  ...iam,
  http.get('*/profile', () => {
    const profile = profileFactory.build({
      restricted: false,
      // Parent/Child: switch the `user_type` depending on what account view you need to mock.
      user_type: 'parent',
      // PLACEMENT GROUPS TESTING - Permissions and Grants:
      // Uncomment the two lines below: This is important! The grants endpoint is only called for restricted users.
      // restricted: true,
      // user_type: 'default',
    });
    return HttpResponse.json(profile);
  }),

  http.put('*/profile', async ({ request }) => {
    const body = await request.json();

    return HttpResponse.json({ ...profileFactory.build(), ...(body as any) });
  }),
  http.get('*/profile/grants', () => {
    // PLACEMENT GROUPS TESTING - Permissions and Grants
    return HttpResponse.json(
      grantsFactory.build({ global: { add_linodes: false } })
    );
  }),
  http.get('*/profile/apps', () => {
    const tokens = appTokenFactory.buildList(30);
    return HttpResponse.json(makeResourcePage(tokens));
  }),
  http.post('*/profile/phone-number', async () => {
    await sleep(2000);
    return HttpResponse.json({});
  }),
  http.post('*/profile/phone-number/verify', async () => {
    await sleep(2000);
    return HttpResponse.json({});
  }),
  http.delete('*/profile/phone-number', () => {
    return HttpResponse.json({});
  }),
  http.get('*/profile/security-questions', () => {
    return HttpResponse.json(securityQuestionsFactory.build());
  }),
  http.post<any, SecurityQuestionsPayload>(
    '*/profile/security-questions',
    async ({ request }) => {
      const body = await request.json();

      return HttpResponse.json(body);
    }
  ),
  http.get('*/regions', async () => {
    return HttpResponse.json(makeResourcePage(regions));
  }),
  http.get<{ id: string }>('*/v4/images/:id', ({ params }) => {
    const distributedImage = imageFactory.build({
      capabilities: ['cloud-init', 'distributed-sites'],
      id: 'private/distributed-image',
      label: 'distributed-image',
      regions: [{ region: 'us-east', status: 'available' }],
    });

    if (params.id === distributedImage.id) {
      return HttpResponse.json(distributedImage);
    }

    return HttpResponse.json(imageFactory.build());
  }),
  http.get('*/images', async ({ request }) => {
    const filter = request.headers.get('x-filter');

    if (filter?.includes('manual')) {
      const images = [
        imageFactory.build({
          capabilities: ['distributed-sites'],
          regions: [{ region: 'us-east', status: 'available' }],
          type: 'manual',
        }),
        imageFactory.build({ capabilities: [], regions: [], type: 'manual' }),
        imageFactory.build({
          capabilities: ['distributed-sites', 'cloud-init'],
          regions: [{ region: 'us-east', status: 'available' }],
          type: 'manual',
        }),
        imageFactory.build({
          capabilities: ['cloud-init'],
          regions: [],
          type: 'manual',
        }),
      ];
      return HttpResponse.json(makeResourcePage(images));
    }

    if (filter?.includes('automatic')) {
      const images = imageFactory.buildList(5, {
        capabilities: [],
        regions: [],
        type: 'automatic',
      });
      return HttpResponse.json(makeResourcePage(images));
    }

    return HttpResponse.json(makeResourcePage([]));
  }),
  http.post<any, UpdateImageRegionsPayload>(
    '*/v4/images/:id/regions',
    async ({ request }) => {
      const data = await request.json();

      const image = imageFactory.build();

      image.regions = data.regions.map((regionId) => ({
        region: regionId,
        status: 'pending replication',
      }));

      return HttpResponse.json(image);
    }
  ),

  http.get('*/linode/types', () => {
    return HttpResponse.json(
      makeResourcePage([
        nanodeType,
        ...standardTypes,
        ...dedicatedTypes,
        ...gpuTypesAda,
        ...gpuTypesRX,
        ...premiumTypes,
        ...acceleratedType,
        proDedicatedType,
      ])
    );
  }),
  http.get('*/linode/types-legacy', () => {
    return HttpResponse.json(makeResourcePage(linodeTypeFactory.buildList(0)));
  }),
  ...[
    nanodeType,
    ...standardTypes,
    ...dedicatedTypes,
    ...premiumTypes,
    proDedicatedType,
  ].map((type) =>
    http.get(`*/linode/types/${type.id}`, () => {
      return HttpResponse.json(type);
    })
  ),
  http.get(`*/linode/types/*`, () => {
    return HttpResponse.json(linodeTypeFactory.build());
  }),
  http.get('*/linode/instances', async ({ request }) => {
    linodeFactory.resetSequenceNumber();
    const linodesWithFirewalls = linodeFactory.buildList(10, {
      region: 'ap-west',
    });
    const metadataLinodeWithCompatibleImage = linodeFactory.build({
      image: 'metadata-test-image',
      label: 'metadata-test-image',
    });
    const metadataLinodeWithCompatibleImageAndRegion = linodeFactory.build({
      image: 'metadata-test-image',
      label: 'metadata-test-region',
      region: 'eu-west',
    });
    const linodeInDistributedRegion = linodeFactory.build({
      image: 'distributed-region-test-image',
      label: 'Gecko Distributed Region Test',
      region: 'us-den-10',
      site_type: 'distributed',
      id: 1000,
    });
    const onlineLinodes = linodeFactory.buildList(40, {
      backups: { enabled: false },
      ipv4: ['000.000.000.000'],
      region: 'us-ord',
    });
    const linodeWithEligibleVolumes = linodeFactory.build({
      id: 20,
      label: 'debianDistro',
    });
    const offlineLinodes = linodeFactory.buildList(1, { status: 'offline' });
    const busyLinodes = linodeFactory.buildList(1, { status: 'migrating' });
    const eventLinode = linodeFactory.build({
      id: 999,
      label: 'eventful',
      status: 'rebooting',
    });
    const multipleIPLinode = linodeFactory.build({
      ipv4: [
        '192.168.0.0',
        '192.168.0.1',
        '192.168.0.2',
        '192.168.0.3',
        '192.168.0.4',
        '192.168.0.5',
      ],
      label: 'multiple-ips',
      tags: ['test1', 'test2', 'test3'],
    });
    const nonMTCPlanInMTCSupportedRegionsLinode = linodeFactory.build({
      label: 'non-mtc-plan-in-mtc-supported-regions-linode',
      region: 'us-iad',
      id: 1003,
    });
    const mtcLinodes = [
      linodeFactory.build({
        label: 'mtc-custom-plan-linode-1',
        region: 'us-iad',
        type: 'g8-premium-128-ht',
        id: 1001,
      }),
      linodeFactory.build({
        label: 'mtc-custom-plan-linode-2',
        region: 'no-east',
        type: 'g8-premium-128-ht',
        id: 1002,
      }),
    ];
    const aclpSupportedRegionLinodes = [
      linodeFactory.build({
        label: 'aclp-supported-region-linode-1',
        region: 'us-iad',
        id: 1004,
      }),
      linodeFactory.build({
        label: 'aclp-supported-region-linode-2',
        region: 'us-east',
        id: 1005,
      }),
      linodeFactory.build({
        label: 'aclp-supported-region-linode-3',
        region: 'us-iad',
        id: 1006,
      }),
    ];
    const linodeFirewall = linodeFactory.build({
      region: 'ap-west',
      label: 'Linode-firewall-test',
      id: 90909,
    });
    const linodes = [
      ...linodesWithFirewalls,
      ...mtcLinodes,
      ...aclpSupportedRegionLinodes,
      nonMTCPlanInMTCSupportedRegionsLinode,
      metadataLinodeWithCompatibleImage,
      metadataLinodeWithCompatibleImageAndRegion,
      linodeInDistributedRegion,
      ...onlineLinodes,
      linodeWithEligibleVolumes,
      ...offlineLinodes,
      ...busyLinodes,
      linodeFactory.build({
        backups: { enabled: false },
        label: 'shadow-plan',
        type: 'g5-standard-20-s1',
      }),
      linodeFactory.build({
        backups: { enabled: false },
        label: 'shadow-plan-with-tags',
        tags: ['test1', 'test2', 'test3'],
        type: 'g5-standard-20-s1',
      }),
      linodeFactory.build({
        label: 'linode_with_tags_test1_test2',
        // eslint-disable-next-line sonarjs/no-duplicate-string
        region: 'us-central',
        tags: ['test1', 'test2'],
      }),
      linodeFactory.build({
        label: 'linode_with_tags_test2_test3',
        region: 'us-central',
        tags: ['test2', 'test3'],
      }),
      linodeFactory.build({
        label: 'linode_with_no_tags',
        region: 'us-central',
      }),
      linodeFactory.build({
        label: 'linode_with_tag_test4',
        region: 'us-east',
        tags: ['test4'],
      }),
      linodeFactory.build({
        label: 'eu-linode',
        region: 'eu-west',
      }),
      linodeFactory.build({
        backups: { enabled: false },
        label: 'DC-Specific Pricing Linode',
        region: 'id-cgk',
      }),
      eventLinode,
      multipleIPLinode,
      linodeFirewall,
    ];

    if (request.headers.get('x-filter')) {
      const headers = JSON.parse(request.headers.get('x-filter') || '{}');
      const orFilters = headers['+or'];
      const andFilters = headers['+and'];
      const regionFilter = headers.region;

      let filteredLinodes = linodes; // Default to the original linodes in case no filters are applied

      if (andFilters?.length) {
        // Check if this is a combined filter structure (multiple filter groups with +or arrays)
        const hasCombinedFilter = andFilters.some(
          (filterGroup: any) =>
            filterGroup['+or'] && Array.isArray(filterGroup['+or'])
        );

        if (hasCombinedFilter) {
          // Handle combined filter structure for CloudPulse alerts
          filteredLinodes = filteredLinodes.filter((linode) => {
            return andFilters.every((filterGroup: any) => {
              // Handle id filter group
              if (filterGroup['+or'] && Array.isArray(filterGroup['+or'])) {
                const idFilters = filterGroup['+or'].filter(
                  (f) => f.id !== undefined
                );
                const regionFilters = filterGroup['+or'].filter(
                  (f) => f.region !== undefined
                );

                // Check if linode matches any id in the id filter group
                const matchesId =
                  idFilters.length === 0 ||
                  idFilters.some((f) => Number(f.id) === linode.id);

                // Check if linode matches any region in the region filter group
                const matchesRegion =
                  regionFilters.length === 0 ||
                  regionFilters.some((f) => f.region === linode.region);

                return matchesId && matchesRegion;
              }

              return false;
            });
          });
        } else {
          // Handle legacy andFilters for other use cases
          filteredLinodes = filteredLinodes.filter((linode) => {
            const filteredById = andFilters.every(
              (filter: { id: number }) => filter.id === linode.id
            );
            const filteredByRegion = andFilters.every(
              (filter: { region: string }) => filter.region === linode.region
            );

            return filteredById || filteredByRegion;
          });
        }
      }

      // The legacy id/region filtering logic has been removed here because it
      // duplicated the work done above and incorrectly trimmed results when a
      // newer "combined" filter structure (an array of "+or" groups inside
      // "+and") was supplied. For legacy consumers the filtering is handled
      // in the `else` branch above (lines ~922–934).

      // after the linodes are filtered based on region, filter the region-filtered linodes based on selected tags if any
      if (orFilters?.length) {
        filteredLinodes = filteredLinodes.filter((linode) => {
          return orFilters.some((filter: { tags: string }) =>
            linode.tags.includes(filter.tags)
          );
        });
      }

      // filter the linodes based on supported regions
      if (orFilters?.length) {
        filteredLinodes = linodes.filter((linode) => {
          return orFilters.some(
            (filter: { region: string }) => linode.region === filter.region
          );
        });
      }

      if (regionFilter) {
        filteredLinodes = filteredLinodes.filter((linode) => {
          return linode.region === regionFilter;
        });
      }

      return HttpResponse.json(makeResourcePage(filteredLinodes));
    }
    return HttpResponse.json(makeResourcePage(linodes));
  }),

  http.get('*/linode/instances/:id', async ({ params }) => {
    const mockLinodeDetailById = (id: number) => {
      const linodeMTCPlanDetails = [
        linodeFactory.build({
          id,
          backups: { enabled: false },
          label: 'mtc-custom-plan-linode-1',
          region: 'us-iad',
          type: 'g8-premium-128-ht',
        }),
        linodeFactory.build({
          id,
          backups: { enabled: false },
          label: 'mtc-custom-plan-linode-2',
          region: 'no-east',
          type: 'g8-premium-128-ht',
        }),
      ];
      const linodeAclpSupportedRegionDetails = [
        /** Whether a Linode is ACLP-subscribed can be determined using the useIsLinodeAclpSubscribed hook. */

        // 1. Example: ACLP-subscribed Linode in an ACLP-supported region (mock Linode ID: 1004)
        linodeFactory.build({
          id,
          backups: { enabled: false },
          label: 'aclp-supported-region-linode-1',
          region: 'us-iad',
          alerts: {
            user: [21, 22, 23, 24, 25],
            system: [19, 20],
            cpu: 0,
            io: 0,
            network_in: 0,
            network_out: 0,
            transfer_quota: 0,
          },
        }),
        // 2. Example: Linode not subscribed to ACLP in an ACLP-supported region (mock Linode ID: 1005)
        linodeFactory.build({
          id,
          backups: { enabled: false },
          label: 'aclp-supported-region-linode-2',
          region: 'us-east',
          alerts: {
            user: [],
            system: [],
            cpu: 10,
            io: 10000,
            network_in: 0,
            network_out: 0,
            transfer_quota: 80,
          },
        }),
        // 3. Example: Linode in an ACLP-supported region with NO enabled alerts (mock Linode ID: 1006)
        // - Whether this Linode is ACLP-subscribed depends on the ACLP release stage:
        //   a. Beta stage: NOT subscribed to ACLP
        //   b. GA stage: Subscribed to ACLP
        linodeFactory.build({
          id,
          backups: { enabled: false },
          label: 'aclp-supported-region-linode-3',
          region: 'us-iad',
          alerts: {
            user: [],
            system: [],
            cpu: 0,
            io: 0,
            network_in: 0,
            network_out: 0,
            transfer_quota: 0,
          },
        }),
      ];
      const linodeNonMTCPlanInMTCSupportedRegionsDetail = linodeFactory.build({
        id,
        backups: { enabled: false },
        label: 'non-mtc-plan-in-mtc-supported-regions-linode',
        region: 'us-iad',
      });
      const linodeInDistributedRegionDetail = linodeFactory.build({
        id,
        backups: { enabled: false },
        label: 'Gecko Distributed Region Test',
        region: 'us-den-10',
      });
      const linodeDetail = linodeFactory.build({
        id,
        backups: { enabled: false },
        label: 'linode-detail',
        region: 'us-ord',
      });

      switch (id) {
        case 1000:
          return linodeInDistributedRegionDetail;
        case 1001:
          return linodeMTCPlanDetails[0];
        case 1002:
          return linodeMTCPlanDetails[1];
        case 1003:
          return linodeNonMTCPlanInMTCSupportedRegionsDetail;
        case 1004:
          return linodeAclpSupportedRegionDetails[0];
        case 1005:
          return linodeAclpSupportedRegionDetails[1];
        case 1006:
          return linodeAclpSupportedRegionDetails[2];
        default:
          return linodeDetail;
      }
    };
    const id = Number(params.id);
    const response = mockLinodeDetailById(id);
    return HttpResponse.json(response);
  }),
  http.get('*/linode/instances/:id/firewalls', async () => {
    const firewalls = firewallFactory.buildList(1);
    firewallFactory.resetSequenceNumber();
    return HttpResponse.json(makeResourcePage(firewalls));
  }),
  http.get('*/linode/kernels', async () => {
    const kernels = LinodeKernelFactory.buildList(10);
    return HttpResponse.json(makeResourcePage(kernels));
  }),
  http.delete('*/instances/*', async () => {
    return HttpResponse.json({});
  }),
  http.get('*/instances/*/configs', async () => {
    const configs = linodeConfigFactory.buildList(3);
    return HttpResponse.json(makeResourcePage(configs));
  }),
  http.get('*/instances/*/disks', async () => {
    const disks = linodeDiskFactory.buildList(3);
    return HttpResponse.json(makeResourcePage(disks));
  }),
  http.put('*/instances/*/disks/:id', async ({ params }) => {
    const id = Number(params.id);
    const disk = linodeDiskFactory.build({ id });
    // If you want to mock an error
    // return HttpResponse.json({ errors: [{ field: 'label', reason: 'OMG!' }] }));
    return HttpResponse.json(disk);
  }),
  http.get('*/instances/*/transfer', async () => {
    const transfer = linodeTransferFactory.build();
    return HttpResponse.json(transfer);
  }),
  http.get('*/instances/*/stats*', async () => {
    const stats = linodeStatsFactory.build();
    return HttpResponse.json(stats);
  }),
  http.get('*/instances/*/stats', async () => {
    const stats = linodeStatsFactory.build();
    return HttpResponse.json(stats);
  }),
  http.get('*/instances/*/ips', async () => {
    const ips = linodeIPFactory.build();
    return HttpResponse.json(ips);
  }),
  http.post('*/linode/instances', async ({ request }) => {
    const body = await request.json();
    const payload = body as any;
    const linode = linodeFactory.build({
      image: payload?.image ?? 'linode/debian-10',
      label: payload?.label ?? 'new-linode',
      region: payload?.region ?? 'us-east',
      type: payload?.type ?? 'g6-standard-1',
    });
    return HttpResponse.json(linode);
    // return HttpResponse.json({ errors: [{ reason: 'Invalid label', field: 'data.label' }] }));
  }),

  http.get('*/lke/clusters', async () => {
    const clusters = kubernetesAPIResponse.buildList(10);
    return HttpResponse.json(makeResourcePage(clusters));
  }),
  http.get('*/lke/types', async () => {
    const lkeTypes = [
      lkeStandardAvailabilityTypeFactory.build(),
      lkeHighAvailabilityTypeFactory.build(),
      lkeEnterpriseTypeFactory.build(),
    ];
    return HttpResponse.json(makeResourcePage(lkeTypes));
  }),
  http.get('*/lke/versions', async () => {
    const versions = kubernetesVersionFactory.buildList(1);
    return HttpResponse.json(makeResourcePage(versions));
  }),
  http.get('*/lke/clusters/:clusterId', async ({ params }) => {
    const id = Number(params.clusterId);
    const cluster = kubernetesAPIResponse.build({ id, k8s_version: '1.16' });
    return HttpResponse.json(cluster);
    // return HttpResponse.json({}, { status: 404 });
  }),
  http.put('*/lke/clusters/:clusterId', async ({ params }) => {
    const id = Number(params.clusterId);
    const k8s_version = params.k8s_version as string;
    const cluster = kubernetesAPIResponse.build({
      id,
      k8s_version,
    });
    return HttpResponse.json(cluster);
  }),
  http.get('*/lke/clusters/:clusterId/pools', async () => {
    const encryptedPools = nodePoolFactory.buildList(5);
    const unencryptedPools = nodePoolFactory.buildList(5, {
      disk_encryption: 'disabled',
    });
    const paginatedPool = nodePoolFactory.build({
      nodes: kubeLinodeFactory.buildList(26),
    });
    return HttpResponse.json(
      makeResourcePage([...encryptedPools, ...unencryptedPools, paginatedPool])
    );
  }),
  http.get('*/lke/clusters/*/api-endpoints', async () => {
    const endpoints = kubeEndpointFactory.buildList(2);
    return HttpResponse.json(makeResourcePage(endpoints));
  }),
  http.get('*/lke/clusters/*/recycle', async () => {
    return HttpResponse.json({});
  }),
  http.get('*/v4beta/networking/firewalls', () => {
    const firewalls = [
      ...firewallFactory.buildList(10),
      firewallFactory.build({
        entities: [
          firewallEntityfactory.build({
            type: 'linode_interface',
            parent_entity: firewallEntityfactory.build({
              type: 'linode',
              id: 123,
              label: 'Linode-123',
            }),
          }),
          firewallEntityfactory.build({
            type: 'linode',
<<<<<<< HEAD
            label: 'Linode-firewall-test',
            parent_entity: null,
            id: 90909,
=======
>>>>>>> 2f77692e
          }),
        ],
      }),
    ];
    firewallFactory.resetSequenceNumber();
    return HttpResponse.json(makeResourcePage(firewalls));
  }),
  http.get('*/v4beta/networking/firewalls/*/devices', () => {
    const devices = firewallDeviceFactory.buildList(10);
    return HttpResponse.json(makeResourcePage(devices));
  }),
  http.get('*/v4beta/networking/firewalls/:firewallId', () => {
    const firewall = firewallFactory.build();
    return HttpResponse.json(firewall);
  }),
  http.put<{}, { status: FirewallStatus }>(
    '*/v4beta/networking/firewalls/:firewallId',
    async ({ request }) => {
      const body = await request.json();
      const firewall = firewallFactory.build({
        status: body?.['status'] ?? 'disabled',
      });
      return HttpResponse.json(firewall);
    }
  ),
  // http.post('*/account/agreements', () => {
  //   return res(ctx.status(500), ctx.json({ reason: 'Unknown error' }));
  // }),
  http.post('*/v4beta/networking/firewalls', async ({ request }) => {
    const body = await request.json();
    const payload = body as any;
    const newFirewall = firewallFactory.build({
      label: payload.label ?? 'mock-firewall',
    });
    return HttpResponse.json(newFirewall);
  }),
  http.get('*/v4/nodebalancers', () => {
    const nodeBalancers = nodeBalancerFactory.buildList(3);
    return HttpResponse.json(makeResourcePage(nodeBalancers));
  }),
  http.get('*/v4/nodebalancers/types', () => {
    const nodeBalancerTypes = nodeBalancerTypeFactory.buildList(1);
    return HttpResponse.json(makeResourcePage(nodeBalancerTypes));
  }),
  http.get('*/v4/nodebalancers/:nodeBalancerID', ({ params }) => {
    const nodeBalancer = nodeBalancerFactory.build({
      id: Number(params.nodeBalancerID),
    });
    return HttpResponse.json(nodeBalancer);
  }),
  http.get('*/v4beta/nodebalancers/:nodeBalancerID', ({ params }) => {
    const nodeBalancer = nodeBalancerFactory.build({
      id: Number(params.nodeBalancerID),
      lke_cluster: {
        id: 1,
        label: 'lke-e-123',
        type: 'lkecluster',
        url: 'v4/lke/clusters/1',
      },
      type: 'premium',
    });
    return HttpResponse.json(nodeBalancer);
  }),
  http.get('*/nodebalancers/:nodeBalancerID/configs', ({ params }) => {
    const configs = nodeBalancerConfigFactory.buildList(2, {
      nodebalancer_id: Number(params.nodeBalancerID),
    });
    return HttpResponse.json(makeResourcePage(configs));
  }),
  http.get('*/nodebalancers/:nodeBalancerID/configs/:configID/nodes', () => {
    const configs = [
      nodeBalancerConfigNodeFactory.build({ status: 'UP' }),
      nodeBalancerConfigNodeFactory.build({ status: 'DOWN' }),
      nodeBalancerConfigNodeFactory.build({ status: 'unknown' }),
    ];
    return HttpResponse.json(makeResourcePage(configs));
  }),
  http.get('*/v4/object-storage/types', () => {
    const objectStorageTypes = [
      objectStorageTypeFactory.build(),
      objectStorageOverageTypeFactory.build(),
    ];
    return HttpResponse.json(makeResourcePage(objectStorageTypes));
  }),
  http.get('*/v4/object-storage/endpoints', ({}) => {
    const endpoints = [
      objectStorageEndpointsFactory.build({
        endpoint_type: 'E0',
        region: 'us-sea',
        s3_endpoint: null,
      }),
      objectStorageEndpointsFactory.build({
        endpoint_type: 'E1',
        region: 'us-sea',
        s3_endpoint: 'us-sea-1.linodeobjects.com',
      }),
      objectStorageEndpointsFactory.build({
        endpoint_type: 'E1',
        region: 'us-sea',
        s3_endpoint: null,
      }),
      objectStorageEndpointsFactory.build({
        endpoint_type: 'E2',
        region: 'us-sea',
        s3_endpoint: null,
      }),
      objectStorageEndpointsFactory.build({
        endpoint_type: 'E3',
        region: 'us-sea',
        s3_endpoint: null,
      }),
      objectStorageEndpointsFactory.build({
        endpoint_type: 'E3',
        region: 'us-east',
        s3_endpoint: null,
      }),
      objectStorageEndpointsFactory.build({
        endpoint_type: 'E3',
        region: 'us-mia',
        s3_endpoint: 'us-mia-1.linodeobjects.com',
      }),
    ];
    return HttpResponse.json(makeResourcePage(endpoints));
  }),
  http.get('*/v4*/object-storage/quotas*', () => {
    const quotas = [
      quotaFactory.build({
        description: 'The total capacity of your Object Storage account',
        endpoint_type: 'E0',
        quota_limit: 1_000_000_000_000_000,
        quota_name: 'Total Capacity',
        resource_metric: 'byte',
        s3_endpoint: 'endpoint1',
      }),
    ];

    return HttpResponse.json(makeResourcePage(quotas));
  }),
  http.get('*object-storage/buckets/*/*/access', async () => {
    await sleep(2000);
    return HttpResponse.json({
      acl: 'private',
      acl_xml:
        '<AccessControlPolicy xmlns="http://s3.amazonaws.com/doc/2006-03-01/"><Owner><ID>2a2ce653-20dd-43f1-b803-e8a924ee6374</ID><DisplayName>2a2ce653-20dd-43f1-b803-e8a924ee6374</DisplayName></Owner><AccessControlList><Grant><Grantee xmlns:xsi="http://www.w3.org/2001/XMLSchema-instance" xsi:type="CanonicalUser"><ID>2a2ce653-20dd-43f1-b803-e8a924ee6374</ID><DisplayName>2a2ce653-20dd-43f1-b803-e8a924ee6374</DisplayName></Grantee><Permission>FULL_CONTROL</Permission></Grant></AccessControlList></AccessControlPolicy>',
      cors_enabled: true,
      cors_xml:
        '<CORSConfiguration><CORSRule><AllowedMethod>GET</AllowedMethod><AllowedMethod>PUT</AllowedMethod><AllowedMethod>DELETE</AllowedMethod><AllowedMethod>HEAD</AllowedMethod><AllowedMethod>POST</AllowedMethod><AllowedOrigin>*</AllowedOrigin><AllowedHeader>*</AllowedHeader></CORSRule></CORSConfiguration>',
    });
  }),

  http.put('*object-storage/buckets/*/*/access', async () => {
    await sleep(2000);
    return HttpResponse.json({});
  }),
  http.get('*object-storage/buckets/*/*/ssl', async () => {
    await sleep(2000);
    return HttpResponse.json({ ssl: false });
  }),
  http.post('*object-storage/buckets/*/*/ssl', async () => {
    await sleep(2000);
    return HttpResponse.json({ ssl: true });
  }),
  http.delete('*object-storage/buckets/*/*/ssl', async () => {
    await sleep(2000);
    return HttpResponse.json({});
  }),
  http.delete('*object-storage/buckets/*/*', async () => {
    await sleep(2000);
    return HttpResponse.json({});
  }),
  http.get('*/object-storage/buckets/*/*/object-list', ({ request }) => {
    const url = new URL(request.url);
    const pageSize = Number(url.searchParams.get('page_size') || 100);
    const marker = url.searchParams.get('marker');

    if (!marker) {
      const end =
        pageSize > staticObjects.length ? staticObjects.length : pageSize;
      const is_truncated = staticObjects.length > pageSize;

      const page = staticObjects.slice(0, end);
      return HttpResponse.json(
        makeObjectsPage(page, {
          is_truncated,
          next_marker: is_truncated ? staticObjects[pageSize].name : null,
        })
      );
    }
    const index = staticObjects.findIndex((object) => object.name == marker);

    const end =
      index + pageSize > staticObjects.length
        ? staticObjects.length
        : index + pageSize;

    const page = staticObjects.slice(index, end);

    const is_truncated =
      page[page.length - 1].name !=
      staticObjects[staticObjects.length - 1].name;

    return HttpResponse.json(
      makeObjectsPage(page, {
        is_truncated,
        next_marker: is_truncated ? staticObjects[end].name : null,
      })
    );
  }),
  http.get('*/object-storage/buckets/:region', ({ params, request }) => {
    const url = new URL(request.url);

    const region = params.region as string;

    objectStorageBucketFactoryGen2.resetSequenceNumber();
    const page = Number(url.searchParams.get('page') || 1);
    const pageSize = Number(url.searchParams.get('page_size') || 25);

    const randomBucketNumber = getRandomWholeNumber(1, 500);
    const randomEndpointType = `E${Math.floor(
      Math.random() * 4
    )}` as ObjectStorageEndpointTypes;

    const buckets = objectStorageBucketFactoryGen2.buildList(1, {
      cluster: `${region}-1`,
      endpoint_type: randomEndpointType,
      hostname: `obj-bucket-${randomBucketNumber}.${region}.linodeobjects.com`,
      label: `obj-bucket-${randomBucketNumber}`,
      region,
    });

    return HttpResponse.json({
      data: buckets.slice(
        (page - 1) * pageSize,
        (page - 1) * pageSize + pageSize
      ),
      page,
      pages: Math.ceil(buckets.length / pageSize),
      results: buckets.length,
    });
  }),
  http.get('*/object-storage/buckets', () => {
    const buckets = objectStorageBucketFactoryGen2.buildList(10);
    return HttpResponse.json(makeResourcePage(buckets));
  }),
  http.post('*/object-storage/buckets', () => {
    return HttpResponse.json(objectStorageBucketFactoryGen2.build());
  }),
  http.get('*object-storage/clusters', () => {
    const jakartaCluster = objectStorageClusterFactory.build({
      id: `id-cgk-0` as any,
      region: 'id-cgk',
    });
    const saoPauloCluster = objectStorageClusterFactory.build({
      id: `br-gru-0` as any,
      region: 'br-gru',
    });
    const basePricingCluster = objectStorageClusterFactory.build({
      id: `us-east-0` as any,
      region: 'us-east',
    });
    const clusters = objectStorageClusterFactory.buildList(3);
    return HttpResponse.json(
      makeResourcePage([
        jakartaCluster,
        saoPauloCluster,
        basePricingCluster,
        ...clusters,
      ])
    );
  }),

  http.get('*object-storage/keys', () => {
    return HttpResponse.json(
      makeResourcePage([
        ...objectStorageKeyFactory.buildList(1),
        ...objectStorageKeyFactory.buildList(1, {
          regions: [
            { id: 'us-east', s3_endpoint: 'us-east.com' },
            { id: 'nl-ams', s3_endpoint: 'nl-ams.com' },
            { id: 'us-southeast', s3_endpoint: 'us-southeast.com' },
            { id: 'in-maa', s3_endpoint: 'in-maa.com' },
            { id: 'us-lax', s3_endpoint: 'us-lax.com' },
            { id: 'us-mia', s3_endpoint: 'us-mia.com' },
            { id: 'it-mil', s3_endpoint: 'it-mil.com' },
          ],
        }),
        ...objectStorageKeyFactory.buildList(1, {
          regions: [
            { id: 'us-east', s3_endpoint: 'us-east.com' },
            { id: 'nl-ams', s3_endpoint: 'nl-ams.com' },
            { id: 'us-southeast', s3_endpoint: 'us-southeast.com' },
            { id: 'in-maa', s3_endpoint: 'in-maa.com' },
            { id: 'us-lax', s3_endpoint: 'us-lax.com' },
          ],
        }),
        ...objectStorageKeyFactory.buildList(1, {
          bucket_access: [
            {
              bucket_name: 'test007',
              cluster: 'us-east-1',
              permissions: 'read_only',
              region: 'us-east',
            },
            {
              bucket_name: 'test001',
              cluster: 'nl-ams-1',
              permissions: 'read_write',
              region: 'nl-ams',
            },
          ],
          limited: true,
          regions: [
            { id: 'us-east', s3_endpoint: 'us-east.com' },
            { id: 'nl-ams', s3_endpoint: 'nl-ams.com' },
          ],
        }),
      ])
    );
  }),
  http.post<any, CreateObjectStorageKeyPayload>(
    '*object-storage/keys',
    async ({ request }) => {
      const body = await request.json();
      const { label, regions } = body;

      const regionsData = regions?.map((region: string) => ({
        id: region,
        s3_endpoint: `${region}.com`,
      }));

      return HttpResponse.json(
        objectStorageKeyFactory.build({
          label,
          regions: regionsData,
        })
      );
    }
  ),
  http.put<any, CreateObjectStorageKeyPayload>(
    '*object-storage/keys/:id',
    async ({ request }) => {
      const body = await request.json();
      const { label, regions } = body;

      const regionsData = regions?.map((region: string) => ({
        id: region,
        s3_endpoint: `${region}.com`,
      }));

      return HttpResponse.json(
        objectStorageKeyFactory.build({
          label,
          regions: regionsData,
        })
      );
    }
  ),
  http.delete('*object-storage/keys/:id', () => {
    return HttpResponse.json({});
  }),
  http.get('*/v4/domains', () => {
    const domains = domainFactory.buildList(10);
    return HttpResponse.json(makeResourcePage(domains));
  }),
  http.get('*/v4/domains/:id', () => {
    const domain = domainFactory.build();
    return HttpResponse.json(domain);
  }),
  http.get('*/v4/domains/*/records', () => {
    const records = domainRecordFactory.buildList(1);
    return HttpResponse.json(makeResourcePage(records));
  }),
  http.post('*/domains/*/records', () => {
    const record = domainRecordFactory.build();
    return HttpResponse.json(record);
  }),
  http.post('*/volumes/migrate', () => {
    return HttpResponse.json({});
  }),
  http.get('*/regions/*/migration-queue', () => {
    return HttpResponse.json({
      linodes: 8,
      volumes: 953,
    });
  }),
  http.get('*/volumes', () => {
    const statuses: VolumeStatus[] = [
      'active',
      'creating',
      'migrating',
      'key_rotating',
      'offline',
      'resizing',
    ];
    const volumes = statuses.map((status) => volumeFactory.build({ status }));
    return HttpResponse.json(makeResourcePage(volumes));
  }),
  http.get('*/volumes/types', () => {
    const volumeTypes = volumeTypeFactory.buildList(1);
    return HttpResponse.json(makeResourcePage(volumeTypes));
  }),
  http.post('*/volumes', () => {
    const volume = volumeFactory.build();
    return HttpResponse.json(volume);
  }),
  http.get('*/vlans', () => {
    const vlans = VLANFactory.buildList(30);
    return HttpResponse.json(makeResourcePage(vlans));
  }),
  http.get('*/profile/preferences', () => {
    return HttpResponse.json({
      theme: getStorage(MOCK_THEME_STORAGE_KEY) ?? 'system',
    });
  }),
  http.get('*/profile/devices', () => {
    return HttpResponse.json(
      makeResourcePage(trustedDeviceFactory.buildList(30))
    );
  }),
  http.put('*/profile/preferences', async ({ request }) => {
    const reqBody = await request.json();
    const body = reqBody as any;
    return HttpResponse.json({ ...body });
  }),
  http.get('*/kubeconfig', () => {
    return HttpResponse.json({ kubeconfig: 'SSBhbSBhIHRlYXBvdA==' });
  }),
  http.get('*invoices/555/items', () => {
    return HttpResponse.json(
      makeResourcePage([
        invoiceItemFactory.build({
          label: 'Linode',
          region: 'br-gru',
        }),
        invoiceItemFactory.build({
          label: 'Outbound Transfer Overage',
          region: null,
        }),
        invoiceItemFactory.build({
          label: 'Outbound Transfer Overage',
          region: 'id-cgk',
        }),
      ])
    );
  }),

  http.get('*invoices/:invoiceId/items', () => {
    const items = invoiceItemFactory.buildList(10);
    return HttpResponse.json(makeResourcePage(items, { page: 1, pages: 4 }));
  }),
  http.get('*/account', () => {
    const account = accountFactory.build({
      active_promotions: promoFactory.buildList(1),
      active_since: '2022-11-30',
      balance: 50,
      company: 'Mock Company',
    });
    return HttpResponse.json(account);
  }),
  http.get('*/account/availability', () => {
    const newarkStorage = accountAvailabilityFactory.build({
      region: 'us-east-0',
      unavailable: ['Object Storage'],
    });
    const atlanta = accountAvailabilityFactory.build({
      region: 'us-southeast',
      unavailable: ['Block Storage', 'Managed Databases'],
    });
    const singapore = accountAvailabilityFactory.build({
      region: 'ap-south',
      unavailable: ['Linodes', 'Kubernetes', 'NodeBalancers'],
    });
    const tokyo = accountAvailabilityFactory.build({
      region: 'ap-northeast',
      unavailable: ['Linodes', 'Block Storage', 'Kubernetes', 'NodeBalancers'],
    });
    return HttpResponse.json(
      makeResourcePage([atlanta, newarkStorage, singapore, tokyo])
    );
  }),
  http.get('*/account/availability/:regionId', () => {
    return HttpResponse.json(accountAvailabilityFactory.build());
  }),
  http.put('*/account', async ({ request }) => {
    const body = await request.json();
    return HttpResponse.json({ ...accountFactory.build(), ...(body as any) });
  }),
  http.get('*/account/transfer', () => {
    const transfer = accountTransferFactory.build();
    return HttpResponse.json(transfer);
  }),
  http.get('*/account/payments', () => {
    const paymentWithLargeId = paymentFactory.build({
      id: 123_456_789_123_456,
    });
    const payments = paymentFactory.buildList(5);
    return HttpResponse.json(
      makeResourcePage([paymentWithLargeId, ...payments])
    );
  }),
  http.get('*/account/invoices', () => {
    const linodeInvoice = invoiceFactory.build({
      date: '2022-12-01T18:04:01',
      label: 'LinodeInvoice',
    });
    const akamaiInvoice = invoiceFactory.build({
      date: '2022-12-16T18:04:01',
      label: 'AkamaiInvoice',
    });
    const invoiceWithLargerId = invoiceFactory.build({
      id: 123_456_789_123_456,
      label: 'Invoice with Large ID',
    });
    return HttpResponse.json(
      makeResourcePage([linodeInvoice, akamaiInvoice, invoiceWithLargerId])
    );
  }),
  http.get('*/account/invoices/:invoiceId', () => {
    const linodeInvoice = invoiceFactory.build({
      date: '2022-12-01T18:04:01',
      id: 1234,
      label: 'LinodeInvoice',
    });
    return HttpResponse.json(linodeInvoice);
  }),
  http.get('*/account/maintenance', ({ request }) => {
    const url = new URL(request.url);

    accountMaintenanceFactory.resetSequenceNumber();
    const page = Number(url.searchParams.get('page') || 1);
    const pageSize = Number(url.searchParams.get('page_size') || 25);
    const headers = JSON.parse(request.headers.get('x-filter') || '{}');

    const accountMaintenance =
      headers.status === 'completed'
        ? accountMaintenanceFactory.buildList(30, { status: 'completed' })
        : [
            ...accountMaintenanceFactory.buildList(90, { status: 'pending' }),
            ...accountMaintenanceFactory.buildList(3, { status: 'started' }),
          ];

    if (request.headers.get('x-filter')) {
      accountMaintenance.sort((a, b) => {
        const statusA = a[headers['+order_by'] as keyof AccountMaintenance];
        const statusB = b[headers['+order_by'] as keyof AccountMaintenance];

        if (statusA === null || statusB === null) {
          return 0;
        }

        if (statusA < statusB) {
          return -1;
        }
        if (statusA > statusB) {
          return 1;
        }
        return 0;
      });

      if (headers['+order'] == 'desc') {
        accountMaintenance.reverse();
      }
      return HttpResponse.json({
        data: accountMaintenance.slice(
          (page - 1) * pageSize,
          (page - 1) * pageSize + pageSize
        ),
        page,
        pages: Math.ceil(accountMaintenance.length / pageSize),
        results: accountMaintenance.length,
      });
    }

    return HttpResponse.json(makeResourcePage(accountMaintenance));
  }),

  http.get('*/account/child-accounts', ({ request }) => {
    const url = new URL(request.url);
    const page = Number(url.searchParams.get('page') || 1);
    const pageSize = Number(url.searchParams.get('page_size') || 25);
    const childAccounts = accountFactory.buildList(100);
    return HttpResponse.json({
      data: childAccounts.slice(
        (page - 1) * pageSize,
        (page - 1) * pageSize + pageSize
      ),
      page,
      pages: Math.ceil(childAccounts.length / pageSize),
      results: childAccounts.length,
    });
  }),
  http.get('*/account/child-accounts/:euuid', () => {
    const childAccount = accountFactory.buildList(1);
    return HttpResponse.json(childAccount);
  }),
  http.post('*/account/child-accounts/:euuid/token', () => {
    // Proxy tokens expire in 15 minutes.
    const now = new Date();
    const expiry = new Date(now.setMinutes(now.getMinutes() + 15));

    const proxyToken = appTokenFactory.build({
      expiry: expiry.toISOString(),
      token: `Bearer ${import.meta.env.REACT_APP_PROXY_PAT}`,
    });
    return HttpResponse.json(proxyToken);
  }),
  http.get('*/account/users', ({ request }) => {
    const url = new URL(request.url);
    const page = Number(url.searchParams.get('page') || 1);
    const pageSize = Number(url.searchParams.get('page_size') || 25);
    const headers = JSON.parse(request.headers.get('x-filter') || '{}');

    const accountUsers = [
      accountUserFactory.build({
        last_login: { login_datetime: '2023-10-16T17:04', status: 'failed' },
        tfa_enabled: true,
      }),
      accountUserFactory.build({
        last_login: {
          login_datetime: '2023-10-06T12:04',
          status: 'successful',
        },
      }),
      accountUserFactory.build({ last_login: null }),
      childAccountUser,
      parentAccountUser,
      proxyAccountUser,
      parentAccountNonAdminUser,
    ];

    if (request.headers.get('x-filter')) {
      let filteredAccountUsers = accountUsers;

      if (headers['user_type']) {
        if (headers['user_type']['+neq']) {
          filteredAccountUsers = accountUsers.filter(
            (user) => user.user_type !== headers['user_type']['+neq']
          );
        } else {
          filteredAccountUsers = accountUsers.filter(
            (user) => user.user_type === headers['user_type']
          );
        }
      }

      filteredAccountUsers.sort((a, b) => {
        const statusA = a[headers['+order_by'] as keyof User];
        const statusB = b[headers['+order_by'] as keyof User];

        if (!statusA || !statusB) {
          return 0;
        }

        if (statusA < statusB) {
          return -1;
        }
        if (statusA > statusB) {
          return 1;
        }
        return 0;
      });

      if (headers['+order'] == 'desc') {
        filteredAccountUsers.reverse();
      }
      return HttpResponse.json({
        data: filteredAccountUsers.slice(
          (page - 1) * pageSize,
          (page - 1) * pageSize + pageSize
        ),
        page,
        pages: Math.ceil(filteredAccountUsers.length / pageSize),
        results: filteredAccountUsers.length,
      });
    }

    // Return default response if 'x-filter' header is not present
    return HttpResponse.json(makeResourcePage(accountUsers));
  }),

  http.get(`*/account/users/${childAccountUser.username}`, () => {
    return HttpResponse.json(childAccountUser);
  }),
  http.get(`*/account/users/${proxyAccountUser.username}`, () => {
    return HttpResponse.json(proxyAccountUser);
  }),
  http.get(`*/account/users/${parentAccountUser.username}`, () => {
    return HttpResponse.json(parentAccountUser);
  }),
  http.get(`*/account/users/${parentAccountNonAdminUser.username}`, () => {
    return HttpResponse.json(parentAccountNonAdminUser);
  }),
  http.get('*/account/users/:user', () => {
    return HttpResponse.json(accountUserFactory.build({ user_type: 'parent' }));
  }),
  http.put<any, Partial<User>>(
    `*/account/users/${parentAccountNonAdminUser.username}`,
    async ({ request }) => {
      const body = await request.json();
      const { restricted } = body;
      if (restricted !== undefined) {
        parentAccountNonAdminUser.restricted = restricted;
      }
      return HttpResponse.json(parentAccountNonAdminUser);
    }
  ),
  http.get(`*/account/users/${childAccountUser.username}/grants`, () => {
    return HttpResponse.json(
      grantsFactory.build({
        global: {
          account_access: 'read_write',
          cancel_account: false,
        },
      })
    );
  }),
  http.get(`*/account/users/${proxyAccountUser.username}/grants`, () => {
    return HttpResponse.json(
      grantsFactory.build({
        global: {
          account_access: 'read_write',
          add_domains: false,
          add_firewalls: false,
          add_images: false,
          add_linodes: false,
          add_longview: false,
          add_nodebalancers: false,
          add_stackscripts: false,
          add_volumes: false,
          add_vpcs: false,
          cancel_account: false,
          longview_subscription: false,
        },
      })
    );
  }),
  http.get(`*/account/users/${parentAccountUser.username}/grants`, () => {
    return HttpResponse.json(
      grantsFactory.build({
        global: {
          cancel_account: false,
          child_account_access: true,
        },
      })
    );
  }),
  http.get(
    `*/account/users/${parentAccountNonAdminUser.username}/grants`,
    () => {
      const grantsResponse = grantsFactory.build({
        global: parentAccountNonAdminUser.restricted
          ? {
              cancel_account: false,
              child_account_access: true,
            }
          : undefined,
      });
      return HttpResponse.json(grantsResponse);
    }
  ),
  http.get('*/account/users/:user/grants', () => {
    return HttpResponse.json(
      grantsFactory.build({
        domain: [],
        firewall: [],
        global: {
          cancel_account: true,
        },
        image: [],
        linode: grantFactory.buildList(6000),
        longview: [],
        nodebalancer: [],
        stackscript: grantFactory.buildList(30),
        volume: grantFactory.buildList(100),
      })
    );
  }),
  http.get('*/account/logins', () => {
    const failedRestrictedAccountLogin = accountLoginFactory.build({
      restricted: true,
      status: 'failed',
    });
    const successfulAccountLogins = accountLoginFactory.buildList(25);

    return HttpResponse.json(
      makeResourcePage([
        failedRestrictedAccountLogin,
        ...successfulAccountLogins,
      ])
    );
  }),
  http.get('*/account/payment-methods', () => {
    const defaultPaymentMethod = paymentMethodFactory.build({
      data: { card_type: 'MasterCard' },
      is_default: true,
    });

    const googlePayPaymentMethod = paymentMethodFactory.build({
      type: 'google_pay',
    });

    const paypalPaymentMethod = paymentMethodFactory.build({
      data: {
        email: 'test@example.com',
        paypal_id: '6781945682',
      },
      type: 'paypal',
    });

    const otherPaymentMethod = paymentMethodFactory.build();

    return HttpResponse.json(
      makeResourcePage([
        defaultPaymentMethod,
        otherPaymentMethod,
        googlePayPaymentMethod,
        paypalPaymentMethod,
      ])
    );
  }),
  http.post('*/seen', () => {
    return HttpResponse.json({});
  }),
  http.get(
    '*/events',
    () => {
      const events = eventFactory.buildList(1, {
        action: 'lke_node_create',
        entity: {
          id: 1,
          label: 'linode-1',
          type: 'linode',
          url: 'https://google.com',
        },
        message:
          'Rebooting this thing and showing an extremely long event message for no discernible reason other than the fairly obvious reason that we want to do some testing of whether or not these messages wrap.',
        percent_complete: 15,
        secondary_entity: {
          id: 1,
          label: 'my config',
          type: 'linode',
          url: 'https://google.com',
        },
        status: 'notification',
      });

      const dbEvents = eventFactory.buildList(1, {
        action: 'database_low_disk_space',
        entity: { id: 999, label: 'database-1', type: 'database' },
        message: 'Low disk space.',
        status: 'notification',
      });
      const dbMigrationEvents = eventFactory.buildList(1, {
        action: 'database_migrate',
        entity: { id: 11, label: 'database-11', type: 'database' },
        message: 'Database migration started.',
        status: 'started',
      });
      const dbMigrationFinishedEvents = eventFactory.buildList(1, {
        action: 'database_migrate',
        entity: { id: 11, label: 'database-11', type: 'database' },
        message: 'Database migration finished.',
        status: 'finished',
      });
      const oldEvents = eventFactory.buildList(20, {
        action: 'account_update',
        percent_complete: 100,
        seen: true,
      });
      const eventWithSpecialCharacters = eventFactory.build({
        action: 'ticket_update',
        entity: {
          id: 10,
          label: 'Ticket name with special characters... (?)',
          type: 'ticket',
        },
        message: 'Ticket name with special characters... (?)',
        percent_complete: 100,
        status: 'notification',
      });
      const placementGroupCreateEvent = eventFactory.buildList(1, {
        action: 'placement_group_create',
        entity: { id: 999, label: 'PG-1', type: 'placement_group' },
        message: 'Placement Group successfully created.',
        percent_complete: 100,
        status: 'notification',
      });
      const placementGroupAssignedEvent = eventFactory.buildList(1, {
        action: 'placement_group_assign',
        entity: { id: 990, label: 'PG-2', type: 'placement_group' },
        message: 'Placement Group successfully assigned.',
        percent_complete: 100,
        secondary_entity: {
          id: 1,
          label: 'My Config',
          type: 'linode',
          url: '/v4/linode/instances/1/configs/1',
        },
        status: 'notification',
      });

      return HttpResponse.json(
        makeResourcePage([
          ...events,
          ...dbMigrationEvents,
          ...dbMigrationFinishedEvents,
          ...dbEvents,
          ...placementGroupAssignedEvent,
          ...placementGroupCreateEvent,
          eventWithSpecialCharacters,
          ...oldEvents,
        ])
      );
    },
    {
      once: false,
    }
  ),

  http.get('*/support/tickets', () => {
    const tickets = supportTicketFactory.buildList(15, {
      severity: 1,
      status: 'open',
    });
    return HttpResponse.json(makeResourcePage(tickets));
  }),
  http.get('*/support/tickets/999', () => {
    const ticket = supportTicketFactory.build({
      closed: new Date().toISOString(),
      id: 999,
    });
    return HttpResponse.json(ticket);
  }),
  http.get('*/support/tickets/:ticketId', ({ params }) => {
    const ticket = supportTicketFactory.build({
      id: Number(params.ticketId),
      severity: 1,
    });
    return HttpResponse.json(ticket);
  }),
  http.get('*/support/tickets/:ticketId/replies', () => {
    const replies = supportReplyFactory.buildList(15);
    return HttpResponse.json(makeResourcePage(replies));
  }),
  http.put('*/longview/plan', () => {
    return HttpResponse.json({});
  }),
  http.get('*/longview/plan', () => {
    const plan = longviewActivePlanFactory.build({});
    return HttpResponse.json(plan);
  }),
  http.get('*/longview/subscriptions', () => {
    const subscriptions = longviewSubscriptionFactory.buildList(10);
    return HttpResponse.json(makeResourcePage(subscriptions));
  }),
  http.post('https://longview.linode.com/fetch', () => {
    return HttpResponse.json({});
  }),
  http.get('*/longview/clients', () => {
    const clients = longviewClientFactory.buildList(10);
    return HttpResponse.json(makeResourcePage(clients));
  }),
  http.post('*/backups/enable/*', () => {
    return HttpResponse.json({});
  }),
  http.get('*/account/settings', () => {
    return HttpResponse.json({
      backups_enabled: true,
      longview_subscription: 'longview-100',
      managed: true,
      maintenance_policy: 'linode/migrate',
      network_helper: true,
      object_storage: 'active',
    });
  }),
  http.put('*/account/settings/*', async ({ request }) => {
    const body = await request.json();
    return HttpResponse.json(body as any);
  }),
  http.get('*/tags', () => {
    tagFactory.resetSequenceNumber();
    const tags = tagFactory.buildList(5);
    return HttpResponse.json(makeResourcePage(tags));
  }),
  http.get('*gravatar*', () => {
    return HttpResponse.json({}, { status: 400 });
  }),
  http.get('*linode.com/blog/feed*', () => {
    return HttpResponse.json(null, { status: 400 });
  }),
  http.get('*managed/services', () => {
    const monitors = monitorFactory.buildList(25);
    const downUnresolvedMonitor = monitorFactory.build({
      id: 998,
      status: 'problem',
    });
    const downResolvedMonitor = monitorFactory.build({
      id: 999,
      label: 'Problem',
      status: 'problem',
    });
    return HttpResponse.json(
      makeResourcePage([
        ...monitors,
        downUnresolvedMonitor,
        downResolvedMonitor,
      ])
    );
  }),

  http.post('*/managed/services', async ({ request }) => {
    const body = await request.json();
    const monitor = monitorFactory.build(body as any);
    return HttpResponse.json(monitor);
  }),
  http.put('*/managed/services/:id', async ({ params, request }) => {
    const body = await request.json();
    const payload = body as any;

    return HttpResponse.json(
      monitorFactory.build({
        ...payload,
        id: Number(params.id),
      })
    );
  }),
  http.delete('*/managed/services/:id', () => {
    return HttpResponse.json({});
  }),
  http.get('*managed/stats', () => {
    const stats = managedStatsFactory.build();
    return HttpResponse.json(stats);
  }),
  http.get('*managed/issues', () => {
    const openIssue = managedIssueFactory.build({
      created: DateTime.now().minus({ days: 2 }).toISO(),
      entity: { id: 1 },
      services: [998],
    });
    const closedIssue = managedIssueFactory.build({
      created: DateTime.now().minus({ days: 2 }).toISO(),
      entity: { id: 999 },
      services: [999],
    });
    return HttpResponse.json(makeResourcePage([openIssue, closedIssue]));
  }),
  http.get('*managed/linode-settings', () => {
    return HttpResponse.json(
      makeResourcePage(managedLinodeSettingFactory.buildList(5))
    );
  }),
  http.get('*managed/credentials/sshkey', () => {
    return HttpResponse.json(managedSSHPubKeyFactory.build());
  }),
  http.get('*managed/credentials', () => {
    return HttpResponse.json(makeResourcePage(credentialFactory.buildList(5)));
  }),
  http.post('*managed/credentials', async ({ request }) => {
    const body = await request.json();
    const response = credentialFactory.build({
      ...(body as any),
    });

    return HttpResponse.json(response);
  }),
  http.post('*managed/credentials/:id/revoke', () => {
    return HttpResponse.json({});
  }),
  http.get('*managed/contacts', () => {
    return HttpResponse.json(makeResourcePage(contactFactory.buildList(5)));
  }),
  http.delete('*managed/contacts/:id', () => {
    return HttpResponse.json({});
  }),
  http.put('*managed/contacts/:id', async ({ params, request }) => {
    const body = await request.json();
    const payload = {
      ...(body as any),
      id: Number(params.id),
    };

    return HttpResponse.json(payload);
  }),
  http.post('*managed/contacts', async ({ request }) => {
    const body = await request.json();
    const response = contactFactory.build({
      ...(body as any),
    });
    return HttpResponse.json(response);
  }),
  http.get('*stackscripts/', () => {
    return HttpResponse.json(makeResourcePage(stackScriptFactory.buildList(1)));
  }),

  http.get('*/notifications', () => {
    // pastDueBalance included here merely for ease of testing for Notifications section in the Notifications drawer.
    const pastDueBalance = notificationFactory.build({
      body: null,
      entity: null,
      label: 'past due',
      message: `You have a past due balance of $58.50. Please make a payment immediately to avoid service disruption.`,
      severity: 'critical',
      type: 'payment_due',
      until: null,
      when: null,
    });

    // const gdprNotification = gdprComplianceNotification.build();

    const generalGlobalNotice = {
      body: null,
      entity: null,
      label: "We've updated our policies.",

      message:
        "We've updated our policies. See <a href='https://cloud.linode.com/support'>this page</a> for more information.",
      severity: 'minor',
      type: 'notice',
      until: null,
      when: null,
    };

    const outageNotification = {
      body: null,
      entity: {
        id: 'us-east',
        label: null,
        type: 'region',
        url: '/regions/us-east',
      },
      label: 'There is an issue affecting service in this facility',
      message:
        'We are aware of an issue affecting service in this facility. If you are experiencing service issues in this facility, there is no need to open a support ticket at this time. Please monitor our status blog at https://status.linode.com for further information.  Thank you for your patience and understanding.',
      severity: 'major',
      type: 'outage',
      until: null,
      when: null,
    };

    // const emailBounce = notificationFactory.build({
    //   body: null,
    //   entity: null,
    //   label: 'We are unable to send emails to your billing email address!',
    //   message: 'We are unable to send emails to your billing email address!',
    //   severity: 'major',
    //   type: 'billing_email_bounce',
    //   until: null,
    //   when: null,
    // });

    // const abuseTicket = abuseTicketNotificationFactory.build();

    const migrationNotification = notificationFactory.build({
      entity: { id: 0, label: 'linode-0', type: 'linode' },
      label: 'You have a migration pending!',
      message:
        'You have a migration pending! Your Linode must be offline before starting the migration.',
      severity: 'major',
      type: 'migration_pending',
    });

    const minorSeverityNotification = notificationFactory.build({
      message: 'Testing for minor notification',
      severity: 'minor',
      type: 'notice',
    });

    const criticalSeverityNotification = notificationFactory.build({
      message: 'Testing for critical notification',
      severity: 'critical',
      type: 'notice',
    });

    const balanceNotification = notificationFactory.build({
      message: 'You have an overdue balance!',
      severity: 'major',
      type: 'payment_due',
    });

    const blockStorageMigrationScheduledNotification =
      notificationFactory.build({
        body: 'Your volumes in us-east will be upgraded to NVMe.',
        entity: {
          id: 20,
          label: 'eligibleNow',
          type: 'volume',
          url: '/volumes/20',
        },
        label: 'You have a scheduled Block Storage volume upgrade pending!',
        message:
          'The Linode that the volume is attached to will shut down in order to complete the upgrade and reboot once it is complete. Any other volumes attached to the same Linode will also be upgraded.',
        severity: 'critical',
        type: 'volume_migration_scheduled' as NotificationType,
        until: '2021-10-16T04:00:00',
        when: '2021-09-30T04:00:00',
      });

    const blockStorageMigrationScheduledNotificationUnattached =
      notificationFactory.build({
        body: 'Your volume will be upgraded to NVMe.',
        entity: {
          id: 30,
          label: 'hdd-unattached',
          type: 'volume',
          url: '/volumes/30',
        },
        label: 'You have a scheduled Block Storage volume upgrade pending!',
        message:
          'This unattached volume is scheduled to be migrated to NVMe I think.',
        severity: 'critical',
        type: 'volume_migration_scheduled' as NotificationType,
        until: '2021-10-16T04:00:00',
        when: '2021-09-30T04:00:00',
      });

    const blockStorageMigrationImminentNotification = notificationFactory.build(
      {
        body: 'Your volumes in us-east will be upgraded to NVMe.',
        entity: {
          id: 2,
          label: 'example-upgrading',
          type: 'volume',
          url: '/volumes/2',
        },
        label: 'You have a scheduled Block Storage volume upgrade pending!',
        message:
          'The Linode that the volume is attached to will shut down in order to complete the upgrade and reboot once it is complete. Any other volumes attached to the same Linode will also be upgraded.',
        severity: 'major',
        type: 'volume_migration_imminent' as NotificationType,
        until: '2021-10-16T04:00:00',
        when: '2021-09-30T04:00:00',
      }
    );

    return HttpResponse.json(
      makeResourcePage([
        pastDueBalance,
        ...notificationFactory.buildList(1),
        // gdprNotification,
        generalGlobalNotice,
        outageNotification,
        minorSeverityNotification,
        criticalSeverityNotification,
        // abuseTicket,
        // emailBounce,
        migrationNotification,
        balanceNotification,
        blockStorageMigrationScheduledNotification,
        blockStorageMigrationImminentNotification,
        blockStorageMigrationScheduledNotificationUnattached,
      ])
    );
  }),

  http.post('*/networking/vlans', () => {
    return HttpResponse.json({});
  }),
  http.post<{}, { prefix_length: number }>(
    '*/networking/ipv6/ranges',
    async ({ request }) => {
      const body = await request.json();
      const range = body?.['prefix_length'];
      return HttpResponse.json({ range, route_target: '2001:DB8::0000' });
    }
  ),
  http.post('*/networking/ips/assign', () => {
    return HttpResponse.json({});
  }),
  http.post('*/account/payments', () => {
    return HttpResponse.json(creditPaymentResponseFactory.build());
  }),
  http.get('*/profile/tokens', () => {
    return HttpResponse.json(makeResourcePage(appTokenFactory.buildList(30)));
  }),
  http.post<any, TokenRequest>('*/profile/tokens', async ({ request }) => {
    const body = await request.json();
    const data = body;
    return HttpResponse.json(appTokenFactory.build(data));
  }),
  http.put<any, Partial<TokenRequest>>(
    '*/profile/tokens/:id',
    async ({ params, request }) => {
      const body = await request.json();
      const data = body;
      return HttpResponse.json(
        appTokenFactory.build({ id: Number(params.id), ...data })
      );
    }
  ),
  http.delete('*/profile/tokens/:id', () => {
    return HttpResponse.json({});
  }),
  http.get('*/v4*/account/betas', () => {
    return HttpResponse.json(
      makeResourcePage([
        ...accountBetaFactory.buildList(5),
        accountBetaFactory.build({
          ended: DateTime.now().minus({ days: 5 }).toISO(),
          enrolled: DateTime.now().minus({ days: 20 }).toISO(),
          started: DateTime.now().minus({ days: 30 }).toISO(),
        }),
        accountBetaFactory.build({
          ended: DateTime.now().plus({ days: 5 }).toISO(),
          enrolled: undefined,
          started: DateTime.now().minus({ days: 30 }).toISO(),
        }),
      ])
    );
  }),
  http.get('*/v4*/account/betas/:id', ({ params }) => {
    if (params.id !== 'undefined') {
      return HttpResponse.json(
        accountBetaFactory.build({ id: params.id as string })
      );
    }
    return HttpResponse.json({}, { status: 404 });
  }),
  http.get('*/v4*/betas', () => {
    return HttpResponse.json(makeResourcePage(betaFactory.buildList(5)));
  }),
  http.get('*/v4*/betas/:id', ({ params }) => {
    const id = params.id.toString();
    if (params.id !== 'undefined') {
      return HttpResponse.json(betaFactory.build({ id }));
    }
    return HttpResponse.json({}, { status: 404 });
  }),
  http.get('*regions/availability', () => {
    return HttpResponse.json(
      makeResourcePage([
        regionAvailabilityFactory.build({
          plan: 'g6-standard-6',
          region: 'us-east',
        }),
        regionAvailabilityFactory.build({
          plan: 'g6-standard-7',
          region: 'us-east',
        }),
        regionAvailabilityFactory.build({
          plan: 'g6-dedicated-5',
          region: 'us-central',
        }),
        regionAvailabilityFactory.build({
          plan: 'g6-dedicated-6',
          region: 'us-central',
        }),
      ])
    );
  }),
  http.get('*regions/:regionId/availability', ({ params }) => {
    const selectedRegion = params.regionId as string;

    return HttpResponse.json([
      regionAvailabilityFactory.build({
        plan: 'g6-standard-6',
        region: selectedRegion,
      }),
      regionAvailabilityFactory.build({
        plan: 'g6-standard-7',
        region: selectedRegion,
      }),
      regionAvailabilityFactory.build({
        plan: 'premium-32',
        region: selectedRegion,
        available: false, // Mock for when a premium plan is not available or sold out in a region.
      }),
      // MTC plans are region-specific. The supported regions list below is hardcoded for testing purposes and will expand over time.
      // The availability of MTC plans is fully handled by this endpoint, which determines the plan's availability status (true/false) for the selected region.
      ...(MTC_SUPPORTED_REGIONS.includes(selectedRegion)
        ? [
            regionAvailabilityFactory.build({
              available: true, // In supported regions, this can be `true` (plan available) or `false` (plan sold-out).
              plan: 'g8-premium-128-ht',
              region: selectedRegion,
            }),
          ]
        : [
            regionAvailabilityFactory.build({
              available: false, // In unsupported region, this will always be `false` (Plan not offered/not available).
              plan: 'g8-premium-128-ht',
              region: selectedRegion,
            }),
          ]),
    ]);
  }),

  // Placement Groups
  http.get('*/placement/groups', () => {
    return HttpResponse.json(
      makeResourcePage([
        placementGroupFactory.build({
          id: 1,
          is_compliant: true,
          members: [1, 2, 3, 4, 5, 6, 7, 8, 43].map((linode) => ({
            is_compliant: true,
            linode_id: linode,
          })),
          placement_group_policy: 'strict',
          placement_group_type: 'anti_affinity:local',
          region: 'us-east',
        }),
        placementGroupFactory.build({
          id: 2,
          is_compliant: true,
          members: [
            {
              is_compliant: true,
              linode_id: 9,
            },
            {
              is_compliant: true,
              linode_id: 10,
            },
            {
              is_compliant: true,
              linode_id: 11,
            },
          ],
          placement_group_policy: 'strict',
          placement_group_type: 'affinity:local',
          region: 'us-west',
        }),
        placementGroupFactory.build({
          id: 3,
          is_compliant: true,
          members: [
            {
              is_compliant: true,
              linode_id: 12,
            },
          ],
          placement_group_policy: 'strict',
          placement_group_type: 'affinity:local',
          region: 'ca-central',
        }),
      ])
    );
  }),
  http.get('*/placement/groups/:placementGroupId', ({ params }) => {
    if (params.placementGroupId === 'undefined') {
      return HttpResponse.json({}, { status: 404 });
    }

    return HttpResponse.json(
      placementGroupFactory.build({
        id: 1,
      })
    );
  }),
  http.post('*/placement/groups', async ({ request }) => {
    const reqBody = await request.json();
    const body = reqBody as any;
    const response = placementGroupFactory.build({
      ...body,
    });

    return HttpResponse.json(response);
  }),
  http.put(
    '*/placement/groups/:placementGroupId',
    async ({ params, request }) => {
      const body = await request.json();

      if (params.placementGroupId === '-1') {
        return HttpResponse.json({}, { status: 404 });
      }

      const response = placementGroupFactory.build({
        ...(body as any),
      });

      return HttpResponse.json(response);
    }
  ),
  http.delete('*/placement/groups/:placementGroupId', ({ params }) => {
    if (params.placementGroupId === '-1') {
      return HttpResponse.json({}, { status: 404 });
    }

    return HttpResponse.json({});
  }),
  http.post(
    '*/placement/groups/:placementGroupId/assign',
    async ({ params, request }) => {
      const body = await request.json();

      if (params.placementGroupId === '-1') {
        return HttpResponse.json({}, { status: 404 });
      }

      const response = placementGroupFactory.build({
        id: Number(params.placementGroupId) || -1,
        label: 'pg-1',
        members: [
          {
            is_compliant: true,
            linode_id: 1,
          },
          {
            is_compliant: true,
            linode_id: 2,
          },
          {
            is_compliant: true,
            linode_id: 3,
          },
          {
            is_compliant: true,
            linode_id: 4,
          },
          {
            is_compliant: true,
            linode_id: 5,
          },
          {
            is_compliant: true,
            linode_id: 6,
          },
          {
            is_compliant: true,
            linode_id: 7,
          },
          {
            is_compliant: true,
            linode_id: 8,
          },
          {
            is_compliant: false,
            linode_id: 43,
          },
          {
            is_compliant: true,
            linode_id: (body as any).linodes[0],
          },
        ],
        placement_group_type: 'anti_affinity:local',
      });

      return HttpResponse.json(response);
    }
  ),
  http.post('*/placement/groups/:placementGroupId/unassign', ({ params }) => {
    if (params.placementGroupId === '-1') {
      return HttpResponse.json({}, { status: 404 });
    }

    const response = placementGroupFactory.build({
      id: Number(params.placementGroupId) || -1,
      label: 'pg-1',
      members: [
        {
          is_compliant: true,
          linode_id: 1,
        },

        {
          is_compliant: true,
          linode_id: 2,
        },
        {
          is_compliant: true,
          linode_id: 3,
        },
        {
          is_compliant: true,
          linode_id: 4,
        },
        {
          is_compliant: true,
          linode_id: 5,
        },
        {
          is_compliant: true,
          linode_id: 6,
        },
        {
          is_compliant: true,
          linode_id: 7,
        },
        {
          is_compliant: true,
          linode_id: 8,
        },
        {
          is_compliant: false,
          linode_id: 43,
        },
      ],
      placement_group_type: 'anti_affinity:local',
    });

    return HttpResponse.json(response);
  }),
  http.post(
    '*/monitor/services/:service_type/alert-definitions',
    async ({ request }) => {
      const types: AlertDefinitionType[] = ['system', 'user'];
      const status: AlertStatusType[] = ['enabled', 'disabled'];
      const severity: AlertSeverityType[] = [0, 1, 2, 3];
      const users = ['user1', 'user2', 'user3'];
      const serviceTypes: CloudPulseServiceType[] = ['linode', 'dbaas'];
      const reqBody = await request.json();
      const response = alertFactory.build({
        ...(reqBody as CreateAlertDefinitionPayload),
        created_by: pickRandom(users),
        service_type: pickRandom(serviceTypes),
        severity: pickRandom(severity),
        status: pickRandom(status),
        type: pickRandom(types),
        updated_by: pickRandom(users),
      });
      return HttpResponse.json(response);
    }
  ),
  http.get(
    '*/monitor/services/:serviceType/alert-definitions',
    async ({ params }) => {
      const serviceType = params.serviceType;
      alertFactory.resetSequenceNumber();
      return HttpResponse.json({
        data: [
          ...alertFactory.buildList(18, {
            rule_criteria: {
              rules: alertRulesFactory.buildList(2),
            },
            service_type: serviceType === 'dbaas' ? 'dbaas' : 'linode',
          }),
          // Mocked 2 alert definitions associated with mock Linode ID '1004' (aclp-supported-region-linode-1)
          ...alertFactory.buildList(2, {
            rule_criteria: {
              rules: alertRulesFactory.buildList(2),
            },
            service_type: serviceType === 'dbaas' ? 'dbaas' : 'linode',
            entity_ids: ['1004'],
          }),
          ...alertFactory.buildList(6, {
            service_type: serviceType === 'dbaas' ? 'dbaas' : 'linode',
            type: 'user',
            scope: 'account',
          }),
          ...alertFactory.buildList(6, {
            service_type: serviceType === 'dbaas' ? 'dbaas' : 'linode',
            type: 'user',
            scope: 'region',
            regions: ['us-east'],
          }),
        ],
      });
    }
  ),
  http.get('*/monitor/alert-definitions', async () => {
    const customAlerts = alertFactory.buildList(10, {
      created_by: 'user1',
      severity: 0,
      type: 'user',
      updated: '2021-10-16T04:00:00',
      updated_by: 'user1',
    });
    const customAlertsWithServiceType = alertFactory.buildList(10, {
      created_by: 'user1',
      service_type: 'dbaas',
      severity: 1,
      type: 'user',
      updated_by: 'user1',
    });
    const defaultAlerts = alertFactory.buildList(15);
    const defaultAlertsWithServiceType = alertFactory.buildList(7, {
      service_type: 'dbaas',
      severity: 3,
    });
    const alerts = [
      ...defaultAlerts,
      ...alertFactory.buildList(8, {
        created_by: 'user1',
        service_type: 'linode',
        status: 'disabled',
        type: 'user',
        updated_by: 'user1',
      }),
      ...customAlerts,
      ...defaultAlertsWithServiceType,
      ...alertFactory.buildList(3),
      ...alertFactory.buildList(36, {
        status: 'disabled',
        tags: ['tag-3'],
        updated: '2021-10-16T04:00:00',
      }),
      ...customAlertsWithServiceType,
      ...alertFactory.buildList(2, {
        created_by: 'user1',
        service_type: 'linode',
        status: 'in progress',
        tags: ['tag-1', 'tag-2'],
        type: 'user',
        updated_by: 'user1',
      }),
      ...alertFactory.buildList(2, {
        created_by: 'user1',
        service_type: 'linode',
        status: 'failed',
        tags: ['tag-1', 'tag-2'],
        type: 'user',
        updated_by: 'user1',
      }),
      alertFactory.build({
        id: 999,
        label: 'Firewall - testing',
        service_type: 'firewall',
        type: 'user',
        created_by: 'user1',
        rule_criteria: {
          rules: [firewallMetricRulesFactory.build()],
        },
      }),
    ];
    return HttpResponse.json(makeResourcePage(alerts));
  }),
  http.get(
    '*/monitor/services/:serviceType/alert-definitions/:id',
    ({ params }) => {
      if (params.id === '999' && params.serviceType === 'firewall') {
        return HttpResponse.json(
          alertFactory.build({
            id: 999,
            label: 'Firewall - testing',
            service_type: 'firewall',
            type: 'user',
            rule_criteria: {
              rules: [firewallMetricRulesFactory.build()],
            },
          })
        );
      }
      if (params.id !== undefined) {
        return HttpResponse.json(
          alertFactory.build({
            id: Number(params.id),
            rule_criteria: {
              rules: [
                ...alertRulesFactory.buildList(2, {
                  dimension_filters: alertDimensionsFactory.buildList(2),
                }),
                ...alertRulesFactory.buildList(1, { dimension_filters: [] }),
              ],
            },
            service_type: params.serviceType === 'linode' ? 'linode' : 'dbaas',
            type: 'user',
          })
        );
      }
      return HttpResponse.json({}, { status: 404 });
    }
  ),
  http.put(
    '*/monitor/services/:serviceType/alert-definitions/:id',
    ({ params, request }) => {
      if (params.id === '999' && params.serviceType === 'firewall') {
        return HttpResponse.json(
          alertFactory.build({
            id: 999,
            label: 'Firewall - testing',
            service_type: 'firewall',
            type: 'user',
            rule_criteria: {
              rules: [firewallMetricRulesFactory.build()],
            },
          })
        );
      }
      const body: any = request.json();
      return HttpResponse.json(
        alertFactory.build({
          id: Number(params.id),
          label: `Alert-${params.id}`,
          status: body.status === 'enabled' ? 'disabled' : 'enabled',
        }),
        {
          status: 200,
        }
      );
    }
  ),
  http.delete('*/monitor/services/:serviceType/alert-definitions/:id', () => {
    return HttpResponse.json({});
  }),
  http.get('*/monitor/alert-channels', () => {
    return HttpResponse.json(
      makeResourcePage(notificationChannelFactory.buildList(7))
    );
  }),
  http.get('*/monitor/services', () => {
    const response: ServiceTypesList = {
      data: [
        serviceTypesFactory.build({
          label: 'Linodes',
          service_type: 'linode',
          alert: serviceAlertFactory.build({ scope: ['entity'] }),
        }),
        serviceTypesFactory.build({
          label: 'Databases',
          service_type: 'dbaas',
          alert: {
            evaluation_period_seconds: [300],
            polling_interval_seconds: [300],
          },
        }),
        serviceTypesFactory.build({
          label: 'Nodebalancers',
          service_type: 'nodebalancer',
          regions: 'us-iad,us-east',
          alert: serviceAlertFactory.build({ scope: ['entity'] }),
        }),
        serviceTypesFactory.build({
          label: 'Firewalls',
          service_type: 'firewall',
          regions: 'us-iad,us-east',
          alert: serviceAlertFactory.build({ scope: ['entity'] }),
        }),
      ],
    };

    return HttpResponse.json(response);
  }),
  http.get('*/monitor/services/:serviceType', ({ params }) => {
    const serviceType = params.serviceType as CloudPulseServiceType;
    const serviceTypesMap: Record<CloudPulseServiceType, string> = {
      linode: 'Linode',
      dbaas: 'Databases',
      nodebalancer: 'NodeBalancers',
      firewall: 'Firewalls',
    };
    const response = serviceTypesFactory.build({
      service_type: `${serviceType}`,
      label: serviceTypesMap[serviceType],
      alert: serviceAlertFactory.build({
        evaluation_period_seconds: [300],
        polling_interval_seconds: [300],
      }),
    });

    return HttpResponse.json(response, { status: 200 });
  }),
  http.get('*/monitor/services/:serviceType/dashboards', ({ params }) => {
    const response = {
      data: [] as Dashboard[],
    };

    if (params.serviceType === 'dbaas') {
      response.data.push(
        dashboardFactory.build({
          id: 1,
          label: 'DBaaS Dashboard',
          service_type: 'dbaas',
          widgets: [
            widgetFactory.build({
              label: 'CPU utilization',
              metric: 'system_cpu_utilization_percent',
              unit: '%',
              group_by: ['entity_id'],
              y_label: 'system_cpu_utilization_ratio',
            }),
          ],
        })
      );
    }

    if (params.serviceType === 'linode') {
      response.data.push(
        dashboardFactory.build({
          id: 2,
          label: 'Linode Dashboard',
          service_type: 'linode',
          widgets: [
            widgetFactory.build({
              label: 'CPU utilization',
              metric: 'system_cpu_utilization_percent',
              unit: '%',
              group_by: ['entity_id'],
              y_label: 'system_cpu_utilization_ratio',
            }),
          ],
        })
      );
    }

    if (params.serviceType === 'nodebalancer') {
      response.data.push(
        dashboardFactory.build({
          id: 3,
          label: 'Nodebalancer Dashboard',
          service_type: 'nodebalancer',
        })
      );
    }

    if (params.serviceType === 'firewall') {
      response.data.push(
        dashboardFactory.build({
          id: 4,
          label: 'Firewall Dashboard',
          service_type: 'firewall',
        })
      );
    }

    return HttpResponse.json(response);
  }),
  http.get(
    '*/monitor/services/:serviceType/metric-definitions',
    ({ params }) => {
      const response = {
        data: [
          {
            available_aggregate_functions: ['min', 'max', 'avg'],
            dimensions: [
              {
                dimension_label: 'cpu',
                label: 'CPU name',
                values: null,
              },
              {
                dimension_label: 'state',
                label: 'State of CPU',
                values: [
                  'user',
                  'system',
                  'idle',
                  'interrupt',
                  'nice',
                  'softirq',
                  'steal',
                  'wait',
                ],
              },
              {
                dimension_label: 'LINODE_ID',
                label: 'Linode ID',
                values: null,
              },
            ],
            label: 'CPU utilization',
            metric: 'system_cpu_utilization_percent',
            metric_type: 'gauge',
            scrape_interval: '2m',
            unit: 'percent',
          },
          {
            available_aggregate_functions: ['min', 'max', 'avg', 'sum'],
            dimensions: [
              {
                dimension_label: 'state',
                label: 'State of memory',
                values: [
                  'used',
                  'free',
                  'buffered',
                  'cached',
                  'slab_reclaimable',
                  'slab_unreclaimable',
                ],
              },
              {
                dimension_label: 'LINODE_ID',
                label: 'Linode ID',
                values: null,
              },
            ],
            label: 'Memory Usage',
            metric: 'system_memory_usage_by_resource',
            metric_type: 'gauge',
            scrape_interval: '30s',
            unit: 'byte',
          },
          {
            available_aggregate_functions: ['min', 'max', 'avg', 'sum'],
            dimensions: [
              {
                dimension_label: 'device',
                label: 'Device name',
                values: ['lo', 'eth0'],
              },
              {
                dimension_label: 'direction',
                label: 'Direction of network transfer',
                values: ['transmit', 'receive'],
              },
              {
                dimension_label: 'LINODE_ID',
                label: 'Linode ID',
                values: null,
              },
            ],
            label: 'Network Traffic',
            metric: 'system_network_io_by_resource',
            metric_type: 'counter',
            scrape_interval: '30s',
            unit: 'byte',
          },
          {
            available_aggregate_functions: ['min', 'max', 'avg', 'sum'],
            dimensions: [
              {
                dimension_label: 'device',
                label: 'Device name',
                values: ['loop0', 'sda', 'sdb'],
              },
              {
                dimension_label: 'direction',
                label: 'Operation direction',
                values: ['read', 'write'],
              },
              {
                dimension_label: 'LINODE_ID',
                label: 'Linode ID',
                values: null,
              },
            ],
            label: 'Disk I/O',
            metric: 'system_disk_OPS_total',
            metric_type: 'counter',
            scrape_interval: '30s',
            unit: 'ops_per_second',
          },
        ],
      };

      const nodebalancerMetricsResponse = {
        data: [
          {
            label: 'Ingress Traffic Rate',
            metric: 'nb_ingress_traffic_rate',
            unit: 'bytes_per_second',
            metric_type: 'gauge',
            scrape_interval: '300s',
            is_alertable: true,
            available_aggregate_functions: ['sum'],
            dimensions: [
              {
                label: 'Port',
                dimension_label: 'port',
                values: null,
              },
              {
                label: 'Protocol',
                dimension_label: 'protocol',
                values: ['TCP', 'UDP'],
              },
              {
                label: 'Configuration',
                dimension_label: 'config_id',
                values: null,
              },
            ],
          },
          {
            label: 'Egress Traffic Rate',
            metric: 'nb_egress_traffic_rate',
            unit: 'bytes_per_second',
            metric_type: 'gauge',
            scrape_interval: '300s',
            is_alertable: true,
            available_aggregate_functions: ['sum'],
            dimensions: [
              {
                label: 'Port',
                dimension_label: 'port',
                values: null,
              },
              {
                label: 'Protocol',
                dimension_label: 'protocol',
                values: ['TCP', 'UDP'],
              },
              {
                label: 'Configuration',
                dimension_label: 'config_id',
                values: null,
              },
            ],
          },
          {
            label: 'Total Active Sessions',
            metric: 'nb_total_active_sessions',
            unit: 'count',
            metric_type: 'gauge',
            scrape_interval: '300s',
            is_alertable: true,
            available_aggregate_functions: ['max', 'min', 'avg', 'sum'],
            dimensions: [
              {
                label: 'Port',
                dimension_label: 'port',
                values: null,
              },
              {
                label: 'Protocol',
                dimension_label: 'protocol',
                values: ['TCP', 'UDP'],
              },
              {
                label: 'Configuration',
                dimension_label: 'config_id',
                values: null,
              },
            ],
          },
          {
            label: 'New Sessions',
            metric: 'nb_new_sessions_per_second',
            unit: 'sessions_per_second',
            metric_type: 'gauge',
            scrape_interval: '300s',
            is_alertable: true,
            available_aggregate_functions: ['sum'],
            dimensions: [
              {
                label: 'Port',
                dimension_label: 'port',
                values: null,
              },
              {
                label: 'Protocol',
                dimension_label: 'protocol',
                values: ['TCP', 'UDP'],
              },
              {
                label: 'Configuration',
                dimension_label: 'config_id',
                values: null,
              },
            ],
          },
          {
            label: 'Total Active Backends',
            metric: 'nb_total_active_backends',
            unit: 'count',
            metric_type: 'gauge',
            scrape_interval: '300s',
            is_alertable: true,
            available_aggregate_functions: ['max', 'min', 'avg', 'sum'],
            dimensions: [
              {
                label: 'Port',
                dimension_label: 'port',
                values: null,
              },
              {
                label: 'Protocol',
                dimension_label: 'protocol',
                values: ['TCP', 'UDP'],
              },
              {
                label: 'Configuration',
                dimension_label: 'config_id',
                values: null,
              },
            ],
          },
        ],
      };
      if (params.serviceType === 'firewall') {
        return HttpResponse.json({ data: firewallMetricDefinitionsResponse });
      }
      if (params.serviceType === 'nodebalancer') {
        return HttpResponse.json(nodebalancerMetricsResponse);
      }
      return HttpResponse.json(response);
    }
  ),
  http.post('*/monitor/services/:serviceType/token', () => {
    const response = {
      token: 'eyJhbGciOiAiZGlyIiwgImVuYyI6ICJBMTI4Q0JDLUhTMjU2IiwgImtpZCI6ID',
    };
    return HttpResponse.json(response);
  }),

  http.get('*/monitor/dashboards/:id', ({ params }) => {
    let serviceType: string;
    let dashboardLabel: string;

    const id = params.id;

    if (id === '1') {
      serviceType = 'dbaas';
      dashboardLabel = 'DBaaS Service I/O Statistics';
    } else if (id === '3') {
      serviceType = 'nodebalancer';
      dashboardLabel = 'NodeBalancer Service I/O Statistics';
    } else if (id === '4') {
      serviceType = 'firewall';
      dashboardLabel = 'Firewall Service I/O Statistics';
    } else {
      serviceType = 'linode';
      dashboardLabel = 'Linode Service I/O Statistics';
    }

    const response = {
      created: '2024-04-29T17:09:29',
      id: Number(params.id),
      label: dashboardLabel,
      service_type: serviceType,
      type: 'standard',
      updated: null,
      widgets: [
        {
          aggregate_function: 'avg',
          chart_type: 'area',
          color: 'default',
          label: 'CPU utilization',
          metric: 'system_cpu_utilization_percent',
          size: 12,
          unit: '%',
          group_by: ['entity_id'],
          y_label: 'system_cpu_utilization_ratio',
          filters: dimensionFilterFactory.buildList(5, {
            operator: pickRandom(['endswith', 'eq', 'neq', 'startswith']),
          }),
        },
        {
          aggregate_function: 'avg',
          chart_type: 'area',
          color: 'default',
          label: 'Memory Usage',
          metric: 'system_memory_usage_by_resource',
          size: 12,
          unit: 'Bytes',
          group_by: ['entity_id'],
          y_label: 'system_memory_usage_bytes',
        },
        {
          aggregate_function: 'avg',
          chart_type: 'area',
          color: 'default',
          label: 'Network Traffic In By The Instance',
          metric: 'system_network_io_by_resource',
          size: 6,
          unit: 'Bytes',
          y_label: 'system_network_io_bytes_total',
          filters: dimensionFilterFactory.buildList(3, {
            operator: pickRandom(['endswith', 'eq', 'neq', 'startswith', 'in']),
          }),
          group_by: ['entity_id'],
        },
        {
          aggregate_function: 'avg',
          chart_type: 'area',
          color: 'default',
          label: 'Disk I/O',
          metric: 'system_disk_OPS_total',
          size: 6,
          unit: 'OPS',
          group_by: ['entity_id'],
          y_label: 'system_disk_operations_total',
        },
      ],
    };
    return HttpResponse.json(response);
  }),
  http.post('*/monitor/services/:serviceType/metrics', () => {
    const response = {
      data: {
        result: [
          {
            metric: {
              entity_id: '123',
              metric_name: 'average_cpu_usage',
              linode_id: '1',
              node_id: 'primary-1',
            },
            values: [
              [1721854379, '0.2744841110560275'],
              [1721857979, '0.2980357104166823'],
              [1721861579, '0.3290476561287732'],
              [1721865179, '0.32148793964961897'],
              [1721868779, '0.3269247326830727'],
              [1721872379, '0.3393055885526987'],
              [1721875979, '0.3237102833940027'],
              [1721879579, '0.3153372503472701'],
              [1721883179, '0.26811506053820466'],
              [1721886779, '0.25839295774934357'],
              [1721890379, '0.26863082415681144'],
              [1721893979, '0.26126998689934394'],
              [1721897579, '0.26164641539434685'],
            ],
          },
          // Uncomment this to add more metrics and see a scrollable legend if legendHeight is set (ex: CloudPulse)
          // ...Array.from({ length: 10 }, (_, i) => ({
          //   metric: {
          //     test: `Test${i + 2}`,
          //   },
          //   values: [
          //     [1721854379, '0.2744841110560275'],
          //     [1721857979, '0.2980357104166823'],
          //     [1721861579, '0.3290476561287732'],
          //     [1721865179, '0.32148793964961897'],
          //     [1721868779, '0.3269247326830727'],
          //     [1721872379, '0.3393055885526987'],
          //     [1721875979, '0.3237102833940027'],
          //     [1721879579, '0.3153372503472701'],
          //     [1721883179, '0.26811506053820466'],
          //     [1721886779, '0.25839295774934357'],
          //     [1721890379, '0.26863082415681144'],
          //     [1721893979, '0.26126998689934394'],
          //     [1721897579, '0.26164641539434685'],
          //   ],
          // })),
          {
            metric: {
              entity_id: '456',
              metric_name: 'average_cpu_usage',
              linode_id: '123',
              node_id: 'primary-2',
            },
            values: [
              [1721854379, '0.3744841110560275'],
              [1721857979, '0.4980357104166823'],
              [1721861579, '0.3290476561287732'],
              [1721865179, '0.42148793964961897'],
              [1721868779, '0.2269247326830727'],
              [1721872379, '0.3393055885526987'],
              [1721875979, '0.5237102833940027'],
              [1721879579, '0.3153372503472701'],
              [1721883179, '0.26811506053820466'],
              [1721886779, '0.35839295774934357'],
              [1721890379, '0.36863082415681144'],
              [1721893979, '0.46126998689934394'],
              [1721897579, '0.56164641539434685'],
            ],
          },
          {
            metric: {
              entity_id: '789',
              metric_name: 'average_cpu_usage',
              node_id: 'primary-3',
            },
            values: [
              [1721854379, '0.3744841110560275'],
              [1721857979, '0.4980357104166823'],
              [1721861579, '0.3290476561287732'],
              [1721865179, '0.4148793964961897'],
              [1721868779, '0.4269247326830727'],
              [1721872379, '0.3393055885526987'],
              [1721875979, '0.6237102833940027'],
              [1721879579, '0.3153372503472701'],
              [1721883179, '0.26811506053820466'],
              [1721886779, '0.45839295774934357'],
              [1721890379, '0.36863082415681144'],
              [1721893979, '0.56126998689934394'],
              [1721897579, '0.66164641539434685'],
            ],
          },
        ],
        resultType: 'matrix',
      },
      isPartial: false,
      stats: {
        executionTimeMsec: 23,
        seriesFetched: '14',
      },
      status: 'success',
    };

    return HttpResponse.json(response);
  }),
  http.get('*/src/routes/*LazyRoutes', ({ request }) => {
    return new Response('export const module = {};', {
      headers: {
        'Content-Type': 'application/javascript',
      },
    });
  }),
  ...entityTransfers,
  ...statusPage,
  ...databases,
  ...vpc,
  ...entities,
  http.get('*/v4beta/maintenance/policies', () => {
    return HttpResponse.json(
      makeResourcePage(maintenancePolicyFactory.buildList(2))
    );
  }),
];<|MERGE_RESOLUTION|>--- conflicted
+++ resolved
@@ -1216,12 +1216,9 @@
           }),
           firewallEntityfactory.build({
             type: 'linode',
-<<<<<<< HEAD
             label: 'Linode-firewall-test',
             parent_entity: null,
             id: 90909,
-=======
->>>>>>> 2f77692e
           }),
         ],
       }),
