--- conflicted
+++ resolved
@@ -2890,11 +2890,7 @@
             },
             service_type: params.serviceType === 'linode' ? 'linode' : 'dbaas',
             type: 'user',
-<<<<<<< HEAD
-            scope: pickRandom(['account', 'entity', 'region']),
-=======
             scope: pickRandom(['account', 'region', 'entity']),
->>>>>>> 849551ac
           })
         );
       }
