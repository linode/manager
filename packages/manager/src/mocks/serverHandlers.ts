--- conflicted
+++ resolved
@@ -7,7 +7,7 @@
  * New handlers should be added to the CRUD baseline preset instead (ex: src/mocks/presets/crud/handlers/linodes.ts) which support a much more dynamic data mocking.
  */
 import {
-<<<<<<< HEAD
+  accountAvailabilityFactory,
   dedicatedTypeFactory,
   linodeFactory,
   linodeIPFactory,
@@ -19,12 +19,8 @@
   nodeBalancerFactory,
   pickRandom,
   proDedicatedTypeFactory,
-=======
-  accountAvailabilityFactory,
-  pickRandom,
   regionAvailabilityFactory,
   regions,
->>>>>>> 129b9b4f
 } from '@linode/utilities';
 import { DateTime } from 'luxon';
 import { HttpResponse, http } from 'msw';
