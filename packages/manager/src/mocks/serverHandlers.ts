/**
 * @deprecated
 *
 * This mocking mode is being phased out.
 * It remains available in out DEV tools for convenience and backward compatibility, it is however discouraged to add new handlers to it.
 *
 * New handlers should be added to the CRUD baseline preset instead (ex: src/mocks/presets/crud/handlers/linodes.ts) which support a much more dynamic data mocking.
 */
import {
  accountAvailabilityFactory,
  accountBetaFactory,
  betaFactory,
  dedicatedTypeFactory,
  grantFactory,
  grantsFactory,
  linodeFactory,
  linodeIPFactory,
  linodeStatsFactory,
  linodeTransferFactory,
  linodeTypeFactory,
  nodeBalancerConfigFactory,
  nodeBalancerConfigNodeFactory,
  nodeBalancerFactory,
  pickRandom,
  proDedicatedTypeFactory,
  profileFactory,
  regionAvailabilityFactory,
  regions,
  securityQuestionsFactory,
} from '@linode/utilities';
import { DateTime } from 'luxon';
import { http, HttpResponse } from 'msw';

import { MOCK_THEME_STORAGE_KEY } from 'src/dev-tools/ThemeSelector';
import {
  // abuseTicketNotificationFactory,
  accountFactory,
  accountMaintenanceFactory,
  accountTransferFactory,
  alertDimensionsFactory,
  alertFactory,
  alertRulesFactory,
  appTokenFactory,
  contactFactory,
  credentialFactory,
  creditPaymentResponseFactory,
  dashboardFactory,
  databaseBackupFactory,
  databaseEngineFactory,
  databaseFactory,
  databaseInstanceFactory,
  databaseTypeFactory,
  dimensionFilterFactory,
  domainFactory,
  domainRecordFactory,
  entityTransferFactory,
  eventFactory,
  firewallDeviceFactory,
  firewallFactory,
  imageFactory,
  incidentResponseFactory,
  invoiceFactory,
  invoiceItemFactory,
  kubeEndpointFactory,
  kubeLinodeFactory,
  kubernetesAPIResponse,
  kubernetesVersionFactory,
  linodeConfigFactory,
  linodeDiskFactory,
  lkeEnterpriseTypeFactory,
  lkeHighAvailabilityTypeFactory,
  lkeStandardAvailabilityTypeFactory,
  longviewActivePlanFactory,
  longviewClientFactory,
  longviewSubscriptionFactory,
  maintenanceResponseFactory,
  makeObjectsPage,
  managedIssueFactory,
  managedLinodeSettingFactory,
  managedSSHPubKeyFactory,
  managedStatsFactory,
  monitorFactory,
  mysqlConfigResponse,
  nodeBalancerTypeFactory,
  nodePoolFactory,
  notificationChannelFactory,
  notificationFactory,
  objectStorageBucketFactoryGen2,
  objectStorageClusterFactory,
  objectStorageEndpointsFactory,
  objectStorageKeyFactory,
  objectStorageOverageTypeFactory,
  objectStorageTypeFactory,
  paymentFactory,
  paymentMethodFactory,
  placementGroupFactory,
  possibleMySQLReplicationTypes,
  possiblePostgresReplicationTypes,
  postgresConfigResponse,
  promoFactory,
  serviceAlertFactory,
  serviceTypesFactory,
  stackScriptFactory,
  staticObjects,
  subnetFactory,
  supportReplyFactory,
  supportTicketFactory,
  tagFactory,
  VLANFactory,
  volumeFactory,
  volumeTypeFactory,
  vpcFactory,
  widgetFactory,
} from 'src/factories';
import { accountAgreementsFactory } from 'src/factories/accountAgreements';
import { accountLoginFactory } from 'src/factories/accountLogin';
import { accountUserFactory } from 'src/factories/accountUsers';
import { LinodeKernelFactory } from 'src/factories/linodeKernel';
import { quotaFactory } from 'src/factories/quotas';
import { getStorage } from 'src/utilities/storage';

const getRandomWholeNumber = (min: number, max: number) =>
  Math.floor(Math.random() * (max - min + 1) + min);

import { accountEntityFactory } from 'src/factories/accountEntities';
import { accountPermissionsFactory } from 'src/factories/accountPermissions';
import { userPermissionsFactory } from 'src/factories/userPermissions';
import { MTC } from 'src/features/components/PlansPanel/constants';

import type {
  AccountMaintenance,
  AlertDefinitionType,
  AlertServiceType,
  AlertSeverityType,
  AlertStatusType,
  CreateAlertDefinitionPayload,
  CreateObjectStorageKeyPayload,
  Dashboard,
  FirewallStatus,
  NotificationType,
  ObjectStorageEndpointTypes,
  SecurityQuestionsPayload,
  ServiceTypesList,
  TokenRequest,
  UpdateImageRegionsPayload,
  User,
  VolumeStatus,
} from '@linode/api-v4';

export const makeResourcePage = <T>(
  e: T[],
  override: { page: number; pages: number; results?: number } = {
    page: 1,
    pages: 1,
  }
) => ({
  data: e,
  page: override.page ?? 1,
  pages: override.pages ?? 1,
  results: override.results ?? e.length,
});

const statusPage = [
  http.get('*/api/v2/incidents*', () => {
    const response = incidentResponseFactory.build();
    return HttpResponse.json(response);
  }),
  http.get('*/api/v2/scheduled-maintenances*', () => {
    const response = maintenanceResponseFactory.build();
    return HttpResponse.json(response);
  }),
];

function sleep(ms: number) {
  return new Promise((resolve) => setTimeout(resolve, ms));
}

const entityTransfers = [
  http.get('*/account/entity-transfers', () => {
    const transfers1 = entityTransferFactory.buildList(10);
    const transfers2 = entityTransferFactory.buildList(10, {
      token: 'TEST123',
    });
    const transfers3 = entityTransferFactory.buildList(10, {
      token: '987TEST',
    });
    const transfer4 = entityTransferFactory.build({
      is_sender: true,
      status: 'pending',
    });
    const transfer5 = entityTransferFactory.build({
      is_sender: true,
      status: 'canceled',
    });

    const combinedTransfers = transfers1.concat(
      transfers2,
      transfers3,
      transfer4,
      transfer5
    );
    return HttpResponse.json(makeResourcePage(combinedTransfers));
  }),
  http.get('*/account/entity-transfers/:transferId', () => {
    const transfer = entityTransferFactory.build();
    return HttpResponse.json(transfer);
  }),
  http.get('*/account/agreements', () =>
    HttpResponse.json(accountAgreementsFactory.build())
  ),
  http.post('*/account/entity-transfers', async ({ request }) => {
    const body = await request.json();
    const payload = body as any;
    const newTransfer = entityTransferFactory.build({
      entities: payload.entities,
    });
    return HttpResponse.json(newTransfer);
  }),
  http.post('*/account/entity-transfers/:transferId/accept', () => {
    return HttpResponse.json({});
  }),
  http.delete('*/account/entity-transfers/:transferId', () => {
    return HttpResponse.json({});
  }),
];

const databases = [
  http.get('*/databases/instances', () => {
    const database1 = databaseInstanceFactory.build({
      cluster_size: 1,
      id: 1,
      label: 'database-instance-1',
    });
    const database2 = databaseInstanceFactory.build({
      cluster_size: 2,
      id: 2,
      label: 'database-instance-2',
    });
    const database3 = databaseInstanceFactory.build({
      cluster_size: 3,
      id: 3,
      label: 'database-instance-3',
    });
    const database4 = databaseInstanceFactory.build({
      cluster_size: 1,
      id: 4,
      label: 'database-instance-4',
    });
    const database5 = databaseInstanceFactory.build({
      cluster_size: 1,
      id: 5,
      label: 'database-instance-5',
    });

    const databases = [database1, database2, database3, database4, database5];
    return HttpResponse.json(makeResourcePage(databases));
  }),

  http.get('*/databases/types', () => {
    const standardTypes = [
      databaseTypeFactory.build({
        class: 'nanode',
        id: 'g6-nanode-1',
        label: `Nanode 1 GB`,
        memory: 1024,
      }),
      databaseTypeFactory.build({
        class: 'nanode',
        id: 'g6-standard-1',
        label: `Linode 2 GB`,
        memory: 2048,
      }),
      ...databaseTypeFactory.buildList(7, { class: 'standard' }),
    ];
    const dedicatedTypes = databaseTypeFactory.buildList(7, {
      class: 'dedicated',
    });
    return HttpResponse.json(
      makeResourcePage([...standardTypes, ...dedicatedTypes])
    );
  }),

  http.get('*/databases/engines', () => {
    const engine1 = databaseEngineFactory.buildList(3);
    const engine2 = databaseEngineFactory.buildList(3, {
      engine: 'postgresql',
    });

    const combinedList = [...engine1, ...engine2];

    return HttpResponse.json(makeResourcePage(combinedList));
  }),

  http.get('*/databases/:engine/instances/:id', ({ params }) => {
    const isDefault = Number(params.id) % 2 !== 0;
    const db: Record<string, boolean | number | string | undefined> = {
      engine: params.engine as 'mysql',
      id: Number(params.id),
      label: `database-${params.id}`,
      platform: isDefault ? 'rdbms-default' : 'rdbms-legacy',
    };
    if (!isDefault) {
      db.replication_commit_type =
        params.engine === 'postgresql' ? 'local' : undefined;
      db.replication_type =
        params.engine === 'mysql'
          ? pickRandom(possibleMySQLReplicationTypes)
          : params.engine === 'postgresql'
            ? pickRandom(possiblePostgresReplicationTypes)
            : (undefined as any);
      db.ssl_connection = true;
    }
    const database = databaseFactory.build(db);
    if (database.platform !== 'rdbms-default') {
      delete database.private_network;
    }
    return HttpResponse.json(database);
  }),

  http.get('*/databases/:engine/instances/:databaseId/backups', () => {
    const backups = databaseBackupFactory.buildList(10);
    return HttpResponse.json(makeResourcePage(backups));
  }),

  http.get('*/databases/:engine/instances/:databaseId/credentials', () => {
    return HttpResponse.json({
      password: 'password123',
      username: 'lnroot',
    });
  }),

  http.get('*/databases/:engine/instances/:databaseId/ssl', () => {
    return HttpResponse.json({
      certificate: 'testcertificate',
      public_key: 'testkey',
    });
  }),

  http.post('*/databases/:engine/instances', async ({ params, request }) => {
    const body = await request.json();
    const payload: any = body;
    return HttpResponse.json({
      ...databaseFactory.build({
        engine: params.engine as 'mysql',
        label: payload?.label ?? 'Database',
      }),
    });
  }),

  http.post(
    '*/databases/:engine/instances/:databaseId/backups/:backupId/restore',
    () => {
      return HttpResponse.json({});
    }
  ),

  http.post(
    '*/databases/:engine/instances/:databaseId/credentials/reset',
    () => {
      return HttpResponse.json({});
    }
  ),

  http.put(
    '*/databases/mysql/instances/:databaseId',
    async ({ params, request }) => {
      const reqBody = await request.json();
      const id = Number(params.databaseId);
      const body = reqBody as any;
      return HttpResponse.json({ ...databaseFactory.build({ id }), ...body });
    }
  ),

  http.delete('*/databases/mysql/instances/:databaseId', () => {
    return HttpResponse.json({});
  }),

  http.post('*/databases/:engine/instances/:databaseId/suspend', () => {
    return HttpResponse.json({});
  }),

  http.post('*/databases/:engine/instances/:databaseId/resume', () => {
    return HttpResponse.json({});
  }),
  http.get('*/databases/:engine/config', ({ params }) => {
    const { engine } = params as { engine: string };
    if (engine === 'mysql') {
      return HttpResponse.json(mysqlConfigResponse);
    }
    if (engine === 'postgresql') {
      return HttpResponse.json(postgresConfigResponse);
    }

    return HttpResponse.json(mysqlConfigResponse);
  }),
];

const vpc = [
  http.get('*/v4beta/vpcs', () => {
    const vpcsWithSubnet1 = vpcFactory.buildList(5, {
      subnets: subnetFactory.buildList(Math.floor(Math.random() * 10) + 1),
    });
    const vpcsWithSubnet2 = vpcFactory.buildList(5, {
      region: 'eu-west',
      subnets: subnetFactory.buildList(Math.floor(Math.random() * 20) + 1),
    });
    const vpcsWithoutSubnet = vpcFactory.buildList(20);
    return HttpResponse.json(
      makeResourcePage([
        ...vpcsWithSubnet1,
        ...vpcsWithSubnet2,
        ...vpcsWithoutSubnet,
      ])
    );
  }),
  http.get('*/v4beta/vpcs/:vpcId', () => {
    return HttpResponse.json(
      vpcFactory.build({
        description: `VPC for webserver and database. VPC for webserver and database. VPC for webserver and database. VPC for webserver and database. VPC for webserver VPC for webserver VPC for webserver VPC for webserver VPC for webserver.VPC for webserver and database!!! VPC`,
        subnets: subnetFactory.buildList(Math.floor(Math.random() * 10) + 1),
      })
    );
  }),
  http.get('*/v4beta/vpcs/:vpcId/subnets', () => {
    return HttpResponse.json(makeResourcePage(subnetFactory.buildList(30)));
  }),
  http.delete('*/v4beta/vpcs/:vpcId/subnets/:subnetId', () => {
    return HttpResponse.json({});
  }),
  http.delete('*/v4beta/vpcs/:vpcId', () => {
    return HttpResponse.json({});
  }),
  http.put('*/v4beta/vpcs/:vpcId', () => {
    return HttpResponse.json(vpcFactory.build({ description: 'testing' }));
  }),
  http.get('*/v4beta/vpcs/:vpcID', ({ params }) => {
    const id = Number(params.id);
    return HttpResponse.json(vpcFactory.build({ id }));
  }),
  http.post('*/v4beta/vpcs', async ({ request }) => {
    const body = await request.json();
    const vpc = vpcFactory.build({ ...(body as any) });
    return HttpResponse.json(vpc);
  }),
  http.post('*/v4beta/vpcs/:vpcId/subnets', async ({ request }) => {
    const body = await request.json();
    const subnet = subnetFactory.build({ ...(body as any) });
    return HttpResponse.json(subnet);
  }),
];

const iam = [
  http.get('*/iam/role-permissions', () => {
    return HttpResponse.json(accountPermissionsFactory.build());
  }),
  http.get('*/iam/users/:username/role-permissions', () => {
    return HttpResponse.json(userPermissionsFactory.build());
  }),
];

const entities = [
  http.get('*/v4*/entities', () => {
    const entity1 = accountEntityFactory.buildList(10, {
      type: 'linode',
    });
    const entity2 = accountEntityFactory.build({
      type: 'image',
    });
    const entity3 = accountEntityFactory.build({
      id: 1,
      label: 'firewall-1',
      type: 'firewall',
    });
    const entities = [...entity1, entity2, entity3];

    return HttpResponse.json(makeResourcePage(entities));
  }),
];

const nanodeType = linodeTypeFactory.build({ id: 'g6-nanode-1' });
const standardTypes = linodeTypeFactory.buildList(7);
const dedicatedTypes = dedicatedTypeFactory.buildList(7);
const proDedicatedType = proDedicatedTypeFactory.build();
const gpuTypesAda = linodeTypeFactory.buildList(7, {
  class: 'gpu',
  gpus: 5,
  label: 'Ada Lovelace',
  transfer: 0,
});
const gpuTypesRX = linodeTypeFactory.buildList(7, {
  class: 'gpu',
  gpus: 1,
  transfer: 5000,
});
const premiumTypes = [
  ...linodeTypeFactory.buildList(6, {
    class: 'premium',
  }),
  linodeTypeFactory.build({
    class: 'premium',
    disk: 10240000,
    id: 'g8-premium-128-ht',
    label: 'Premium HT 512 GB',
    memory: 524288,
    network_out: 40000,
    price: {
      hourly: 7.0,
      monthly: 5040.0,
    },
    transfer: 24000,
    vcpus: 128,
  }),
];

const acceleratedType = linodeTypeFactory.buildList(7, {
  accelerated_devices: 1,
  class: 'accelerated',
  label: 'Netint Quadra T1U X',
  transfer: 0,
});
const proxyAccountUser = accountUserFactory.build({
  email: 'partner@proxy.com',
  last_login: null,
  user_type: 'proxy',
  username: 'ParentCompany_a1b2c3d4e5',
});
const parentAccountUser = accountUserFactory.build({
  email: 'parent@acme.com',
  last_login: null,
  restricted: false,
  user_type: 'parent',
  username: 'ParentUser',
});
const childAccountUser = accountUserFactory.build({
  email: 'child@linode.com',
  last_login: null,
  restricted: false,
  user_type: 'child',
  username: 'ChildUser',
});
const parentAccountNonAdminUser = accountUserFactory.build({
  email: 'account@linode.com',
  last_login: null,
  restricted: false,
  username: 'NonAdminUser',
});

export const handlers = [
  http.get('*/profile', () => {
    const profile = profileFactory.build({
      restricted: false,
      // Parent/Child: switch the `user_type` depending on what account view you need to mock.
      user_type: 'parent',
      // PLACEMENT GROUPS TESTING - Permissions and Grants:
      // Uncomment the two lines below: This is important! The grants endpoint is only called for restricted users.
      // restricted: true,
      // user_type: 'default',
    });
    return HttpResponse.json(profile);
  }),

  http.put('*/profile', async ({ request }) => {
    const body = await request.json();

    return HttpResponse.json({ ...profileFactory.build(), ...(body as any) });
  }),
  http.get('*/profile/grants', () => {
    // PLACEMENT GROUPS TESTING - Permissions and Grants
    return HttpResponse.json(
      grantsFactory.build({ global: { add_linodes: false } })
    );
  }),
  http.get('*/profile/apps', () => {
    const tokens = appTokenFactory.buildList(5);
    return HttpResponse.json(makeResourcePage(tokens));
  }),
  http.post('*/profile/phone-number', async () => {
    await sleep(2000);
    return HttpResponse.json({});
  }),
  http.post('*/profile/phone-number/verify', async () => {
    await sleep(2000);
    return HttpResponse.json({});
  }),
  http.delete('*/profile/phone-number', () => {
    return HttpResponse.json({});
  }),
  http.get('*/profile/security-questions', () => {
    return HttpResponse.json(securityQuestionsFactory.build());
  }),
  http.post<any, SecurityQuestionsPayload>(
    '*/profile/security-questions',
    async ({ request }) => {
      const body = await request.json();

      return HttpResponse.json(body);
    }
  ),
  http.get('*/regions', async () => {
    return HttpResponse.json(makeResourcePage(regions));
  }),
  http.get<{ id: string }>('*/v4/images/:id', ({ params }) => {
    const distributedImage = imageFactory.build({
      capabilities: ['cloud-init', 'distributed-sites'],
      id: 'private/distributed-image',
      label: 'distributed-image',
      regions: [{ region: 'us-east', status: 'available' }],
    });

    if (params.id === distributedImage.id) {
      return HttpResponse.json(distributedImage);
    }

    return HttpResponse.json(imageFactory.build());
  }),
  http.get('*/images', async ({ request }) => {
    const filter = request.headers.get('x-filter');

    if (filter?.includes('manual')) {
      const images = [
        imageFactory.build({
          capabilities: ['distributed-sites'],
          regions: [{ region: 'us-east', status: 'available' }],
          type: 'manual',
        }),
        imageFactory.build({ capabilities: [], regions: [], type: 'manual' }),
        imageFactory.build({
          capabilities: ['distributed-sites', 'cloud-init'],
          regions: [{ region: 'us-east', status: 'available' }],
          type: 'manual',
        }),
        imageFactory.build({
          capabilities: ['cloud-init'],
          regions: [],
          type: 'manual',
        }),
      ];
      return HttpResponse.json(makeResourcePage(images));
    }

    if (filter?.includes('automatic')) {
      const images = imageFactory.buildList(5, {
        capabilities: [],
        regions: [],
        type: 'automatic',
      });
      return HttpResponse.json(makeResourcePage(images));
    }

    return HttpResponse.json(makeResourcePage([]));
  }),
  http.post<any, UpdateImageRegionsPayload>(
    '*/v4/images/:id/regions',
    async ({ request }) => {
      const data = await request.json();

      const image = imageFactory.build();

      image.regions = data.regions.map((regionId) => ({
        region: regionId,
        status: 'pending replication',
      }));

      return HttpResponse.json(image);
    }
  ),

  http.get('*/linode/types', () => {
    return HttpResponse.json(
      makeResourcePage([
        nanodeType,
        ...standardTypes,
        ...dedicatedTypes,
        ...gpuTypesAda,
        ...gpuTypesRX,
        ...premiumTypes,
        ...acceleratedType,
        proDedicatedType,
      ])
    );
  }),
  http.get('*/linode/types-legacy', () => {
    return HttpResponse.json(makeResourcePage(linodeTypeFactory.buildList(0)));
  }),
  ...[
    nanodeType,
    ...standardTypes,
    ...dedicatedTypes,
    ...premiumTypes,
    proDedicatedType,
  ].map((type) =>
    http.get(`*/linode/types/${type.id}`, () => {
      return HttpResponse.json(type);
    })
  ),
  http.get(`*/linode/types/*`, () => {
    return HttpResponse.json(linodeTypeFactory.build());
  }),
  http.get('*/linode/instances', async ({ request }) => {
    linodeFactory.resetSequenceNumber();
    const metadataLinodeWithCompatibleImage = linodeFactory.build({
      image: 'metadata-test-image',
      label: 'metadata-test-image',
    });
    const metadataLinodeWithCompatibleImageAndRegion = linodeFactory.build({
      image: 'metadata-test-image',
      label: 'metadata-test-region',
      region: 'eu-west',
    });
    const linodeInDistributedRegion = linodeFactory.build({
      image: 'distributed-region-test-image',
      label: 'Gecko Distributed Region Test',
      region: 'us-den-10',
      site_type: 'distributed',
      id: 1000,
    });
    const onlineLinodes = linodeFactory.buildList(40, {
      backups: { enabled: false },
      ipv4: ['000.000.000.000'],
      region: 'us-ord',
    });
    const linodeWithEligibleVolumes = linodeFactory.build({
      id: 20,
      label: 'debianDistro',
    });
    const offlineLinodes = linodeFactory.buildList(1, { status: 'offline' });
    const busyLinodes = linodeFactory.buildList(1, { status: 'migrating' });
    const eventLinode = linodeFactory.build({
      id: 999,
      label: 'eventful',
      status: 'rebooting',
    });
    const multipleIPLinode = linodeFactory.build({
      ipv4: [
        '192.168.0.0',
        '192.168.0.1',
        '192.168.0.2',
        '192.168.0.3',
        '192.168.0.4',
        '192.168.0.5',
      ],
      label: 'multiple-ips',
      tags: ['test1', 'test2', 'test3'],
    });
    const nonMTCPlanInMTCSupportedRegionsLinode = linodeFactory.build({
      label: 'non-mtc-plan-in-mtc-supported-regions-linode',
      region: 'us-iad',
      id: 1003,
    });
    const mtcLinodes = [
      linodeFactory.build({
        label: 'mtc-custom-plan-linode-1',
        region: 'us-iad',
        type: 'g8-premium-128-ht',
        id: 1001,
      }),
      linodeFactory.build({
        label: 'mtc-custom-plan-linode-2',
        region: 'no-east',
        type: 'g8-premium-128-ht',
        id: 1002,
      }),
    ];
    const aclpSupportedRegionLinodes = [
      linodeFactory.build({
        label: 'aclp-supported-region-linode-1',
        region: 'us-iad',
        id: 1004,
      }),
      linodeFactory.build({
        label: 'aclp-supported-region-linode-2',
        region: 'us-east',
        id: 1005,
      }),
    ];
    const linodes = [
      ...mtcLinodes,
      ...aclpSupportedRegionLinodes,
      nonMTCPlanInMTCSupportedRegionsLinode,
      metadataLinodeWithCompatibleImage,
      metadataLinodeWithCompatibleImageAndRegion,
      linodeInDistributedRegion,
      ...onlineLinodes,
      linodeWithEligibleVolumes,
      ...offlineLinodes,
      ...busyLinodes,
      linodeFactory.build({
        backups: { enabled: false },
        label: 'shadow-plan',
        type: 'g5-standard-20-s1',
      }),
      linodeFactory.build({
        backups: { enabled: false },
        label: 'shadow-plan-with-tags',
        tags: ['test1', 'test2', 'test3'],
        type: 'g5-standard-20-s1',
      }),
      linodeFactory.build({
        label: 'linode_with_tags_test1_test2',
        // eslint-disable-next-line sonarjs/no-duplicate-string
        region: 'us-central',
        tags: ['test1', 'test2'],
      }),
      linodeFactory.build({
        label: 'linode_with_tags_test2_test3',
        region: 'us-central',
        tags: ['test2', 'test3'],
      }),
      linodeFactory.build({
        label: 'linode_with_no_tags',
        region: 'us-central',
      }),
      linodeFactory.build({
        label: 'linode_with_tag_test4',
        region: 'us-east',
        tags: ['test4'],
      }),
      linodeFactory.build({
        label: 'eu-linode',
        region: 'eu-west',
      }),
      linodeFactory.build({
        backups: { enabled: false },
        label: 'DC-Specific Pricing Linode',
        region: 'id-cgk',
      }),
      eventLinode,
      multipleIPLinode,
    ];

    if (request.headers.get('x-filter')) {
      const headers = JSON.parse(request.headers.get('x-filter') || '{}');
      const orFilters = headers['+or'];
      const andFilters = headers['+and'];
      const regionFilter = headers.region;

      let filteredLinodes = linodes; // Default to the original linodes in case no filters are applied

      // filter the linodes based on id or region
      if (andFilters?.length) {
        filteredLinodes = filteredLinodes.filter((linode) => {
          const filteredById = andFilters.every(
            (filter: { id: number }) => filter.id === linode.id
          );
          const filteredByRegion = andFilters.every(
            (filter: { region: string }) => filter.region === linode.region
          );

          return filteredById || filteredByRegion;
        });
      }

      // after the linodes are filtered based on region, filter the region-filtered linodes based on selected tags if any
      if (orFilters?.length) {
        filteredLinodes = filteredLinodes.filter((linode) => {
          return orFilters.some((filter: { tags: string }) =>
            linode.tags.includes(filter.tags)
          );
        });
      }

      // filter the linodes based on supported regions
      if (orFilters?.length) {
        filteredLinodes = linodes.filter((linode) => {
          return orFilters.some(
            (filter: { region: string }) => linode.region === filter.region
          );
        });
      }

      if (regionFilter) {
        filteredLinodes = filteredLinodes.filter((linode) => {
          return linode.region === regionFilter;
        });
      }

      return HttpResponse.json(makeResourcePage(filteredLinodes));
    }
    return HttpResponse.json(makeResourcePage(linodes));
  }),

  http.get('*/linode/instances/:id', async ({ params }) => {
    const mockLinodeDetailById = (id: number) => {
      const linodeMTCPlanDetails = [
        linodeFactory.build({
          id,
          backups: { enabled: false },
          label: 'mtc-custom-plan-linode-1',
          region: 'us-iad',
          type: 'g8-premium-128-ht',
        }),
        linodeFactory.build({
          id,
          backups: { enabled: false },
          label: 'mtc-custom-plan-linode-2',
          region: 'no-east',
          type: 'g8-premium-128-ht',
        }),
      ];
      const linodeAclpSupportedRegionDetails = [
        linodeFactory.build({
          id,
          backups: { enabled: false },
          label: 'aclp-supported-region-linode-1',
          region: 'us-iad',
        }),
        linodeFactory.build({
          id,
          backups: { enabled: false },
          label: 'aclp-supported-region-linode-2',
          region: 'us-east',
        }),
      ];
      const linodeNonMTCPlanInMTCSupportedRegionsDetail = linodeFactory.build({
        id,
        backups: { enabled: false },
        label: 'non-mtc-plan-in-mtc-supported-regions-linode',
        region: 'us-iad',
      });
      const linodeInDistributedRegionDetail = linodeFactory.build({
        id,
        backups: { enabled: false },
        label: 'Gecko Distributed Region Test',
        region: 'us-den-10',
      });
      const linodeDetail = linodeFactory.build({
        id,
        backups: { enabled: false },
        label: 'linode-detail',
        region: 'us-ord',
      });

      switch (id) {
        case 1000:
          return linodeInDistributedRegionDetail;
        case 1001:
          return linodeMTCPlanDetails[0];
        case 1002:
          return linodeMTCPlanDetails[1];
        case 1003:
          return linodeNonMTCPlanInMTCSupportedRegionsDetail;
        case 1004:
          return linodeAclpSupportedRegionDetails[0];
        case 1005:
          return linodeAclpSupportedRegionDetails[1];
        default:
          return linodeDetail;
      }
    };
    const id = Number(params.id);
    const response = mockLinodeDetailById(id);
    return HttpResponse.json(response);
  }),
  http.get('*/linode/instances/:id/firewalls', async () => {
    const firewalls = firewallFactory.buildList(10);
    firewallFactory.resetSequenceNumber();
    return HttpResponse.json(makeResourcePage(firewalls));
  }),
  http.get('*/linode/kernels', async () => {
    const kernels = LinodeKernelFactory.buildList(10);
    return HttpResponse.json(makeResourcePage(kernels));
  }),
  http.delete('*/instances/*', async () => {
    return HttpResponse.json({});
  }),
  http.get('*/instances/*/configs', async () => {
    const configs = linodeConfigFactory.buildList(3);
    return HttpResponse.json(makeResourcePage(configs));
  }),
  http.get('*/instances/*/disks', async () => {
    const disks = linodeDiskFactory.buildList(3);
    return HttpResponse.json(makeResourcePage(disks));
  }),
  http.put('*/instances/*/disks/:id', async ({ params }) => {
    const id = Number(params.id);
    const disk = linodeDiskFactory.build({ id });
    // If you want to mock an error
    // return HttpResponse.json({ errors: [{ field: 'label', reason: 'OMG!' }] }));
    return HttpResponse.json(disk);
  }),
  http.get('*/instances/*/transfer', async () => {
    const transfer = linodeTransferFactory.build();
    return HttpResponse.json(transfer);
  }),
  http.get('*/instances/*/stats*', async () => {
    const stats = linodeStatsFactory.build();
    return HttpResponse.json(stats);
  }),
  http.get('*/instances/*/stats', async () => {
    const stats = linodeStatsFactory.build();
    return HttpResponse.json(stats);
  }),
  http.get('*/instances/*/ips', async () => {
    const ips = linodeIPFactory.build();
    return HttpResponse.json(ips);
  }),
  http.post('*/linode/instances', async ({ request }) => {
    const body = await request.json();
    const payload = body as any;
    const linode = linodeFactory.build({
      image: payload?.image ?? 'linode/debian-10',
      label: payload?.label ?? 'new-linode',
      region: payload?.region ?? 'us-east',
      type: payload?.type ?? 'g6-standard-1',
    });
    return HttpResponse.json(linode);
    // return HttpResponse.json({ errors: [{ reason: 'Invalid label', field: 'data.label' }] }));
  }),

  http.get('*/lke/clusters', async () => {
    const clusters = kubernetesAPIResponse.buildList(10);
    return HttpResponse.json(makeResourcePage(clusters));
  }),
  http.get('*/lke/types', async () => {
    const lkeTypes = [
      lkeStandardAvailabilityTypeFactory.build(),
      lkeHighAvailabilityTypeFactory.build(),
      lkeEnterpriseTypeFactory.build(),
    ];
    return HttpResponse.json(makeResourcePage(lkeTypes));
  }),
  http.get('*/lke/versions', async () => {
    const versions = kubernetesVersionFactory.buildList(1);
    return HttpResponse.json(makeResourcePage(versions));
  }),
  http.get('*/lke/clusters/:clusterId', async ({ params }) => {
    const id = Number(params.clusterId);
    const cluster = kubernetesAPIResponse.build({ id, k8s_version: '1.16' });
    return HttpResponse.json(cluster);
    // return HttpResponse.json({}, { status: 404 });
  }),
  http.put('*/lke/clusters/:clusterId', async ({ params }) => {
    const id = Number(params.clusterId);
    const k8s_version = params.k8s_version as string;
    const cluster = kubernetesAPIResponse.build({
      id,
      k8s_version,
    });
    return HttpResponse.json(cluster);
  }),
  http.get('*/lke/clusters/:clusterId/pools', async () => {
    const encryptedPools = nodePoolFactory.buildList(5);
    const unencryptedPools = nodePoolFactory.buildList(5, {
      disk_encryption: 'disabled',
    });
    const paginatedPool = nodePoolFactory.build({
      nodes: kubeLinodeFactory.buildList(26),
    });
    return HttpResponse.json(
      makeResourcePage([...encryptedPools, ...unencryptedPools, paginatedPool])
    );
  }),
  http.get('*/lke/clusters/*/api-endpoints', async () => {
    const endpoints = kubeEndpointFactory.buildList(2);
    return HttpResponse.json(makeResourcePage(endpoints));
  }),
  http.get('*/lke/clusters/*/recycle', async () => {
    return HttpResponse.json({});
  }),
  http.get('*/v4beta/networking/firewalls', () => {
    const firewalls = firewallFactory.buildList(10);
    firewallFactory.resetSequenceNumber();
    return HttpResponse.json(makeResourcePage(firewalls));
  }),
  http.get('*/v4beta/networking/firewalls/*/devices', () => {
    const devices = firewallDeviceFactory.buildList(10);
    return HttpResponse.json(makeResourcePage(devices));
  }),
  http.get('*/v4beta/networking/firewalls/:firewallId', () => {
    const firewall = firewallFactory.build();
    return HttpResponse.json(firewall);
  }),
  http.put<{}, { status: FirewallStatus }>(
    '*/v4beta/networking/firewalls/:firewallId',
    async ({ request }) => {
      const body = await request.json();
      const firewall = firewallFactory.build({
        status: body?.['status'] ?? 'disabled',
      });
      return HttpResponse.json(firewall);
    }
  ),
  // http.post('*/account/agreements', () => {
  //   return res(ctx.status(500), ctx.json({ reason: 'Unknown error' }));
  // }),
  http.post('*/v4beta/networking/firewalls', async ({ request }) => {
    const body = await request.json();
    const payload = body as any;
    const newFirewall = firewallFactory.build({
      label: payload.label ?? 'mock-firewall',
    });
    return HttpResponse.json(newFirewall);
  }),
  http.get('*/v4/nodebalancers', () => {
    const nodeBalancers = nodeBalancerFactory.buildList(1);
    return HttpResponse.json(makeResourcePage(nodeBalancers));
  }),
  http.get('*/v4/nodebalancers/types', () => {
    const nodeBalancerTypes = nodeBalancerTypeFactory.buildList(1);
    return HttpResponse.json(makeResourcePage(nodeBalancerTypes));
  }),
  http.get('*/v4/nodebalancers/:nodeBalancerID', ({ params }) => {
    const nodeBalancer = nodeBalancerFactory.build({
      id: Number(params.nodeBalancerID),
    });
    return HttpResponse.json(nodeBalancer);
  }),
  http.get('*/v4beta/nodebalancers/:nodeBalancerID', ({ params }) => {
    const nodeBalancer = nodeBalancerFactory.build({
      id: Number(params.nodeBalancerID),
      lke_cluster: {
        id: 1,
        label: 'lke-e-123',
        type: 'lkecluster',
        url: 'v4/lke/clusters/1',
      },
      type: 'premium',
    });
    return HttpResponse.json(nodeBalancer);
  }),
  http.get('*/nodebalancers/:nodeBalancerID/configs', ({ params }) => {
    const configs = nodeBalancerConfigFactory.buildList(2, {
      nodebalancer_id: Number(params.nodeBalancerID),
    });
    return HttpResponse.json(makeResourcePage(configs));
  }),
  http.get('*/nodebalancers/:nodeBalancerID/configs/:configID/nodes', () => {
    const configs = [
      nodeBalancerConfigNodeFactory.build({ status: 'UP' }),
      nodeBalancerConfigNodeFactory.build({ status: 'DOWN' }),
      nodeBalancerConfigNodeFactory.build({ status: 'unknown' }),
    ];
    return HttpResponse.json(makeResourcePage(configs));
  }),
  http.get('*/v4/object-storage/types', () => {
    const objectStorageTypes = [
      objectStorageTypeFactory.build(),
      objectStorageOverageTypeFactory.build(),
    ];
    return HttpResponse.json(makeResourcePage(objectStorageTypes));
  }),
  http.get('*/v4/object-storage/endpoints', ({}) => {
    const endpoints = [
      objectStorageEndpointsFactory.build({
        endpoint_type: 'E0',
        region: 'us-sea',
        s3_endpoint: null,
      }),
      objectStorageEndpointsFactory.build({
        endpoint_type: 'E1',
        region: 'us-sea',
        s3_endpoint: 'us-sea-1.linodeobjects.com',
      }),
      objectStorageEndpointsFactory.build({
        endpoint_type: 'E1',
        region: 'us-sea',
        s3_endpoint: null,
      }),
      objectStorageEndpointsFactory.build({
        endpoint_type: 'E2',
        region: 'us-sea',
        s3_endpoint: null,
      }),
      objectStorageEndpointsFactory.build({
        endpoint_type: 'E3',
        region: 'us-sea',
        s3_endpoint: null,
      }),
      objectStorageEndpointsFactory.build({
        endpoint_type: 'E3',
        region: 'us-east',
        s3_endpoint: null,
      }),
      objectStorageEndpointsFactory.build({
        endpoint_type: 'E3',
        region: 'us-mia',
        s3_endpoint: 'us-mia-1.linodeobjects.com',
      }),
    ];
    return HttpResponse.json(makeResourcePage(endpoints));
  }),
  http.get('*/v4*/object-storage/quotas*', () => {
    const quotas = [
      quotaFactory.build({
        description: 'The total capacity of your Object Storage account',
        endpoint_type: 'E0',
        quota_limit: 1_000_000_000_000_000,
        quota_name: 'Total Capacity',
        resource_metric: 'byte',
        s3_endpoint: 'endpoint1',
      }),
    ];

    return HttpResponse.json(makeResourcePage(quotas));
  }),
  http.get('*object-storage/buckets/*/*/access', async () => {
    await sleep(2000);
    return HttpResponse.json({
      acl: 'private',
      acl_xml:
        '<AccessControlPolicy xmlns="http://s3.amazonaws.com/doc/2006-03-01/"><Owner><ID>2a2ce653-20dd-43f1-b803-e8a924ee6374</ID><DisplayName>2a2ce653-20dd-43f1-b803-e8a924ee6374</DisplayName></Owner><AccessControlList><Grant><Grantee xmlns:xsi="http://www.w3.org/2001/XMLSchema-instance" xsi:type="CanonicalUser"><ID>2a2ce653-20dd-43f1-b803-e8a924ee6374</ID><DisplayName>2a2ce653-20dd-43f1-b803-e8a924ee6374</DisplayName></Grantee><Permission>FULL_CONTROL</Permission></Grant></AccessControlList></AccessControlPolicy>',
      cors_enabled: true,
      cors_xml:
        '<CORSConfiguration><CORSRule><AllowedMethod>GET</AllowedMethod><AllowedMethod>PUT</AllowedMethod><AllowedMethod>DELETE</AllowedMethod><AllowedMethod>HEAD</AllowedMethod><AllowedMethod>POST</AllowedMethod><AllowedOrigin>*</AllowedOrigin><AllowedHeader>*</AllowedHeader></CORSRule></CORSConfiguration>',
    });
  }),

  http.put('*object-storage/buckets/*/*/access', async () => {
    await sleep(2000);
    return HttpResponse.json({});
  }),
  http.get('*object-storage/buckets/*/*/ssl', async () => {
    await sleep(2000);
    return HttpResponse.json({ ssl: false });
  }),
  http.post('*object-storage/buckets/*/*/ssl', async () => {
    await sleep(2000);
    return HttpResponse.json({ ssl: true });
  }),
  http.delete('*object-storage/buckets/*/*/ssl', async () => {
    await sleep(2000);
    return HttpResponse.json({});
  }),
  http.delete('*object-storage/buckets/*/*', async () => {
    await sleep(2000);
    return HttpResponse.json({});
  }),
  http.get('*/object-storage/buckets/*/*/object-list', ({ request }) => {
    const url = new URL(request.url);
    const pageSize = Number(url.searchParams.get('page_size') || 100);
    const marker = url.searchParams.get('marker');

    if (!marker) {
      const end =
        pageSize > staticObjects.length ? staticObjects.length : pageSize;
      const is_truncated = staticObjects.length > pageSize;

      const page = staticObjects.slice(0, end);
      return HttpResponse.json(
        makeObjectsPage(page, {
          is_truncated,
          next_marker: is_truncated ? staticObjects[pageSize].name : null,
        })
      );
    }
    const index = staticObjects.findIndex((object) => object.name == marker);

    const end =
      index + pageSize > staticObjects.length
        ? staticObjects.length
        : index + pageSize;

    const page = staticObjects.slice(index, end);

    const is_truncated =
      page[page.length - 1].name !=
      staticObjects[staticObjects.length - 1].name;

    return HttpResponse.json(
      makeObjectsPage(page, {
        is_truncated,
        next_marker: is_truncated ? staticObjects[end].name : null,
      })
    );
  }),
  http.get('*/object-storage/buckets/:region', ({ params, request }) => {
    const url = new URL(request.url);

    const region = params.region as string;

    objectStorageBucketFactoryGen2.resetSequenceNumber();
    const page = Number(url.searchParams.get('page') || 1);
    const pageSize = Number(url.searchParams.get('page_size') || 25);

    const randomBucketNumber = getRandomWholeNumber(1, 500);
    const randomEndpointType = `E${Math.floor(
      Math.random() * 4
    )}` as ObjectStorageEndpointTypes;

    const buckets = objectStorageBucketFactoryGen2.buildList(1, {
      cluster: `${region}-1`,
      endpoint_type: randomEndpointType,
      hostname: `obj-bucket-${randomBucketNumber}.${region}.linodeobjects.com`,
      label: `obj-bucket-${randomBucketNumber}`,
      region,
    });

    return HttpResponse.json({
      data: buckets.slice(
        (page - 1) * pageSize,
        (page - 1) * pageSize + pageSize
      ),
      page,
      pages: Math.ceil(buckets.length / pageSize),
      results: buckets.length,
    });
  }),
  http.get('*/object-storage/buckets', () => {
    const buckets = objectStorageBucketFactoryGen2.buildList(10);
    return HttpResponse.json(makeResourcePage(buckets));
  }),
  http.post('*/object-storage/buckets', () => {
    return HttpResponse.json(objectStorageBucketFactoryGen2.build());
  }),
  http.get('*object-storage/clusters', () => {
    const jakartaCluster = objectStorageClusterFactory.build({
      id: `id-cgk-0` as any,
      region: 'id-cgk',
    });
    const saoPauloCluster = objectStorageClusterFactory.build({
      id: `br-gru-0` as any,
      region: 'br-gru',
    });
    const basePricingCluster = objectStorageClusterFactory.build({
      id: `us-east-0` as any,
      region: 'us-east',
    });
    const clusters = objectStorageClusterFactory.buildList(3);
    return HttpResponse.json(
      makeResourcePage([
        jakartaCluster,
        saoPauloCluster,
        basePricingCluster,
        ...clusters,
      ])
    );
  }),

  http.get('*object-storage/keys', () => {
    return HttpResponse.json(
      makeResourcePage([
        ...objectStorageKeyFactory.buildList(1),
        ...objectStorageKeyFactory.buildList(1, {
          regions: [
            { id: 'us-east', s3_endpoint: 'us-east.com' },
            { id: 'nl-ams', s3_endpoint: 'nl-ams.com' },
            { id: 'us-southeast', s3_endpoint: 'us-southeast.com' },
            { id: 'in-maa', s3_endpoint: 'in-maa.com' },
            { id: 'us-lax', s3_endpoint: 'us-lax.com' },
            { id: 'us-mia', s3_endpoint: 'us-mia.com' },
            { id: 'it-mil', s3_endpoint: 'it-mil.com' },
          ],
        }),
        ...objectStorageKeyFactory.buildList(1, {
          regions: [
            { id: 'us-east', s3_endpoint: 'us-east.com' },
            { id: 'nl-ams', s3_endpoint: 'nl-ams.com' },
            { id: 'us-southeast', s3_endpoint: 'us-southeast.com' },
            { id: 'in-maa', s3_endpoint: 'in-maa.com' },
            { id: 'us-lax', s3_endpoint: 'us-lax.com' },
          ],
        }),
        ...objectStorageKeyFactory.buildList(1, {
          bucket_access: [
            {
              bucket_name: 'test007',
              cluster: 'us-east-1',
              permissions: 'read_only',
              region: 'us-east',
            },
            {
              bucket_name: 'test001',
              cluster: 'nl-ams-1',
              permissions: 'read_write',
              region: 'nl-ams',
            },
          ],
          limited: true,
          regions: [
            { id: 'us-east', s3_endpoint: 'us-east.com' },
            { id: 'nl-ams', s3_endpoint: 'nl-ams.com' },
          ],
        }),
      ])
    );
  }),
  http.post<any, CreateObjectStorageKeyPayload>(
    '*object-storage/keys',
    async ({ request }) => {
      const body = await request.json();
      const { label, regions } = body;

      const regionsData = regions?.map((region: string) => ({
        id: region,
        s3_endpoint: `${region}.com`,
      }));

      return HttpResponse.json(
        objectStorageKeyFactory.build({
          label,
          regions: regionsData,
        })
      );
    }
  ),
  http.put<any, CreateObjectStorageKeyPayload>(
    '*object-storage/keys/:id',
    async ({ request }) => {
      const body = await request.json();
      const { label, regions } = body;

      const regionsData = regions?.map((region: string) => ({
        id: region,
        s3_endpoint: `${region}.com`,
      }));

      return HttpResponse.json(
        objectStorageKeyFactory.build({
          label,
          regions: regionsData,
        })
      );
    }
  ),
  http.delete('*object-storage/keys/:id', () => {
    return HttpResponse.json({});
  }),
  http.get('*/v4/domains', () => {
    const domains = domainFactory.buildList(10);
    return HttpResponse.json(makeResourcePage(domains));
  }),
  http.get('*/v4/domains/:id', () => {
    const domain = domainFactory.build();
    return HttpResponse.json(domain);
  }),
  http.get('*/v4/domains/*/records', () => {
    const records = domainRecordFactory.buildList(1);
    return HttpResponse.json(makeResourcePage(records));
  }),
  http.post('*/domains/*/records', () => {
    const record = domainRecordFactory.build();
    return HttpResponse.json(record);
  }),
  http.post('*/volumes/migrate', () => {
    return HttpResponse.json({});
  }),
  http.get('*/regions/*/migration-queue', () => {
    return HttpResponse.json({
      linodes: 8,
      volumes: 953,
    });
  }),
  http.get('*/volumes', () => {
    const statuses: VolumeStatus[] = [
      'active',
      'creating',
      'migrating',
      'key_rotating',
      'offline',
      'resizing',
    ];
    const volumes = statuses.map((status) => volumeFactory.build({ status }));
    return HttpResponse.json(makeResourcePage(volumes));
  }),
  http.get('*/volumes/types', () => {
    const volumeTypes = volumeTypeFactory.buildList(1);
    return HttpResponse.json(makeResourcePage(volumeTypes));
  }),
  http.post('*/volumes', () => {
    const volume = volumeFactory.build();
    return HttpResponse.json(volume);
  }),
  http.get('*/vlans', () => {
    const vlans = VLANFactory.buildList(2);
    return HttpResponse.json(makeResourcePage(vlans));
  }),
  http.get('*/profile/preferences', () => {
    return HttpResponse.json({
      theme: getStorage(MOCK_THEME_STORAGE_KEY) ?? 'system',
    });
  }),
  http.get('*/profile/devices', () => {
    return HttpResponse.json(makeResourcePage([]));
  }),
  http.put('*/profile/preferences', async ({ request }) => {
    const reqBody = await request.json();
    const body = reqBody as any;
    return HttpResponse.json({ ...body });
  }),
  http.get('*/kubeconfig', () => {
    return HttpResponse.json({ kubeconfig: 'SSBhbSBhIHRlYXBvdA==' });
  }),
  http.get('*invoices/555/items', () => {
    return HttpResponse.json(
      makeResourcePage([
        invoiceItemFactory.build({
          label: 'Linode',
          region: 'br-gru',
        }),
        invoiceItemFactory.build({
          label: 'Outbound Transfer Overage',
          region: null,
        }),
        invoiceItemFactory.build({
          label: 'Outbound Transfer Overage',
          region: 'id-cgk',
        }),
      ])
    );
  }),

  http.get('*invoices/:invoiceId/items', () => {
    const items = invoiceItemFactory.buildList(10);
    return HttpResponse.json(makeResourcePage(items, { page: 1, pages: 4 }));
  }),
  http.get('*/account', () => {
    const account = accountFactory.build({
      active_promotions: promoFactory.buildList(1),
      active_since: '2022-11-30',
      balance: 50,
      company: 'Mock Company',
    });
    return HttpResponse.json(account);
  }),
  http.get('*/account/availability', () => {
    const newarkStorage = accountAvailabilityFactory.build({
      region: 'us-east-0',
      unavailable: ['Object Storage'],
    });
    const atlanta = accountAvailabilityFactory.build({
      region: 'us-southeast',
      unavailable: ['Block Storage', 'Managed Databases'],
    });
    const singapore = accountAvailabilityFactory.build({
      region: 'ap-south',
      unavailable: ['Linodes', 'Kubernetes', 'NodeBalancers'],
    });
    const tokyo = accountAvailabilityFactory.build({
      region: 'ap-northeast',
      unavailable: ['Linodes', 'Block Storage', 'Kubernetes', 'NodeBalancers'],
    });
    return HttpResponse.json(
      makeResourcePage([atlanta, newarkStorage, singapore, tokyo])
    );
  }),
  http.get('*/account/availability/:regionId', () => {
    return HttpResponse.json(accountAvailabilityFactory.build());
  }),
  http.put('*/account', async ({ request }) => {
    const body = await request.json();
    return HttpResponse.json({ ...accountFactory.build(), ...(body as any) });
  }),
  http.get('*/account/transfer', () => {
    const transfer = accountTransferFactory.build();
    return HttpResponse.json(transfer);
  }),
  http.get('*/account/payments', () => {
    const paymentWithLargeId = paymentFactory.build({
      id: 123_456_789_123_456,
    });
    const payments = paymentFactory.buildList(5);
    return HttpResponse.json(
      makeResourcePage([paymentWithLargeId, ...payments])
    );
  }),
  http.get('*/account/invoices', () => {
    const linodeInvoice = invoiceFactory.build({
      date: '2022-12-01T18:04:01',
      label: 'LinodeInvoice',
    });
    const akamaiInvoice = invoiceFactory.build({
      date: '2022-12-16T18:04:01',
      label: 'AkamaiInvoice',
    });
    const invoiceWithLargerId = invoiceFactory.build({
      id: 123_456_789_123_456,
      label: 'Invoice with Large ID',
    });
    return HttpResponse.json(
      makeResourcePage([linodeInvoice, akamaiInvoice, invoiceWithLargerId])
    );
  }),
  http.get('*/account/invoices/:invoiceId', () => {
    const linodeInvoice = invoiceFactory.build({
      date: '2022-12-01T18:04:01',
      id: 1234,
      label: 'LinodeInvoice',
    });
    return HttpResponse.json(linodeInvoice);
  }),
  http.get('*/account/maintenance', ({ request }) => {
    const url = new URL(request.url);

    accountMaintenanceFactory.resetSequenceNumber();
    const page = Number(url.searchParams.get('page') || 1);
    const pageSize = Number(url.searchParams.get('page_size') || 25);
    const headers = JSON.parse(request.headers.get('x-filter') || '{}');

    const accountMaintenance =
      headers.status === 'completed'
        ? accountMaintenanceFactory.buildList(30, { status: 'completed' })
        : [
            ...accountMaintenanceFactory.buildList(90, { status: 'pending' }),
            ...accountMaintenanceFactory.buildList(3, { status: 'started' }),
          ];

    if (request.headers.get('x-filter')) {
      accountMaintenance.sort((a, b) => {
        const statusA = a[headers['+order_by'] as keyof AccountMaintenance];
        const statusB = b[headers['+order_by'] as keyof AccountMaintenance];

        if (statusA < statusB) {
          return -1;
        }
        if (statusA > statusB) {
          return 1;
        }
        return 0;
      });

      if (headers['+order'] == 'desc') {
        accountMaintenance.reverse();
      }
      return HttpResponse.json({
        data: accountMaintenance.slice(
          (page - 1) * pageSize,
          (page - 1) * pageSize + pageSize
        ),
        page,
        pages: Math.ceil(accountMaintenance.length / pageSize),
        results: accountMaintenance.length,
      });
    }

    return HttpResponse.json(makeResourcePage(accountMaintenance));
  }),

  http.get('*/account/child-accounts', ({ request }) => {
    const url = new URL(request.url);
    const page = Number(url.searchParams.get('page') || 1);
    const pageSize = Number(url.searchParams.get('page_size') || 25);
    const childAccounts = accountFactory.buildList(100);
    return HttpResponse.json({
      data: childAccounts.slice(
        (page - 1) * pageSize,
        (page - 1) * pageSize + pageSize
      ),
      page,
      pages: Math.ceil(childAccounts.length / pageSize),
      results: childAccounts.length,
    });
  }),
  http.get('*/account/child-accounts/:euuid', () => {
    const childAccount = accountFactory.buildList(1);
    return HttpResponse.json(childAccount);
  }),
  http.post('*/account/child-accounts/:euuid/token', () => {
    // Proxy tokens expire in 15 minutes.
    const now = new Date();
    const expiry = new Date(now.setMinutes(now.getMinutes() + 15));

    const proxyToken = appTokenFactory.build({
      expiry: expiry.toISOString(),
      token: `Bearer ${import.meta.env.REACT_APP_PROXY_PAT}`,
    });
    return HttpResponse.json(proxyToken);
  }),
  http.get('*/account/users', ({ request }) => {
    const url = new URL(request.url);
    const page = Number(url.searchParams.get('page') || 1);
    const pageSize = Number(url.searchParams.get('page_size') || 25);
    const headers = JSON.parse(request.headers.get('x-filter') || '{}');

    const accountUsers = [
      accountUserFactory.build({
        last_login: { login_datetime: '2023-10-16T17:04', status: 'failed' },
        tfa_enabled: true,
      }),
      accountUserFactory.build({
        last_login: {
          login_datetime: '2023-10-06T12:04',
          status: 'successful',
        },
      }),
      accountUserFactory.build({ last_login: null }),
      childAccountUser,
      parentAccountUser,
      proxyAccountUser,
      parentAccountNonAdminUser,
    ];

    if (request.headers.get('x-filter')) {
      let filteredAccountUsers = accountUsers;

      if (headers['user_type']) {
        if (headers['user_type']['+neq']) {
          filteredAccountUsers = accountUsers.filter(
            (user) => user.user_type !== headers['user_type']['+neq']
          );
        } else {
          filteredAccountUsers = accountUsers.filter(
            (user) => user.user_type === headers['user_type']
          );
        }
      }

      filteredAccountUsers.sort((a, b) => {
        const statusA = a[headers['+order_by'] as keyof User];
        const statusB = b[headers['+order_by'] as keyof User];

        if (!statusA || !statusB) {
          return 0;
        }

        if (statusA < statusB) {
          return -1;
        }
        if (statusA > statusB) {
          return 1;
        }
        return 0;
      });

      if (headers['+order'] == 'desc') {
        filteredAccountUsers.reverse();
      }
      return HttpResponse.json({
        data: filteredAccountUsers.slice(
          (page - 1) * pageSize,
          (page - 1) * pageSize + pageSize
        ),
        page,
        pages: Math.ceil(filteredAccountUsers.length / pageSize),
        results: filteredAccountUsers.length,
      });
    }

    // Return default response if 'x-filter' header is not present
    return HttpResponse.json(makeResourcePage(accountUsers));
  }),

  http.get(`*/account/users/${childAccountUser.username}`, () => {
    return HttpResponse.json(childAccountUser);
  }),
  http.get(`*/account/users/${proxyAccountUser.username}`, () => {
    return HttpResponse.json(proxyAccountUser);
  }),
  http.get(`*/account/users/${parentAccountUser.username}`, () => {
    return HttpResponse.json(parentAccountUser);
  }),
  http.get(`*/account/users/${parentAccountNonAdminUser.username}`, () => {
    return HttpResponse.json(parentAccountNonAdminUser);
  }),
  http.get('*/account/users/:user', () => {
    return HttpResponse.json(accountUserFactory.build({ user_type: 'parent' }));
  }),
  http.put<any, Partial<User>>(
    `*/account/users/${parentAccountNonAdminUser.username}`,
    async ({ request }) => {
      const body = await request.json();
      const { restricted } = body;
      if (restricted !== undefined) {
        parentAccountNonAdminUser.restricted = restricted;
      }
      return HttpResponse.json(parentAccountNonAdminUser);
    }
  ),
  http.get(`*/account/users/${childAccountUser.username}/grants`, () => {
    return HttpResponse.json(
      grantsFactory.build({
        global: {
          account_access: 'read_write',
          cancel_account: false,
        },
      })
    );
  }),
  http.get(`*/account/users/${proxyAccountUser.username}/grants`, () => {
    return HttpResponse.json(
      grantsFactory.build({
        global: {
          account_access: 'read_write',
          add_domains: false,
          add_firewalls: false,
          add_images: false,
          add_linodes: false,
          add_longview: false,
          add_nodebalancers: false,
          add_stackscripts: false,
          add_volumes: false,
          add_vpcs: false,
          cancel_account: false,
          longview_subscription: false,
        },
      })
    );
  }),
  http.get(`*/account/users/${parentAccountUser.username}/grants`, () => {
    return HttpResponse.json(
      grantsFactory.build({
        global: {
          cancel_account: false,
          child_account_access: true,
        },
      })
    );
  }),
  http.get(
    `*/account/users/${parentAccountNonAdminUser.username}/grants`,
    () => {
      const grantsResponse = grantsFactory.build({
        global: parentAccountNonAdminUser.restricted
          ? {
              cancel_account: false,
              child_account_access: true,
            }
          : undefined,
      });
      return HttpResponse.json(grantsResponse);
    }
  ),
  http.get('*/account/users/:user/grants', () => {
    return HttpResponse.json(
      grantsFactory.build({
        domain: [],
        firewall: [],
        global: {
          cancel_account: true,
        },
        image: [],
        linode: grantFactory.buildList(6000),
        longview: [],
        nodebalancer: [],
        stackscript: grantFactory.buildList(30),
        volume: grantFactory.buildList(100),
      })
    );
  }),
  http.get('*/account/logins', () => {
    const failedRestrictedAccountLogin = accountLoginFactory.build({
      restricted: true,
      status: 'failed',
    });
    const successfulAccountLogins = accountLoginFactory.buildList(25);

    return HttpResponse.json(
      makeResourcePage([
        failedRestrictedAccountLogin,
        ...successfulAccountLogins,
      ])
    );
  }),
  http.get('*/account/payment-methods', () => {
    const defaultPaymentMethod = paymentMethodFactory.build({
      data: { card_type: 'MasterCard' },
      is_default: true,
    });

    const googlePayPaymentMethod = paymentMethodFactory.build({
      type: 'google_pay',
    });

    const paypalPaymentMethod = paymentMethodFactory.build({
      data: {
        email: 'test@example.com',
        paypal_id: '6781945682',
      },
      type: 'paypal',
    });

    const otherPaymentMethod = paymentMethodFactory.build();

    return HttpResponse.json(
      makeResourcePage([
        defaultPaymentMethod,
        otherPaymentMethod,
        googlePayPaymentMethod,
        paypalPaymentMethod,
      ])
    );
  }),
  http.post('*/seen', () => {
    return HttpResponse.json({});
  }),
  http.get(
    '*/events',
    () => {
      const events = eventFactory.buildList(1, {
        action: 'lke_node_create',
        entity: {
          id: 1,
          label: 'linode-1',
          type: 'linode',
          url: 'https://google.com',
        },
        message:
          'Rebooting this thing and showing an extremely long event message for no discernible reason other than the fairly obvious reason that we want to do some testing of whether or not these messages wrap.',
        percent_complete: 15,
        secondary_entity: {
          id: 1,
          label: 'my config',
          type: 'linode',
          url: 'https://google.com',
        },
        status: 'notification',
      });

      const dbEvents = eventFactory.buildList(1, {
        action: 'database_low_disk_space',
        entity: { id: 999, label: 'database-1', type: 'database' },
        message: 'Low disk space.',
        status: 'notification',
      });
      const dbMigrationEvents = eventFactory.buildList(1, {
        action: 'database_migrate',
        entity: { id: 11, label: 'database-11', type: 'database' },
        message: 'Database migration started.',
        status: 'started',
      });
      const dbMigrationFinishedEvents = eventFactory.buildList(1, {
        action: 'database_migrate',
        entity: { id: 11, label: 'database-11', type: 'database' },
        message: 'Database migration finished.',
        status: 'finished',
      });
      const oldEvents = eventFactory.buildList(20, {
        action: 'account_update',
        percent_complete: 100,
        seen: true,
      });
      const eventWithSpecialCharacters = eventFactory.build({
        action: 'ticket_update',
        entity: {
          id: 10,
          label: 'Ticket name with special characters... (?)',
          type: 'ticket',
        },
        message: 'Ticket name with special characters... (?)',
        percent_complete: 100,
        status: 'notification',
      });
      const placementGroupCreateEvent = eventFactory.buildList(1, {
        action: 'placement_group_create',
        entity: { id: 999, label: 'PG-1', type: 'placement_group' },
        message: 'Placement Group successfully created.',
        percent_complete: 100,
        status: 'notification',
      });
      const placementGroupAssignedEvent = eventFactory.buildList(1, {
        action: 'placement_group_assign',
        entity: { id: 990, label: 'PG-2', type: 'placement_group' },
        message: 'Placement Group successfully assigned.',
        percent_complete: 100,
        secondary_entity: {
          id: 1,
          label: 'My Config',
          type: 'linode',
          url: '/v4/linode/instances/1/configs/1',
        },
        status: 'notification',
      });

      return HttpResponse.json(
        makeResourcePage([
          ...events,
          ...dbMigrationEvents,
          ...dbMigrationFinishedEvents,
          ...dbEvents,
          ...placementGroupAssignedEvent,
          ...placementGroupCreateEvent,
          eventWithSpecialCharacters,
          ...oldEvents,
        ])
      );
    },
    {
      once: false,
    }
  ),

  http.get('*/support/tickets', () => {
    const tickets = supportTicketFactory.buildList(15, {
      severity: 1,
      status: 'open',
    });
    return HttpResponse.json(makeResourcePage(tickets));
  }),
  http.get('*/support/tickets/999', () => {
    const ticket = supportTicketFactory.build({
      closed: new Date().toISOString(),
      id: 999,
    });
    return HttpResponse.json(ticket);
  }),
  http.get('*/support/tickets/:ticketId', ({ params }) => {
    const ticket = supportTicketFactory.build({
      id: Number(params.ticketId),
      severity: 1,
    });
    return HttpResponse.json(ticket);
  }),
  http.get('*/support/tickets/:ticketId/replies', () => {
    const replies = supportReplyFactory.buildList(15);
    return HttpResponse.json(makeResourcePage(replies));
  }),
  http.put('*/longview/plan', () => {
    return HttpResponse.json({});
  }),
  http.get('*/longview/plan', () => {
    const plan = longviewActivePlanFactory.build({});
    return HttpResponse.json(plan);
  }),
  http.get('*/longview/subscriptions', () => {
    const subscriptions = longviewSubscriptionFactory.buildList(10);
    return HttpResponse.json(makeResourcePage(subscriptions));
  }),
  http.post('https://longview.linode.com/fetch', () => {
    return HttpResponse.json({});
  }),
  http.get('*/longview/clients', () => {
    const clients = longviewClientFactory.buildList(10);
    return HttpResponse.json(makeResourcePage(clients));
  }),
  http.post('*/backups/enable/*', () => {
    return HttpResponse.json({});
  }),
  http.get('*/account/settings', () => {
    return HttpResponse.json({
      backups_enabled: true,
      longview_subscription: 'longview-100',
      managed: true,
      network_helper: true,
      object_storage: 'active',
    });
  }),
  http.put('*/account/settings/*', async ({ request }) => {
    const body = await request.json();
    return HttpResponse.json(body as any);
  }),
  http.get('*/tags', () => {
    tagFactory.resetSequenceNumber();
    const tags = tagFactory.buildList(5);
    return HttpResponse.json(makeResourcePage(tags));
  }),
  http.get('*gravatar*', () => {
    return HttpResponse.json({}, { status: 400 });
  }),
  http.get('*linode.com/blog/feed*', () => {
    return HttpResponse.json(null, { status: 400 });
  }),
  http.get('*managed/services', () => {
    const monitors = monitorFactory.buildList(25);
    const downUnresolvedMonitor = monitorFactory.build({
      id: 998,
      status: 'problem',
    });
    const downResolvedMonitor = monitorFactory.build({
      id: 999,
      label: 'Problem',
      status: 'problem',
    });
    return HttpResponse.json(
      makeResourcePage([
        ...monitors,
        downUnresolvedMonitor,
        downResolvedMonitor,
      ])
    );
  }),

  http.post('*/managed/services', async ({ request }) => {
    const body = await request.json();
    const monitor = monitorFactory.build(body as any);
    return HttpResponse.json(monitor);
  }),
  http.put('*/managed/services/:id', async ({ params, request }) => {
    const body = await request.json();
    const payload = body as any;

    return HttpResponse.json(
      monitorFactory.build({
        ...payload,
        id: Number(params.id),
      })
    );
  }),
  http.delete('*/managed/services/:id', () => {
    return HttpResponse.json({});
  }),
  http.get('*managed/stats', () => {
    const stats = managedStatsFactory.build();
    return HttpResponse.json(stats);
  }),
  http.get('*managed/issues', () => {
    const openIssue = managedIssueFactory.build({
      created: DateTime.now().minus({ days: 2 }).toISO(),
      entity: { id: 1 },
      services: [998],
    });
    const closedIssue = managedIssueFactory.build({
      created: DateTime.now().minus({ days: 2 }).toISO(),
      entity: { id: 999 },
      services: [999],
    });
    return HttpResponse.json(makeResourcePage([openIssue, closedIssue]));
  }),
  http.get('*managed/linode-settings', () => {
    return HttpResponse.json(
      makeResourcePage(managedLinodeSettingFactory.buildList(5))
    );
  }),
  http.get('*managed/credentials/sshkey', () => {
    return HttpResponse.json(managedSSHPubKeyFactory.build());
  }),
  http.get('*managed/credentials', () => {
    return HttpResponse.json(makeResourcePage(credentialFactory.buildList(5)));
  }),
  http.post('*managed/credentials', async ({ request }) => {
    const body = await request.json();
    const response = credentialFactory.build({
      ...(body as any),
    });

    return HttpResponse.json(response);
  }),
  http.post('*managed/credentials/:id/revoke', () => {
    return HttpResponse.json({});
  }),
  http.get('*managed/contacts', () => {
    return HttpResponse.json(makeResourcePage(contactFactory.buildList(5)));
  }),
  http.delete('*managed/contacts/:id', () => {
    return HttpResponse.json({});
  }),
  http.put('*managed/contacts/:id', async ({ params, request }) => {
    const body = await request.json();
    const payload = {
      ...(body as any),
      id: Number(params.id),
    };

    return HttpResponse.json(payload);
  }),
  http.post('*managed/contacts', async ({ request }) => {
    const body = await request.json();
    const response = contactFactory.build({
      ...(body as any),
    });
    return HttpResponse.json(response);
  }),
  http.get('*stackscripts/', () => {
    return HttpResponse.json(makeResourcePage(stackScriptFactory.buildList(1)));
  }),

  http.get('*/notifications', () => {
    // pastDueBalance included here merely for ease of testing for Notifications section in the Notifications drawer.
    const pastDueBalance = notificationFactory.build({
      body: null,
      entity: null,
      label: 'past due',
      message: `You have a past due balance of $58.50. Please make a payment immediately to avoid service disruption.`,
      severity: 'critical',
      type: 'payment_due',
      until: null,
      when: null,
    });

    // const gdprNotification = gdprComplianceNotification.build();

    const generalGlobalNotice = {
      body: null,
      entity: null,
      label: "We've updated our policies.",

      message:
        "We've updated our policies. See <a href='https://cloud.linode.com/support'>this page</a> for more information.",
      severity: 'minor',
      type: 'notice',
      until: null,
      when: null,
    };

    const outageNotification = {
      body: null,
      entity: {
        id: 'us-east',
        label: null,
        type: 'region',
        url: '/regions/us-east',
      },
      label: 'There is an issue affecting service in this facility',
      message:
        'We are aware of an issue affecting service in this facility. If you are experiencing service issues in this facility, there is no need to open a support ticket at this time. Please monitor our status blog at https://status.linode.com for further information.  Thank you for your patience and understanding.',
      severity: 'major',
      type: 'outage',
      until: null,
      when: null,
    };

    // const emailBounce = notificationFactory.build({
    //   body: null,
    //   entity: null,
    //   label: 'We are unable to send emails to your billing email address!',
    //   message: 'We are unable to send emails to your billing email address!',
    //   severity: 'major',
    //   type: 'billing_email_bounce',
    //   until: null,
    //   when: null,
    // });

    // const abuseTicket = abuseTicketNotificationFactory.build();

    const migrationNotification = notificationFactory.build({
      entity: { id: 0, label: 'linode-0', type: 'linode' },
      label: 'You have a migration pending!',
      message:
        'You have a migration pending! Your Linode must be offline before starting the migration.',
      severity: 'major',
      type: 'migration_pending',
    });

    const minorSeverityNotification = notificationFactory.build({
      message: 'Testing for minor notification',
      severity: 'minor',
      type: 'notice',
    });

    const criticalSeverityNotification = notificationFactory.build({
      message: 'Testing for critical notification',
      severity: 'critical',
      type: 'notice',
    });

    const balanceNotification = notificationFactory.build({
      message: 'You have an overdue balance!',
      severity: 'major',
      type: 'payment_due',
    });

    const blockStorageMigrationScheduledNotification =
      notificationFactory.build({
        body: 'Your volumes in us-east will be upgraded to NVMe.',
        entity: {
          id: 20,
          label: 'eligibleNow',
          type: 'volume',
          url: '/volumes/20',
        },
        label: 'You have a scheduled Block Storage volume upgrade pending!',
        message:
          'The Linode that the volume is attached to will shut down in order to complete the upgrade and reboot once it is complete. Any other volumes attached to the same Linode will also be upgraded.',
        severity: 'critical',
        type: 'volume_migration_scheduled' as NotificationType,
        until: '2021-10-16T04:00:00',
        when: '2021-09-30T04:00:00',
      });

    const blockStorageMigrationScheduledNotificationUnattached =
      notificationFactory.build({
        body: 'Your volume will be upgraded to NVMe.',
        entity: {
          id: 30,
          label: 'hdd-unattached',
          type: 'volume',
          url: '/volumes/30',
        },
        label: 'You have a scheduled Block Storage volume upgrade pending!',
        message:
          'This unattached volume is scheduled to be migrated to NVMe I think.',
        severity: 'critical',
        type: 'volume_migration_scheduled' as NotificationType,
        until: '2021-10-16T04:00:00',
        when: '2021-09-30T04:00:00',
      });

    const blockStorageMigrationImminentNotification = notificationFactory.build(
      {
        body: 'Your volumes in us-east will be upgraded to NVMe.',
        entity: {
          id: 2,
          label: 'example-upgrading',
          type: 'volume',
          url: '/volumes/2',
        },
        label: 'You have a scheduled Block Storage volume upgrade pending!',
        message:
          'The Linode that the volume is attached to will shut down in order to complete the upgrade and reboot once it is complete. Any other volumes attached to the same Linode will also be upgraded.',
        severity: 'major',
        type: 'volume_migration_imminent' as NotificationType,
        until: '2021-10-16T04:00:00',
        when: '2021-09-30T04:00:00',
      }
    );

    return HttpResponse.json(
      makeResourcePage([
        pastDueBalance,
        ...notificationFactory.buildList(1),
        // gdprNotification,
        generalGlobalNotice,
        outageNotification,
        minorSeverityNotification,
        criticalSeverityNotification,
        // abuseTicket,
        // emailBounce,
        migrationNotification,
        balanceNotification,
        blockStorageMigrationScheduledNotification,
        blockStorageMigrationImminentNotification,
        blockStorageMigrationScheduledNotificationUnattached,
      ])
    );
  }),

  http.post('*/networking/vlans', () => {
    return HttpResponse.json({});
  }),
  http.post<{}, { prefix_length: number }>(
    '*/networking/ipv6/ranges',
    async ({ request }) => {
      const body = await request.json();
      const range = body?.['prefix_length'];
      return HttpResponse.json({ range, route_target: '2001:DB8::0000' });
    }
  ),
  http.post('*/networking/ips/assign', () => {
    return HttpResponse.json({});
  }),
  http.post('*/account/payments', () => {
    return HttpResponse.json(creditPaymentResponseFactory.build());
  }),
  http.get('*/profile/tokens', () => {
    return HttpResponse.json(makeResourcePage(appTokenFactory.buildList(30)));
  }),
  http.post<any, TokenRequest>('*/profile/tokens', async ({ request }) => {
    const body = await request.json();
    const data = body;
    return HttpResponse.json(appTokenFactory.build(data));
  }),
  http.put<any, Partial<TokenRequest>>(
    '*/profile/tokens/:id',
    async ({ params, request }) => {
      const body = await request.json();
      const data = body;
      return HttpResponse.json(
        appTokenFactory.build({ id: Number(params.id), ...data })
      );
    }
  ),
  http.delete('*/profile/tokens/:id', () => {
    return HttpResponse.json({});
  }),
  http.get('*/v4*/account/betas', () => {
    return HttpResponse.json(
      makeResourcePage([
        ...accountBetaFactory.buildList(5),
        accountBetaFactory.build({
          ended: DateTime.now().minus({ days: 5 }).toISO(),
          enrolled: DateTime.now().minus({ days: 20 }).toISO(),
          started: DateTime.now().minus({ days: 30 }).toISO(),
        }),
        accountBetaFactory.build({
          ended: DateTime.now().plus({ days: 5 }).toISO(),
          enrolled: undefined,
          started: DateTime.now().minus({ days: 30 }).toISO(),
        }),
      ])
    );
  }),
  http.get('*/v4*/account/betas/:id', ({ params }) => {
    if (params.id !== 'undefined') {
      return HttpResponse.json(
        accountBetaFactory.build({ id: params.id as string })
      );
    }
    return HttpResponse.json({}, { status: 404 });
  }),
  http.get('*/v4*/betas', () => {
    return HttpResponse.json(makeResourcePage(betaFactory.buildList(5)));
  }),
  http.get('*/v4*/betas/:id', ({ params }) => {
    const id = params.id.toString();
    if (params.id !== 'undefined') {
      return HttpResponse.json(betaFactory.build({ id }));
    }
    return HttpResponse.json({}, { status: 404 });
  }),
  http.get('*regions/availability', () => {
    return HttpResponse.json(
      makeResourcePage([
        regionAvailabilityFactory.build({
          plan: 'g6-standard-6',
          region: 'us-east',
        }),
        regionAvailabilityFactory.build({
          plan: 'g6-standard-7',
          region: 'us-east',
        }),
        regionAvailabilityFactory.build({
          plan: 'g6-dedicated-5',
          region: 'us-central',
        }),
        regionAvailabilityFactory.build({
          plan: 'g6-dedicated-6',
          region: 'us-central',
        }),
      ])
    );
  }),
  http.get('*regions/:regionId/availability', ({ params }) => {
    const selectedRegion = params.regionId as string;

    return HttpResponse.json([
      regionAvailabilityFactory.build({
        plan: 'g6-standard-6',
        region: selectedRegion,
      }),
      regionAvailabilityFactory.build({
        plan: 'g6-standard-7',
        region: selectedRegion,
      }),
      // Region-based availability of MTC plans is shown only for customers with MTC customer tag.
      ...(MTC['availability_regions'].includes(
        selectedRegion as (typeof MTC)['availability_regions'][number]
      )
        ? [
            regionAvailabilityFactory.build({
              available: true,
              plan: 'g8-premium-128-ht',
              region: selectedRegion,
            }),
          ]
        : [
            regionAvailabilityFactory.build({
              available: false,
              plan: 'g8-premium-128-ht',
              region: selectedRegion,
            }),
          ]),
    ]);
  }),

  // Placement Groups
  http.get('*/placement/groups', () => {
    return HttpResponse.json(
      makeResourcePage([
        placementGroupFactory.build({
          id: 1,
          is_compliant: true,
          members: [1, 2, 3, 4, 5, 6, 7, 8, 43].map((linode) => ({
            is_compliant: true,
            linode_id: linode,
          })),
          placement_group_policy: 'strict',
          placement_group_type: 'anti_affinity:local',
          region: 'us-east',
        }),
        placementGroupFactory.build({
          id: 2,
          is_compliant: true,
          members: [
            {
              is_compliant: true,
              linode_id: 9,
            },
            {
              is_compliant: true,
              linode_id: 10,
            },
            {
              is_compliant: true,
              linode_id: 11,
            },
          ],
          placement_group_policy: 'strict',
          placement_group_type: 'affinity:local',
          region: 'us-west',
        }),
        placementGroupFactory.build({
          id: 3,
          is_compliant: true,
          members: [
            {
              is_compliant: true,
              linode_id: 12,
            },
          ],
          placement_group_policy: 'strict',
          placement_group_type: 'affinity:local',
          region: 'ca-central',
        }),
      ])
    );
  }),
  http.get('*/placement/groups/:placementGroupId', ({ params }) => {
    if (params.placementGroupId === 'undefined') {
      return HttpResponse.json({}, { status: 404 });
    }

    return HttpResponse.json(
      placementGroupFactory.build({
        id: 1,
      })
    );
  }),
  http.post('*/placement/groups', async ({ request }) => {
    const reqBody = await request.json();
    const body = reqBody as any;
    const response = placementGroupFactory.build({
      ...body,
    });

    return HttpResponse.json(response);
  }),
  http.put(
    '*/placement/groups/:placementGroupId',
    async ({ params, request }) => {
      const body = await request.json();

      if (params.placementGroupId === '-1') {
        return HttpResponse.json({}, { status: 404 });
      }

      const response = placementGroupFactory.build({
        ...(body as any),
      });

      return HttpResponse.json(response);
    }
  ),
  http.delete('*/placement/groups/:placementGroupId', ({ params }) => {
    if (params.placementGroupId === '-1') {
      return HttpResponse.json({}, { status: 404 });
    }

    return HttpResponse.json({});
  }),
  http.post(
    '*/placement/groups/:placementGroupId/assign',
    async ({ params, request }) => {
      const body = await request.json();

      if (params.placementGroupId === '-1') {
        return HttpResponse.json({}, { status: 404 });
      }

      const response = placementGroupFactory.build({
        id: Number(params.placementGroupId) || -1,
        label: 'pg-1',
        members: [
          {
            is_compliant: true,
            linode_id: 1,
          },
          {
            is_compliant: true,
            linode_id: 2,
          },
          {
            is_compliant: true,
            linode_id: 3,
          },
          {
            is_compliant: true,
            linode_id: 4,
          },
          {
            is_compliant: true,
            linode_id: 5,
          },
          {
            is_compliant: true,
            linode_id: 6,
          },
          {
            is_compliant: true,
            linode_id: 7,
          },
          {
            is_compliant: true,
            linode_id: 8,
          },
          {
            is_compliant: false,
            linode_id: 43,
          },
          {
            is_compliant: true,
            linode_id: (body as any).linodes[0],
          },
        ],
        placement_group_type: 'anti_affinity:local',
      });

      return HttpResponse.json(response);
    }
  ),
  http.post('*/placement/groups/:placementGroupId/unassign', ({ params }) => {
    if (params.placementGroupId === '-1') {
      return HttpResponse.json({}, { status: 404 });
    }

    const response = placementGroupFactory.build({
      id: Number(params.placementGroupId) || -1,
      label: 'pg-1',
      members: [
        {
          is_compliant: true,
          linode_id: 1,
        },

        {
          is_compliant: true,
          linode_id: 2,
        },
        {
          is_compliant: true,
          linode_id: 3,
        },
        {
          is_compliant: true,
          linode_id: 4,
        },
        {
          is_compliant: true,
          linode_id: 5,
        },
        {
          is_compliant: true,
          linode_id: 6,
        },
        {
          is_compliant: true,
          linode_id: 7,
        },
        {
          is_compliant: true,
          linode_id: 8,
        },
        {
          is_compliant: false,
          linode_id: 43,
        },
      ],
      placement_group_type: 'anti_affinity:local',
    });

    return HttpResponse.json(response);
  }),
  http.post(
    '*/monitor/services/:service_type/alert-definitions',
    async ({ request }) => {
      const types: AlertDefinitionType[] = ['system', 'user'];
      const status: AlertStatusType[] = ['enabled', 'disabled'];
      const severity: AlertSeverityType[] = [0, 1, 2, 3];
      const users = ['user1', 'user2', 'user3'];
      const serviceTypes: AlertServiceType[] = ['linode', 'dbaas'];
      const reqBody = await request.json();
      const response = alertFactory.build({
        ...(reqBody as CreateAlertDefinitionPayload),
        created_by: pickRandom(users),
        service_type: pickRandom(serviceTypes),
        severity: pickRandom(severity),
        status: pickRandom(status),
        type: pickRandom(types),
        updated_by: pickRandom(users),
      });
      return HttpResponse.json(response);
    }
  ),
  http.get(
    '*/monitor/services/:serviceType/alert-definitions',
    async ({ params }) => {
      const serviceType = params.serviceType;
      alertFactory.resetSequenceNumber();
      return HttpResponse.json({
        data: [
          ...alertFactory.buildList(20, {
            rule_criteria: {
              rules: alertRulesFactory.buildList(2),
            },
            service_type: serviceType === 'dbaas' ? 'dbaas' : 'linode',
          }),
          ...alertFactory.buildList(5, {
            service_type: serviceType === 'dbaas' ? 'dbaas' : 'linode',
            type: 'user',
          }),
        ],
      });
    }
  ),
  http.get('*/monitor/alert-definitions', async () => {
    const customAlerts = alertFactory.buildList(10, {
      created_by: 'user1',
      severity: 0,
      type: 'user',
      updated: '2021-10-16T04:00:00',
      updated_by: 'user1',
      scope: pickRandom(['account', 'entity', 'region']),
    });
    const customAlertsWithServiceType = alertFactory.buildList(10, {
      created_by: 'user1',
      service_type: 'dbaas',
      severity: 1,
      type: 'user',
      updated_by: 'user1',
      scope: pickRandom(['account', 'entity', 'region']),
    });
    const defaultAlerts = alertFactory.buildList(15);
    const defaultAlertsWithServiceType = alertFactory.buildList(7, {
      service_type: 'dbaas',
      severity: 3,
      scope: pickRandom(['account', 'entity', 'region']),
    });
    const alerts = [
      ...defaultAlerts,
      ...alertFactory.buildList(8, {
        created_by: 'user1',
        service_type: 'linode',
        status: 'disabled',
        type: 'user',
        updated_by: 'user1',
      }),
      ...customAlerts,
      ...defaultAlertsWithServiceType,
      ...alertFactory.buildList(3),
      ...alertFactory.buildList(36, {
        status: 'disabled',
        tags: ['tag-3'],
        updated: '2021-10-16T04:00:00',
      }),
      ...customAlertsWithServiceType,
      ...alertFactory.buildList(2, {
        created_by: 'user1',
        service_type: 'linode',
        status: 'in progress',
        tags: ['tag-1', 'tag-2'],
        type: 'user',
        updated_by: 'user1',
      }),
      ...alertFactory.buildList(2, {
        created_by: 'user1',
        service_type: 'linode',
        status: 'failed',
        tags: ['tag-1', 'tag-2'],
        type: 'user',
        updated_by: 'user1',
      }),
    ];
    return HttpResponse.json(makeResourcePage(alerts));
  }),
  http.get(
    '*/monitor/services/:serviceType/alert-definitions/:id',
    ({ params }) => {
      if (params.id !== undefined) {
        return HttpResponse.json(
          alertFactory.build({
            id: Number(params.id),
            rule_criteria: {
              rules: [
                ...alertRulesFactory.buildList(2, {
                  dimension_filters: alertDimensionsFactory.buildList(2),
                }),
                ...alertRulesFactory.buildList(1, { dimension_filters: [] }),
              ],
            },
            service_type: params.serviceType === 'linode' ? 'linode' : 'dbaas',
            type: 'user',
            scope: pickRandom(['account', 'entity', 'region']),
          })
        );
      }
      return HttpResponse.json({}, { status: 404 });
    }
  ),
  http.put(
    '*/monitor/services/:serviceType/alert-definitions/:id',
    ({ params, request }) => {
      const body: any = request.json();
      return HttpResponse.json(
        alertFactory.build({
          id: Number(params.id),
          label: `Alert-${params.id}`,
          status: body.status === 'enabled' ? 'disabled' : 'enabled',
        }),
        {
          status: 200,
        }
      );
    }
  ),
  http.delete('*/monitor/services/:serviceType/alert-definitions/:id', () => {
    return HttpResponse.json({});
  }),
  http.get('*/monitor/alert-channels', () => {
    return HttpResponse.json(
      makeResourcePage(notificationChannelFactory.buildList(7))
    );
  }),
  http.delete('*/monitor/services/:serviceType/alert-definitions/:id', () => {
    return HttpResponse.json({});
  }),
  http.get('*/monitor/services', () => {
    const response: ServiceTypesList = {
      data: [
        serviceTypesFactory.build({
          label: 'Linodes',
          service_type: 'linode',
          regions: 'us-iad,us-east',
<<<<<<< HEAD
          alert: {
            evaluation_periods_seconds: [300, 900, 1800, 3600],
            polling_interval_seconds: [300, 900, 1800, 3600],
          },
=======
          alert: serviceAlertFactory.build({ scope: ['entity'] }),
>>>>>>> 598a6f56
        }),
        serviceTypesFactory.build({
          label: 'Databases',
          service_type: 'dbaas',
          alert: {
            evaluation_periods_seconds: [300],
            polling_interval_seconds: [300],
          },
        }),
      ],
    };

    return HttpResponse.json(response);
  }),

<<<<<<< HEAD
    const response =
      params.serviceType === 'linode'
        ? serviceTypesFactory.build({
            label: 'Linodes',
            service_type: 'linode',
            regions: 'us-iad,us-east',
            alert: {
              evaluation_periods_seconds: [300, 900, 1800, 3600],
              polling_interval_seconds: [300, 900, 1800, 3600],
            },
          })
        : serviceTypesFactory.build({
            label: 'Databases',
            service_type: 'dbaas',
            alert: {
              evaluation_periods_seconds: [300],
              polling_interval_seconds: [300],
            },
          });
=======
  http.get('*/monitor/services/:serviceType', ({ params }) => {
    const serviceType = params.serviceType;
>>>>>>> 598a6f56

    const response = serviceTypesFactory.build({
      service_type: `${serviceType}`,
      label: serviceType === 'dbaas' ? 'Databases' : 'Linodes',
      is_beta: pickRandom([true, false]),
      alert:
        serviceType === 'dbaas'
          ? serviceAlertFactory.build()
          : serviceAlertFactory.build({ scope: ['entity'] }),
    });
    return HttpResponse.json(response);
  }),
  http.get('*/monitor/services/:serviceType/dashboards', ({ params }) => {
    const response = {
      data: [] as Dashboard[],
    };

    if (params.serviceType === 'dbaas') {
      response.data.push(
        dashboardFactory.build({
          id: 1,
          label: 'DBaaS Dashboard',
          service_type: 'dbaas',
          widgets: [
            widgetFactory.build({
              label: 'CPU utilization',
              metric: 'system_cpu_utilization_percent',
              unit: '%',
              group_by: ['entity_id'],
              y_label: 'system_cpu_utilization_ratio',
            }),
          ],
        })
      );
    }

    if (params.serviceType === 'linode') {
      response.data.push(
        dashboardFactory.build({
          id: 2,
          label: 'Linode Dashboard',
          service_type: 'linode',
          widgets: [
            widgetFactory.build({
              label: 'CPU utilization',
              metric: 'system_cpu_utilization_percent',
              unit: '%',
              group_by: ['entity_id'],
              y_label: 'system_cpu_utilization_ratio',
            }),
          ],
        })
      );
    }

    return HttpResponse.json(response);
  }),
  http.get('*/monitor/services/:serviceType/metric-definitions', () => {
    const response = {
      data: [
        {
          available_aggregate_functions: ['min', 'max', 'avg'],
          dimensions: [
            {
              dimension_label: 'cpu',
              label: 'CPU name',
              values: null,
            },
            {
              dimension_label: 'state',
              label: 'State of CPU',
              values: [
                'user',
                'system',
                'idle',
                'interrupt',
                'nice',
                'softirq',
                'steal',
                'wait',
              ],
            },
            {
              dimension_label: 'LINODE_ID',
              label: 'Linode ID',
              values: null,
            },
          ],
          label: 'CPU utilization',
          metric: 'system_cpu_utilization_percent',
          metric_type: 'gauge',
          scrape_interval: '2m',
          unit: 'percent',
        },
        {
          available_aggregate_functions: ['min', 'max', 'avg', 'sum'],
          dimensions: [
            {
              dimension_label: 'state',
              label: 'State of memory',
              values: [
                'used',
                'free',
                'buffered',
                'cached',
                'slab_reclaimable',
                'slab_unreclaimable',
              ],
            },
            {
              dimension_label: 'LINODE_ID',
              label: 'Linode ID',
              values: null,
            },
          ],
          label: 'Memory Usage',
          metric: 'system_memory_usage_by_resource',
          metric_type: 'gauge',
          scrape_interval: '30s',
          unit: 'byte',
        },
        {
          available_aggregate_functions: ['min', 'max', 'avg', 'sum'],
          dimensions: [
            {
              dimension_label: 'device',
              label: 'Device name',
              values: ['lo', 'eth0'],
            },
            {
              dimension_label: 'direction',
              label: 'Direction of network transfer',
              values: ['transmit', 'receive'],
            },
            {
              dimension_label: 'LINODE_ID',
              label: 'Linode ID',
              values: null,
            },
          ],
          label: 'Network Traffic',
          metric: 'system_network_io_by_resource',
          metric_type: 'counter',
          scrape_interval: '30s',
          unit: 'byte',
        },
        {
          available_aggregate_functions: ['min', 'max', 'avg', 'sum'],
          dimensions: [
            {
              dimension_label: 'device',
              label: 'Device name',
              values: ['loop0', 'sda', 'sdb'],
            },
            {
              dimension_label: 'direction',
              label: 'Operation direction',
              values: ['read', 'write'],
            },
            {
              dimension_label: 'LINODE_ID',
              label: 'Linode ID',
              values: null,
            },
          ],
          label: 'Disk I/O',
          metric: 'system_disk_OPS_total',
          metric_type: 'counter',
          scrape_interval: '30s',
          unit: 'ops_per_second',
        },
      ],
    };

    return HttpResponse.json(response);
  }),
  http.post('*/monitor/services/:serviceType/token', () => {
    const response = {
      token: 'eyJhbGciOiAiZGlyIiwgImVuYyI6ICJBMTI4Q0JDLUhTMjU2IiwgImtpZCI6ID',
    };
    return HttpResponse.json(response);
  }),

  http.get('*/monitor/dashboards/:id', ({ params }) => {
    const response = {
      created: '2024-04-29T17:09:29',
      id: params.id,
      label:
        params.id === '1'
          ? 'DBaaS Service I/O Statistics'
          : 'Linode Service I/O Statistics',
      service_type: params.id === '1' ? 'dbaas' : 'linode', // just update the service type and label and use same widget configs
      type: 'standard',
      updated: null,
      widgets: [
        {
          aggregate_function: 'avg',
          chart_type: 'area',
          color: 'default',
          label: 'CPU utilization',
          metric: 'system_cpu_utilization_percent',
          size: 12,
          unit: '%',
          group_by: ['entity_id'],
          y_label: 'system_cpu_utilization_ratio',
          filters: dimensionFilterFactory.buildList(5, {
            operator: pickRandom(['endswith', 'eq', 'neq', 'startswith']),
          }),
        },
        {
          aggregate_function: 'avg',
          chart_type: 'area',
          color: 'default',
          label: 'Memory Usage',
          metric: 'system_memory_usage_by_resource',
          size: 12,
          unit: 'Bytes',
          group_by: ['entity_id'],
          y_label: 'system_memory_usage_bytes',
        },
        {
          aggregate_function: 'avg',
          chart_type: 'area',
          color: 'default',
          label: 'Network Traffic In By The Instance',
          metric: 'system_network_io_by_resource',
          size: 6,
          unit: 'Bytes',
          y_label: 'system_network_io_bytes_total',
          filters: dimensionFilterFactory.buildList(3, {
            operator: pickRandom(['endswith', 'eq', 'neq', 'startswith', 'in']),
          }),
          group_by: ['entity_id'],
        },
        {
          aggregate_function: 'avg',
          chart_type: 'area',
          color: 'default',
          label: 'Disk I/O',
          metric: 'system_disk_OPS_total',
          size: 6,
          unit: 'OPS',
          group_by: ['entity_id'],
          y_label: 'system_disk_operations_total',
        },
      ],
    };
    return HttpResponse.json(response);
  }),
  http.post('*/monitor/services/:serviceType/metrics', () => {
    const response = {
      data: {
        result: [
          {
            metric: {
              entity_id: '123',
              metric_name: 'average_cpu_usage',
              node_id: 'primary-1',
            },
            values: [
              [1721854379, '0.2744841110560275'],
              [1721857979, '0.2980357104166823'],
              [1721861579, '0.3290476561287732'],
              [1721865179, '0.32148793964961897'],
              [1721868779, '0.3269247326830727'],
              [1721872379, '0.3393055885526987'],
              [1721875979, '0.3237102833940027'],
              [1721879579, '0.3153372503472701'],
              [1721883179, '0.26811506053820466'],
              [1721886779, '0.25839295774934357'],
              [1721890379, '0.26863082415681144'],
              [1721893979, '0.26126998689934394'],
              [1721897579, '0.26164641539434685'],
            ],
          },
          // Uncomment this to add more metrics and see a scrollable legend if legendHeight is set (ex: CloudPulse)
          // ...Array.from({ length: 10 }, (_, i) => ({
          //   metric: {
          //     test: `Test${i + 2}`,
          //   },
          //   values: [
          //     [1721854379, '0.2744841110560275'],
          //     [1721857979, '0.2980357104166823'],
          //     [1721861579, '0.3290476561287732'],
          //     [1721865179, '0.32148793964961897'],
          //     [1721868779, '0.3269247326830727'],
          //     [1721872379, '0.3393055885526987'],
          //     [1721875979, '0.3237102833940027'],
          //     [1721879579, '0.3153372503472701'],
          //     [1721883179, '0.26811506053820466'],
          //     [1721886779, '0.25839295774934357'],
          //     [1721890379, '0.26863082415681144'],
          //     [1721893979, '0.26126998689934394'],
          //     [1721897579, '0.26164641539434685'],
          //   ],
          // })),
          {
            metric: {
              entity_id: '456',
              metric_name: 'average_cpu_usage',
              node_id: 'primary-2',
            },
            values: [
              [1721854379, '0.3744841110560275'],
              [1721857979, '0.4980357104166823'],
              [1721861579, '0.3290476561287732'],
              [1721865179, '0.42148793964961897'],
              [1721868779, '0.2269247326830727'],
              [1721872379, '0.3393055885526987'],
              [1721875979, '0.5237102833940027'],
              [1721879579, '0.3153372503472701'],
              [1721883179, '0.26811506053820466'],
              [1721886779, '0.35839295774934357'],
              [1721890379, '0.36863082415681144'],
              [1721893979, '0.46126998689934394'],
              [1721897579, '0.56164641539434685'],
            ],
          },
          {
            metric: {
              entity_id: '789',
              metric_name: 'average_cpu_usage',
              node_id: 'primary-3',
            },
            values: [
              [1721854379, '0.3744841110560275'],
              [1721857979, '0.4980357104166823'],
              [1721861579, '0.3290476561287732'],
              [1721865179, '0.4148793964961897'],
              [1721868779, '0.4269247326830727'],
              [1721872379, '0.3393055885526987'],
              [1721875979, '0.6237102833940027'],
              [1721879579, '0.3153372503472701'],
              [1721883179, '0.26811506053820466'],
              [1721886779, '0.45839295774934357'],
              [1721890379, '0.36863082415681144'],
              [1721893979, '0.56126998689934394'],
              [1721897579, '0.66164641539434685'],
            ],
          },
        ],
        resultType: 'matrix',
      },
      isPartial: false,
      stats: {
        executionTimeMsec: 23,
        seriesFetched: '14',
      },
      status: 'success',
    };

    return HttpResponse.json(response);
  }),
  http.get('*/src/routes/*LazyRoutes', ({ request }) => {
    return new Response('export const module = {};', {
      headers: {
        'Content-Type': 'application/javascript',
      },
    });
  }),
  ...entityTransfers,
  ...statusPage,
  ...databases,
  ...vpc,
  ...iam,
  ...entities,
];<|MERGE_RESOLUTION|>--- conflicted
+++ resolved
@@ -2797,14 +2797,7 @@
           label: 'Linodes',
           service_type: 'linode',
           regions: 'us-iad,us-east',
-<<<<<<< HEAD
-          alert: {
-            evaluation_periods_seconds: [300, 900, 1800, 3600],
-            polling_interval_seconds: [300, 900, 1800, 3600],
-          },
-=======
           alert: serviceAlertFactory.build({ scope: ['entity'] }),
->>>>>>> 598a6f56
         }),
         serviceTypesFactory.build({
           label: 'Databases',
@@ -2820,30 +2813,8 @@
     return HttpResponse.json(response);
   }),
 
-<<<<<<< HEAD
-    const response =
-      params.serviceType === 'linode'
-        ? serviceTypesFactory.build({
-            label: 'Linodes',
-            service_type: 'linode',
-            regions: 'us-iad,us-east',
-            alert: {
-              evaluation_periods_seconds: [300, 900, 1800, 3600],
-              polling_interval_seconds: [300, 900, 1800, 3600],
-            },
-          })
-        : serviceTypesFactory.build({
-            label: 'Databases',
-            service_type: 'dbaas',
-            alert: {
-              evaluation_periods_seconds: [300],
-              polling_interval_seconds: [300],
-            },
-          });
-=======
   http.get('*/monitor/services/:serviceType', ({ params }) => {
     const serviceType = params.serviceType;
->>>>>>> 598a6f56
 
     const response = serviceTypesFactory.build({
       service_type: `${serviceType}`,
@@ -2851,7 +2822,10 @@
       is_beta: pickRandom([true, false]),
       alert:
         serviceType === 'dbaas'
-          ? serviceAlertFactory.build()
+          ? serviceAlertFactory.build({
+              evaluation_periods_seconds: [300],
+              polling_interval_seconds: [300],
+            })
           : serviceAlertFactory.build({ scope: ['entity'] }),
     });
     return HttpResponse.json(response);
