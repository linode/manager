import { rest, RequestHandler } from 'msw';

import {
  abuseTicketNotificationFactory,
  accountFactory,
  appTokenFactory,
  creditPaymentResponseFactory,
  databaseFactory,
  domainFactory,
  domainRecordFactory,
  imageFactory,
  firewallFactory,
  firewallDeviceFactory,
  kubernetesAPIResponse,
  kubeEndpointFactory,
  invoiceFactory,
  invoiceItemFactory,
  nodePoolFactory,
  linodeConfigFactory,
  linodeDiskFactory,
  linodeFactory,
  linodeIPFactory,
  linodeStatsFactory,
  linodeTransferFactory,
  longviewActivePlanFactory,
  managedStatsFactory,
  monitorFactory,
  nodeBalancerFactory,
  notificationFactory,
  objectStorageBucketFactory,
  objectStorageClusterFactory,
  profileFactory,
  supportReplyFactory,
  supportTicketFactory,
  volumeFactory,
  accountTransferFactory,
  eventFactory,
  tagFactory,
  nodeBalancerConfigFactory,
  nodeBalancerConfigNodeFactory,
  VLANFactory
} from 'src/factories';

import cachedRegions from 'src/cachedData/regions.json';
import { MockData } from 'src/dev-tools/mockDataController';
import cachedTypes from 'src/cachedData/types.json';

export const makeResourcePage = (
  e: any[],
  override: { page: number; pages: number; results?: number } = {
    page: 1,
    pages: 1
  }
) => ({
  page: override.page ?? 1,
  pages: override.pages ?? 1,
  results: override.results ?? e.length,
  data: e
});

export const handlers = [
  rest.get('*/profile', (req, res, ctx) => {
    const profile = profileFactory.build();
    return res(ctx.json(profile));
  }),
  rest.put('*/profile', (req, res, ctx) => {
    return res(ctx.json({ ...profileFactory.build(), ...(req.body as any) }));
  }),
<<<<<<< HEAD
=======
  rest.get('*/profile/apps', (req, res, ctx) => {
    const tokens = appTokenFactory.buildList(5);
    return res(ctx.json(makeResourcePage(tokens)));
  }),
>>>>>>> 705dd7af
  rest.get('*/regions', async (req, res, ctx) => {
    return res(ctx.json(cachedRegions));
  }),
  rest.get('*/linode/types', async (req, res, ctx) => {
    return res(ctx.json(cachedTypes));
  }),
  rest.get('*/images', async (req, res, ctx) => {
    const privateImages = imageFactory.buildList(10);
    const publicImages = imageFactory.buildList(10, { is_public: true });
    const images = [...privateImages, ...publicImages];
    return res(ctx.json(makeResourcePage(images)));
  }),
  rest.get('*/linode/instances', async (req, res, ctx) => {
    const onlineLinodes = linodeFactory.buildList(3, {
      backups: { enabled: false }
    });
    const offlineLinodes = linodeFactory.buildList(1, { status: 'offline' });
    const busyLinodes = linodeFactory.buildList(5, { status: 'migrating' });
    const eventLinode = linodeFactory.build({
      id: 999,
      status: 'rebooting',
      label: 'eventful'
    });
    const linodes = [
      ...onlineLinodes,
      ...offlineLinodes,
      ...busyLinodes,
      linodeFactory.build({
        label: 'shadow-plan',
        type: 'g6-standard-3-s',
        backups: { enabled: false }
      }),
      eventLinode
    ];
    return res(ctx.json(makeResourcePage(linodes)));
  }),
  rest.delete('*/instances/*', async (req, res, ctx) => {
    return res(ctx.json({}));
  }),
  rest.get('*/instances/*/configs', async (req, res, ctx) => {
    const configs = linodeConfigFactory.buildList(3);
    return res(ctx.json(makeResourcePage(configs)));
  }),
  rest.get('*/instances/*/disks', async (req, res, ctx) => {
    const disks = linodeDiskFactory.buildList(3);
    return res(ctx.json(makeResourcePage(disks)));
  }),
  rest.get('*/instances/*/transfer', async (req, res, ctx) => {
    const transfer = linodeTransferFactory.build();
    return res(ctx.json(transfer));
  }),
  rest.get('*/instances/*/stats', async (req, res, ctx) => {
    const stats = linodeStatsFactory.build();
    return res(ctx.json(stats));
  }),
  rest.get('*/instances/*/ips', async (req, res, ctx) => {
    const ips = linodeIPFactory.build();
    return res(ctx.json(ips));
  }),
  rest.post('*/instances', async (req, res, ctx) => {
    const payload = req.body as any;
    const linode = linodeFactory.build({
      label: payload?.label ?? 'new-linode',
      type: payload?.type ?? 'g6-standard-1',
      image: payload?.image ?? 'linode/debian-10',
      region: payload?.region ?? 'us-east'
    });
    return res(ctx.json(linode));
  }),
  rest.get('*/lke/clusters', async (req, res, ctx) => {
    const clusters = kubernetesAPIResponse.buildList(10);
    return res(ctx.json(makeResourcePage(clusters)));
  }),
  rest.get('*/lke/clusters/:clusterId', async (req, res, ctx) => {
    const id = Number(req.params.clusterId);
    const cluster = kubernetesAPIResponse.build({ id });
    return res(ctx.json(cluster));
  }),
  rest.get('*/lke/clusters/:clusterId/pools', async (req, res, ctx) => {
    const pools = nodePoolFactory.buildList(10);
    nodePoolFactory.resetSequenceNumber();
    return res(ctx.json(makeResourcePage(pools)));
  }),
  rest.get('*/lke/clusters/*/api-endpoints', async (req, res, ctx) => {
    const endpoints = kubeEndpointFactory.buildList(2);
    return res(ctx.json(makeResourcePage(endpoints)));
  }),
  rest.get('*/firewalls/', (req, res, ctx) => {
    const firewalls = firewallFactory.buildList(10);
    return res(ctx.json(makeResourcePage(firewalls)));
  }),
  rest.get('*/firewalls/*/devices', (req, res, ctx) => {
    const devices = firewallDeviceFactory.buildList(10);
    return res(ctx.json(makeResourcePage(devices)));
  }),
  rest.put('*/firewalls/:firewallId', (req, res, ctx) => {
    const firewall = firewallFactory.build({
      status: req.body?.['status'] ?? 'disabled'
    });
    return res(ctx.json(firewall));
  }),
  rest.post('*/firewalls', (req, res, ctx) => {
    const payload = req.body as any;
    const newFirewall = firewallFactory.build({
      label: payload.label ?? 'mock-firewall'
    });
    return res(ctx.json(newFirewall));
  }),
  rest.get('*/nodebalancers', (req, res, ctx) => {
    const nodeBalancers = nodeBalancerFactory.buildList(10);
    return res(ctx.json(makeResourcePage(nodeBalancers)));
  }),
  rest.get('*/nodebalancers/:nodeBalancerID', (req, res, ctx) => {
    const nodeBalancer = nodeBalancerFactory.build({
      id: req.params.nodeBalancerID
    });
    return res(ctx.json(nodeBalancer));
  }),
  rest.get('*/nodebalancers/:nodeBalancerID/configs', (req, res, ctx) => {
    const configs = nodeBalancerConfigFactory.buildList(2, {
      nodebalancer_id: req.params.nodeBalancerID
    });
    return res(ctx.json(makeResourcePage(configs)));
  }),
  rest.get(
    '*/nodebalancers/:nodeBalancerID/configs/:configID/nodes',
    (req, res, ctx) => {
      const configs = nodeBalancerConfigNodeFactory.buildList(2, {
        nodebalancer_id: req.params.nodeBalancerID
      });
      return res(ctx.json(makeResourcePage(configs)));
    }
  ),
  rest.get('*/object-storage/buckets/*', (req, res, ctx) => {
    const buckets = objectStorageBucketFactory.buildList(20);
    return res(ctx.json(makeResourcePage(buckets)));
  }),
  rest.get('*object-storage/clusters', (req, res, ctx) => {
    const clusters = objectStorageClusterFactory.buildList(3);
    return res(ctx.json(makeResourcePage(clusters)));
  }),
  rest.get('*/domains', (req, res, ctx) => {
    const domains = domainFactory.buildList(0);
    return res(ctx.json(makeResourcePage(domains)));
  }),
  rest.post('*/domains/*/records', (req, res, ctx) => {
    const record = domainRecordFactory.build();
    return res(ctx.json(record));
  }),
  rest.get('*/volumes', (req, res, ctx) => {
    const volumes = volumeFactory.buildList(10);
    return res(ctx.json(makeResourcePage(volumes)));
  }),
  rest.get('*/vlans', (req, res, ctx) => {
    const vlans = VLANFactory.buildList(4);
    return res(ctx.json(makeResourcePage(vlans)));
  }),
  rest.get('*/profile/preferences', (req, res, ctx) => {
    return res(ctx.json({ display: 'compact' }));
  }),
  rest.get('*/profile/devices', (req, res, ctx) => {
    return res(ctx.json(makeResourcePage([])));
  }),
  rest.put('*/profile/preferences', (req, res, ctx) => {
    const body = req.body as any;
    return res(ctx.json({ ...body }));
  }),
  rest.get('*/kubeconfig', (req, res, ctx) => {
    return res(ctx.json({ kubeconfig: 'SSBhbSBhIHRlYXBvdA==' }));
  }),
  rest.get('*invoices/:invoiceId/items', (req, res, ctx) => {
    const items = invoiceItemFactory.buildList(10);
    return res(ctx.json(makeResourcePage(items, { page: 1, pages: 4 })));
  }),
  rest.get('*/account', (req, res, ctx) => {
    const account = accountFactory.build({
      balance: 50,
      active_since: '2019-11-05'
    });
    return res(ctx.json(account));
  }),
  rest.put('*/account', (req, res, ctx) => {
    return res(ctx.json({ ...accountFactory.build(), ...(req.body as any) }));
  }),
  rest.get('*/account/transfer', (req, res, ctx) => {
    const transfer = accountTransferFactory.build();
    return res(ctx.json(transfer));
  }),
  rest.get('*/account/invoices', (req, res, ctx) => {
    const invoices = invoiceFactory.buildList(10);
    return res(ctx.json(makeResourcePage(invoices)));
  }),
  rest.get('*/events', (req, res, ctx) => {
    const events = eventFactory.buildList(1, {
      action: 'lke_node_create',
      percent_complete: 15,
      entity: { type: 'linode', id: 999, label: 'linode-1' },
      message:
        'Rebooting this thing and showing an extremely long event message for no discernible reason other than the fairly obvious reason that we want to do some testing of whether or not these messages wrap.'
    });
    const diskResize = eventFactory.build({
      action: 'disk_resize',
      percent_complete: 75,
      secondary_entity: {
        type: 'disk',
        id: 1,
        label: 'my-disk'
      }
    });
    return res.once(ctx.json(makeResourcePage([...events, diskResize])));
  }),
  rest.get('*/support/tickets', (req, res, ctx) => {
    const tickets = supportTicketFactory.buildList(15, { status: 'open' });
    return res(ctx.json(makeResourcePage(tickets)));
  }),
  rest.get('*/support/tickets/:ticketId', (req, res, ctx) => {
    const ticket = supportTicketFactory.build({ id: req.params.ticketId });
    return res(ctx.json(ticket));
  }),
  rest.get('*/support/tickets/:ticketId/replies', (req, res, ctx) => {
    const replies = supportReplyFactory.buildList(15);
    return res(ctx.json(makeResourcePage(replies)));
  }),
  rest.put('*/longview/plan', (req, res, ctx) => {
    return res(ctx.json({}));
  }),
  rest.get('*/longview/plan', (req, res, ctx) => {
    const plan = longviewActivePlanFactory.build();
    return res(ctx.json(plan));
  }),
  rest.post('*/backups/enable/*', (req, res, ctx) => {
    return res(ctx.json({}));
  }),
  rest.put('*/account/settings/*', (req, res, ctx) => {
    return res(ctx.json({}));
  }),
  rest.get('*/tags', (req, res, ctx) => {
    tagFactory.resetSequenceNumber();
    const tags = tagFactory.buildList(5);
    return res(ctx.json(makeResourcePage(tags)));
  }),
  rest.get('*gravatar*', (req, res, ctx) => {
    return res(ctx.status(400), ctx.json({}));
  }),
  rest.get('*linode.com/blog/feed*', (req, res, ctx) => {
    return res(ctx.status(400));
  }),
  rest.get('*managed/services', (req, res, ctx) => {
    const monitors = monitorFactory.buildList(5);
    return res(ctx.json(makeResourcePage(monitors)));
  }),
  rest.get('*managed/stats', (req, res, ctx) => {
    const stats = managedStatsFactory.build();
    return res(ctx.json(stats));
  }),
  rest.get('*managed/issues', (req, res, ctx) => {
    return res(ctx.json(makeResourcePage([])));
  }),
  rest.get('*/notifications', (req, res, ctx) => {
    // const emailBounce = notificationFactory.build({
    //   type: 'billing_email_bounce',
    //   entity: null,
    //   when: null,
    //   message: 'We are unable to send emails to your billing email address!',
    //   label: 'We are unable to send emails to your billing email address!',
    //   severity: 'major',
    //   until: null,
    //   body: null
    // });
<<<<<<< HEAD
    return res(
      ctx.json(
        makeResourcePage([
          ...notificationFactory.buildList(1)
=======
    const abuseTicket = abuseTicketNotificationFactory.build();

    return res(
      ctx.json(
        makeResourcePage([
          ...notificationFactory.buildList(1),
          abuseTicket
>>>>>>> 705dd7af
          // emailBounce
        ])
      )
    );
  }),
  rest.post('*/networking/vlans', (req, res, ctx) => {
    return res(ctx.json({}));
<<<<<<< HEAD
=======
  }),
  rest.post('*/account/payments', (req, res, ctx) => {
    return res(ctx.json(creditPaymentResponseFactory.build()));
  }),
  rest.get('*/databases/mysql/instances', (req, res, ctx) => {
    const online = databaseFactory.build({ status: 'ready' });
    const initializing = databaseFactory.build({ status: 'initializing' });
    const error = databaseFactory.build({ status: 'error' });
    const unknown = databaseFactory.build({ status: 'unknown' });
    const databases = [online, initializing, error, unknown];
    return res(ctx.json(makeResourcePage(databases)));
>>>>>>> 705dd7af
  })
];

// Generator functions for dynamic handlers, in use by mock data dev tools.
export const mockDataHandlers: Record<
  keyof MockData,
  (count: number) => RequestHandler
> = {
  linode: count =>
    rest.get('*/linode/instances', async (req, res, ctx) => {
      const linodes = linodeFactory.buildList(count);
      return res(ctx.json(makeResourcePage(linodes)));
    })
};<|MERGE_RESOLUTION|>--- conflicted
+++ resolved
@@ -66,13 +66,10 @@
   rest.put('*/profile', (req, res, ctx) => {
     return res(ctx.json({ ...profileFactory.build(), ...(req.body as any) }));
   }),
-<<<<<<< HEAD
-=======
   rest.get('*/profile/apps', (req, res, ctx) => {
     const tokens = appTokenFactory.buildList(5);
     return res(ctx.json(makeResourcePage(tokens)));
   }),
->>>>>>> 705dd7af
   rest.get('*/regions', async (req, res, ctx) => {
     return res(ctx.json(cachedRegions));
   }),
@@ -342,12 +339,6 @@
     //   until: null,
     //   body: null
     // });
-<<<<<<< HEAD
-    return res(
-      ctx.json(
-        makeResourcePage([
-          ...notificationFactory.buildList(1)
-=======
     const abuseTicket = abuseTicketNotificationFactory.build();
 
     return res(
@@ -355,7 +346,6 @@
         makeResourcePage([
           ...notificationFactory.buildList(1),
           abuseTicket
->>>>>>> 705dd7af
           // emailBounce
         ])
       )
@@ -363,8 +353,6 @@
   }),
   rest.post('*/networking/vlans', (req, res, ctx) => {
     return res(ctx.json({}));
-<<<<<<< HEAD
-=======
   }),
   rest.post('*/account/payments', (req, res, ctx) => {
     return res(ctx.json(creditPaymentResponseFactory.build()));
@@ -376,7 +364,6 @@
     const unknown = databaseFactory.build({ status: 'unknown' });
     const databases = [online, initializing, error, unknown];
     return res(ctx.json(makeResourcePage(databases)));
->>>>>>> 705dd7af
   })
 ];
 
