--- conflicted
+++ resolved
@@ -741,11 +741,7 @@
   }),
   http.get('*/linode/instances', async ({ request }) => {
     linodeFactory.resetSequenceNumber();
-<<<<<<< HEAD
     const linodesWithFirewall = linodeFactory.buildList(10, {
-=======
-    const linodesWithFirewalls = linodeFactory.buildList(10, {
->>>>>>> 2559c615
       region: 'ap-west',
     });
     const metadataLinodeWithCompatibleImage = linodeFactory.build({
@@ -834,11 +830,7 @@
       id: 90909,
     });
     const linodes = [
-<<<<<<< HEAD
       ...linodesWithFirewall,
-=======
-      ...linodesWithFirewalls,
->>>>>>> 2559c615
       ...mtcLinodes,
       ...aclpSupportedRegionLinodes,
       nonMTCPlanInMTCSupportedRegionsLinode,
@@ -1224,11 +1216,7 @@
           }),
           firewallEntityfactory.build({
             type: 'linode',
-<<<<<<< HEAD
             label: 'Linode-fireall-test',
-=======
-            label: 'Linode-firewall-test',
->>>>>>> 2559c615
             parent_entity: null,
             id: 90909,
           }),
@@ -2951,10 +2939,7 @@
         label: 'Firewall - testing',
         service_type: 'firewall',
         type: 'user',
-<<<<<<< HEAD
         scope: 'account',
-=======
->>>>>>> 2559c615
         created_by: 'user1',
         rule_criteria: {
           rules: [firewallMetricRulesFactory.build()],
@@ -2969,10 +2954,7 @@
       if (params.id === '999' && params.serviceType === 'firewall') {
         return HttpResponse.json(
           alertFactory.build({
-<<<<<<< HEAD
             scope: 'account',
-=======
->>>>>>> 2559c615
             id: 999,
             label: 'Firewall - testing',
             service_type: 'firewall',
@@ -3011,10 +2993,7 @@
         return HttpResponse.json(
           alertFactory.build({
             id: 999,
-<<<<<<< HEAD
             scope: 'account',
-=======
->>>>>>> 2559c615
             label: 'Firewall - testing',
             service_type: 'firewall',
             type: 'user',
