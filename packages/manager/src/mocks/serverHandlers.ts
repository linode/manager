--- conflicted
+++ resolved
@@ -73,30 +73,22 @@
       backups: { enabled: false }
     });
     const offlineLinodes = linodeFactory.buildList(1, { status: 'offline' });
-<<<<<<< HEAD
-    const busyLinodes = linodeFactory.buildList(10, { status: 'migrating' });
-
-=======
     const busyLinodes = linodeFactory.buildList(5, { status: 'migrating' });
     const eventLinode = linodeFactory.build({
       id: 999,
       status: 'rebooting',
       label: 'eventful'
     });
->>>>>>> 3c0d0540
     const linodes = [
       ...onlineLinodes,
       ...offlineLinodes,
       ...busyLinodes,
-<<<<<<< HEAD
       linodeFactory.build({
         label: 'shadow-plan',
         type: 'g6-standard-3-s',
         backups: { enabled: false }
-      })
-=======
+      }),
       eventLinode
->>>>>>> 3c0d0540
     ];
     return res(ctx.json(makeResourcePage(linodes)));
   }),
