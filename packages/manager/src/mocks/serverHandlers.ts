/**
 * @deprecated
 *
 * This mocking mode is being phased out.
 * It remains available in out DEV tools for convenience and backward compatibility, it is however discouraged to add new handlers to it.
 *
 * New handlers should be added to the CRUD baseline preset instead (ex: src/mocks/presets/crud/handlers/linodes.ts) which support a much more dynamic data mocking.
 */
import {
  accountAvailabilityFactory,
  accountBetaFactory,
  betaFactory,
  dedicatedTypeFactory,
  grantFactory,
  grantsFactory,
  linodeFactory,
  linodeIPFactory,
  linodeStatsFactory,
  linodeTransferFactory,
  linodeTypeFactory,
  nodeBalancerConfigFactory,
  nodeBalancerConfigNodeFactory,
  nodeBalancerFactory,
  pickRandom,
  proDedicatedTypeFactory,
  profileFactory,
  regionAvailabilityFactory,
  regions,
  securityQuestionsFactory,
} from '@linode/utilities';
import { DateTime } from 'luxon';
import { http, HttpResponse } from 'msw';

import { MOCK_THEME_STORAGE_KEY } from 'src/dev-tools/ThemeSelector';
import {
  // abuseTicketNotificationFactory,
  accountFactory,
  accountMaintenanceFactory,
  accountTransferFactory,
  alertDimensionsFactory,
  alertFactory,
  alertRulesFactory,
  appTokenFactory,
  contactFactory,
  credentialFactory,
  creditPaymentResponseFactory,
  dashboardFactory,
  databaseBackupFactory,
  databaseEngineFactory,
  databaseFactory,
  databaseInstanceFactory,
  databaseTypeFactory,
  dimensionFilterFactory,
  domainFactory,
  domainRecordFactory,
  entityTransferFactory,
  eventFactory,
  firewallDeviceFactory,
  firewallEntityfactory,
  firewallFactory,
  firewallMetricDefinitionsResponse,
  firewallMetricRulesFactory,
  imageFactory,
  incidentResponseFactory,
  invoiceFactory,
  invoiceItemFactory,
  kubeEndpointFactory,
  kubeLinodeFactory,
  kubernetesAPIResponse,
  kubernetesVersionFactory,
  linodeConfigFactory,
  linodeDiskFactory,
  lkeEnterpriseTypeFactory,
  lkeHighAvailabilityTypeFactory,
  lkeStandardAvailabilityTypeFactory,
  longviewActivePlanFactory,
  longviewClientFactory,
  longviewSubscriptionFactory,
  maintenanceResponseFactory,
  makeObjectsPage,
  managedIssueFactory,
  managedLinodeSettingFactory,
  managedSSHPubKeyFactory,
  managedStatsFactory,
  monitorFactory,
  mysqlConfigResponse,
  nodeBalancerTypeFactory,
  nodePoolFactory,
  notificationChannelFactory,
  notificationFactory,
  objectStorageBucketFactoryGen2,
  objectStorageClusterFactory,
  objectStorageEndpointsFactory,
  objectStorageKeyFactory,
  objectStorageOverageTypeFactory,
  objectStorageTypeFactory,
  paymentFactory,
  paymentMethodFactory,
  placementGroupFactory,
  possibleMySQLReplicationTypes,
  possiblePostgresReplicationTypes,
  postgresConfigResponse,
  promoFactory,
  serviceAlertFactory,
  serviceTypesFactory,
  stackScriptFactory,
  staticObjects,
  subnetFactory,
  supportReplyFactory,
  supportTicketFactory,
  tagFactory,
  VLANFactory,
  volumeFactory,
  volumeTypeFactory,
  vpcFactory,
  widgetFactory,
} from 'src/factories';
import { accountAgreementsFactory } from 'src/factories/accountAgreements';
import { accountLoginFactory } from 'src/factories/accountLogin';
import { accountUserFactory } from 'src/factories/accountUsers';
import { LinodeKernelFactory } from 'src/factories/linodeKernel';
import { quotaFactory } from 'src/factories/quotas';
import { getStorage } from 'src/utilities/storage';

import type { PathParams } from 'msw';

const getRandomWholeNumber = (min: number, max: number) =>
  Math.floor(Math.random() * (max - min + 1) + min);

import { accountEntityFactory } from 'src/factories/accountEntities';
import { accountRolesFactory } from 'src/factories/accountRoles';
import { trustedDeviceFactory } from 'src/factories/devices';
import { maintenancePolicyFactory } from 'src/factories/maintenancePolicy';
import { userAccountPermissionsFactory } from 'src/factories/userAccountPermissions';
import { userEntityPermissionsFactory } from 'src/factories/userEntityPermissions';
import { userRolesFactory } from 'src/factories/userRoles';
import { MTC_SUPPORTED_REGIONS } from 'src/features/components/PlansPanel/constants';

import type {
  AccountMaintenance,
  AlertDefinitionType,
  AlertSeverityType,
  AlertStatusType,
  CloudPulseServiceType,
  CreateAlertDefinitionPayload,
  CreateObjectStorageKeyPayload,
  Dashboard,
  Database,
  FirewallStatus,
  NotificationType,
  ObjectStorageEndpointTypes,
  SecurityQuestionsPayload,
  ServiceTypesList,
  TokenRequest,
  UpdateImageRegionsPayload,
  User,
  VolumeStatus,
} from '@linode/api-v4';

export const makeResourcePage = <T>(
  e: T[],
  override: { page: number; pages: number; results?: number } = {
    page: 1,
    pages: 1,
  }
) => ({
  data: e,
  page: override.page ?? 1,
  pages: override.pages ?? 1,
  results: override.results ?? e.length,
});

const makeMockDatabase = (params: PathParams): Database => {
  const isDefault = Number(params.id) % 2 !== 0;
  const db: Record<string, boolean | number | string | undefined> = {
    engine: params.engine as 'mysql',
    id: Number(params.id),
    label: `database-${params.id}`,
    platform: isDefault ? 'rdbms-default' : 'rdbms-legacy',
  };
  if (!isDefault) {
    db.replication_commit_type =
      params.engine === 'postgresql' ? 'local' : undefined;

    db.replication_type =
      params.engine === 'mysql'
        ? pickRandom(possibleMySQLReplicationTypes)
        : undefined;

    db.replication_type =
      params.engine === 'postgresql'
        ? pickRandom(possiblePostgresReplicationTypes)
        : undefined;

    db.ssl_connection = true;
  }
  const database = databaseFactory.build(db);
  if (database.platform !== 'rdbms-default') {
    delete database.private_network;
  }
  return database;
};

const statusPage = [
  http.get('*/api/v2/incidents*', () => {
    const response = incidentResponseFactory.build();
    return HttpResponse.json(response);
  }),
  http.get('*/api/v2/scheduled-maintenances*', () => {
    const response = maintenanceResponseFactory.build();
    return HttpResponse.json(response);
  }),
];

function sleep(ms: number) {
  return new Promise((resolve) => setTimeout(resolve, ms));
}

const entityTransfers = [
  http.get('*/account/service-transfers', () => {
    const transfers1 = entityTransferFactory.buildList(10);
    const transfers2 = entityTransferFactory.buildList(10, {
      token: 'TEST123',
    });
    const transfers3 = entityTransferFactory.buildList(10, {
      token: '987TEST',
    });
    const transfer4 = entityTransferFactory.build({
      is_sender: true,
      status: 'pending',
    });
    const transfer5 = entityTransferFactory.build({
      is_sender: true,
      status: 'canceled',
    });

    const combinedTransfers = transfers1.concat(
      transfers2,
      transfers3,
      transfer4,
      transfer5
    );
    return HttpResponse.json(makeResourcePage(combinedTransfers));
  }),
  http.get('*/account/service-transfers/:transferId', () => {
    const transfer = entityTransferFactory.build();
    return HttpResponse.json(transfer);
  }),
  http.get('*/account/agreements', () =>
    HttpResponse.json(accountAgreementsFactory.build())
  ),
  http.post('*/account/service-transfers', async ({ request }) => {
    const body = await request.json();
    const payload = body as any;
    const newTransfer = entityTransferFactory.build({
      entities: payload.entities,
    });
    return HttpResponse.json(newTransfer);
  }),
  http.post('*/account/service-transfers/:transferId/accept', () => {
    return HttpResponse.json({});
  }),
  http.delete('*/account/service-transfers/:transferId', () => {
    return HttpResponse.json({});
  }),
];

const databases = [
  http.get('*/databases/instances', () => {
    const database1 = databaseInstanceFactory.build({
      cluster_size: 1,
      id: 1,
      label: 'database-instance-1',
    });
    const database2 = databaseInstanceFactory.build({
      cluster_size: 2,
      id: 2,
      label: 'database-instance-2',
    });
    const database3 = databaseInstanceFactory.build({
      cluster_size: 3,
      id: 3,
      label: 'database-instance-3',
    });
    const database4 = databaseInstanceFactory.build({
      cluster_size: 1,
      id: 4,
      label: 'database-instance-4',
    });
    const database5 = databaseInstanceFactory.build({
      cluster_size: 1,
      id: 5,
      label: 'database-instance-5',
    });

    const databases = [database1, database2, database3, database4, database5];
    return HttpResponse.json(makeResourcePage(databases));
  }),

  http.get('*/databases/types', () => {
    const standardTypes = [
      databaseTypeFactory.build({
        class: 'nanode',
        id: 'g6-nanode-1',
        label: `Nanode 1 GB`,
        memory: 1024,
      }),
      databaseTypeFactory.build({
        class: 'nanode',
        id: 'g6-standard-1',
        label: `Linode 2 GB`,
        memory: 2048,
      }),
      ...databaseTypeFactory.buildList(7, { class: 'standard' }),
    ];
    const dedicatedTypes = databaseTypeFactory.buildList(7, {
      class: 'dedicated',
    });

    const planSizes = [4, 8, 16, 32, 64, 96, 128, 256];
    const premiumTypes = planSizes.map((size) => {
      return databaseTypeFactory.build({
        class: 'premium',
        id: `premium-${size}`,
        label: `DBaaS - Premium ${size} GB`,
        memory: size * 1024,
      });
    });

    return HttpResponse.json(
      makeResourcePage([...standardTypes, ...dedicatedTypes, ...premiumTypes])
    );
  }),

  http.get('*/databases/engines', () => {
    const engine1 = databaseEngineFactory.buildList(3);
    const engine2 = databaseEngineFactory.buildList(3, {
      engine: 'postgresql',
    });

    const combinedList = [...engine1, ...engine2];

    return HttpResponse.json(makeResourcePage(combinedList));
  }),

  http.get('*/databases/:engine/instances/:id', ({ params }) => {
    const database = makeMockDatabase(params);
    return HttpResponse.json(database);
  }),

  http.put('*/databases/:engine/instances/:id', ({ params }) => {
    const database = makeMockDatabase(params);
    return HttpResponse.json(database);
  }),

  http.get('*/databases/:engine/instances/:databaseId/backups', () => {
    const backups = databaseBackupFactory.buildList(10);
    return HttpResponse.json(makeResourcePage(backups));
  }),

  http.get('*/databases/:engine/instances/:databaseId/credentials', () => {
    return HttpResponse.json({
      password: 'password123',
      username: 'lnroot',
    });
  }),

  http.get('*/databases/:engine/instances/:databaseId/ssl', () => {
    return HttpResponse.json({
      certificate: 'testcertificate',
      public_key: 'testkey',
    });
  }),

  http.post('*/databases/:engine/instances', async ({ params, request }) => {
    const body = await request.json();
    const payload: any = body;
    return HttpResponse.json({
      ...databaseFactory.build({
        engine: params.engine as 'mysql',
        label: payload?.label ?? 'Database',
      }),
    });
  }),

  http.post(
    '*/databases/:engine/instances/:databaseId/backups/:backupId/restore',
    () => {
      return HttpResponse.json({});
    }
  ),

  http.post(
    '*/databases/:engine/instances/:databaseId/credentials/reset',
    () => {
      return HttpResponse.json({});
    }
  ),

  http.put(
    '*/databases/mysql/instances/:databaseId',
    async ({ params, request }) => {
      const reqBody = await request.json();
      const id = Number(params.databaseId);
      const body = reqBody as any;
      return HttpResponse.json({ ...databaseFactory.build({ id }), ...body });
    }
  ),

  http.delete('*/databases/mysql/instances/:databaseId', () => {
    return HttpResponse.json({});
  }),

  http.post('*/databases/:engine/instances/:databaseId/suspend', () => {
    return HttpResponse.json({});
  }),

  http.post('*/databases/:engine/instances/:databaseId/resume', () => {
    return HttpResponse.json({});
  }),
  http.get('*/databases/:engine/config', ({ params }) => {
    const { engine } = params as { engine: string };
    if (engine === 'mysql') {
      return HttpResponse.json(mysqlConfigResponse);
    }
    if (engine === 'postgresql') {
      return HttpResponse.json(postgresConfigResponse);
    }

    return HttpResponse.json(mysqlConfigResponse);
  }),
];

const vpc = [
  http.get('*/v4beta/vpcs', () => {
    const vpcsWithSubnet1 = vpcFactory.buildList(5, {
      subnets: subnetFactory.buildList(Math.floor(Math.random() * 10) + 1),
    });
    const vpcsWithSubnet2 = vpcFactory.buildList(5, {
      region: 'eu-west',
      subnets: subnetFactory.buildList(Math.floor(Math.random() * 20) + 1),
    });
    const vpcsWithoutSubnet = vpcFactory.buildList(20);
    return HttpResponse.json(
      makeResourcePage([
        ...vpcsWithSubnet1,
        ...vpcsWithSubnet2,
        ...vpcsWithoutSubnet,
      ])
    );
  }),
  http.get('*/v4beta/vpcs/:vpcId', () => {
    return HttpResponse.json(
      vpcFactory.build({
        description: `VPC for webserver and database. VPC for webserver and database. VPC for webserver and database. VPC for webserver and database. VPC for webserver VPC for webserver VPC for webserver VPC for webserver VPC for webserver.VPC for webserver and database!!! VPC`,
        subnets: subnetFactory.buildList(Math.floor(Math.random() * 10) + 1),
      })
    );
  }),
  http.get('*/v4beta/vpcs/:vpcId/subnets', () => {
    return HttpResponse.json(makeResourcePage(subnetFactory.buildList(30)));
  }),
  http.delete('*/v4beta/vpcs/:vpcId/subnets/:subnetId', () => {
    return HttpResponse.json({});
  }),
  http.delete('*/v4beta/vpcs/:vpcId', () => {
    return HttpResponse.json({});
  }),
  http.put('*/v4beta/vpcs/:vpcId', () => {
    return HttpResponse.json(vpcFactory.build({ description: 'testing' }));
  }),
  http.get('*/v4beta/vpcs/:vpcID', ({ params }) => {
    const id = Number(params.id);
    return HttpResponse.json(vpcFactory.build({ id }));
  }),
  http.post('*/v4beta/vpcs', async ({ request }) => {
    const body = await request.json();
    const vpc = vpcFactory.build({ ...(body as any) });
    return HttpResponse.json(vpc);
  }),
  http.post('*/v4beta/vpcs/:vpcId/subnets', async ({ request }) => {
    const body = await request.json();
    const subnet = subnetFactory.build({ ...(body as any) });
    return HttpResponse.json(subnet);
  }),
];

const iam = [
  http.get('*/iam/role-permissions', () => {
    return HttpResponse.json(accountRolesFactory.build());
  }),
  http.get('*/iam/users/:username/role-permissions', () => {
    return HttpResponse.json(userRolesFactory.build());
  }),
  http.get('*/iam/users/:username/permissions/:entity_type/:entity_id', () => {
    return HttpResponse.json(userEntityPermissionsFactory);
  }),
  http.get('*/v4*/iam/users/:username/permissions/account', () => {
    return HttpResponse.json(userAccountPermissionsFactory);
  }),
];

const entities = [
  http.get('*/v4*/entities', () => {
    const entity1 = accountEntityFactory.buildList(10, {
      type: 'linode',
    });
    const entity2 = accountEntityFactory.build({
      type: 'image',
    });
    const entity3 = accountEntityFactory.build({
      id: 1,
      label: 'firewall-1',
      type: 'firewall',
    });
    const entities = [...entity1, entity2, entity3];

    return HttpResponse.json(makeResourcePage(entities));
  }),
];

const nanodeType = linodeTypeFactory.build({ id: 'g6-nanode-1' });
const standardTypes = linodeTypeFactory.buildList(7);
const dedicatedTypes = dedicatedTypeFactory.buildList(7);
const proDedicatedType = proDedicatedTypeFactory.build();
const gpuTypesAda = linodeTypeFactory.buildList(7, {
  class: 'gpu',
  gpus: 5,
  label: 'Ada Lovelace',
  transfer: 0,
});
const gpuTypesRX = linodeTypeFactory.buildList(7, {
  class: 'gpu',
  gpus: 1,
  transfer: 5000,
});
const premiumTypes = [
  ...linodeTypeFactory.buildList(6, {
    class: 'premium',
  }),
  linodeTypeFactory.build({
    class: 'premium',
    disk: 10240000,
    id: 'g8-premium-128-ht',
    label: 'Premium HT 512 GB',
    memory: 524288,
    network_out: 40000,
    price: {
      hourly: 7.0,
      monthly: 5040.0,
    },
    transfer: 24000,
    vcpus: 128,
  }),
];

const acceleratedType = linodeTypeFactory.buildList(7, {
  accelerated_devices: 1,
  class: 'accelerated',
  label: 'Netint Quadra T1U X',
  transfer: 0,
});
const proxyAccountUser = accountUserFactory.build({
  email: 'partner@proxy.com',
  last_login: null,
  user_type: 'proxy',
  username: 'ParentCompany_a1b2c3d4e5',
});
const parentAccountUser = accountUserFactory.build({
  email: 'parent@acme.com',
  last_login: null,
  restricted: false,
  user_type: 'parent',
  username: 'ParentUser',
});
const childAccountUser = accountUserFactory.build({
  email: 'child@linode.com',
  last_login: null,
  restricted: false,
  user_type: 'child',
  username: 'ChildUser',
});
const parentAccountNonAdminUser = accountUserFactory.build({
  email: 'account@linode.com',
  last_login: null,
  restricted: false,
  username: 'NonAdminUser',
});

export const handlers = [
  ...iam,
  http.get('*/profile', () => {
    const profile = profileFactory.build({
      restricted: false,
      // Parent/Child: switch the `user_type` depending on what account view you need to mock.
      user_type: 'parent',
      // PLACEMENT GROUPS TESTING - Permissions and Grants:
      // Uncomment the two lines below: This is important! The grants endpoint is only called for restricted users.
      // restricted: true,
      // user_type: 'default',
    });
    return HttpResponse.json(profile);
  }),

  http.put('*/profile', async ({ request }) => {
    const body = await request.json();

    return HttpResponse.json({ ...profileFactory.build(), ...(body as any) });
  }),
  http.get('*/profile/grants', () => {
    // PLACEMENT GROUPS TESTING - Permissions and Grants
    return HttpResponse.json(
      grantsFactory.build({ global: { add_linodes: false } })
    );
  }),
  http.get('*/profile/apps', () => {
    const tokens = appTokenFactory.buildList(30);
    return HttpResponse.json(makeResourcePage(tokens));
  }),
  http.post('*/profile/phone-number', async () => {
    await sleep(2000);
    return HttpResponse.json({});
  }),
  http.post('*/profile/phone-number/verify', async () => {
    await sleep(2000);
    return HttpResponse.json({});
  }),
  http.delete('*/profile/phone-number', () => {
    return HttpResponse.json({});
  }),
  http.get('*/profile/security-questions', () => {
    return HttpResponse.json(securityQuestionsFactory.build());
  }),
  http.post<any, SecurityQuestionsPayload>(
    '*/profile/security-questions',
    async ({ request }) => {
      const body = await request.json();

      return HttpResponse.json(body);
    }
  ),
  http.get('*/regions', async () => {
    return HttpResponse.json(makeResourcePage(regions));
  }),
  http.get<{ id: string }>('*/v4/images/:id', ({ params }) => {
    const distributedImage = imageFactory.build({
      capabilities: ['cloud-init', 'distributed-sites'],
      id: 'private/distributed-image',
      label: 'distributed-image',
      regions: [{ region: 'us-east', status: 'available' }],
    });

    if (params.id === distributedImage.id) {
      return HttpResponse.json(distributedImage);
    }

    return HttpResponse.json(imageFactory.build());
  }),
  http.get('*/images', async ({ request }) => {
    const filter = request.headers.get('x-filter');

    if (filter?.includes('manual')) {
      const images = [
        imageFactory.build({
          capabilities: ['distributed-sites'],
          regions: [{ region: 'us-east', status: 'available' }],
          type: 'manual',
        }),
        imageFactory.build({ capabilities: [], regions: [], type: 'manual' }),
        imageFactory.build({
          capabilities: ['distributed-sites', 'cloud-init'],
          regions: [{ region: 'us-east', status: 'available' }],
          type: 'manual',
        }),
        imageFactory.build({
          capabilities: ['cloud-init'],
          regions: [],
          type: 'manual',
        }),
      ];
      return HttpResponse.json(makeResourcePage(images));
    }

    if (filter?.includes('automatic')) {
      const images = imageFactory.buildList(5, {
        capabilities: [],
        regions: [],
        type: 'automatic',
      });
      return HttpResponse.json(makeResourcePage(images));
    }

    return HttpResponse.json(makeResourcePage([]));
  }),
  http.post<any, UpdateImageRegionsPayload>(
    '*/v4/images/:id/regions',
    async ({ request }) => {
      const data = await request.json();

      const image = imageFactory.build();

      image.regions = data.regions.map((regionId) => ({
        region: regionId,
        status: 'pending replication',
      }));

      return HttpResponse.json(image);
    }
  ),

  http.get('*/linode/types', () => {
    return HttpResponse.json(
      makeResourcePage([
        nanodeType,
        ...standardTypes,
        ...dedicatedTypes,
        ...gpuTypesAda,
        ...gpuTypesRX,
        ...premiumTypes,
        ...acceleratedType,
        proDedicatedType,
      ])
    );
  }),
  http.get('*/linode/types-legacy', () => {
    return HttpResponse.json(makeResourcePage(linodeTypeFactory.buildList(0)));
  }),
  ...[
    nanodeType,
    ...standardTypes,
    ...dedicatedTypes,
    ...premiumTypes,
    proDedicatedType,
  ].map((type) =>
    http.get(`*/linode/types/${type.id}`, () => {
      return HttpResponse.json(type);
    })
  ),
  http.get(`*/linode/types/*`, () => {
    return HttpResponse.json(linodeTypeFactory.build());
  }),
  http.get('*/linode/instances', async ({ request }) => {
    linodeFactory.resetSequenceNumber();
    const linodesWithFirewalls = linodeFactory.buildList(10, {
      region: 'ap-west',
    });
    const metadataLinodeWithCompatibleImage = linodeFactory.build({
      image: 'metadata-test-image',
      label: 'metadata-test-image',
    });
    const metadataLinodeWithCompatibleImageAndRegion = linodeFactory.build({
      image: 'metadata-test-image',
      label: 'metadata-test-region',
      region: 'eu-west',
    });
    const linodeInDistributedRegion = linodeFactory.build({
      image: 'distributed-region-test-image',
      label: 'Gecko Distributed Region Test',
      region: 'us-den-10',
      site_type: 'distributed',
      id: 1000,
    });
    const onlineLinodes = linodeFactory.buildList(40, {
      backups: { enabled: false },
      ipv4: ['000.000.000.000'],
      region: 'us-ord',
    });
    const linodeWithEligibleVolumes = linodeFactory.build({
      id: 20,
      label: 'debianDistro',
    });
    const offlineLinodes = linodeFactory.buildList(1, { status: 'offline' });
    const busyLinodes = linodeFactory.buildList(1, { status: 'migrating' });
    const eventLinode = linodeFactory.build({
      id: 999,
      label: 'eventful',
      status: 'rebooting',
    });
    const multipleIPLinode = linodeFactory.build({
      ipv4: [
        '192.168.0.0',
        '192.168.0.1',
        '192.168.0.2',
        '192.168.0.3',
        '192.168.0.4',
        '192.168.0.5',
      ],
      label: 'multiple-ips',
      tags: ['test1', 'test2', 'test3'],
    });
    const nonMTCPlanInMTCSupportedRegionsLinode = linodeFactory.build({
      label: 'non-mtc-plan-in-mtc-supported-regions-linode',
      region: 'us-iad',
      id: 1003,
    });
    const mtcLinodes = [
      linodeFactory.build({
        label: 'mtc-custom-plan-linode-1',
        region: 'us-iad',
        type: 'g8-premium-128-ht',
        id: 1001,
      }),
      linodeFactory.build({
        label: 'mtc-custom-plan-linode-2',
        region: 'no-east',
        type: 'g8-premium-128-ht',
        id: 1002,
      }),
    ];
    const aclpSupportedRegionLinodes = [
      linodeFactory.build({
        label: 'aclp-supported-region-linode-1',
        region: 'us-iad',
        id: 1004,
      }),
      linodeFactory.build({
        label: 'aclp-supported-region-linode-2',
        region: 'us-east',
        id: 1005,
      }),
      linodeFactory.build({
        label: 'aclp-supported-region-linode-3',
        region: 'us-iad',
        id: 1006,
      }),
    ];
    const linodeFirewall = linodeFactory.build({
      region: 'ap-west',
      label: 'Linode-firewall-test',
      id: 90909,
    });
    const linodes = [
      ...linodesWithFirewalls,
      ...mtcLinodes,
      ...aclpSupportedRegionLinodes,
      nonMTCPlanInMTCSupportedRegionsLinode,
      metadataLinodeWithCompatibleImage,
      metadataLinodeWithCompatibleImageAndRegion,
      linodeInDistributedRegion,
      ...onlineLinodes,
      linodeWithEligibleVolumes,
      ...offlineLinodes,
      ...busyLinodes,
      linodeFactory.build({
        backups: { enabled: false },
        label: 'shadow-plan',
        type: 'g5-standard-20-s1',
      }),
      linodeFactory.build({
        backups: { enabled: false },
        label: 'shadow-plan-with-tags',
        tags: ['test1', 'test2', 'test3'],
        type: 'g5-standard-20-s1',
      }),
      linodeFactory.build({
        label: 'linode_with_tags_test1_test2',
        // eslint-disable-next-line sonarjs/no-duplicate-string
        region: 'us-central',
        tags: ['test1', 'test2'],
      }),
      linodeFactory.build({
        label: 'linode_with_tags_test2_test3',
        region: 'us-central',
        tags: ['test2', 'test3'],
      }),
      linodeFactory.build({
        label: 'linode_with_no_tags',
        region: 'us-central',
      }),
      linodeFactory.build({
        label: 'linode_with_tag_test4',
        region: 'us-east',
        tags: ['test4'],
      }),
      linodeFactory.build({
        label: 'eu-linode',
        region: 'eu-west',
      }),
      linodeFactory.build({
        backups: { enabled: false },
        label: 'DC-Specific Pricing Linode',
        region: 'id-cgk',
      }),
      eventLinode,
      multipleIPLinode,
      linodeFirewall,
    ];

    if (request.headers.get('x-filter')) {
      const headers = JSON.parse(request.headers.get('x-filter') || '{}');
      const orFilters = headers['+or'];
      const andFilters = headers['+and'];
      const regionFilter = headers.region;

      let filteredLinodes = linodes; // Default to the original linodes in case no filters are applied

      if (andFilters?.length) {
        // Check if this is a combined filter structure (multiple filter groups with +or arrays)
        const hasCombinedFilter = andFilters.some(
          (filterGroup: any) =>
            filterGroup['+or'] && Array.isArray(filterGroup['+or'])
        );

        if (hasCombinedFilter) {
          // Handle combined filter structure for CloudPulse alerts
          filteredLinodes = filteredLinodes.filter((linode) => {
            return andFilters.every((filterGroup: any) => {
              // Handle id filter group
              if (filterGroup['+or'] && Array.isArray(filterGroup['+or'])) {
                const idFilters = filterGroup['+or'].filter(
                  (f) => f.id !== undefined
                );
                const regionFilters = filterGroup['+or'].filter(
                  (f) => f.region !== undefined
                );

                // Check if linode matches any id in the id filter group
                const matchesId =
                  idFilters.length === 0 ||
                  idFilters.some((f) => Number(f.id) === linode.id);

                // Check if linode matches any region in the region filter group
                const matchesRegion =
                  regionFilters.length === 0 ||
                  regionFilters.some((f) => f.region === linode.region);

                return matchesId && matchesRegion;
              }

              return false;
            });
          });
        } else {
          // Handle legacy andFilters for other use cases
          filteredLinodes = filteredLinodes.filter((linode) => {
            const filteredById = andFilters.every(
              (filter: { id: number }) => filter.id === linode.id
            );
            const filteredByRegion = andFilters.every(
              (filter: { region: string }) => filter.region === linode.region
            );

            return filteredById || filteredByRegion;
          });
        }
      }

      // The legacy id/region filtering logic has been removed here because it
      // duplicated the work done above and incorrectly trimmed results when a
      // newer "combined" filter structure (an array of "+or" groups inside
      // "+and") was supplied. For legacy consumers the filtering is handled
      // in the `else` branch above (lines ~922–934).

      // after the linodes are filtered based on region, filter the region-filtered linodes based on selected tags if any
      if (orFilters?.length) {
        filteredLinodes = filteredLinodes.filter((linode) => {
          return orFilters.some((filter: { tags: string }) =>
            linode.tags.includes(filter.tags)
          );
        });
      }

      // filter the linodes based on supported regions
      if (orFilters?.length) {
        filteredLinodes = linodes.filter((linode) => {
          return orFilters.some(
            (filter: { region: string }) => linode.region === filter.region
          );
        });
      }

      if (regionFilter) {
        filteredLinodes = filteredLinodes.filter((linode) => {
          return linode.region === regionFilter;
        });
      }

      return HttpResponse.json(makeResourcePage(filteredLinodes));
    }
    return HttpResponse.json(makeResourcePage(linodes));
  }),

  http.get('*/linode/instances/:id', async ({ params }) => {
    const mockLinodeDetailById = (id: number) => {
      const linodeMTCPlanDetails = [
        linodeFactory.build({
          id,
          backups: { enabled: false },
          label: 'mtc-custom-plan-linode-1',
          region: 'us-iad',
          type: 'g8-premium-128-ht',
        }),
        linodeFactory.build({
          id,
          backups: { enabled: false },
          label: 'mtc-custom-plan-linode-2',
          region: 'no-east',
          type: 'g8-premium-128-ht',
        }),
      ];
      const linodeAclpSupportedRegionDetails = [
        /** Whether a Linode is ACLP-subscribed can be determined using the useIsLinodeAclpSubscribed hook. */

        // 1. Example: ACLP-subscribed Linode in an ACLP-supported region (mock Linode ID: 1004)
        linodeFactory.build({
          id,
          backups: { enabled: false },
          label: 'aclp-supported-region-linode-1',
          region: 'us-iad',
          alerts: {
            user_alerts: [21, 22, 23, 24, 25],
            system_alerts: [19, 20],
            cpu: 0,
            io: 0,
            network_in: 0,
            network_out: 0,
            transfer_quota: 0,
          },
        }),
        // 2. Example: Linode not subscribed to ACLP in an ACLP-supported region (mock Linode ID: 1005)
        linodeFactory.build({
          id,
          backups: { enabled: false },
          label: 'aclp-supported-region-linode-2',
          region: 'us-east',
          alerts: {
            user_alerts: [],
            system_alerts: [],
            cpu: 10,
            io: 10000,
            network_in: 0,
            network_out: 0,
            transfer_quota: 80,
          },
        }),
        // 3. Example: Linode in an ACLP-supported region with NO enabled alerts (mock Linode ID: 1006)
        // - Whether this Linode is ACLP-subscribed depends on the ACLP release stage:
        //   a. Beta stage: NOT subscribed to ACLP
        //   b. GA stage: Subscribed to ACLP
        linodeFactory.build({
          id,
          backups: { enabled: false },
          label: 'aclp-supported-region-linode-3',
          region: 'us-iad',
          alerts: {
            user_alerts: [],
            system_alerts: [],
            cpu: 0,
            io: 0,
            network_in: 0,
            network_out: 0,
            transfer_quota: 0,
          },
        }),
      ];
      const linodeNonMTCPlanInMTCSupportedRegionsDetail = linodeFactory.build({
        id,
        backups: { enabled: false },
        label: 'non-mtc-plan-in-mtc-supported-regions-linode',
        region: 'us-iad',
      });
      const linodeInDistributedRegionDetail = linodeFactory.build({
        id,
        backups: { enabled: false },
        label: 'Gecko Distributed Region Test',
        region: 'us-den-10',
      });
      const linodeDetail = linodeFactory.build({
        id,
        backups: { enabled: false },
        label: 'linode-detail',
        region: 'us-ord',
      });

      switch (id) {
        case 1000:
          return linodeInDistributedRegionDetail;
        case 1001:
          return linodeMTCPlanDetails[0];
        case 1002:
          return linodeMTCPlanDetails[1];
        case 1003:
          return linodeNonMTCPlanInMTCSupportedRegionsDetail;
        case 1004:
          return linodeAclpSupportedRegionDetails[0];
        case 1005:
          return linodeAclpSupportedRegionDetails[1];
        case 1006:
          return linodeAclpSupportedRegionDetails[2];
        default:
          return linodeDetail;
      }
    };
    const id = Number(params.id);
    const response = mockLinodeDetailById(id);
    return HttpResponse.json(response);
  }),
  http.get('*/linode/instances/:id/firewalls', async () => {
    const firewalls = firewallFactory.buildList(1);
    firewallFactory.resetSequenceNumber();
    return HttpResponse.json(makeResourcePage(firewalls));
  }),
  http.get('*/linode/kernels', async () => {
    const kernels = LinodeKernelFactory.buildList(10);
    return HttpResponse.json(makeResourcePage(kernels));
  }),
  http.delete('*/instances/*', async () => {
    return HttpResponse.json({});
  }),
  http.get('*/instances/*/configs', async () => {
    const configs = linodeConfigFactory.buildList(3);
    return HttpResponse.json(makeResourcePage(configs));
  }),
  http.get('*/instances/*/disks', async () => {
    const disks = linodeDiskFactory.buildList(3);
    return HttpResponse.json(makeResourcePage(disks));
  }),
  http.put('*/instances/*/disks/:id', async ({ params }) => {
    const id = Number(params.id);
    const disk = linodeDiskFactory.build({ id });
    // If you want to mock an error
    // return HttpResponse.json({ errors: [{ field: 'label', reason: 'OMG!' }] }));
    return HttpResponse.json(disk);
  }),
  http.get('*/instances/*/transfer', async () => {
    const transfer = linodeTransferFactory.build();
    return HttpResponse.json(transfer);
  }),
  http.get('*/instances/*/stats*', async () => {
    const stats = linodeStatsFactory.build();
    return HttpResponse.json(stats);
  }),
  http.get('*/instances/*/stats', async () => {
    const stats = linodeStatsFactory.build();
    return HttpResponse.json(stats);
  }),
  http.get('*/instances/*/ips', async () => {
    const ips = linodeIPFactory.build();
    return HttpResponse.json(ips);
  }),
  http.post('*/linode/instances', async ({ request }) => {
    const body = await request.json();
    const payload = body as any;
    const linode = linodeFactory.build({
      image: payload?.image ?? 'linode/debian-10',
      label: payload?.label ?? 'new-linode',
      region: payload?.region ?? 'us-east',
      type: payload?.type ?? 'g6-standard-1',
    });
    return HttpResponse.json(linode);
    // return HttpResponse.json({ errors: [{ reason: 'Invalid label', field: 'data.label' }] }));
  }),

  http.get('*/lke/clusters', async () => {
    const clusters = kubernetesAPIResponse.buildList(10);
    return HttpResponse.json(makeResourcePage(clusters));
  }),
  http.get('*/lke/types', async () => {
    const lkeTypes = [
      lkeStandardAvailabilityTypeFactory.build(),
      lkeHighAvailabilityTypeFactory.build(),
      lkeEnterpriseTypeFactory.build(),
    ];
    return HttpResponse.json(makeResourcePage(lkeTypes));
  }),
  http.get('*/lke/versions', async () => {
    const versions = kubernetesVersionFactory.buildList(1);
    return HttpResponse.json(makeResourcePage(versions));
  }),
  http.get('*/lke/clusters/:clusterId', async ({ params }) => {
    const id = Number(params.clusterId);
    const cluster = kubernetesAPIResponse.build({ id, k8s_version: '1.16' });
    return HttpResponse.json(cluster);
    // return HttpResponse.json({}, { status: 404 });
  }),
  http.put('*/lke/clusters/:clusterId', async ({ params }) => {
    const id = Number(params.clusterId);
    const k8s_version = params.k8s_version as string;
    const cluster = kubernetesAPIResponse.build({
      id,
      k8s_version,
    });
    return HttpResponse.json(cluster);
  }),
  http.get('*/lke/clusters/:clusterId/pools', async () => {
    const encryptedPools = nodePoolFactory.buildList(5);
    const unencryptedPools = nodePoolFactory.buildList(5, {
      disk_encryption: 'disabled',
    });
    const paginatedPool = nodePoolFactory.build({
      nodes: kubeLinodeFactory.buildList(26),
    });
    return HttpResponse.json(
      makeResourcePage([...encryptedPools, ...unencryptedPools, paginatedPool])
    );
  }),
  http.get('*/lke/clusters/*/api-endpoints', async () => {
    const endpoints = kubeEndpointFactory.buildList(2);
    return HttpResponse.json(makeResourcePage(endpoints));
  }),
  http.get('*/lke/clusters/*/recycle', async () => {
    return HttpResponse.json({});
  }),
  http.get('*/v4beta/networking/firewalls', () => {
    const firewalls = [
      ...firewallFactory.buildList(10),
      firewallFactory.build({
        entities: [
          firewallEntityfactory.build({
            type: 'linode_interface',
            parent_entity: firewallEntityfactory.build({
              type: 'linode',
              id: 123,
              label: 'Linode-123',
            }),
          }),
          firewallEntityfactory.build({
            type: 'linode',
            label: 'Linode-firewall-test',
            parent_entity: null,
            id: 90909,
          }),
        ],
      }),
    ];
    firewallFactory.resetSequenceNumber();
    return HttpResponse.json(makeResourcePage(firewalls));
  }),
  http.get('*/v4beta/networking/firewalls/*/devices', () => {
    const devices = firewallDeviceFactory.buildList(10);
    return HttpResponse.json(makeResourcePage(devices));
  }),
  http.get('*/v4beta/networking/firewalls/:firewallId', () => {
    const firewall = firewallFactory.build();
    return HttpResponse.json(firewall);
  }),
  http.put<{}, { status: FirewallStatus }>(
    '*/v4beta/networking/firewalls/:firewallId',
    async ({ request }) => {
      const body = await request.json();
      const firewall = firewallFactory.build({
        status: body?.['status'] ?? 'disabled',
      });
      return HttpResponse.json(firewall);
    }
  ),
  // http.post('*/account/agreements', () => {
  //   return res(ctx.status(500), ctx.json({ reason: 'Unknown error' }));
  // }),
  http.post('*/v4beta/networking/firewalls', async ({ request }) => {
    const body = await request.json();
    const payload = body as any;
    const newFirewall = firewallFactory.build({
      label: payload.label ?? 'mock-firewall',
    });
    return HttpResponse.json(newFirewall);
  }),
  http.get('*/v4/nodebalancers', () => {
    const nodeBalancers = nodeBalancerFactory.buildList(3);
    return HttpResponse.json(makeResourcePage(nodeBalancers));
  }),
  http.get('*/v4/nodebalancers/types', () => {
    const nodeBalancerTypes = nodeBalancerTypeFactory.buildList(1);
    return HttpResponse.json(makeResourcePage(nodeBalancerTypes));
  }),
  http.get('*/v4/nodebalancers/:nodeBalancerID', ({ params }) => {
    const nodeBalancer = nodeBalancerFactory.build({
      id: Number(params.nodeBalancerID),
    });
    return HttpResponse.json(nodeBalancer);
  }),
  http.get('*/v4beta/nodebalancers/:nodeBalancerID', ({ params }) => {
    const nodeBalancer = nodeBalancerFactory.build({
      id: Number(params.nodeBalancerID),
      lke_cluster: {
        id: 1,
        label: 'lke-e-123',
        type: 'lkecluster',
        url: 'v4/lke/clusters/1',
      },
      type: 'premium',
    });
    return HttpResponse.json(nodeBalancer);
  }),
  http.get('*/nodebalancers/:nodeBalancerID/configs', ({ params }) => {
    const configs = nodeBalancerConfigFactory.buildList(2, {
      nodebalancer_id: Number(params.nodeBalancerID),
    });
    return HttpResponse.json(makeResourcePage(configs));
  }),
  http.get('*/nodebalancers/:nodeBalancerID/configs/:configID/nodes', () => {
    const configs = [
      nodeBalancerConfigNodeFactory.build({ status: 'UP' }),
      nodeBalancerConfigNodeFactory.build({ status: 'DOWN' }),
      nodeBalancerConfigNodeFactory.build({ status: 'unknown' }),
    ];
    return HttpResponse.json(makeResourcePage(configs));
  }),
  http.get('*/v4/object-storage/types', () => {
    const objectStorageTypes = [
      objectStorageTypeFactory.build(),
      objectStorageOverageTypeFactory.build(),
    ];
    return HttpResponse.json(makeResourcePage(objectStorageTypes));
  }),
  http.get('*/v4/object-storage/endpoints', ({}) => {
    const endpoints = [
      objectStorageEndpointsFactory.build({
        endpoint_type: 'E0',
        region: 'us-sea',
        s3_endpoint: null,
      }),
      objectStorageEndpointsFactory.build({
        endpoint_type: 'E1',
        region: 'us-sea',
        s3_endpoint: 'us-sea-1.linodeobjects.com',
      }),
      objectStorageEndpointsFactory.build({
        endpoint_type: 'E1',
        region: 'us-sea',
        s3_endpoint: null,
      }),
      objectStorageEndpointsFactory.build({
        endpoint_type: 'E2',
        region: 'us-sea',
        s3_endpoint: null,
      }),
      objectStorageEndpointsFactory.build({
        endpoint_type: 'E3',
        region: 'us-sea',
        s3_endpoint: null,
      }),
      objectStorageEndpointsFactory.build({
        endpoint_type: 'E3',
        region: 'us-east',
        s3_endpoint: null,
      }),
      objectStorageEndpointsFactory.build({
        endpoint_type: 'E3',
        region: 'us-mia',
        s3_endpoint: 'us-mia-1.linodeobjects.com',
      }),
      objectStorageEndpointsFactory.build({
        endpoint_type: 'E3',
        region: 'ap-west',
        s3_endpoint: 'ap-west-1.linodeobjects.com',
      }),
      objectStorageEndpointsFactory.build({
        endpoint_type: 'E3',
        region: 'us-iad',
        s3_endpoint: 'us-iad-1.linodeobjects.com',
      }),
    ];
    return HttpResponse.json(makeResourcePage(endpoints));
  }),
  http.get('*/v4*/object-storage/quotas*', () => {
    const quotas = [
      quotaFactory.build({
        description: 'The total capacity of your Object Storage account',
        endpoint_type: 'E0',
        quota_limit: 1_000_000_000_000_000,
        quota_name: 'Total Capacity',
        resource_metric: 'byte',
        s3_endpoint: 'endpoint1',
      }),
    ];

    return HttpResponse.json(makeResourcePage(quotas));
  }),
  http.get('*object-storage/buckets/*/*/access', async () => {
    await sleep(2000);
    return HttpResponse.json({
      acl: 'private',
      acl_xml:
        '<AccessControlPolicy xmlns="http://s3.amazonaws.com/doc/2006-03-01/"><Owner><ID>2a2ce653-20dd-43f1-b803-e8a924ee6374</ID><DisplayName>2a2ce653-20dd-43f1-b803-e8a924ee6374</DisplayName></Owner><AccessControlList><Grant><Grantee xmlns:xsi="http://www.w3.org/2001/XMLSchema-instance" xsi:type="CanonicalUser"><ID>2a2ce653-20dd-43f1-b803-e8a924ee6374</ID><DisplayName>2a2ce653-20dd-43f1-b803-e8a924ee6374</DisplayName></Grantee><Permission>FULL_CONTROL</Permission></Grant></AccessControlList></AccessControlPolicy>',
      cors_enabled: true,
      cors_xml:
        '<CORSConfiguration><CORSRule><AllowedMethod>GET</AllowedMethod><AllowedMethod>PUT</AllowedMethod><AllowedMethod>DELETE</AllowedMethod><AllowedMethod>HEAD</AllowedMethod><AllowedMethod>POST</AllowedMethod><AllowedOrigin>*</AllowedOrigin><AllowedHeader>*</AllowedHeader></CORSRule></CORSConfiguration>',
    });
  }),

  http.put('*object-storage/buckets/*/*/access', async () => {
    await sleep(2000);
    return HttpResponse.json({});
  }),
  http.get('*object-storage/buckets/*/*/ssl', async () => {
    await sleep(2000);
    return HttpResponse.json({ ssl: false });
  }),
  http.post('*object-storage/buckets/*/*/ssl', async () => {
    await sleep(2000);
    return HttpResponse.json({ ssl: true });
  }),
  http.delete('*object-storage/buckets/*/*/ssl', async () => {
    await sleep(2000);
    return HttpResponse.json({});
  }),
  http.delete('*object-storage/buckets/*/*', async () => {
    await sleep(2000);
    return HttpResponse.json({});
  }),
  http.get('*/object-storage/buckets/*/*/object-list', ({ request }) => {
    const url = new URL(request.url);
    const pageSize = Number(url.searchParams.get('page_size') || 100);
    const marker = url.searchParams.get('marker');

    if (!marker) {
      const end =
        pageSize > staticObjects.length ? staticObjects.length : pageSize;
      const is_truncated = staticObjects.length > pageSize;

      const page = staticObjects.slice(0, end);
      return HttpResponse.json(
        makeObjectsPage(page, {
          is_truncated,
          next_marker: is_truncated ? staticObjects[pageSize].name : null,
        })
      );
    }
    const index = staticObjects.findIndex((object) => object.name == marker);

    const end =
      index + pageSize > staticObjects.length
        ? staticObjects.length
        : index + pageSize;

    const page = staticObjects.slice(index, end);

    const is_truncated =
      page[page.length - 1].name !=
      staticObjects[staticObjects.length - 1].name;

    return HttpResponse.json(
      makeObjectsPage(page, {
        is_truncated,
        next_marker: is_truncated ? staticObjects[end].name : null,
      })
    );
  }),
  http.get('*/object-storage/buckets/:region', ({ params, request }) => {
    const url = new URL(request.url);

    const region = params.region as string;

    objectStorageBucketFactoryGen2.resetSequenceNumber();
    const page = Number(url.searchParams.get('page') || 1);
    const pageSize = Number(url.searchParams.get('page_size') || 25);

    const randomBucketNumber = getRandomWholeNumber(1, 500);
    const randomEndpointType = `E${Math.floor(
      Math.random() * 4
    )}` as ObjectStorageEndpointTypes;

    const buckets =
      region !== 'ap-west' && region !== 'us-iad'
        ? objectStorageBucketFactoryGen2.buildList(1, {
            cluster: `${region}-1`,
            endpoint_type: randomEndpointType,
            hostname: `obj-bucket-${randomBucketNumber}.${region}.linodeobjects.com`,
            label: `obj-bucket-${randomBucketNumber}`,
            region,
          })
        : [];
    if (region === 'ap-west') {
      buckets.push(
        objectStorageBucketFactoryGen2.build({
          cluster: `ap-west-1`,
          endpoint_type: 'E3',
          s3_endpoint: 'ap-west-1.linodeobjects.com',
          hostname: `obj-bucket-804.ap-west.linodeobjects.com`,
          label: `obj-bucket-804`,
          region,
        })
      );
      buckets.push(
        objectStorageBucketFactoryGen2.build({
          cluster: `ap-west-1`,
          endpoint_type: 'E3',
          s3_endpoint: 'ap-west-1.linodeobjects.com',
          hostname: `obj-bucket-902.ap-west.linodeobjects.com`,
          label: `obj-bucket-902`,
          region,
        })
      );
    }
    if (region === 'us-iad')
      buckets.push(
        objectStorageBucketFactoryGen2.build({
          cluster: `us-iad-1`,
          endpoint_type: 'E3',
          s3_endpoint: 'us-iad-1.linodeobjects.com',
          hostname: `obj-bucket-230.us-iad.linodeobjects.com`,
          label: `obj-bucket-230`,
          region,
        })
      );
    return HttpResponse.json({
      data: buckets.slice(
        (page - 1) * pageSize,
        (page - 1) * pageSize + pageSize
      ),
      page,
      pages: Math.ceil(buckets.length / pageSize),
      results: buckets.length,
    });
  }),
  http.get('*/object-storage/buckets', () => {
    const buckets = objectStorageBucketFactoryGen2.buildList(10);
    return HttpResponse.json(makeResourcePage(buckets));
  }),
  http.post('*/object-storage/buckets', () => {
    return HttpResponse.json(objectStorageBucketFactoryGen2.build());
  }),
  http.get('*object-storage/clusters', () => {
    const jakartaCluster = objectStorageClusterFactory.build({
      id: `id-cgk-0` as any,
      region: 'id-cgk',
    });
    const saoPauloCluster = objectStorageClusterFactory.build({
      id: `br-gru-0` as any,
      region: 'br-gru',
    });
    const basePricingCluster = objectStorageClusterFactory.build({
      id: `us-east-0` as any,
      region: 'us-east',
    });
    const clusters = objectStorageClusterFactory.buildList(3);
    return HttpResponse.json(
      makeResourcePage([
        jakartaCluster,
        saoPauloCluster,
        basePricingCluster,
        ...clusters,
      ])
    );
  }),

  http.get('*object-storage/keys', () => {
    return HttpResponse.json(
      makeResourcePage([
        ...objectStorageKeyFactory.buildList(1),
        ...objectStorageKeyFactory.buildList(1, {
          regions: [
            { id: 'us-east', s3_endpoint: 'us-east.com' },
            { id: 'nl-ams', s3_endpoint: 'nl-ams.com' },
            { id: 'us-southeast', s3_endpoint: 'us-southeast.com' },
            { id: 'in-maa', s3_endpoint: 'in-maa.com' },
            { id: 'us-lax', s3_endpoint: 'us-lax.com' },
            { id: 'us-mia', s3_endpoint: 'us-mia.com' },
            { id: 'it-mil', s3_endpoint: 'it-mil.com' },
          ],
        }),
        ...objectStorageKeyFactory.buildList(1, {
          regions: [
            { id: 'us-east', s3_endpoint: 'us-east.com' },
            { id: 'nl-ams', s3_endpoint: 'nl-ams.com' },
            { id: 'us-southeast', s3_endpoint: 'us-southeast.com' },
            { id: 'in-maa', s3_endpoint: 'in-maa.com' },
            { id: 'us-lax', s3_endpoint: 'us-lax.com' },
          ],
        }),
        ...objectStorageKeyFactory.buildList(1, {
          bucket_access: [
            {
              bucket_name: 'test007',
              cluster: 'us-east-1',
              permissions: 'read_only',
              region: 'us-east',
            },
            {
              bucket_name: 'test001',
              cluster: 'nl-ams-1',
              permissions: 'read_write',
              region: 'nl-ams',
            },
          ],
          limited: true,
          regions: [
            { id: 'us-east', s3_endpoint: 'us-east.com' },
            { id: 'nl-ams', s3_endpoint: 'nl-ams.com' },
          ],
        }),
      ])
    );
  }),
  http.post<any, CreateObjectStorageKeyPayload>(
    '*object-storage/keys',
    async ({ request }) => {
      const body = await request.json();
      const { label, regions } = body;

      const regionsData = regions?.map((region: string) => ({
        id: region,
        s3_endpoint: `${region}.com`,
      }));

      return HttpResponse.json(
        objectStorageKeyFactory.build({
          label,
          regions: regionsData,
        })
      );
    }
  ),
  http.put<any, CreateObjectStorageKeyPayload>(
    '*object-storage/keys/:id',
    async ({ request }) => {
      const body = await request.json();
      const { label, regions } = body;

      const regionsData = regions?.map((region: string) => ({
        id: region,
        s3_endpoint: `${region}.com`,
      }));

      return HttpResponse.json(
        objectStorageKeyFactory.build({
          label,
          regions: regionsData,
        })
      );
    }
  ),
  http.delete('*object-storage/keys/:id', () => {
    return HttpResponse.json({});
  }),
  http.get('*/v4/domains', () => {
    const domains = domainFactory.buildList(10);
    return HttpResponse.json(makeResourcePage(domains));
  }),
  http.get('*/v4/domains/:id', () => {
    const domain = domainFactory.build();
    return HttpResponse.json(domain);
  }),
  http.get('*/v4/domains/*/records', () => {
    const records = domainRecordFactory.buildList(1);
    return HttpResponse.json(makeResourcePage(records));
  }),
  http.post('*/domains/*/records', () => {
    const record = domainRecordFactory.build();
    return HttpResponse.json(record);
  }),
  http.post('*/volumes/migrate', () => {
    return HttpResponse.json({});
  }),
  http.get('*/regions/*/migration-queue', () => {
    return HttpResponse.json({
      linodes: 8,
      volumes: 953,
    });
  }),
  http.get('*/volumes', () => {
    const statuses: VolumeStatus[] = [
      'active',
      'creating',
      'migrating',
      'key_rotating',
      'offline',
      'resizing',
    ];
    const volumes = statuses.map((status) => volumeFactory.build({ status }));
    return HttpResponse.json(makeResourcePage(volumes));
  }),
  http.get('*/volumes/types', () => {
    const volumeTypes = volumeTypeFactory.buildList(1);
    return HttpResponse.json(makeResourcePage(volumeTypes));
  }),
  http.post('*/volumes', () => {
    const volume = volumeFactory.build();
    return HttpResponse.json(volume);
  }),
  http.get('*/vlans', () => {
    const vlans = VLANFactory.buildList(30);
    return HttpResponse.json(makeResourcePage(vlans));
  }),
  http.get('*/profile/preferences', () => {
    return HttpResponse.json({
      theme: getStorage(MOCK_THEME_STORAGE_KEY) ?? 'system',
    });
  }),
  http.get('*/profile/devices', () => {
    return HttpResponse.json(
      makeResourcePage(trustedDeviceFactory.buildList(30))
    );
  }),
  http.put('*/profile/preferences', async ({ request }) => {
    const reqBody = await request.json();
    const body = reqBody as any;
    return HttpResponse.json({ ...body });
  }),
  http.get('*/kubeconfig', () => {
    return HttpResponse.json({ kubeconfig: 'SSBhbSBhIHRlYXBvdA==' });
  }),
  http.get('*invoices/555/items', () => {
    return HttpResponse.json(
      makeResourcePage([
        invoiceItemFactory.build({
          label: 'Linode',
          region: 'br-gru',
        }),
        invoiceItemFactory.build({
          label: 'Outbound Transfer Overage',
          region: null,
        }),
        invoiceItemFactory.build({
          label: 'Outbound Transfer Overage',
          region: 'id-cgk',
        }),
      ])
    );
  }),

  http.get('*invoices/:invoiceId/items', () => {
    const items = invoiceItemFactory.buildList(10);
    return HttpResponse.json(makeResourcePage(items, { page: 1, pages: 4 }));
  }),
  http.get('*/account', () => {
    const account = accountFactory.build({
      active_promotions: promoFactory.buildList(1),
      active_since: '2022-11-30',
      balance: 50,
      company: 'Mock Company',
    });
    return HttpResponse.json(account);
  }),
  http.get('*/account/availability', () => {
    const newarkStorage = accountAvailabilityFactory.build({
      region: 'us-east-0',
      unavailable: ['Object Storage'],
    });
    const atlanta = accountAvailabilityFactory.build({
      region: 'us-southeast',
      unavailable: ['Block Storage', 'Managed Databases'],
    });
    const singapore = accountAvailabilityFactory.build({
      region: 'ap-south',
      unavailable: ['Linodes', 'Kubernetes', 'NodeBalancers'],
    });
    const tokyo = accountAvailabilityFactory.build({
      region: 'ap-northeast',
      unavailable: ['Linodes', 'Block Storage', 'Kubernetes', 'NodeBalancers'],
    });
    return HttpResponse.json(
      makeResourcePage([atlanta, newarkStorage, singapore, tokyo])
    );
  }),
  http.get('*/account/availability/:regionId', () => {
    return HttpResponse.json(accountAvailabilityFactory.build());
  }),
  http.put('*/account', async ({ request }) => {
    const body = await request.json();
    return HttpResponse.json({ ...accountFactory.build(), ...(body as any) });
  }),
  http.get('*/account/transfer', () => {
    const transfer = accountTransferFactory.build();
    return HttpResponse.json(transfer);
  }),
  http.get('*/account/payments', () => {
    const paymentWithLargeId = paymentFactory.build({
      id: 123_456_789_123_456,
    });
    const payments = paymentFactory.buildList(5);
    return HttpResponse.json(
      makeResourcePage([paymentWithLargeId, ...payments])
    );
  }),
  http.get('*/account/invoices', () => {
    const linodeInvoice = invoiceFactory.build({
      date: '2022-12-01T18:04:01',
      label: 'LinodeInvoice',
    });
    const akamaiInvoice = invoiceFactory.build({
      date: '2022-12-16T18:04:01',
      label: 'AkamaiInvoice',
    });
    const invoiceWithLargerId = invoiceFactory.build({
      id: 123_456_789_123_456,
      label: 'Invoice with Large ID',
    });
    return HttpResponse.json(
      makeResourcePage([linodeInvoice, akamaiInvoice, invoiceWithLargerId])
    );
  }),
  http.get('*/account/invoices/:invoiceId', () => {
    const linodeInvoice = invoiceFactory.build({
      date: '2022-12-01T18:04:01',
      id: 1234,
      label: 'LinodeInvoice',
    });
    return HttpResponse.json(linodeInvoice);
  }),
  http.get('*/account/maintenance', ({ request }) => {
    const url = new URL(request.url);

    accountMaintenanceFactory.resetSequenceNumber();
    const page = Number(url.searchParams.get('page') || 1);
    const pageSize = Number(url.searchParams.get('page_size') || 25);
    const headers = JSON.parse(request.headers.get('x-filter') || '{}');

    const accountMaintenance =
      headers.status === 'completed'
        ? accountMaintenanceFactory.buildList(30, { status: 'completed' })
        : [
            ...accountMaintenanceFactory.buildList(90, { status: 'pending' }),
            ...accountMaintenanceFactory.buildList(3, { status: 'started' }),
          ];

    if (request.headers.get('x-filter')) {
      accountMaintenance.sort((a, b) => {
        const statusA = a[headers['+order_by'] as keyof AccountMaintenance];
        const statusB = b[headers['+order_by'] as keyof AccountMaintenance];

        if (statusA === null || statusB === null) {
          return 0;
        }

        if (statusA < statusB) {
          return -1;
        }
        if (statusA > statusB) {
          return 1;
        }
        return 0;
      });

      if (headers['+order'] == 'desc') {
        accountMaintenance.reverse();
      }
      return HttpResponse.json({
        data: accountMaintenance.slice(
          (page - 1) * pageSize,
          (page - 1) * pageSize + pageSize
        ),
        page,
        pages: Math.ceil(accountMaintenance.length / pageSize),
        results: accountMaintenance.length,
      });
    }

    return HttpResponse.json(makeResourcePage(accountMaintenance));
  }),

  http.get('*/account/child-accounts', ({ request }) => {
    const url = new URL(request.url);
    const page = Number(url.searchParams.get('page') || 1);
    const pageSize = Number(url.searchParams.get('page_size') || 25);
    const childAccounts = accountFactory.buildList(100);
    return HttpResponse.json({
      data: childAccounts.slice(
        (page - 1) * pageSize,
        (page - 1) * pageSize + pageSize
      ),
      page,
      pages: Math.ceil(childAccounts.length / pageSize),
      results: childAccounts.length,
    });
  }),
  http.get('*/account/child-accounts/:euuid', () => {
    const childAccount = accountFactory.buildList(1);
    return HttpResponse.json(childAccount);
  }),
  http.post('*/account/child-accounts/:euuid/token', () => {
    // Proxy tokens expire in 15 minutes.
    const now = new Date();
    const expiry = new Date(now.setMinutes(now.getMinutes() + 15));

    const proxyToken = appTokenFactory.build({
      expiry: expiry.toISOString(),
      token: `Bearer ${import.meta.env.REACT_APP_PROXY_PAT}`,
    });
    return HttpResponse.json(proxyToken);
  }),
  http.get('*/account/users', ({ request }) => {
    const url = new URL(request.url);
    const page = Number(url.searchParams.get('page') || 1);
    const pageSize = Number(url.searchParams.get('page_size') || 25);
    const headers = JSON.parse(request.headers.get('x-filter') || '{}');

    const accountUsers = [
      accountUserFactory.build({
        last_login: { login_datetime: '2023-10-16T17:04', status: 'failed' },
        tfa_enabled: true,
      }),
      accountUserFactory.build({
        last_login: {
          login_datetime: '2023-10-06T12:04',
          status: 'successful',
        },
      }),
      accountUserFactory.build({ last_login: null }),
      childAccountUser,
      parentAccountUser,
      proxyAccountUser,
      parentAccountNonAdminUser,
    ];

    if (request.headers.get('x-filter')) {
      let filteredAccountUsers = accountUsers;

      if (headers['user_type']) {
        if (headers['user_type']['+neq']) {
          filteredAccountUsers = accountUsers.filter(
            (user) => user.user_type !== headers['user_type']['+neq']
          );
        } else {
          filteredAccountUsers = accountUsers.filter(
            (user) => user.user_type === headers['user_type']
          );
        }
      }

      filteredAccountUsers.sort((a, b) => {
        const statusA = a[headers['+order_by'] as keyof User];
        const statusB = b[headers['+order_by'] as keyof User];

        if (!statusA || !statusB) {
          return 0;
        }

        if (statusA < statusB) {
          return -1;
        }
        if (statusA > statusB) {
          return 1;
        }
        return 0;
      });

      if (headers['+order'] == 'desc') {
        filteredAccountUsers.reverse();
      }
      return HttpResponse.json({
        data: filteredAccountUsers.slice(
          (page - 1) * pageSize,
          (page - 1) * pageSize + pageSize
        ),
        page,
        pages: Math.ceil(filteredAccountUsers.length / pageSize),
        results: filteredAccountUsers.length,
      });
    }

    // Return default response if 'x-filter' header is not present
    return HttpResponse.json(makeResourcePage(accountUsers));
  }),

  http.get(`*/account/users/${childAccountUser.username}`, () => {
    return HttpResponse.json(childAccountUser);
  }),
  http.get(`*/account/users/${proxyAccountUser.username}`, () => {
    return HttpResponse.json(proxyAccountUser);
  }),
  http.get(`*/account/users/${parentAccountUser.username}`, () => {
    return HttpResponse.json(parentAccountUser);
  }),
  http.get(`*/account/users/${parentAccountNonAdminUser.username}`, () => {
    return HttpResponse.json(parentAccountNonAdminUser);
  }),
  http.get('*/account/users/:user', () => {
    return HttpResponse.json(accountUserFactory.build({ user_type: 'parent' }));
  }),
  http.put<any, Partial<User>>(
    `*/account/users/${parentAccountNonAdminUser.username}`,
    async ({ request }) => {
      const body = await request.json();
      const { restricted } = body;
      if (restricted !== undefined) {
        parentAccountNonAdminUser.restricted = restricted;
      }
      return HttpResponse.json(parentAccountNonAdminUser);
    }
  ),
  http.get(`*/account/users/${childAccountUser.username}/grants`, () => {
    return HttpResponse.json(
      grantsFactory.build({
        global: {
          account_access: 'read_write',
          cancel_account: false,
        },
      })
    );
  }),
  http.get(`*/account/users/${proxyAccountUser.username}/grants`, () => {
    return HttpResponse.json(
      grantsFactory.build({
        global: {
          account_access: 'read_write',
          add_domains: false,
          add_firewalls: false,
          add_images: false,
          add_linodes: false,
          add_longview: false,
          add_nodebalancers: false,
          add_stackscripts: false,
          add_volumes: false,
          add_vpcs: false,
          cancel_account: false,
          longview_subscription: false,
        },
      })
    );
  }),
  http.get(`*/account/users/${parentAccountUser.username}/grants`, () => {
    return HttpResponse.json(
      grantsFactory.build({
        global: {
          cancel_account: false,
          child_account_access: true,
        },
      })
    );
  }),
  http.get(
    `*/account/users/${parentAccountNonAdminUser.username}/grants`,
    () => {
      const grantsResponse = grantsFactory.build({
        global: parentAccountNonAdminUser.restricted
          ? {
              cancel_account: false,
              child_account_access: true,
            }
          : undefined,
      });
      return HttpResponse.json(grantsResponse);
    }
  ),
  http.get('*/account/users/:user/grants', () => {
    return HttpResponse.json(
      grantsFactory.build({
        domain: [],
        firewall: [],
        global: {
          cancel_account: true,
        },
        image: [],
        linode: grantFactory.buildList(6000),
        longview: [],
        nodebalancer: [],
        stackscript: grantFactory.buildList(30),
        volume: grantFactory.buildList(100),
      })
    );
  }),
  http.get('*/account/logins', () => {
    const failedRestrictedAccountLogin = accountLoginFactory.build({
      restricted: true,
      status: 'failed',
    });
    const successfulAccountLogins = accountLoginFactory.buildList(25);

    return HttpResponse.json(
      makeResourcePage([
        failedRestrictedAccountLogin,
        ...successfulAccountLogins,
      ])
    );
  }),
  http.get('*/account/payment-methods', () => {
    const defaultPaymentMethod = paymentMethodFactory.build({
      data: { card_type: 'MasterCard' },
      is_default: true,
    });

    const googlePayPaymentMethod = paymentMethodFactory.build({
      type: 'google_pay',
    });

    const paypalPaymentMethod = paymentMethodFactory.build({
      data: {
        email: 'test@example.com',
        paypal_id: '6781945682',
      },
      type: 'paypal',
    });

    const otherPaymentMethod = paymentMethodFactory.build();

    return HttpResponse.json(
      makeResourcePage([
        defaultPaymentMethod,
        otherPaymentMethod,
        googlePayPaymentMethod,
        paypalPaymentMethod,
      ])
    );
  }),
  http.post('*/seen', () => {
    return HttpResponse.json({});
  }),
  http.get(
    '*/events',
    () => {
      const events = eventFactory.buildList(1, {
        action: 'lke_node_create',
        entity: {
          id: 1,
          label: 'linode-1',
          type: 'linode',
          url: 'https://google.com',
        },
        message:
          'Rebooting this thing and showing an extremely long event message for no discernible reason other than the fairly obvious reason that we want to do some testing of whether or not these messages wrap.',
        percent_complete: 15,
        secondary_entity: {
          id: 1,
          label: 'my config',
          type: 'linode',
          url: 'https://google.com',
        },
        status: 'notification',
      });

      const dbEvents = eventFactory.buildList(1, {
        action: 'database_low_disk_space',
        entity: { id: 999, label: 'database-1', type: 'database' },
        message: 'Low disk space.',
        status: 'notification',
      });
      const dbMigrationEvents = eventFactory.buildList(1, {
        action: 'database_migrate',
        entity: { id: 11, label: 'database-11', type: 'database' },
        message: 'Database migration started.',
        status: 'started',
      });
      const dbMigrationFinishedEvents = eventFactory.buildList(1, {
        action: 'database_migrate',
        entity: { id: 11, label: 'database-11', type: 'database' },
        message: 'Database migration finished.',
        status: 'finished',
      });
      const oldEvents = eventFactory.buildList(20, {
        action: 'account_update',
        percent_complete: 100,
        seen: true,
      });
      const eventWithSpecialCharacters = eventFactory.build({
        action: 'ticket_update',
        entity: {
          id: 10,
          label: 'Ticket name with special characters... (?)',
          type: 'ticket',
        },
        message: 'Ticket name with special characters... (?)',
        percent_complete: 100,
        status: 'notification',
      });
      const placementGroupCreateEvent = eventFactory.buildList(1, {
        action: 'placement_group_create',
        entity: { id: 999, label: 'PG-1', type: 'placement_group' },
        message: 'Placement Group successfully created.',
        percent_complete: 100,
        status: 'notification',
      });
      const placementGroupAssignedEvent = eventFactory.buildList(1, {
        action: 'placement_group_assign',
        entity: { id: 990, label: 'PG-2', type: 'placement_group' },
        message: 'Placement Group successfully assigned.',
        percent_complete: 100,
        secondary_entity: {
          id: 1,
          label: 'My Config',
          type: 'linode',
          url: '/v4/linode/instances/1/configs/1',
        },
        status: 'notification',
      });

      return HttpResponse.json(
        makeResourcePage([
          ...events,
          ...dbMigrationEvents,
          ...dbMigrationFinishedEvents,
          ...dbEvents,
          ...placementGroupAssignedEvent,
          ...placementGroupCreateEvent,
          eventWithSpecialCharacters,
          ...oldEvents,
        ])
      );
    },
    {
      once: false,
    }
  ),

  http.get('*/support/tickets', () => {
    const tickets = supportTicketFactory.buildList(15, {
      severity: 1,
      status: 'open',
    });
    return HttpResponse.json(makeResourcePage(tickets));
  }),
  http.get('*/support/tickets/999', () => {
    const ticket = supportTicketFactory.build({
      closed: new Date().toISOString(),
      id: 999,
    });
    return HttpResponse.json(ticket);
  }),
  http.get('*/support/tickets/:ticketId', ({ params }) => {
    const ticket = supportTicketFactory.build({
      id: Number(params.ticketId),
      severity: 1,
    });
    return HttpResponse.json(ticket);
  }),
  http.get('*/support/tickets/:ticketId/replies', () => {
    const replies = supportReplyFactory.buildList(15);
    return HttpResponse.json(makeResourcePage(replies));
  }),
  http.put('*/longview/plan', () => {
    return HttpResponse.json({});
  }),
  http.get('*/longview/plan', () => {
    const plan = longviewActivePlanFactory.build({});
    return HttpResponse.json(plan);
  }),
  http.get('*/longview/subscriptions', () => {
    const subscriptions = longviewSubscriptionFactory.buildList(10);
    return HttpResponse.json(makeResourcePage(subscriptions));
  }),
  http.post('https://longview.linode.com/fetch', () => {
    return HttpResponse.json({});
  }),
  http.get('*/longview/clients', () => {
    const clients = longviewClientFactory.buildList(10);
    return HttpResponse.json(makeResourcePage(clients));
  }),
  http.post('*/backups/enable/*', () => {
    return HttpResponse.json({});
  }),
  http.get('*/account/settings', () => {
    return HttpResponse.json({
      backups_enabled: true,
      longview_subscription: 'longview-100',
      managed: true,
      maintenance_policy: 'linode/migrate',
      network_helper: true,
      object_storage: 'active',
    });
  }),
  http.put('*/account/settings/*', async ({ request }) => {
    const body = await request.json();
    return HttpResponse.json(body as any);
  }),
  http.get('*/tags', () => {
    tagFactory.resetSequenceNumber();
    const tags = tagFactory.buildList(5);
    return HttpResponse.json(makeResourcePage(tags));
  }),
  http.get('*gravatar*', () => {
    return HttpResponse.json({}, { status: 400 });
  }),
  http.get('*linode.com/blog/feed*', () => {
    return HttpResponse.json(null, { status: 400 });
  }),
  http.get('*managed/services', () => {
    const monitors = monitorFactory.buildList(25);
    const downUnresolvedMonitor = monitorFactory.build({
      id: 998,
      status: 'problem',
    });
    const downResolvedMonitor = monitorFactory.build({
      id: 999,
      label: 'Problem',
      status: 'problem',
    });
    return HttpResponse.json(
      makeResourcePage([
        ...monitors,
        downUnresolvedMonitor,
        downResolvedMonitor,
      ])
    );
  }),

  http.post('*/managed/services', async ({ request }) => {
    const body = await request.json();
    const monitor = monitorFactory.build(body as any);
    return HttpResponse.json(monitor);
  }),
  http.put('*/managed/services/:id', async ({ params, request }) => {
    const body = await request.json();
    const payload = body as any;

    return HttpResponse.json(
      monitorFactory.build({
        ...payload,
        id: Number(params.id),
      })
    );
  }),
  http.delete('*/managed/services/:id', () => {
    return HttpResponse.json({});
  }),
  http.get('*managed/stats', () => {
    const stats = managedStatsFactory.build();
    return HttpResponse.json(stats);
  }),
  http.get('*managed/issues', () => {
    const openIssue = managedIssueFactory.build({
      created: DateTime.now().minus({ days: 2 }).toISO(),
      entity: { id: 1 },
      services: [998],
    });
    const closedIssue = managedIssueFactory.build({
      created: DateTime.now().minus({ days: 2 }).toISO(),
      entity: { id: 999 },
      services: [999],
    });
    return HttpResponse.json(makeResourcePage([openIssue, closedIssue]));
  }),
  http.get('*managed/linode-settings', () => {
    return HttpResponse.json(
      makeResourcePage(managedLinodeSettingFactory.buildList(5))
    );
  }),
  http.get('*managed/credentials/sshkey', () => {
    return HttpResponse.json(managedSSHPubKeyFactory.build());
  }),
  http.get('*managed/credentials', () => {
    return HttpResponse.json(makeResourcePage(credentialFactory.buildList(5)));
  }),
  http.post('*managed/credentials', async ({ request }) => {
    const body = await request.json();
    const response = credentialFactory.build({
      ...(body as any),
    });

    return HttpResponse.json(response);
  }),
  http.post('*managed/credentials/:id/revoke', () => {
    return HttpResponse.json({});
  }),
  http.get('*managed/contacts', () => {
    return HttpResponse.json(makeResourcePage(contactFactory.buildList(5)));
  }),
  http.delete('*managed/contacts/:id', () => {
    return HttpResponse.json({});
  }),
  http.put('*managed/contacts/:id', async ({ params, request }) => {
    const body = await request.json();
    const payload = {
      ...(body as any),
      id: Number(params.id),
    };

    return HttpResponse.json(payload);
  }),
  http.post('*managed/contacts', async ({ request }) => {
    const body = await request.json();
    const response = contactFactory.build({
      ...(body as any),
    });
    return HttpResponse.json(response);
  }),
  http.get('*stackscripts/', () => {
    return HttpResponse.json(makeResourcePage(stackScriptFactory.buildList(1)));
  }),

  http.get('*/notifications', () => {
    // pastDueBalance included here merely for ease of testing for Notifications section in the Notifications drawer.
    const pastDueBalance = notificationFactory.build({
      body: null,
      entity: null,
      label: 'past due',
      message: `You have a past due balance of $58.50. Please make a payment immediately to avoid service disruption.`,
      severity: 'critical',
      type: 'payment_due',
      until: null,
      when: null,
    });

    // const gdprNotification = gdprComplianceNotification.build();

    const generalGlobalNotice = {
      body: null,
      entity: null,
      label: "We've updated our policies.",

      message:
        "We've updated our policies. See <a href='https://cloud.linode.com/support'>this page</a> for more information.",
      severity: 'minor',
      type: 'notice',
      until: null,
      when: null,
    };

    const outageNotification = {
      body: null,
      entity: {
        id: 'us-east',
        label: null,
        type: 'region',
        url: '/regions/us-east',
      },
      label: 'There is an issue affecting service in this facility',
      message:
        'We are aware of an issue affecting service in this facility. If you are experiencing service issues in this facility, there is no need to open a support ticket at this time. Please monitor our status blog at https://status.linode.com for further information.  Thank you for your patience and understanding.',
      severity: 'major',
      type: 'outage',
      until: null,
      when: null,
    };

    // const emailBounce = notificationFactory.build({
    //   body: null,
    //   entity: null,
    //   label: 'We are unable to send emails to your billing email address!',
    //   message: 'We are unable to send emails to your billing email address!',
    //   severity: 'major',
    //   type: 'billing_email_bounce',
    //   until: null,
    //   when: null,
    // });

    // const abuseTicket = abuseTicketNotificationFactory.build();

    const migrationNotification = notificationFactory.build({
      entity: { id: 0, label: 'linode-0', type: 'linode' },
      label: 'You have a migration pending!',
      message:
        'You have a migration pending! Your Linode must be offline before starting the migration.',
      severity: 'major',
      type: 'migration_pending',
    });

    const minorSeverityNotification = notificationFactory.build({
      message: 'Testing for minor notification',
      severity: 'minor',
      type: 'notice',
    });

    const criticalSeverityNotification = notificationFactory.build({
      message: 'Testing for critical notification',
      severity: 'critical',
      type: 'notice',
    });

    const balanceNotification = notificationFactory.build({
      message: 'You have an overdue balance!',
      severity: 'major',
      type: 'payment_due',
    });

    const blockStorageMigrationScheduledNotification =
      notificationFactory.build({
        body: 'Your volumes in us-east will be upgraded to NVMe.',
        entity: {
          id: 20,
          label: 'eligibleNow',
          type: 'volume',
          url: '/volumes/20',
        },
        label: 'You have a scheduled Block Storage volume upgrade pending!',
        message:
          'The Linode that the volume is attached to will shut down in order to complete the upgrade and reboot once it is complete. Any other volumes attached to the same Linode will also be upgraded.',
        severity: 'critical',
        type: 'volume_migration_scheduled' as NotificationType,
        until: '2021-10-16T04:00:00',
        when: '2021-09-30T04:00:00',
      });

    const blockStorageMigrationScheduledNotificationUnattached =
      notificationFactory.build({
        body: 'Your volume will be upgraded to NVMe.',
        entity: {
          id: 30,
          label: 'hdd-unattached',
          type: 'volume',
          url: '/volumes/30',
        },
        label: 'You have a scheduled Block Storage volume upgrade pending!',
        message:
          'This unattached volume is scheduled to be migrated to NVMe I think.',
        severity: 'critical',
        type: 'volume_migration_scheduled' as NotificationType,
        until: '2021-10-16T04:00:00',
        when: '2021-09-30T04:00:00',
      });

    const blockStorageMigrationImminentNotification = notificationFactory.build(
      {
        body: 'Your volumes in us-east will be upgraded to NVMe.',
        entity: {
          id: 2,
          label: 'example-upgrading',
          type: 'volume',
          url: '/volumes/2',
        },
        label: 'You have a scheduled Block Storage volume upgrade pending!',
        message:
          'The Linode that the volume is attached to will shut down in order to complete the upgrade and reboot once it is complete. Any other volumes attached to the same Linode will also be upgraded.',
        severity: 'major',
        type: 'volume_migration_imminent' as NotificationType,
        until: '2021-10-16T04:00:00',
        when: '2021-09-30T04:00:00',
      }
    );

    return HttpResponse.json(
      makeResourcePage([
        pastDueBalance,
        ...notificationFactory.buildList(1),
        // gdprNotification,
        generalGlobalNotice,
        outageNotification,
        minorSeverityNotification,
        criticalSeverityNotification,
        // abuseTicket,
        // emailBounce,
        migrationNotification,
        balanceNotification,
        blockStorageMigrationScheduledNotification,
        blockStorageMigrationImminentNotification,
        blockStorageMigrationScheduledNotificationUnattached,
      ])
    );
  }),

  http.post('*/networking/vlans', () => {
    return HttpResponse.json({});
  }),
  http.post<{}, { prefix_length: number }>(
    '*/networking/ipv6/ranges',
    async ({ request }) => {
      const body = await request.json();
      const range = body?.['prefix_length'];
      return HttpResponse.json({ range, route_target: '2001:DB8::0000' });
    }
  ),
  http.post('*/networking/ips/assign', () => {
    return HttpResponse.json({});
  }),
  http.post('*/account/payments', () => {
    return HttpResponse.json(creditPaymentResponseFactory.build());
  }),
  http.get('*/profile/tokens', () => {
    return HttpResponse.json(makeResourcePage(appTokenFactory.buildList(30)));
  }),
  http.post<any, TokenRequest>('*/profile/tokens', async ({ request }) => {
    const body = await request.json();
    const data = body;
    return HttpResponse.json(appTokenFactory.build(data));
  }),
  http.put<any, Partial<TokenRequest>>(
    '*/profile/tokens/:id',
    async ({ params, request }) => {
      const body = await request.json();
      const data = body;
      return HttpResponse.json(
        appTokenFactory.build({ id: Number(params.id), ...data })
      );
    }
  ),
  http.delete('*/profile/tokens/:id', () => {
    return HttpResponse.json({});
  }),
  http.get('*/v4*/account/betas', () => {
    return HttpResponse.json(
      makeResourcePage([
        ...accountBetaFactory.buildList(5),
        accountBetaFactory.build({
          ended: DateTime.now().minus({ days: 5 }).toISO(),
          enrolled: DateTime.now().minus({ days: 20 }).toISO(),
          started: DateTime.now().minus({ days: 30 }).toISO(),
        }),
        accountBetaFactory.build({
          ended: DateTime.now().plus({ days: 5 }).toISO(),
          enrolled: undefined,
          started: DateTime.now().minus({ days: 30 }).toISO(),
        }),
      ])
    );
  }),
  http.get('*/v4*/account/betas/:id', ({ params }) => {
    if (params.id !== 'undefined') {
      return HttpResponse.json(
        accountBetaFactory.build({ id: params.id as string })
      );
    }
    return HttpResponse.json({}, { status: 404 });
  }),
  http.get('*/v4*/betas', () => {
    return HttpResponse.json(makeResourcePage(betaFactory.buildList(5)));
  }),
  http.get('*/v4*/betas/:id', ({ params }) => {
    const id = params.id.toString();
    if (params.id !== 'undefined') {
      return HttpResponse.json(betaFactory.build({ id }));
    }
    return HttpResponse.json({}, { status: 404 });
  }),
  http.get('*regions/availability', () => {
    return HttpResponse.json(
      makeResourcePage([
        regionAvailabilityFactory.build({
          plan: 'g6-standard-6',
          region: 'us-east',
        }),
        regionAvailabilityFactory.build({
          plan: 'g6-standard-7',
          region: 'us-east',
        }),
        regionAvailabilityFactory.build({
          plan: 'g6-dedicated-5',
          region: 'us-central',
        }),
        regionAvailabilityFactory.build({
          plan: 'g6-dedicated-6',
          region: 'us-central',
        }),
      ])
    );
  }),
  http.get('*regions/:regionId/availability', ({ params }) => {
    const selectedRegion = params.regionId as string;

    return HttpResponse.json([
      regionAvailabilityFactory.build({
        plan: 'g6-standard-6',
        region: selectedRegion,
      }),
      regionAvailabilityFactory.build({
        plan: 'g6-standard-7',
        region: selectedRegion,
      }),
      regionAvailabilityFactory.build({
        plan: 'premium-32',
        region: selectedRegion,
        available: false, // Mock for when a premium plan is not available or sold out in a region.
      }),
      // MTC plans are region-specific. The supported regions list below is hardcoded for testing purposes and will expand over time.
      // The availability of MTC plans is fully handled by this endpoint, which determines the plan's availability status (true/false) for the selected region.
      ...(MTC_SUPPORTED_REGIONS.includes(selectedRegion)
        ? [
            regionAvailabilityFactory.build({
              available: true, // In supported regions, this can be `true` (plan available) or `false` (plan sold-out).
              plan: 'g8-premium-128-ht',
              region: selectedRegion,
            }),
          ]
        : [
            regionAvailabilityFactory.build({
              available: false, // In unsupported region, this will always be `false` (Plan not offered/not available).
              plan: 'g8-premium-128-ht',
              region: selectedRegion,
            }),
          ]),
    ]);
  }),

  // Placement Groups
  http.get('*/placement/groups', () => {
    return HttpResponse.json(
      makeResourcePage([
        placementGroupFactory.build({
          id: 1,
          is_compliant: true,
          members: [1, 2, 3, 4, 5, 6, 7, 8, 43].map((linode) => ({
            is_compliant: true,
            linode_id: linode,
          })),
          placement_group_policy: 'strict',
          placement_group_type: 'anti_affinity:local',
          region: 'us-east',
        }),
        placementGroupFactory.build({
          id: 2,
          is_compliant: true,
          members: [
            {
              is_compliant: true,
              linode_id: 9,
            },
            {
              is_compliant: true,
              linode_id: 10,
            },
            {
              is_compliant: true,
              linode_id: 11,
            },
          ],
          placement_group_policy: 'strict',
          placement_group_type: 'affinity:local',
          region: 'us-west',
        }),
        placementGroupFactory.build({
          id: 3,
          is_compliant: true,
          members: [
            {
              is_compliant: true,
              linode_id: 12,
            },
          ],
          placement_group_policy: 'strict',
          placement_group_type: 'affinity:local',
          region: 'ca-central',
        }),
      ])
    );
  }),
  http.get('*/placement/groups/:placementGroupId', ({ params }) => {
    if (params.placementGroupId === 'undefined') {
      return HttpResponse.json({}, { status: 404 });
    }

    return HttpResponse.json(
      placementGroupFactory.build({
        id: 1,
      })
    );
  }),
  http.post('*/placement/groups', async ({ request }) => {
    const reqBody = await request.json();
    const body = reqBody as any;
    const response = placementGroupFactory.build({
      ...body,
    });

    return HttpResponse.json(response);
  }),
  http.put(
    '*/placement/groups/:placementGroupId',
    async ({ params, request }) => {
      const body = await request.json();

      if (params.placementGroupId === '-1') {
        return HttpResponse.json({}, { status: 404 });
      }

      const response = placementGroupFactory.build({
        ...(body as any),
      });

      return HttpResponse.json(response);
    }
  ),
  http.delete('*/placement/groups/:placementGroupId', ({ params }) => {
    if (params.placementGroupId === '-1') {
      return HttpResponse.json({}, { status: 404 });
    }

    return HttpResponse.json({});
  }),
  http.post(
    '*/placement/groups/:placementGroupId/assign',
    async ({ params, request }) => {
      const body = await request.json();

      if (params.placementGroupId === '-1') {
        return HttpResponse.json({}, { status: 404 });
      }

      const response = placementGroupFactory.build({
        id: Number(params.placementGroupId) || -1,
        label: 'pg-1',
        members: [
          {
            is_compliant: true,
            linode_id: 1,
          },
          {
            is_compliant: true,
            linode_id: 2,
          },
          {
            is_compliant: true,
            linode_id: 3,
          },
          {
            is_compliant: true,
            linode_id: 4,
          },
          {
            is_compliant: true,
            linode_id: 5,
          },
          {
            is_compliant: true,
            linode_id: 6,
          },
          {
            is_compliant: true,
            linode_id: 7,
          },
          {
            is_compliant: true,
            linode_id: 8,
          },
          {
            is_compliant: false,
            linode_id: 43,
          },
          {
            is_compliant: true,
            linode_id: (body as any).linodes[0],
          },
        ],
        placement_group_type: 'anti_affinity:local',
      });

      return HttpResponse.json(response);
    }
  ),
  http.post('*/placement/groups/:placementGroupId/unassign', ({ params }) => {
    if (params.placementGroupId === '-1') {
      return HttpResponse.json({}, { status: 404 });
    }

    const response = placementGroupFactory.build({
      id: Number(params.placementGroupId) || -1,
      label: 'pg-1',
      members: [
        {
          is_compliant: true,
          linode_id: 1,
        },

        {
          is_compliant: true,
          linode_id: 2,
        },
        {
          is_compliant: true,
          linode_id: 3,
        },
        {
          is_compliant: true,
          linode_id: 4,
        },
        {
          is_compliant: true,
          linode_id: 5,
        },
        {
          is_compliant: true,
          linode_id: 6,
        },
        {
          is_compliant: true,
          linode_id: 7,
        },
        {
          is_compliant: true,
          linode_id: 8,
        },
        {
          is_compliant: false,
          linode_id: 43,
        },
      ],
      placement_group_type: 'anti_affinity:local',
    });

    return HttpResponse.json(response);
  }),
  http.post(
    '*/monitor/services/:service_type/alert-definitions',
    async ({ request }) => {
      const types: AlertDefinitionType[] = ['system', 'user'];
      const status: AlertStatusType[] = ['enabled', 'disabled'];
      const severity: AlertSeverityType[] = [0, 1, 2, 3];
      const users = ['user1', 'user2', 'user3'];
      const serviceTypes: CloudPulseServiceType[] = ['linode', 'dbaas'];
      const reqBody = await request.json();
      const response = alertFactory.build({
        ...(reqBody as CreateAlertDefinitionPayload),
        created_by: pickRandom(users),
        service_type: pickRandom(serviceTypes),
        severity: pickRandom(severity),
        status: pickRandom(status),
        type: pickRandom(types),
        updated_by: pickRandom(users),
      });
      return HttpResponse.json(response);
    }
  ),
  http.get(
    '*/monitor/services/:serviceType/alert-definitions',
    async ({ params }) => {
      const serviceType = params.serviceType;
      alertFactory.resetSequenceNumber();
      return HttpResponse.json({
        data: [
          ...alertFactory.buildList(18, {
            rule_criteria: {
              rules: alertRulesFactory.buildList(2),
            },
            service_type: serviceType === 'dbaas' ? 'dbaas' : 'linode',
          }),
          // Mocked 2 alert definitions associated with mock Linode ID '1004' (aclp-supported-region-linode-1)
          ...alertFactory.buildList(2, {
            rule_criteria: {
              rules: alertRulesFactory.buildList(2),
            },
            service_type: serviceType === 'dbaas' ? 'dbaas' : 'linode',
            entity_ids: ['1004'],
          }),
          ...alertFactory.buildList(6, {
            service_type: serviceType === 'dbaas' ? 'dbaas' : 'linode',
            type: 'user',
            scope: 'account',
          }),
          ...alertFactory.buildList(6, {
            service_type: serviceType === 'dbaas' ? 'dbaas' : 'linode',
            type: 'user',
            scope: 'region',
            regions: ['us-east'],
          }),
          ...alertFactory.buildList(6, {
            service_type: serviceType === 'dbaas' ? 'dbaas' : 'linode',
            type: 'user',
            scope: 'entity',
            regions: ['us-east'],
            entity_ids: ['5', '6'],
          }),
        ],
      });
    }
  ),
  http.get('*/monitor/alert-definitions', async () => {
    const customAlerts = alertFactory.buildList(10, {
      created_by: 'user1',
      severity: 0,
      type: 'user',
      updated: '2021-10-16T04:00:00',
      updated_by: 'user1',
    });
    const customAlertsWithServiceType = alertFactory.buildList(10, {
      created_by: 'user1',
      service_type: 'dbaas',
      severity: 1,
      type: 'user',
      updated_by: 'user1',
    });
    const defaultAlerts = alertFactory.buildList(15);
    const defaultAlertsWithServiceType = alertFactory.buildList(7, {
      service_type: 'dbaas',
      severity: 3,
    });
    const alerts = [
      ...defaultAlerts,
      ...alertFactory.buildList(8, {
        created_by: 'user1',
        service_type: 'linode',
        status: 'disabled',
        type: 'user',
        updated_by: 'user1',
      }),
      ...customAlerts,
      ...defaultAlertsWithServiceType,
      ...alertFactory.buildList(3),
      ...alertFactory.buildList(36, {
        status: 'disabled',
        tags: ['tag-3'],
        updated: '2021-10-16T04:00:00',
      }),
      ...customAlertsWithServiceType,
      ...alertFactory.buildList(2, {
        created_by: 'user1',
        service_type: 'linode',
        status: 'in progress',
        tags: ['tag-1', 'tag-2'],
        type: 'user',
        updated_by: 'user1',
      }),
      ...alertFactory.buildList(2, {
        created_by: 'user1',
        service_type: 'linode',
        status: 'failed',
        tags: ['tag-1', 'tag-2'],
        type: 'user',
        updated_by: 'user1',
      }),
      alertFactory.build({
        id: 999,
        label: 'Firewall - testing',
        service_type: 'firewall',
        type: 'user',
        scope: 'account',
        created_by: 'user1',
        rule_criteria: {
          rules: [firewallMetricRulesFactory.build()],
        },
      }),
      alertFactory.build({
        id: 550,
        label: 'Object Storage - testing',
        type: 'user',
        service_type: 'objectstorage',
        entity_ids: ['obj-bucket-804.ap-west.linodeobjects.com'],
      }),
    ];
    return HttpResponse.json(makeResourcePage(alerts));
  }),
  http.get(
    '*/monitor/services/:serviceType/alert-definitions/:id',
    ({ params }) => {
      if (params.id === '999' && params.serviceType === 'firewall') {
        return HttpResponse.json(
          alertFactory.build({
            id: 999,
            label: 'Firewall - testing',
            service_type: 'firewall',
            type: 'user',
            scope: 'account',
            rule_criteria: {
              rules: [firewallMetricRulesFactory.build()],
            },
          })
        );
      }
      if (params.id === '550' && params.serviceType === 'objectstorage') {
        return HttpResponse.json(
          alertFactory.build({
            id: 550,
            type: 'user',
            label: 'object-storage -testing',
            service_type: 'objectstorage',
            entity_ids: ['obj-bucket-804.ap-west.linodeobjects.com'],
          })
        );
      }
      if (params.id !== undefined) {
        return HttpResponse.json(
          alertFactory.build({
            id: Number(params.id),
            rule_criteria: {
              rules: [
                ...alertRulesFactory.buildList(2, {
                  dimension_filters: alertDimensionsFactory.buildList(2),
                }),
                ...alertRulesFactory.buildList(1, { dimension_filters: [] }),
              ],
            },
            service_type: params.serviceType === 'linode' ? 'linode' : 'dbaas',
            type: 'user',
            scope: pickRandom(['account', 'region', 'entity']),
          })
        );
      }
      return HttpResponse.json({}, { status: 404 });
    }
  ),
  http.put(
    '*/monitor/services/:serviceType/alert-definitions/:id',
    ({ params, request }) => {
      if (params.id === '999' && params.serviceType === 'firewall') {
        return HttpResponse.json(
          alertFactory.build({
            id: 999,
            label: 'Firewall - testing',
            service_type: 'firewall',
            type: 'user',
            scope: 'account',
            rule_criteria: {
              rules: [firewallMetricRulesFactory.build()],
            },
          })
        );
      }
      const body: any = request.json();
      return HttpResponse.json(
        alertFactory.build({
          id: Number(params.id),
          label: `Alert-${params.id}`,
          status: body.status === 'enabled' ? 'disabled' : 'enabled',
        }),
        {
          status: 200,
        }
      );
    }
  ),
  http.delete('*/monitor/services/:serviceType/alert-definitions/:id', () => {
    return HttpResponse.json({});
  }),
  http.get('*/monitor/alert-channels', () => {
    return HttpResponse.json(
      makeResourcePage(notificationChannelFactory.buildList(7))
    );
  }),
  http.get('*/monitor/services', () => {
    const response: ServiceTypesList = {
      data: [
        serviceTypesFactory.build({
          label: 'Linodes',
          service_type: 'linode',
          alert: serviceAlertFactory.build({ scope: ['entity'] }),
        }),
        serviceTypesFactory.build({
          label: 'Databases',
          service_type: 'dbaas',
          alert: {
            evaluation_period_seconds: [300],
            polling_interval_seconds: [300],
          },
        }),
        serviceTypesFactory.build({
          label: 'Nodebalancers',
          service_type: 'nodebalancer',
          regions: 'us-iad,us-east',
          alert: serviceAlertFactory.build({ scope: ['entity'] }),
        }),
        serviceTypesFactory.build({
          label: 'Firewalls',
          service_type: 'firewall',
          regions: 'us-iad,us-east',
          alert: serviceAlertFactory.build({ scope: ['entity'] }),
        }),
        serviceTypesFactory.build({
          label: 'Object Storage',
          service_type: 'objectstorage',
          regions: '',
          alert: serviceAlertFactory.build({ scope: ['entity'] }),
        }),
      ],
    };

    return HttpResponse.json(response);
  }),
  http.get('*/monitor/services/:serviceType', ({ params }) => {
    const serviceType = params.serviceType as CloudPulseServiceType;
    const serviceTypesMap: Record<CloudPulseServiceType, string> = {
      linode: 'Linode',
      dbaas: 'Databases',
      nodebalancer: 'NodeBalancers',
      firewall: 'Firewalls',
<<<<<<< HEAD
      objectstorage: 'ObjectStorage',
=======
      objectstorage: 'Object Storage',
>>>>>>> 92a19efb
    };
    const response = serviceTypesFactory.build({
      service_type: `${serviceType}`,
      label: serviceTypesMap[serviceType],
      alert: serviceAlertFactory.build({
        evaluation_period_seconds: [300],
        polling_interval_seconds: [300],
        scope: ['entity'],
      }),
    });

    return HttpResponse.json(response, { status: 200 });
  }),
  http.get('*/monitor/services/:serviceType/dashboards', ({ params }) => {
    const response = {
      data: [] as Dashboard[],
    };

    if (params.serviceType === 'dbaas') {
      response.data.push(
        dashboardFactory.build({
          id: 1,
          label: 'DBaaS Dashboard',
          service_type: 'dbaas',
          widgets: [
            widgetFactory.build({
              label: 'CPU utilization',
              metric: 'system_cpu_utilization_percent',
              unit: '%',
              group_by: ['entity_id'],
              y_label: 'system_cpu_utilization_ratio',
            }),
          ],
        })
      );
    }

    if (params.serviceType === 'linode') {
      response.data.push(
        dashboardFactory.build({
          id: 2,
          label: 'Linode Dashboard',
          service_type: 'linode',
          widgets: [
            widgetFactory.build({
              label: 'CPU utilization',
              metric: 'system_cpu_utilization_percent',
              unit: '%',
              group_by: ['entity_id'],
              y_label: 'system_cpu_utilization_ratio',
            }),
          ],
        })
      );
    }

    if (params.serviceType === 'nodebalancer') {
      response.data.push(
        dashboardFactory.build({
          id: 3,
          label: 'Nodebalancer Dashboard',
          service_type: 'nodebalancer',
        })
      );
    }

    if (params.serviceType === 'firewall') {
      response.data.push(
        dashboardFactory.build({
          id: 4,
          label: 'Firewall Dashboard',
          service_type: 'firewall',
        })
      );
    }

    return HttpResponse.json(response);
  }),
  http.get(
    '*/monitor/services/:serviceType/metric-definitions',
    ({ params }) => {
      const response = {
        data: [
          {
            available_aggregate_functions: ['min', 'max', 'avg'],
            dimensions: [
              {
                dimension_label: 'cpu',
                label: 'CPU name',
                values: null,
              },
              {
                dimension_label: 'state',
                label: 'State of CPU',
                values: [
                  'user',
                  'system',
                  'idle',
                  'interrupt',
                  'nice',
                  'softirq',
                  'steal',
                  'wait',
                ],
              },
              {
                dimension_label: 'LINODE_ID',
                label: 'Linode ID',
                values: null,
              },
            ],
            label: 'CPU utilization',
            metric: 'system_cpu_utilization_percent',
            metric_type: 'gauge',
            scrape_interval: '2m',
            unit: 'percent',
          },
          {
            available_aggregate_functions: ['min', 'max', 'avg', 'sum'],
            dimensions: [
              {
                dimension_label: 'state',
                label: 'State of memory',
                values: [
                  'used',
                  'free',
                  'buffered',
                  'cached',
                  'slab_reclaimable',
                  'slab_unreclaimable',
                ],
              },
              {
                dimension_label: 'LINODE_ID',
                label: 'Linode ID',
                values: null,
              },
            ],
            label: 'Memory Usage',
            metric: 'system_memory_usage_by_resource',
            metric_type: 'gauge',
            scrape_interval: '30s',
            unit: 'Bps ',
          },
          {
            available_aggregate_functions: ['min', 'max', 'avg', 'sum'],
            dimensions: [
              {
                dimension_label: 'device',
                label: 'Device name',
                values: ['lo', 'eth0'],
              },
              {
                dimension_label: 'direction',
                label: 'Direction of network transfer',
                values: ['transmit', 'receive'],
              },
              {
                dimension_label: 'LINODE_ID',
                label: 'Linode ID',
                values: null,
              },
            ],
            label: 'Network Traffic',
            metric: 'system_network_io_by_resource',
            metric_type: 'counter',
            scrape_interval: '30s',
            unit: 'byte',
          },
          {
            available_aggregate_functions: ['min', 'max', 'avg', 'sum'],
            dimensions: [
              {
                dimension_label: 'device',
                label: 'Device name',
                values: ['loop0', 'sda', 'sdb'],
              },
              {
                dimension_label: 'direction',
                label: 'Operation direction',
                values: ['read', 'write'],
              },
              {
                dimension_label: 'LINODE_ID',
                label: 'Linode ID',
                values: null,
              },
            ],
            label: 'Disk I/O',
            metric: 'system_disk_OPS_total',
            metric_type: 'counter',
            scrape_interval: '30s',
            unit: 'ops_per_second',
          },
        ],
      };

      const nodebalancerMetricsResponse = {
        data: [
          {
            label: 'Ingress Traffic Rate',
            metric: 'nb_ingress_traffic_rate',
            unit: 'bytes_per_second',
            metric_type: 'gauge',
            scrape_interval: '300s',
            is_alertable: true,
            available_aggregate_functions: ['sum'],
            dimensions: [
              {
                label: 'Port',
                dimension_label: 'port',
                values: null,
              },
              {
                label: 'Protocol',
                dimension_label: 'protocol',
                values: ['TCP', 'UDP'],
              },
              {
                label: 'Configuration',
                dimension_label: 'config_id',
                values: null,
              },
            ],
          },
          {
            label: 'Egress Traffic Rate',
            metric: 'nb_egress_traffic_rate',
            unit: 'bytes_per_second',
            metric_type: 'gauge',
            scrape_interval: '300s',
            is_alertable: true,
            available_aggregate_functions: ['sum'],
            dimensions: [
              {
                label: 'Port',
                dimension_label: 'port',
                values: null,
              },
              {
                label: 'Protocol',
                dimension_label: 'protocol',
                values: ['TCP', 'UDP'],
              },
              {
                label: 'Configuration',
                dimension_label: 'config_id',
                values: null,
              },
            ],
          },
          {
            label: 'Total Active Sessions',
            metric: 'nb_total_active_sessions',
            unit: 'count',
            metric_type: 'gauge',
            scrape_interval: '300s',
            is_alertable: true,
            available_aggregate_functions: ['max', 'min', 'avg', 'sum'],
            dimensions: [
              {
                label: 'Port',
                dimension_label: 'port',
                values: null,
              },
              {
                label: 'Protocol',
                dimension_label: 'protocol',
                values: ['TCP', 'UDP'],
              },
              {
                label: 'Configuration',
                dimension_label: 'config_id',
                values: null,
              },
            ],
          },
          {
            label: 'New Sessions',
            metric: 'nb_new_sessions_per_second',
            unit: 'sessions_per_second',
            metric_type: 'gauge',
            scrape_interval: '300s',
            is_alertable: true,
            available_aggregate_functions: ['sum'],
            dimensions: [
              {
                label: 'Port',
                dimension_label: 'port',
                values: null,
              },
              {
                label: 'Protocol',
                dimension_label: 'protocol',
                values: ['TCP', 'UDP'],
              },
              {
                label: 'Configuration',
                dimension_label: 'config_id',
                values: null,
              },
            ],
          },
          {
            label: 'Total Active Backends',
            metric: 'nb_total_active_backends',
            unit: 'count',
            metric_type: 'gauge',
            scrape_interval: '300s',
            is_alertable: true,
            available_aggregate_functions: ['max', 'min', 'avg', 'sum'],
            dimensions: [
              {
                label: 'Port',
                dimension_label: 'port',
                values: null,
              },
              {
                label: 'Protocol',
                dimension_label: 'protocol',
                values: ['TCP', 'UDP'],
              },
              {
                label: 'Configuration',
                dimension_label: 'config_id',
                values: null,
              },
            ],
          },
        ],
      };
      if (params.serviceType === 'firewall') {
        return HttpResponse.json({ data: firewallMetricDefinitionsResponse });
      }
      if (params.serviceType === 'nodebalancer') {
        return HttpResponse.json(nodebalancerMetricsResponse);
      }
      return HttpResponse.json(response);
    }
  ),
  http.post('*/monitor/services/:serviceType/token', () => {
    const response = {
      token: 'eyJhbGciOiAiZGlyIiwgImVuYyI6ICJBMTI4Q0JDLUhTMjU2IiwgImtpZCI6ID',
    };
    return HttpResponse.json(response);
  }),

  http.get('*/monitor/dashboards/:id', ({ params }) => {
    let serviceType: string;
    let dashboardLabel: string;

    const id = params.id;

    if (id === '1') {
      serviceType = 'dbaas';
      dashboardLabel = 'DBaaS Service I/O Statistics';
    } else if (id === '3') {
      serviceType = 'nodebalancer';
      dashboardLabel = 'NodeBalancer Service I/O Statistics';
    } else if (id === '4') {
      serviceType = 'firewall';
      dashboardLabel = 'Firewall Service I/O Statistics';
    } else {
      serviceType = 'linode';
      dashboardLabel = 'Linode Service I/O Statistics';
    }

    const response = {
      created: '2024-04-29T17:09:29',
      id: Number(params.id),
      label: dashboardLabel,
      service_type: serviceType,
      type: 'standard',
      updated: null,
      widgets: [
        {
          aggregate_function: 'avg',
          chart_type: 'area',
          color: 'default',
          label: 'CPU utilization',
          metric: 'system_cpu_utilization_percent',
          size: 12,
          unit: '%',
          group_by: ['entity_id'],
          y_label: 'system_cpu_utilization_ratio',
          filters: dimensionFilterFactory.buildList(5, {
            operator: pickRandom(['endswith', 'eq', 'neq', 'startswith']),
          }),
        },
        {
          aggregate_function: 'avg',
          chart_type: 'area',
          color: 'default',
          label: 'Memory Usage',
          metric: 'system_memory_usage_by_resource',
          size: 12,
          unit: 'Bps',
          group_by: ['entity_id'],
          y_label: 'system_memory_usage_bytes',
        },
        {
          aggregate_function: 'avg',
          chart_type: 'area',
          color: 'default',
          label: 'Network Traffic In By The Instance',
          metric: 'system_network_io_by_resource',
          size: 6,
          unit: 'Bytes',
          y_label: 'system_network_io_bytes_total',
          filters: dimensionFilterFactory.buildList(3, {
            operator: pickRandom(['endswith', 'eq', 'neq', 'startswith', 'in']),
          }),
          group_by: ['entity_id'],
        },
        {
          aggregate_function: 'avg',
          chart_type: 'area',
          color: 'default',
          label: 'Disk I/O',
          metric: 'system_disk_OPS_total',
          size: 6,
          unit: 'OPS',
          group_by: ['entity_id'],
          y_label: 'system_disk_operations_total',
        },
      ],
    };
    return HttpResponse.json(response);
  }),
  http.post('*/monitor/services/:serviceType/metrics', () => {
    const response = {
      data: {
        result: [
          {
            metric: {
              entity_id: '123',
              metric_name: 'average_cpu_usage',
              linode_id: '1',
              node_id: 'primary-1',
            },
            values: [
              [1721854379, '0.2744841110560275'],
              [1721857979, '0.2980357104166823'],
              [1721861579, '0.3290476561287732'],
              [1721865179, '0.32148793964961897'],
              [1721868779, '0.3269247326830727'],
              [1721872379, '0.3393055885526987'],
              [1721875979, '0.3237102833940027'],
              [1721879579, '0.3153372503472701'],
              [1721883179, '0.26811506053820466'],
              [1721886779, '0.25839295774934357'],
              [1721890379, '0.26863082415681144'],
              [1721893979, '0.26126998689934394'],
              [1721897579, '0.26164641539434685'],
            ],
          },
          // Uncomment this to add more metrics and see a scrollable legend if legendHeight is set (ex: CloudPulse)
          // ...Array.from({ length: 10 }, (_, i) => ({
          //   metric: {
          //     test: `Test${i + 2}`,
          //   },
          //   values: [
          //     [1721854379, '0.2744841110560275'],
          //     [1721857979, '0.2980357104166823'],
          //     [1721861579, '0.3290476561287732'],
          //     [1721865179, '0.32148793964961897'],
          //     [1721868779, '0.3269247326830727'],
          //     [1721872379, '0.3393055885526987'],
          //     [1721875979, '0.3237102833940027'],
          //     [1721879579, '0.3153372503472701'],
          //     [1721883179, '0.26811506053820466'],
          //     [1721886779, '0.25839295774934357'],
          //     [1721890379, '0.26863082415681144'],
          //     [1721893979, '0.26126998689934394'],
          //     [1721897579, '0.26164641539434685'],
          //   ],
          // })),
          {
            metric: {
              entity_id: '456',
              metric_name: 'average_cpu_usage',
              linode_id: '123',
              node_id: 'primary-2',
            },
            values: [
              [1721854379, '0.3744841110560275'],
              [1721857979, '0.4980357104166823'],
              [1721861579, '0.3290476561287732'],
              [1721865179, '0.42148793964961897'],
              [1721868779, '0.2269247326830727'],
              [1721872379, '0.3393055885526987'],
              [1721875979, '0.5237102833940027'],
              [1721879579, '0.3153372503472701'],
              [1721883179, '0.26811506053820466'],
              [1721886779, '0.35839295774934357'],
              [1721890379, '0.36863082415681144'],
              [1721893979, '0.46126998689934394'],
              [1721897579, '0.56164641539434685'],
            ],
          },
          {
            metric: {
              entity_id: '789',
              metric_name: 'average_cpu_usage',
              node_id: 'primary-3',
            },
            values: [
              [1721854379, '0.3744841110560275'],
              [1721857979, '0.4980357104166823'],
              [1721861579, '0.3290476561287732'],
              [1721865179, '0.4148793964961897'],
              [1721868779, '0.4269247326830727'],
              [1721872379, '0.3393055885526987'],
              [1721875979, '0.6237102833940027'],
              [1721879579, '0.3153372503472701'],
              [1721883179, '0.26811506053820466'],
              [1721886779, '0.45839295774934357'],
              [1721890379, '0.36863082415681144'],
              [1721893979, '0.56126998689934394'],
              [1721897579, '0.66164641539434685'],
            ],
          },
        ],
        resultType: 'matrix',
      },
      isPartial: false,
      stats: {
        executionTimeMsec: 23,
        seriesFetched: '14',
      },
      status: 'success',
    };

    return HttpResponse.json(response);
  }),
  http.get('*/src/routes/*LazyRoutes', ({ request }) => {
    return new Response('export const module = {};', {
      headers: {
        'Content-Type': 'application/javascript',
      },
    });
  }),
  ...entityTransfers,
  ...statusPage,
  ...databases,
  ...vpc,
  ...entities,
  http.get('*/v4beta/maintenance/policies', () => {
    return HttpResponse.json(
      makeResourcePage(maintenancePolicyFactory.buildList(2))
    );
  }),
];<|MERGE_RESOLUTION|>--- conflicted
+++ resolved
@@ -3129,11 +3129,7 @@
       dbaas: 'Databases',
       nodebalancer: 'NodeBalancers',
       firewall: 'Firewalls',
-<<<<<<< HEAD
-      objectstorage: 'ObjectStorage',
-=======
       objectstorage: 'Object Storage',
->>>>>>> 92a19efb
     };
     const response = serviceTypesFactory.build({
       service_type: `${serviceType}`,
