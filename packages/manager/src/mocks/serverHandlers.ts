--- conflicted
+++ resolved
@@ -589,11 +589,7 @@
     return res(ctx.json(req.body as SecurityQuestionsPayload));
   }),
   rest.get('*/regions', async (req, res, ctx) => {
-<<<<<<< HEAD
-    return res(ctx.json({ data: regions }));
-=======
     return res(ctx.json(makeResourcePage(regions)));
->>>>>>> 8e5bb022
   }),
   rest.get('*/images', async (req, res, ctx) => {
     const privateImages = imageFactory.buildList(5, {
