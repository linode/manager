--- conflicted
+++ resolved
@@ -866,28 +866,15 @@
     const firewall = firewallFactory.build();
     return HttpResponse.json(firewall);
   }),
-<<<<<<< HEAD
-  rest.put(
-    '*/v4beta/networking/firewalls/:firewallId',
-    async (req, res, ctx) => {
-      const incomming = await req.json();
-      const firewall = firewallFactory.build({
-        status: incomming['status'] ?? 'disabled',
-      });
-      return res(ctx.json(firewall));
-    }
-  ),
-  // rest.post('*/account/agreements', (req, res, ctx) => {
-=======
   http.put('*/v4beta/networking/firewalls/:firewallId', async ({ request }) => {
     const body = await request.json();
     const firewall = firewallFactory.build({
+      // @ts-expect-error questionable types by the MSW
       status: body?.['status'] ?? 'disabled',
     });
     return HttpResponse.json(firewall);
   }),
   // http.post('*/account/agreements', () => {
->>>>>>> 7952cfc0
   //   return res(ctx.status(500), ctx.json({ reason: 'Unknown error' }));
   // }),
   http.post('*/v4beta/networking/firewalls', async ({ request }) => {
@@ -1976,25 +1963,13 @@
       ])
     );
   }),
-<<<<<<< HEAD
-  rest.post('*/networking/vlans', (req, res, ctx) => {
-    return res(ctx.json({}));
-  }),
-  rest.post('*/networking/ipv6/ranges', async (req, res, ctx) => {
-    const incoming = await req.json();
-    const range = incoming['prefix_length'];
-    return res(ctx.json({ range, route_target: '2001:DB8::0000' }));
-  }),
-  rest.post('*/networking/ips/assign', (req, res, ctx) => {
-    return res(ctx.json({}));
-=======
 
   http.post('*/networking/vlans', () => {
     return HttpResponse.json({});
->>>>>>> 7952cfc0
   }),
   http.post('*/networking/ipv6/ranges', async ({ request }) => {
     const body = await request.json();
+    // @ts-expect-error questionable types by the MSW
     const range = body?.['prefix_length'];
     return HttpResponse.json({ range, route_target: '2001:DB8::0000' });
   }),
