/**
 * @deprecated
 *
 * This mocking mode is being phased out.
 * It remains available in out DEV tools for convenience and backward compatibility, it is however discouraged to add new handlers to it.
 *
 * New handlers should be added to the CRUD baseline preset instead (ex: src/mocks/presets/crud/handlers/linodes.ts) which support a much more dynamic data mocking.
 */
import {
  accountAvailabilityFactory,
  accountBetaFactory,
  betaFactory,
  dedicatedTypeFactory,
  grantFactory,
  grantsFactory,
  linodeFactory,
  linodeIPFactory,
  linodeStatsFactory,
  linodeTransferFactory,
  linodeTypeFactory,
  nodeBalancerConfigFactory,
  nodeBalancerConfigNodeFactory,
  nodeBalancerFactory,
  pickRandom,
  proDedicatedTypeFactory,
  profileFactory,
  regionAvailabilityFactory,
  regions,
  securityQuestionsFactory,
} from '@linode/utilities';
import { DateTime } from 'luxon';
import { http, HttpResponse } from 'msw';

import { MOCK_THEME_STORAGE_KEY } from 'src/dev-tools/ThemeSelector';
import {
  // abuseTicketNotificationFactory,
  accountFactory,
  accountMaintenanceFactory,
  accountTransferFactory,
  alertDimensionsFactory,
  alertFactory,
  alertRulesFactory,
  appTokenFactory,
  contactFactory,
  credentialFactory,
  creditPaymentResponseFactory,
  dashboardFactory,
  databaseBackupFactory,
  databaseEngineConfigFactory,
  databaseEngineFactory,
  databaseFactory,
  databaseInstanceFactory,
  databaseTypeFactory,
  dimensionFilterFactory,
  domainFactory,
  domainRecordFactory,
  entityTransferFactory,
  eventFactory,
  firewallDeviceFactory,
  firewallFactory,
  imageFactory,
  incidentResponseFactory,
  invoiceFactory,
  invoiceItemFactory,
  kubeEndpointFactory,
  kubeLinodeFactory,
  kubernetesAPIResponse,
  kubernetesVersionFactory,
  linodeConfigFactory,
  linodeDiskFactory,
  lkeEnterpriseTypeFactory,
  lkeHighAvailabilityTypeFactory,
  lkeStandardAvailabilityTypeFactory,
  longviewActivePlanFactory,
  longviewClientFactory,
  longviewSubscriptionFactory,
  maintenanceResponseFactory,
  makeObjectsPage,
  managedIssueFactory,
  managedLinodeSettingFactory,
  managedSSHPubKeyFactory,
  managedStatsFactory,
  monitorFactory,
  nodeBalancerTypeFactory,
  nodePoolFactory,
  notificationChannelFactory,
  notificationFactory,
  objectStorageBucketFactoryGen2,
  objectStorageClusterFactory,
  objectStorageEndpointsFactory,
  objectStorageKeyFactory,
  objectStorageOverageTypeFactory,
  objectStorageTypeFactory,
  paymentFactory,
  paymentMethodFactory,
  placementGroupFactory,
  possibleMySQLReplicationTypes,
  possiblePostgresReplicationTypes,
  promoFactory,
  serviceTypesFactory,
  stackScriptFactory,
  staticObjects,
  subnetFactory,
  supportReplyFactory,
  supportTicketFactory,
  tagFactory,
  VLANFactory,
  volumeFactory,
  volumeTypeFactory,
  vpcFactory,
  widgetFactory,
} from 'src/factories';
import { accountAgreementsFactory } from 'src/factories/accountAgreements';
import { accountLoginFactory } from 'src/factories/accountLogin';
import { accountUserFactory } from 'src/factories/accountUsers';
import { LinodeKernelFactory } from 'src/factories/linodeKernel';
import { quotaFactory } from 'src/factories/quotas';
import { getStorage } from 'src/utilities/storage';

const getRandomWholeNumber = (min: number, max: number) =>
  Math.floor(Math.random() * (max - min + 1) + min);

import { accountEntityFactory } from 'src/factories/accountEntities';
import { accountPermissionsFactory } from 'src/factories/accountPermissions';
import { userPermissionsFactory } from 'src/factories/userPermissions';
import { MTC } from 'src/features/components/PlansPanel/constants';

import type {
  AccountMaintenance,
  AlertDefinitionType,
  AlertServiceType,
  AlertSeverityType,
  AlertStatusType,
  CreateAlertDefinitionPayload,
  CreateObjectStorageKeyPayload,
  Dashboard,
  FirewallStatus,
  NotificationType,
  ObjectStorageEndpointTypes,
  SecurityQuestionsPayload,
  ServiceTypesList,
  TokenRequest,
  UpdateImageRegionsPayload,
  User,
  VolumeStatus,
} from '@linode/api-v4';

export const makeResourcePage = <T>(
  e: T[],
  override: { page: number; pages: number; results?: number } = {
    page: 1,
    pages: 1,
  }
) => ({
  data: e,
  page: override.page ?? 1,
  pages: override.pages ?? 1,
  results: override.results ?? e.length,
});

const statusPage = [
  http.get('*/api/v2/incidents*', () => {
    const response = incidentResponseFactory.build();
    return HttpResponse.json(response);
  }),
  http.get('*/api/v2/scheduled-maintenances*', () => {
    const response = maintenanceResponseFactory.build();
    return HttpResponse.json(response);
  }),
];

function sleep(ms: number) {
  return new Promise((resolve) => setTimeout(resolve, ms));
}

const entityTransfers = [
  http.get('*/account/entity-transfers', () => {
    const transfers1 = entityTransferFactory.buildList(10);
    const transfers2 = entityTransferFactory.buildList(10, {
      token: 'TEST123',
    });
    const transfers3 = entityTransferFactory.buildList(10, {
      token: '987TEST',
    });
    const transfer4 = entityTransferFactory.build({
      is_sender: true,
      status: 'pending',
    });
    const transfer5 = entityTransferFactory.build({
      is_sender: true,
      status: 'canceled',
    });

    const combinedTransfers = transfers1.concat(
      transfers2,
      transfers3,
      transfer4,
      transfer5
    );
    return HttpResponse.json(makeResourcePage(combinedTransfers));
  }),
  http.get('*/account/entity-transfers/:transferId', () => {
    const transfer = entityTransferFactory.build();
    return HttpResponse.json(transfer);
  }),
  http.get('*/account/agreements', () =>
    HttpResponse.json(accountAgreementsFactory.build())
  ),
  http.post('*/account/entity-transfers', async ({ request }) => {
    const body = await request.json();
    const payload = body as any;
    const newTransfer = entityTransferFactory.build({
      entities: payload.entities,
    });
    return HttpResponse.json(newTransfer);
  }),
  http.post('*/account/entity-transfers/:transferId/accept', () => {
    return HttpResponse.json({});
  }),
  http.delete('*/account/entity-transfers/:transferId', () => {
    return HttpResponse.json({});
  }),
];

const databases = [
  http.get('*/databases/instances', () => {
    const database1 = databaseInstanceFactory.build({
      cluster_size: 1,
      id: 1,
      label: 'database-instance-1',
    });
    const database2 = databaseInstanceFactory.build({
      cluster_size: 2,
      id: 2,
      label: 'database-instance-2',
    });
    const database3 = databaseInstanceFactory.build({
      cluster_size: 3,
      id: 3,
      label: 'database-instance-3',
    });
    const database4 = databaseInstanceFactory.build({
      cluster_size: 1,
      id: 4,
      label: 'database-instance-4',
    });
    const database5 = databaseInstanceFactory.build({
      cluster_size: 1,
      id: 5,
      label: 'database-instance-5',
    });

    const databases = [database1, database2, database3, database4, database5];
    return HttpResponse.json(makeResourcePage(databases));
  }),

  http.get('*/databases/types', () => {
    const standardTypes = [
      databaseTypeFactory.build({
        class: 'nanode',
        id: 'g6-nanode-1',
        label: `Nanode 1 GB`,
        memory: 1024,
      }),
      databaseTypeFactory.build({
        class: 'nanode',
        id: 'g6-standard-1',
        label: `Linode 2 GB`,
        memory: 2048,
      }),
      ...databaseTypeFactory.buildList(7, { class: 'standard' }),
    ];
    const dedicatedTypes = databaseTypeFactory.buildList(7, {
      class: 'dedicated',
    });
    return HttpResponse.json(
      makeResourcePage([...standardTypes, ...dedicatedTypes])
    );
  }),

  http.get('*/databases/engines', () => {
    const engine1 = databaseEngineFactory.buildList(3);
    const engine2 = databaseEngineFactory.buildList(3, {
      engine: 'postgresql',
    });

    const combinedList = [...engine1, ...engine2];

    return HttpResponse.json(makeResourcePage(combinedList));
  }),

  http.get('*/databases/:engine/instances/:id', ({ params }) => {
    const isDefault = Number(params.id) % 2 !== 0;
    const db: Record<string, boolean | number | string | undefined> = {
      engine: params.engine as 'mysql',
      id: Number(params.id),
      label: `database-${params.id}`,
      platform: isDefault ? 'rdbms-default' : 'rdbms-legacy',
    };
    if (!isDefault) {
      db.replication_commit_type =
        params.engine === 'postgresql' ? 'local' : undefined;
      db.replication_type =
        params.engine === 'mysql'
          ? pickRandom(possibleMySQLReplicationTypes)
          : params.engine === 'postgresql'
            ? pickRandom(possiblePostgresReplicationTypes)
            : (undefined as any);
      db.ssl_connection = true;
    }
    const database = databaseFactory.build(db);
    return HttpResponse.json(database);
  }),

  http.get('*/databases/:engine/instances/:databaseId/backups', () => {
    const backups = databaseBackupFactory.buildList(10);
    return HttpResponse.json(makeResourcePage(backups));
  }),

  http.get('*/databases/:engine/instances/:databaseId/credentials', () => {
    return HttpResponse.json({
      password: 'password123',
      username: 'lnroot',
    });
  }),

  http.get('*/databases/:engine/instances/:databaseId/ssl', () => {
    return HttpResponse.json({
      certificate: 'testcertificate',
      public_key: 'testkey',
    });
  }),

  http.post('*/databases/:engine/instances', async ({ params, request }) => {
    const body = await request.json();
    const payload: any = body;
    return HttpResponse.json({
      ...databaseFactory.build({
        engine: params.engine as 'mysql',
        label: payload?.label ?? 'Database',
      }),
    });
  }),

  http.post(
    '*/databases/:engine/instances/:databaseId/backups/:backupId/restore',
    () => {
      return HttpResponse.json({});
    }
  ),

  http.post(
    '*/databases/:engine/instances/:databaseId/credentials/reset',
    () => {
      return HttpResponse.json({});
    }
  ),

  http.put(
    '*/databases/mysql/instances/:databaseId',
    async ({ params, request }) => {
      const reqBody = await request.json();
      const id = Number(params.databaseId);
      const body = reqBody as any;
      return HttpResponse.json({ ...databaseFactory.build({ id }), ...body });
    }
  ),

  http.delete('*/databases/mysql/instances/:databaseId', () => {
    return HttpResponse.json({});
  }),

  http.post('*/databases/:engine/instances/:databaseId/suspend', () => {
    return HttpResponse.json({});
  }),

  http.post('*/databases/:engine/instances/:databaseId/resume', () => {
    return HttpResponse.json({});
  }),
  http.get('*/databases/:engine/config', () => {
    return HttpResponse.json(databaseEngineConfigFactory.build());
  }),
];

const vpc = [
  http.get('*/v4beta/vpcs', () => {
    const vpcsWithSubnet1 = vpcFactory.buildList(5, {
      subnets: subnetFactory.buildList(Math.floor(Math.random() * 10) + 1),
    });
    const vpcsWithSubnet2 = vpcFactory.buildList(5, {
      region: 'eu-west',
      subnets: subnetFactory.buildList(Math.floor(Math.random() * 20) + 1),
    });
    const vpcsWithoutSubnet = vpcFactory.buildList(20);
    return HttpResponse.json(
      makeResourcePage([
        ...vpcsWithSubnet1,
        ...vpcsWithSubnet2,
        ...vpcsWithoutSubnet,
      ])
    );
  }),
  http.get('*/v4beta/vpcs/:vpcId', () => {
    return HttpResponse.json(
      vpcFactory.build({
        description: `VPC for webserver and database. VPC for webserver and database. VPC for webserver and database. VPC for webserver and database. VPC for webserver VPC for webserver VPC for webserver VPC for webserver VPC for webserver.VPC for webserver and database!!! VPC`,
        subnets: subnetFactory.buildList(Math.floor(Math.random() * 10) + 1),
      })
    );
  }),
  http.get('*/v4beta/vpcs/:vpcId/subnets', () => {
    return HttpResponse.json(makeResourcePage(subnetFactory.buildList(30)));
  }),
  http.delete('*/v4beta/vpcs/:vpcId/subnets/:subnetId', () => {
    return HttpResponse.json({});
  }),
  http.delete('*/v4beta/vpcs/:vpcId', () => {
    return HttpResponse.json({});
  }),
  http.put('*/v4beta/vpcs/:vpcId', () => {
    return HttpResponse.json(vpcFactory.build({ description: 'testing' }));
  }),
  http.get('*/v4beta/vpcs/:vpcID', ({ params }) => {
    const id = Number(params.id);
    return HttpResponse.json(vpcFactory.build({ id }));
  }),
  http.post('*/v4beta/vpcs', async ({ request }) => {
    const body = await request.json();
    const vpc = vpcFactory.build({ ...(body as any) });
    return HttpResponse.json(vpc);
  }),
  http.post('*/v4beta/vpcs/:vpcId/subnets', async ({ request }) => {
    const body = await request.json();
    const subnet = subnetFactory.build({ ...(body as any) });
    return HttpResponse.json(subnet);
  }),
];

const iam = [
  http.get('*/iam/role-permissions', () => {
    return HttpResponse.json(accountPermissionsFactory.build());
  }),
  http.get('*/iam/users/:username/role-permissions', () => {
    return HttpResponse.json(userPermissionsFactory.build());
  }),
];

const entities = [
  http.get('*/v4*/entities', () => {
    const entity1 = accountEntityFactory.buildList(10, {
      type: 'linode',
    });
    const entity2 = accountEntityFactory.build({
      type: 'image',
    });
    const entity3 = accountEntityFactory.build({
      id: 1,
      label: 'firewall-1',
      type: 'firewall',
    });
    const entities = [...entity1, entity2, entity3];

    return HttpResponse.json(makeResourcePage(entities));
  }),
];

const nanodeType = linodeTypeFactory.build({ id: 'g6-nanode-1' });
const standardTypes = linodeTypeFactory.buildList(7);
const dedicatedTypes = dedicatedTypeFactory.buildList(7);
const proDedicatedType = proDedicatedTypeFactory.build();
const gpuTypesAda = linodeTypeFactory.buildList(7, {
  class: 'gpu',
  gpus: 5,
  label: 'Ada Lovelace',
  transfer: 0,
});
const gpuTypesRX = linodeTypeFactory.buildList(7, {
  class: 'gpu',
  gpus: 1,
  transfer: 5000,
});
const premiumTypes = [
  ...linodeTypeFactory.buildList(6, {
    class: 'premium',
  }),
  linodeTypeFactory.build({
    class: 'premium',
    disk: 10240000,
    id: 'g8-premium-128-ht',
    label: 'Premium HT 512 GB',
    memory: 524288,
    network_out: 40000,
    price: {
      hourly: 7.0,
      monthly: 5040.0,
    },
    transfer: 24000,
    vcpus: 128,
  }),
];

const acceleratedType = linodeTypeFactory.buildList(7, {
  accelerated_devices: 1,
  class: 'accelerated',
  label: 'Netint Quadra T1U X',
  transfer: 0,
});
const proxyAccountUser = accountUserFactory.build({
  email: 'partner@proxy.com',
  last_login: null,
  user_type: 'proxy',
  username: 'ParentCompany_a1b2c3d4e5',
});
const parentAccountUser = accountUserFactory.build({
  email: 'parent@acme.com',
  last_login: null,
  restricted: false,
  user_type: 'parent',
  username: 'ParentUser',
});
const childAccountUser = accountUserFactory.build({
  email: 'child@linode.com',
  last_login: null,
  restricted: false,
  user_type: 'child',
  username: 'ChildUser',
});
const parentAccountNonAdminUser = accountUserFactory.build({
  email: 'account@linode.com',
  last_login: null,
  restricted: false,
  username: 'NonAdminUser',
});

export const handlers = [
  http.get('*/profile', () => {
    const profile = profileFactory.build({
      restricted: false,
      // Parent/Child: switch the `user_type` depending on what account view you need to mock.
      user_type: 'parent',
      // PLACEMENT GROUPS TESTING - Permissions and Grants:
      // Uncomment the two lines below: This is important! The grants endpoint is only called for restricted users.
      // restricted: true,
      // user_type: 'default',
    });
    return HttpResponse.json(profile);
  }),

  http.put('*/profile', async ({ request }) => {
    const body = await request.json();

    return HttpResponse.json({ ...profileFactory.build(), ...(body as any) });
  }),
  http.get('*/profile/grants', () => {
    // PLACEMENT GROUPS TESTING - Permissions and Grants
    return HttpResponse.json(
      grantsFactory.build({ global: { add_linodes: false } })
    );
  }),
  http.get('*/profile/apps', () => {
    const tokens = appTokenFactory.buildList(5);
    return HttpResponse.json(makeResourcePage(tokens));
  }),
  http.post('*/profile/phone-number', async () => {
    await sleep(2000);
    return HttpResponse.json({});
  }),
  http.post('*/profile/phone-number/verify', async () => {
    await sleep(2000);
    return HttpResponse.json({});
  }),
  http.delete('*/profile/phone-number', () => {
    return HttpResponse.json({});
  }),
  http.get('*/profile/security-questions', () => {
    return HttpResponse.json(securityQuestionsFactory.build());
  }),
  http.post<any, SecurityQuestionsPayload>(
    '*/profile/security-questions',
    async ({ request }) => {
      const body = await request.json();

      return HttpResponse.json(body);
    }
  ),
  http.get('*/regions', async () => {
    return HttpResponse.json(makeResourcePage(regions));
  }),
  http.get<{ id: string }>('*/v4/images/:id', ({ params }) => {
    const distributedImage = imageFactory.build({
      capabilities: ['cloud-init', 'distributed-sites'],
      id: 'private/distributed-image',
      label: 'distributed-image',
      regions: [{ region: 'us-east', status: 'available' }],
    });

    if (params.id === distributedImage.id) {
      return HttpResponse.json(distributedImage);
    }

    return HttpResponse.json(imageFactory.build());
  }),
  http.get('*/images', async ({ request }) => {
    const filter = request.headers.get('x-filter');

    if (filter?.includes('manual')) {
      const images = [
        imageFactory.build({
          capabilities: ['distributed-sites'],
          regions: [{ region: 'us-east', status: 'available' }],
          type: 'manual',
        }),
        imageFactory.build({ capabilities: [], regions: [], type: 'manual' }),
        imageFactory.build({
          capabilities: ['distributed-sites', 'cloud-init'],
          regions: [{ region: 'us-east', status: 'available' }],
          type: 'manual',
        }),
        imageFactory.build({
          capabilities: ['cloud-init'],
          regions: [],
          type: 'manual',
        }),
      ];
      return HttpResponse.json(makeResourcePage(images));
    }

    if (filter?.includes('automatic')) {
      const images = imageFactory.buildList(5, {
        capabilities: [],
        regions: [],
        type: 'automatic',
      });
      return HttpResponse.json(makeResourcePage(images));
    }

    return HttpResponse.json(makeResourcePage([]));
  }),
  http.post<any, UpdateImageRegionsPayload>(
    '*/v4/images/:id/regions',
    async ({ request }) => {
      const data = await request.json();

      const image = imageFactory.build();

      image.regions = data.regions.map((regionId) => ({
        region: regionId,
        status: 'pending replication',
      }));

      return HttpResponse.json(image);
    }
  ),

  http.get('*/linode/types', () => {
    return HttpResponse.json(
      makeResourcePage([
        nanodeType,
        ...standardTypes,
        ...dedicatedTypes,
        ...gpuTypesAda,
        ...gpuTypesRX,
        ...premiumTypes,
        ...acceleratedType,
        proDedicatedType,
      ])
    );
  }),
  http.get('*/linode/types-legacy', () => {
    return HttpResponse.json(makeResourcePage(linodeTypeFactory.buildList(0)));
  }),
  ...[
    nanodeType,
    ...standardTypes,
    ...dedicatedTypes,
    ...premiumTypes,
    proDedicatedType,
  ].map((type) =>
    http.get(`*/linode/types/${type.id}`, () => {
      return HttpResponse.json(type);
    })
  ),
  http.get(`*/linode/types/*`, () => {
    return HttpResponse.json(linodeTypeFactory.build());
  }),
  http.get('*/linode/instances', async ({ request }) => {
    linodeFactory.resetSequenceNumber();
    const metadataLinodeWithCompatibleImage = linodeFactory.build({
      image: 'metadata-test-image',
      label: 'metadata-test-image',
    });
    const metadataLinodeWithCompatibleImageAndRegion = linodeFactory.build({
      image: 'metadata-test-image',
      label: 'metadata-test-region',
      region: 'eu-west',
    });
    const linodeInDistributedRegion = linodeFactory.build({
      image: 'distributed-region-test-image',
      label: 'Gecko Distributed Region Test',
      region: 'us-den-10',
      site_type: 'distributed',
      id: 1000,
    });
    const onlineLinodes = linodeFactory.buildList(40, {
      backups: { enabled: false },
      ipv4: ['000.000.000.000'],
      region: 'us-ord',
    });
    const linodeWithEligibleVolumes = linodeFactory.build({
      id: 20,
      label: 'debianDistro',
    });
    const offlineLinodes = linodeFactory.buildList(1, { status: 'offline' });
    const busyLinodes = linodeFactory.buildList(1, { status: 'migrating' });
    const eventLinode = linodeFactory.build({
      id: 999,
      label: 'eventful',
      status: 'rebooting',
    });
    const multipleIPLinode = linodeFactory.build({
      ipv4: [
        '192.168.0.0',
        '192.168.0.1',
        '192.168.0.2',
        '192.168.0.3',
        '192.168.0.4',
        '192.168.0.5',
      ],
      label: 'multiple-ips',
      tags: ['test1', 'test2', 'test3'],
    });
<<<<<<< HEAD
    const nonMTCTTPlanInMTCSupportedRegionsLinode = linodeFactory.build({
      label: 'non-mtc-tt-plan-in-mtc-supported-regions-linode',
      region: 'us-iad',
      id: 1003,
    });
    const mtcTTLinodes = [
=======
    const nonMTCPlanInMTCSupportedRegionsLinode = linodeFactory.build({
      label: 'non-mtc-plan-in-mtc-supported-regions-linode',
      region: 'us-iad',
      id: 1003,
    });
    const mtcLinodes = [
>>>>>>> 85d60c8a
      linodeFactory.build({
        label: 'mtc-custom-plan-linode-1',
        region: 'us-iad',
        type: 'g8-premium-128-ht',
        id: 1001,
      }),
      linodeFactory.build({
        label: 'mtc-custom-plan-linode-2',
        region: 'no-east',
        type: 'g8-premium-128-ht',
        id: 1002,
      }),
    ];
    const linodes = [
<<<<<<< HEAD
      ...mtcTTLinodes,
      nonMTCTTPlanInMTCSupportedRegionsLinode,
=======
      ...mtcLinodes,
      nonMTCPlanInMTCSupportedRegionsLinode,
>>>>>>> 85d60c8a
      metadataLinodeWithCompatibleImage,
      metadataLinodeWithCompatibleImageAndRegion,
      linodeInDistributedRegion,
      ...onlineLinodes,
      linodeWithEligibleVolumes,
      ...offlineLinodes,
      ...busyLinodes,
      linodeFactory.build({
        backups: { enabled: false },
        label: 'shadow-plan',
        type: 'g5-standard-20-s1',
      }),
      linodeFactory.build({
        backups: { enabled: false },
        label: 'shadow-plan-with-tags',
        tags: ['test1', 'test2', 'test3'],
        type: 'g5-standard-20-s1',
      }),
      linodeFactory.build({
        label: 'linode_with_tags_test1_test2',
        // eslint-disable-next-line sonarjs/no-duplicate-string
        region: 'us-central',
        tags: ['test1', 'test2'],
      }),
      linodeFactory.build({
        label: 'linode_with_tags_test2_test3',
        region: 'us-central',
        tags: ['test2', 'test3'],
      }),
      linodeFactory.build({
        label: 'linode_with_no_tags',
        region: 'us-central',
      }),
      linodeFactory.build({
        label: 'linode_with_tag_test4',
        region: 'us-east',
        tags: ['test4'],
      }),
      linodeFactory.build({
        label: 'eu-linode',
        region: 'eu-west',
      }),
      linodeFactory.build({
        backups: { enabled: false },
        label: 'DC-Specific Pricing Linode',
        region: 'id-cgk',
      }),
      eventLinode,
      multipleIPLinode,
    ];

    if (request.headers.get('x-filter')) {
      const headers = JSON.parse(request.headers.get('x-filter') || '{}');
      const orFilters = headers['+or'];
      const andFilters = headers['+and'];
      const regionFilter = headers.region;

      let filteredLinodes = linodes; // Default to the original linodes in case no filters are applied

      // filter the linodes based on id or region
      if (andFilters?.length) {
        filteredLinodes = filteredLinodes.filter((linode) => {
          const filteredById = andFilters.every(
            (filter: { id: number }) => filter.id === linode.id
          );
          const filteredByRegion = andFilters.every(
            (filter: { region: string }) => filter.region === linode.region
          );

          return filteredById || filteredByRegion;
        });
      }

      // after the linodes are filtered based on region, filter the region-filtered linodes based on selected tags if any
      if (orFilters?.length) {
        filteredLinodes = filteredLinodes.filter((linode) => {
          return orFilters.some((filter: { tags: string }) =>
            linode.tags.includes(filter.tags)
          );
        });
      }

      // filter the linodes based on supported regions
      if (orFilters?.length) {
        filteredLinodes = linodes.filter((linode) => {
          return orFilters.some(
            (filter: { region: string }) => linode.region === filter.region
          );
        });
      }

      if (regionFilter) {
        filteredLinodes = filteredLinodes.filter((linode) => {
          return linode.region === regionFilter;
        });
      }

      return HttpResponse.json(makeResourcePage(filteredLinodes));
    }
    return HttpResponse.json(makeResourcePage(linodes));
  }),

  http.get('*/linode/instances/:id', async ({ params }) => {
    const mockLinodeDetailById = (id: number) => {
<<<<<<< HEAD
      const linodeMTCTTPlanDetails = [
        linodeFactory.build({
          id,
          backups: { enabled: false },
          label: 'mtc-tt-custom-plan-linode-1',
=======
      const linodeMTCPlanDetails = [
        linodeFactory.build({
          id,
          backups: { enabled: false },
          label: 'mtc-custom-plan-linode-1',
>>>>>>> 85d60c8a
          region: 'us-iad',
          type: 'g8-premium-128-ht',
        }),
        linodeFactory.build({
          id,
          backups: { enabled: false },
<<<<<<< HEAD
          label: 'mtc-tt-custom-plan-linode-2',
=======
          label: 'mtc-custom-plan-linode-2',
>>>>>>> 85d60c8a
          region: 'no-east',
          type: 'g8-premium-128-ht',
        }),
      ];
      const linodeNonMTCPlanInMTCSupportedRegionsDetail = linodeFactory.build({
        id,
        backups: { enabled: false },
<<<<<<< HEAD
        label: 'non-mtc-tt-plan-in-mtc-supported-regions-linode',
=======
        label: 'non-mtc-plan-in-mtc-supported-regions-linode',
>>>>>>> 85d60c8a
        region: 'us-iad',
      });
      const linodeInDistributedRegionDetail = linodeFactory.build({
        id,
        backups: { enabled: false },
        label: 'Gecko Distributed Region Test',
        region: 'us-den-10',
      });
      const linodeDetail = linodeFactory.build({
        id,
        backups: { enabled: false },
        label: 'linode-detail',
        region: 'us-ord',
      });

      switch (id) {
        case 1000:
          return linodeInDistributedRegionDetail;
        case 1001:
<<<<<<< HEAD
          return linodeMTCTTPlanDetails[0];
        case 1002:
          return linodeMTCTTPlanDetails[1];
=======
          return linodeMTCPlanDetails[0];
        case 1002:
          return linodeMTCPlanDetails[1];
>>>>>>> 85d60c8a
        case 1003:
          return linodeNonMTCPlanInMTCSupportedRegionsDetail;
        default:
          return linodeDetail;
      }
    };
    const id = Number(params.id);
    const response = mockLinodeDetailById(id);
    return HttpResponse.json(response);
  }),
  http.get('*/linode/instances/:id/firewalls', async () => {
    const firewalls = firewallFactory.buildList(10);
    firewallFactory.resetSequenceNumber();
    return HttpResponse.json(makeResourcePage(firewalls));
  }),
  http.get('*/linode/kernels', async () => {
    const kernels = LinodeKernelFactory.buildList(10);
    return HttpResponse.json(makeResourcePage(kernels));
  }),
  http.delete('*/instances/*', async () => {
    return HttpResponse.json({});
  }),
  http.get('*/instances/*/configs', async () => {
    const configs = linodeConfigFactory.buildList(3);
    return HttpResponse.json(makeResourcePage(configs));
  }),
  http.get('*/instances/*/disks', async () => {
    const disks = linodeDiskFactory.buildList(3);
    return HttpResponse.json(makeResourcePage(disks));
  }),
  http.put('*/instances/*/disks/:id', async ({ params }) => {
    const id = Number(params.id);
    const disk = linodeDiskFactory.build({ id });
    // If you want to mock an error
    // return HttpResponse.json({ errors: [{ field: 'label', reason: 'OMG!' }] }));
    return HttpResponse.json(disk);
  }),
  http.get('*/instances/*/transfer', async () => {
    const transfer = linodeTransferFactory.build();
    return HttpResponse.json(transfer);
  }),
  http.get('*/instances/*/stats*', async () => {
    const stats = linodeStatsFactory.build();
    return HttpResponse.json(stats);
  }),
  http.get('*/instances/*/stats', async () => {
    const stats = linodeStatsFactory.build();
    return HttpResponse.json(stats);
  }),
  http.get('*/instances/*/ips', async () => {
    const ips = linodeIPFactory.build();
    return HttpResponse.json(ips);
  }),
  http.post('*/linode/instances', async ({ request }) => {
    const body = await request.json();
    const payload = body as any;
    const linode = linodeFactory.build({
      image: payload?.image ?? 'linode/debian-10',
      label: payload?.label ?? 'new-linode',
      region: payload?.region ?? 'us-east',
      type: payload?.type ?? 'g6-standard-1',
    });
    return HttpResponse.json(linode);
    // return HttpResponse.json({ errors: [{ reason: 'Invalid label', field: 'data.label' }] }));
  }),

  http.get('*/lke/clusters', async () => {
    const clusters = kubernetesAPIResponse.buildList(10);
    return HttpResponse.json(makeResourcePage(clusters));
  }),
  http.get('*/lke/types', async () => {
    const lkeTypes = [
      lkeStandardAvailabilityTypeFactory.build(),
      lkeHighAvailabilityTypeFactory.build(),
      lkeEnterpriseTypeFactory.build(),
    ];
    return HttpResponse.json(makeResourcePage(lkeTypes));
  }),
  http.get('*/lke/versions', async () => {
    const versions = kubernetesVersionFactory.buildList(1);
    return HttpResponse.json(makeResourcePage(versions));
  }),
  http.get('*/lke/clusters/:clusterId', async ({ params }) => {
    const id = Number(params.clusterId);
    const cluster = kubernetesAPIResponse.build({ id, k8s_version: '1.16' });
    return HttpResponse.json(cluster);
    // return HttpResponse.json({}, { status: 404 });
  }),
  http.put('*/lke/clusters/:clusterId', async ({ params }) => {
    const id = Number(params.clusterId);
    const k8s_version = params.k8s_version as string;
    const cluster = kubernetesAPIResponse.build({
      id,
      k8s_version,
    });
    return HttpResponse.json(cluster);
  }),
  http.get('*/lke/clusters/:clusterId/pools', async () => {
    const encryptedPools = nodePoolFactory.buildList(5);
    const unencryptedPools = nodePoolFactory.buildList(5, {
      disk_encryption: 'disabled',
    });
    const paginatedPool = nodePoolFactory.build({
      nodes: kubeLinodeFactory.buildList(26),
    });
    return HttpResponse.json(
      makeResourcePage([...encryptedPools, ...unencryptedPools, paginatedPool])
    );
  }),
  http.get('*/lke/clusters/*/api-endpoints', async () => {
    const endpoints = kubeEndpointFactory.buildList(2);
    return HttpResponse.json(makeResourcePage(endpoints));
  }),
  http.get('*/lke/clusters/*/recycle', async () => {
    return HttpResponse.json({});
  }),
  http.get('*/v4beta/networking/firewalls', () => {
    const firewalls = firewallFactory.buildList(10);
    firewallFactory.resetSequenceNumber();
    return HttpResponse.json(makeResourcePage(firewalls));
  }),
  http.get('*/v4beta/networking/firewalls/*/devices', () => {
    const devices = firewallDeviceFactory.buildList(10);
    return HttpResponse.json(makeResourcePage(devices));
  }),
  http.get('*/v4beta/networking/firewalls/:firewallId', () => {
    const firewall = firewallFactory.build();
    return HttpResponse.json(firewall);
  }),
  http.put<{}, { status: FirewallStatus }>(
    '*/v4beta/networking/firewalls/:firewallId',
    async ({ request }) => {
      const body = await request.json();
      const firewall = firewallFactory.build({
        status: body?.['status'] ?? 'disabled',
      });
      return HttpResponse.json(firewall);
    }
  ),
  // http.post('*/account/agreements', () => {
  //   return res(ctx.status(500), ctx.json({ reason: 'Unknown error' }));
  // }),
  http.post('*/v4beta/networking/firewalls', async ({ request }) => {
    const body = await request.json();
    const payload = body as any;
    const newFirewall = firewallFactory.build({
      label: payload.label ?? 'mock-firewall',
    });
    return HttpResponse.json(newFirewall);
  }),
  http.get('*/v4/nodebalancers', () => {
    const nodeBalancers = nodeBalancerFactory.buildList(1);
    return HttpResponse.json(makeResourcePage(nodeBalancers));
  }),
  http.get('*/v4/nodebalancers/types', () => {
    const nodeBalancerTypes = nodeBalancerTypeFactory.buildList(1);
    return HttpResponse.json(makeResourcePage(nodeBalancerTypes));
  }),
  http.get('*/v4/nodebalancers/:nodeBalancerID', ({ params }) => {
    const nodeBalancer = nodeBalancerFactory.build({
      id: Number(params.nodeBalancerID),
    });
    return HttpResponse.json(nodeBalancer);
  }),
  http.get('*/v4beta/nodebalancers/:nodeBalancerID', ({ params }) => {
    const nodeBalancer = nodeBalancerFactory.build({
      id: Number(params.nodeBalancerID),
      lke_cluster: {
        id: 1,
        label: 'lke-e-123',
        type: 'lkecluster',
        url: 'v4/lke/clusters/1',
      },
      type: 'premium',
    });
    return HttpResponse.json(nodeBalancer);
  }),
  http.get('*/nodebalancers/:nodeBalancerID/configs', ({ params }) => {
    const configs = nodeBalancerConfigFactory.buildList(2, {
      nodebalancer_id: Number(params.nodeBalancerID),
    });
    return HttpResponse.json(makeResourcePage(configs));
  }),
  http.get('*/nodebalancers/:nodeBalancerID/configs/:configID/nodes', () => {
    const configs = [
      nodeBalancerConfigNodeFactory.build({ status: 'UP' }),
      nodeBalancerConfigNodeFactory.build({ status: 'DOWN' }),
      nodeBalancerConfigNodeFactory.build({ status: 'unknown' }),
    ];
    return HttpResponse.json(makeResourcePage(configs));
  }),
  http.get('*/v4/object-storage/types', () => {
    const objectStorageTypes = [
      objectStorageTypeFactory.build(),
      objectStorageOverageTypeFactory.build(),
    ];
    return HttpResponse.json(makeResourcePage(objectStorageTypes));
  }),
  http.get('*/v4/object-storage/endpoints', ({}) => {
    const endpoints = [
      objectStorageEndpointsFactory.build({
        endpoint_type: 'E0',
        region: 'us-sea',
        s3_endpoint: null,
      }),
      objectStorageEndpointsFactory.build({
        endpoint_type: 'E1',
        region: 'us-sea',
        s3_endpoint: 'us-sea-1.linodeobjects.com',
      }),
      objectStorageEndpointsFactory.build({
        endpoint_type: 'E1',
        region: 'us-sea',
        s3_endpoint: null,
      }),
      objectStorageEndpointsFactory.build({
        endpoint_type: 'E2',
        region: 'us-sea',
        s3_endpoint: null,
      }),
      objectStorageEndpointsFactory.build({
        endpoint_type: 'E3',
        region: 'us-sea',
        s3_endpoint: null,
      }),
      objectStorageEndpointsFactory.build({
        endpoint_type: 'E3',
        region: 'us-east',
        s3_endpoint: null,
      }),
      objectStorageEndpointsFactory.build({
        endpoint_type: 'E3',
        region: 'us-mia',
        s3_endpoint: 'us-mia-1.linodeobjects.com',
      }),
    ];
    return HttpResponse.json(makeResourcePage(endpoints));
  }),
  http.get('*/v4*/object-storage/quotas*', () => {
    const quotas = [
      quotaFactory.build({
        description: 'The total capacity of your Object Storage account',
        endpoint_type: 'E0',
        quota_limit: 1_000_000_000_000_000,
        quota_name: 'Total Capacity',
        resource_metric: 'byte',
        s3_endpoint: 'endpoint1',
      }),
    ];

    return HttpResponse.json(makeResourcePage(quotas));
  }),
  http.get('*object-storage/buckets/*/*/access', async () => {
    await sleep(2000);
    return HttpResponse.json({
      acl: 'private',
      acl_xml:
        '<AccessControlPolicy xmlns="http://s3.amazonaws.com/doc/2006-03-01/"><Owner><ID>2a2ce653-20dd-43f1-b803-e8a924ee6374</ID><DisplayName>2a2ce653-20dd-43f1-b803-e8a924ee6374</DisplayName></Owner><AccessControlList><Grant><Grantee xmlns:xsi="http://www.w3.org/2001/XMLSchema-instance" xsi:type="CanonicalUser"><ID>2a2ce653-20dd-43f1-b803-e8a924ee6374</ID><DisplayName>2a2ce653-20dd-43f1-b803-e8a924ee6374</DisplayName></Grantee><Permission>FULL_CONTROL</Permission></Grant></AccessControlList></AccessControlPolicy>',
      cors_enabled: true,
      cors_xml:
        '<CORSConfiguration><CORSRule><AllowedMethod>GET</AllowedMethod><AllowedMethod>PUT</AllowedMethod><AllowedMethod>DELETE</AllowedMethod><AllowedMethod>HEAD</AllowedMethod><AllowedMethod>POST</AllowedMethod><AllowedOrigin>*</AllowedOrigin><AllowedHeader>*</AllowedHeader></CORSRule></CORSConfiguration>',
    });
  }),

  http.put('*object-storage/buckets/*/*/access', async () => {
    await sleep(2000);
    return HttpResponse.json({});
  }),
  http.get('*object-storage/buckets/*/*/ssl', async () => {
    await sleep(2000);
    return HttpResponse.json({ ssl: false });
  }),
  http.post('*object-storage/buckets/*/*/ssl', async () => {
    await sleep(2000);
    return HttpResponse.json({ ssl: true });
  }),
  http.delete('*object-storage/buckets/*/*/ssl', async () => {
    await sleep(2000);
    return HttpResponse.json({});
  }),
  http.delete('*object-storage/buckets/*/*', async () => {
    await sleep(2000);
    return HttpResponse.json({});
  }),
  http.get('*/object-storage/buckets/*/*/object-list', ({ request }) => {
    const url = new URL(request.url);
    const pageSize = Number(url.searchParams.get('page_size') || 100);
    const marker = url.searchParams.get('marker');

    if (!marker) {
      const end =
        pageSize > staticObjects.length ? staticObjects.length : pageSize;
      const is_truncated = staticObjects.length > pageSize;

      const page = staticObjects.slice(0, end);
      return HttpResponse.json(
        makeObjectsPage(page, {
          is_truncated,
          next_marker: is_truncated ? staticObjects[pageSize].name : null,
        })
      );
    }
    const index = staticObjects.findIndex((object) => object.name == marker);

    const end =
      index + pageSize > staticObjects.length
        ? staticObjects.length
        : index + pageSize;

    const page = staticObjects.slice(index, end);

    const is_truncated =
      page[page.length - 1].name !=
      staticObjects[staticObjects.length - 1].name;

    return HttpResponse.json(
      makeObjectsPage(page, {
        is_truncated,
        next_marker: is_truncated ? staticObjects[end].name : null,
      })
    );
  }),
  http.get('*/object-storage/buckets/:region', ({ params, request }) => {
    const url = new URL(request.url);

    const region = params.region as string;

    objectStorageBucketFactoryGen2.resetSequenceNumber();
    const page = Number(url.searchParams.get('page') || 1);
    const pageSize = Number(url.searchParams.get('page_size') || 25);

    const randomBucketNumber = getRandomWholeNumber(1, 500);
    const randomEndpointType = `E${Math.floor(
      Math.random() * 4
    )}` as ObjectStorageEndpointTypes;

    const buckets = objectStorageBucketFactoryGen2.buildList(1, {
      cluster: `${region}-1`,
      endpoint_type: randomEndpointType,
      hostname: `obj-bucket-${randomBucketNumber}.${region}.linodeobjects.com`,
      label: `obj-bucket-${randomBucketNumber}`,
      region,
    });

    return HttpResponse.json({
      data: buckets.slice(
        (page - 1) * pageSize,
        (page - 1) * pageSize + pageSize
      ),
      page,
      pages: Math.ceil(buckets.length / pageSize),
      results: buckets.length,
    });
  }),
  http.get('*/object-storage/buckets', () => {
    const buckets = objectStorageBucketFactoryGen2.buildList(10);
    return HttpResponse.json(makeResourcePage(buckets));
  }),
  http.post('*/object-storage/buckets', () => {
    return HttpResponse.json(objectStorageBucketFactoryGen2.build());
  }),
  http.get('*object-storage/clusters', () => {
    const jakartaCluster = objectStorageClusterFactory.build({
      id: `id-cgk-0` as any,
      region: 'id-cgk',
    });
    const saoPauloCluster = objectStorageClusterFactory.build({
      id: `br-gru-0` as any,
      region: 'br-gru',
    });
    const basePricingCluster = objectStorageClusterFactory.build({
      id: `us-east-0` as any,
      region: 'us-east',
    });
    const clusters = objectStorageClusterFactory.buildList(3);
    return HttpResponse.json(
      makeResourcePage([
        jakartaCluster,
        saoPauloCluster,
        basePricingCluster,
        ...clusters,
      ])
    );
  }),

  http.get('*object-storage/keys', () => {
    return HttpResponse.json(
      makeResourcePage([
        ...objectStorageKeyFactory.buildList(1),
        ...objectStorageKeyFactory.buildList(1, {
          regions: [
            { id: 'us-east', s3_endpoint: 'us-east.com' },
            { id: 'nl-ams', s3_endpoint: 'nl-ams.com' },
            { id: 'us-southeast', s3_endpoint: 'us-southeast.com' },
            { id: 'in-maa', s3_endpoint: 'in-maa.com' },
            { id: 'us-lax', s3_endpoint: 'us-lax.com' },
            { id: 'us-mia', s3_endpoint: 'us-mia.com' },
            { id: 'it-mil', s3_endpoint: 'it-mil.com' },
          ],
        }),
        ...objectStorageKeyFactory.buildList(1, {
          regions: [
            { id: 'us-east', s3_endpoint: 'us-east.com' },
            { id: 'nl-ams', s3_endpoint: 'nl-ams.com' },
            { id: 'us-southeast', s3_endpoint: 'us-southeast.com' },
            { id: 'in-maa', s3_endpoint: 'in-maa.com' },
            { id: 'us-lax', s3_endpoint: 'us-lax.com' },
          ],
        }),
        ...objectStorageKeyFactory.buildList(1, {
          bucket_access: [
            {
              bucket_name: 'test007',
              cluster: 'us-east-1',
              permissions: 'read_only',
              region: 'us-east',
            },
            {
              bucket_name: 'test001',
              cluster: 'nl-ams-1',
              permissions: 'read_write',
              region: 'nl-ams',
            },
          ],
          limited: true,
          regions: [
            { id: 'us-east', s3_endpoint: 'us-east.com' },
            { id: 'nl-ams', s3_endpoint: 'nl-ams.com' },
          ],
        }),
      ])
    );
  }),
  http.post<any, CreateObjectStorageKeyPayload>(
    '*object-storage/keys',
    async ({ request }) => {
      const body = await request.json();
      const { label, regions } = body;

      const regionsData = regions?.map((region: string) => ({
        id: region,
        s3_endpoint: `${region}.com`,
      }));

      return HttpResponse.json(
        objectStorageKeyFactory.build({
          label,
          regions: regionsData,
        })
      );
    }
  ),
  http.put<any, CreateObjectStorageKeyPayload>(
    '*object-storage/keys/:id',
    async ({ request }) => {
      const body = await request.json();
      const { label, regions } = body;

      const regionsData = regions?.map((region: string) => ({
        id: region,
        s3_endpoint: `${region}.com`,
      }));

      return HttpResponse.json(
        objectStorageKeyFactory.build({
          label,
          regions: regionsData,
        })
      );
    }
  ),
  http.delete('*object-storage/keys/:id', () => {
    return HttpResponse.json({});
  }),
  http.get('*/v4/domains', () => {
    const domains = domainFactory.buildList(10);
    return HttpResponse.json(makeResourcePage(domains));
  }),
  http.get('*/v4/domains/:id', () => {
    const domain = domainFactory.build();
    return HttpResponse.json(domain);
  }),
  http.get('*/v4/domains/*/records', () => {
    const records = domainRecordFactory.buildList(1);
    return HttpResponse.json(makeResourcePage(records));
  }),
  http.post('*/domains/*/records', () => {
    const record = domainRecordFactory.build();
    return HttpResponse.json(record);
  }),
  http.post('*/volumes/migrate', () => {
    return HttpResponse.json({});
  }),
  http.get('*/regions/*/migration-queue', () => {
    return HttpResponse.json({
      linodes: 8,
      volumes: 953,
    });
  }),
  http.get('*/volumes', () => {
    const statuses: VolumeStatus[] = [
      'active',
      'creating',
      'migrating',
      'offline',
      'resizing',
    ];
    const volumes = statuses.map((status) => volumeFactory.build({ status }));
    return HttpResponse.json(makeResourcePage(volumes));
  }),
  http.get('*/volumes/types', () => {
    const volumeTypes = volumeTypeFactory.buildList(1);
    return HttpResponse.json(makeResourcePage(volumeTypes));
  }),
  http.post('*/volumes', () => {
    const volume = volumeFactory.build();
    return HttpResponse.json(volume);
  }),
  http.get('*/vlans', () => {
    const vlans = VLANFactory.buildList(2);
    return HttpResponse.json(makeResourcePage(vlans));
  }),
  http.get('*/profile/preferences', () => {
    return HttpResponse.json({
      theme: getStorage(MOCK_THEME_STORAGE_KEY) ?? 'system',
    });
  }),
  http.get('*/profile/devices', () => {
    return HttpResponse.json(makeResourcePage([]));
  }),
  http.put('*/profile/preferences', async ({ request }) => {
    const reqBody = await request.json();
    const body = reqBody as any;
    return HttpResponse.json({ ...body });
  }),
  http.get('*/kubeconfig', () => {
    return HttpResponse.json({ kubeconfig: 'SSBhbSBhIHRlYXBvdA==' });
  }),
  http.get('*invoices/555/items', () => {
    return HttpResponse.json(
      makeResourcePage([
        invoiceItemFactory.build({
          label: 'Linode',
          region: 'br-gru',
        }),
        invoiceItemFactory.build({
          label: 'Outbound Transfer Overage',
          region: null,
        }),
        invoiceItemFactory.build({
          label: 'Outbound Transfer Overage',
          region: 'id-cgk',
        }),
      ])
    );
  }),

  http.get('*invoices/:invoiceId/items', () => {
    const items = invoiceItemFactory.buildList(10);
    return HttpResponse.json(makeResourcePage(items, { page: 1, pages: 4 }));
  }),
  http.get('*/account', () => {
    const account = accountFactory.build({
      active_promotions: promoFactory.buildList(1),
      active_since: '2022-11-30',
      balance: 50,
      company: 'Mock Company',
    });
    return HttpResponse.json(account);
  }),
  http.get('*/account/availability', () => {
    const newarkStorage = accountAvailabilityFactory.build({
      region: 'us-east-0',
      unavailable: ['Object Storage'],
    });
    const atlanta = accountAvailabilityFactory.build({
      region: 'us-southeast',
      unavailable: ['Block Storage', 'Managed Databases'],
    });
    const singapore = accountAvailabilityFactory.build({
      region: 'ap-south',
      unavailable: ['Linodes', 'Kubernetes', 'NodeBalancers'],
    });
    const tokyo = accountAvailabilityFactory.build({
      region: 'ap-northeast',
      unavailable: ['Linodes', 'Block Storage', 'Kubernetes', 'NodeBalancers'],
    });
    return HttpResponse.json(
      makeResourcePage([atlanta, newarkStorage, singapore, tokyo])
    );
  }),
  http.get('*/account/availability/:regionId', () => {
    return HttpResponse.json(accountAvailabilityFactory.build());
  }),
  http.put('*/account', async ({ request }) => {
    const body = await request.json();
    return HttpResponse.json({ ...accountFactory.build(), ...(body as any) });
  }),
  http.get('*/account/transfer', () => {
    const transfer = accountTransferFactory.build();
    return HttpResponse.json(transfer);
  }),
  http.get('*/account/payments', () => {
    const paymentWithLargeId = paymentFactory.build({
      id: 123_456_789_123_456,
    });
    const payments = paymentFactory.buildList(5);
    return HttpResponse.json(
      makeResourcePage([paymentWithLargeId, ...payments])
    );
  }),
  http.get('*/account/invoices', () => {
    const linodeInvoice = invoiceFactory.build({
      date: '2022-12-01T18:04:01',
      label: 'LinodeInvoice',
    });
    const akamaiInvoice = invoiceFactory.build({
      date: '2022-12-16T18:04:01',
      label: 'AkamaiInvoice',
    });
    const invoiceWithLargerId = invoiceFactory.build({
      id: 123_456_789_123_456,
      label: 'Invoice with Large ID',
    });
    return HttpResponse.json(
      makeResourcePage([linodeInvoice, akamaiInvoice, invoiceWithLargerId])
    );
  }),
  http.get('*/account/invoices/:invoiceId', () => {
    const linodeInvoice = invoiceFactory.build({
      date: '2022-12-01T18:04:01',
      id: 1234,
      label: 'LinodeInvoice',
    });
    return HttpResponse.json(linodeInvoice);
  }),
  http.get('*/account/maintenance', ({ request }) => {
    const url = new URL(request.url);

    accountMaintenanceFactory.resetSequenceNumber();
    const page = Number(url.searchParams.get('page') || 1);
    const pageSize = Number(url.searchParams.get('page_size') || 25);
    const headers = JSON.parse(request.headers.get('x-filter') || '{}');

    const accountMaintenance =
      headers.status === 'completed'
        ? accountMaintenanceFactory.buildList(30, { status: 'completed' })
        : [
            ...accountMaintenanceFactory.buildList(90, { status: 'pending' }),
            ...accountMaintenanceFactory.buildList(3, { status: 'started' }),
          ];

    if (request.headers.get('x-filter')) {
      accountMaintenance.sort((a, b) => {
        const statusA = a[headers['+order_by'] as keyof AccountMaintenance];
        const statusB = b[headers['+order_by'] as keyof AccountMaintenance];

        if (statusA < statusB) {
          return -1;
        }
        if (statusA > statusB) {
          return 1;
        }
        return 0;
      });

      if (headers['+order'] == 'desc') {
        accountMaintenance.reverse();
      }
      return HttpResponse.json({
        data: accountMaintenance.slice(
          (page - 1) * pageSize,
          (page - 1) * pageSize + pageSize
        ),
        page,
        pages: Math.ceil(accountMaintenance.length / pageSize),
        results: accountMaintenance.length,
      });
    }

    return HttpResponse.json(makeResourcePage(accountMaintenance));
  }),

  http.get('*/account/child-accounts', ({ request }) => {
    const url = new URL(request.url);
    const page = Number(url.searchParams.get('page') || 1);
    const pageSize = Number(url.searchParams.get('page_size') || 25);
    const childAccounts = accountFactory.buildList(100);
    return HttpResponse.json({
      data: childAccounts.slice(
        (page - 1) * pageSize,
        (page - 1) * pageSize + pageSize
      ),
      page,
      pages: Math.ceil(childAccounts.length / pageSize),
      results: childAccounts.length,
    });
  }),
  http.get('*/account/child-accounts/:euuid', () => {
    const childAccount = accountFactory.buildList(1);
    return HttpResponse.json(childAccount);
  }),
  http.post('*/account/child-accounts/:euuid/token', () => {
    // Proxy tokens expire in 15 minutes.
    const now = new Date();
    const expiry = new Date(now.setMinutes(now.getMinutes() + 15));

    const proxyToken = appTokenFactory.build({
      expiry: expiry.toISOString(),
      token: `Bearer ${import.meta.env.REACT_APP_PROXY_PAT}`,
    });
    return HttpResponse.json(proxyToken);
  }),
  http.get('*/account/users', ({ request }) => {
    const url = new URL(request.url);
    const page = Number(url.searchParams.get('page') || 1);
    const pageSize = Number(url.searchParams.get('page_size') || 25);
    const headers = JSON.parse(request.headers.get('x-filter') || '{}');

    const accountUsers = [
      accountUserFactory.build({
        last_login: { login_datetime: '2023-10-16T17:04', status: 'failed' },
        tfa_enabled: true,
      }),
      accountUserFactory.build({
        last_login: {
          login_datetime: '2023-10-06T12:04',
          status: 'successful',
        },
      }),
      accountUserFactory.build({ last_login: null }),
      childAccountUser,
      parentAccountUser,
      proxyAccountUser,
      parentAccountNonAdminUser,
    ];

    if (request.headers.get('x-filter')) {
      let filteredAccountUsers = accountUsers;

      if (headers['user_type']) {
        if (headers['user_type']['+neq']) {
          filteredAccountUsers = accountUsers.filter(
            (user) => user.user_type !== headers['user_type']['+neq']
          );
        } else {
          filteredAccountUsers = accountUsers.filter(
            (user) => user.user_type === headers['user_type']
          );
        }
      }

      filteredAccountUsers.sort((a, b) => {
        const statusA = a[headers['+order_by'] as keyof User];
        const statusB = b[headers['+order_by'] as keyof User];

        if (!statusA || !statusB) {
          return 0;
        }

        if (statusA < statusB) {
          return -1;
        }
        if (statusA > statusB) {
          return 1;
        }
        return 0;
      });

      if (headers['+order'] == 'desc') {
        filteredAccountUsers.reverse();
      }
      return HttpResponse.json({
        data: filteredAccountUsers.slice(
          (page - 1) * pageSize,
          (page - 1) * pageSize + pageSize
        ),
        page,
        pages: Math.ceil(filteredAccountUsers.length / pageSize),
        results: filteredAccountUsers.length,
      });
    }

    // Return default response if 'x-filter' header is not present
    return HttpResponse.json(makeResourcePage(accountUsers));
  }),

  http.get(`*/account/users/${childAccountUser.username}`, () => {
    return HttpResponse.json(childAccountUser);
  }),
  http.get(`*/account/users/${proxyAccountUser.username}`, () => {
    return HttpResponse.json(proxyAccountUser);
  }),
  http.get(`*/account/users/${parentAccountUser.username}`, () => {
    return HttpResponse.json(parentAccountUser);
  }),
  http.get(`*/account/users/${parentAccountNonAdminUser.username}`, () => {
    return HttpResponse.json(parentAccountNonAdminUser);
  }),
  http.get('*/account/users/:user', () => {
    return HttpResponse.json(accountUserFactory.build({ user_type: 'parent' }));
  }),
  http.put<any, Partial<User>>(
    `*/account/users/${parentAccountNonAdminUser.username}`,
    async ({ request }) => {
      const body = await request.json();
      const { restricted } = body;
      if (restricted !== undefined) {
        parentAccountNonAdminUser.restricted = restricted;
      }
      return HttpResponse.json(parentAccountNonAdminUser);
    }
  ),
  http.get(`*/account/users/${childAccountUser.username}/grants`, () => {
    return HttpResponse.json(
      grantsFactory.build({
        global: {
          account_access: 'read_write',
          cancel_account: false,
        },
      })
    );
  }),
  http.get(`*/account/users/${proxyAccountUser.username}/grants`, () => {
    return HttpResponse.json(
      grantsFactory.build({
        global: {
          account_access: 'read_write',
          add_domains: false,
          add_firewalls: false,
          add_images: false,
          add_linodes: false,
          add_longview: false,
          add_nodebalancers: false,
          add_stackscripts: false,
          add_volumes: false,
          add_vpcs: false,
          cancel_account: false,
          longview_subscription: false,
        },
      })
    );
  }),
  http.get(`*/account/users/${parentAccountUser.username}/grants`, () => {
    return HttpResponse.json(
      grantsFactory.build({
        global: {
          cancel_account: false,
          child_account_access: true,
        },
      })
    );
  }),
  http.get(
    `*/account/users/${parentAccountNonAdminUser.username}/grants`,
    () => {
      const grantsResponse = grantsFactory.build({
        global: parentAccountNonAdminUser.restricted
          ? {
              cancel_account: false,
              child_account_access: true,
            }
          : undefined,
      });
      return HttpResponse.json(grantsResponse);
    }
  ),
  http.get('*/account/users/:user/grants', () => {
    return HttpResponse.json(
      grantsFactory.build({
        domain: [],
        firewall: [],
        global: {
          cancel_account: true,
        },
        image: [],
        linode: grantFactory.buildList(6000),
        longview: [],
        nodebalancer: [],
        stackscript: grantFactory.buildList(30),
        volume: grantFactory.buildList(100),
      })
    );
  }),
  http.get('*/account/logins', () => {
    const failedRestrictedAccountLogin = accountLoginFactory.build({
      restricted: true,
      status: 'failed',
    });
    const successfulAccountLogins = accountLoginFactory.buildList(25);

    return HttpResponse.json(
      makeResourcePage([
        failedRestrictedAccountLogin,
        ...successfulAccountLogins,
      ])
    );
  }),
  http.get('*/account/payment-methods', () => {
    const defaultPaymentMethod = paymentMethodFactory.build({
      data: { card_type: 'MasterCard' },
      is_default: true,
    });

    const googlePayPaymentMethod = paymentMethodFactory.build({
      type: 'google_pay',
    });

    const paypalPaymentMethod = paymentMethodFactory.build({
      data: {
        email: 'test@example.com',
        paypal_id: '6781945682',
      },
      type: 'paypal',
    });

    const otherPaymentMethod = paymentMethodFactory.build();

    return HttpResponse.json(
      makeResourcePage([
        defaultPaymentMethod,
        otherPaymentMethod,
        googlePayPaymentMethod,
        paypalPaymentMethod,
      ])
    );
  }),
  http.post('*/seen', () => {
    return HttpResponse.json({});
  }),
  http.get(
    '*/events',
    () => {
      const events = eventFactory.buildList(1, {
        action: 'lke_node_create',
        entity: {
          id: 1,
          label: 'linode-1',
          type: 'linode',
          url: 'https://google.com',
        },
        message:
          'Rebooting this thing and showing an extremely long event message for no discernible reason other than the fairly obvious reason that we want to do some testing of whether or not these messages wrap.',
        percent_complete: 15,
        secondary_entity: {
          id: 1,
          label: 'my config',
          type: 'linode',
          url: 'https://google.com',
        },
        status: 'notification',
      });

      const dbEvents = eventFactory.buildList(1, {
        action: 'database_low_disk_space',
        entity: { id: 999, label: 'database-1', type: 'database' },
        message: 'Low disk space.',
        status: 'notification',
      });
      const dbMigrationEvents = eventFactory.buildList(1, {
        action: 'database_migrate',
        entity: { id: 11, label: 'database-11', type: 'database' },
        message: 'Database migration started.',
        status: 'started',
      });
      const dbMigrationFinishedEvents = eventFactory.buildList(1, {
        action: 'database_migrate',
        entity: { id: 11, label: 'database-11', type: 'database' },
        message: 'Database migration finished.',
        status: 'finished',
      });
      const oldEvents = eventFactory.buildList(20, {
        action: 'account_update',
        percent_complete: 100,
        seen: true,
      });
      const eventWithSpecialCharacters = eventFactory.build({
        action: 'ticket_update',
        entity: {
          id: 10,
          label: 'Ticket name with special characters... (?)',
          type: 'ticket',
        },
        message: 'Ticket name with special characters... (?)',
        percent_complete: 100,
        status: 'notification',
      });
      const placementGroupCreateEvent = eventFactory.buildList(1, {
        action: 'placement_group_create',
        entity: { id: 999, label: 'PG-1', type: 'placement_group' },
        message: 'Placement Group successfully created.',
        percent_complete: 100,
        status: 'notification',
      });
      const placementGroupAssignedEvent = eventFactory.buildList(1, {
        action: 'placement_group_assign',
        entity: { id: 990, label: 'PG-2', type: 'placement_group' },
        message: 'Placement Group successfully assigned.',
        percent_complete: 100,
        secondary_entity: {
          id: 1,
          label: 'My Config',
          type: 'linode',
          url: '/v4/linode/instances/1/configs/1',
        },
        status: 'notification',
      });

      return HttpResponse.json(
        makeResourcePage([
          ...events,
          ...dbMigrationEvents,
          ...dbMigrationFinishedEvents,
          ...dbEvents,
          ...placementGroupAssignedEvent,
          ...placementGroupCreateEvent,
          eventWithSpecialCharacters,
          ...oldEvents,
        ])
      );
    },
    {
      once: false,
    }
  ),

  http.get('*/support/tickets', () => {
    const tickets = supportTicketFactory.buildList(15, {
      severity: 1,
      status: 'open',
    });
    return HttpResponse.json(makeResourcePage(tickets));
  }),
  http.get('*/support/tickets/999', () => {
    const ticket = supportTicketFactory.build({
      closed: new Date().toISOString(),
      id: 999,
    });
    return HttpResponse.json(ticket);
  }),
  http.get('*/support/tickets/:ticketId', ({ params }) => {
    const ticket = supportTicketFactory.build({
      id: Number(params.ticketId),
      severity: 1,
    });
    return HttpResponse.json(ticket);
  }),
  http.get('*/support/tickets/:ticketId/replies', () => {
    const replies = supportReplyFactory.buildList(15);
    return HttpResponse.json(makeResourcePage(replies));
  }),
  http.put('*/longview/plan', () => {
    return HttpResponse.json({});
  }),
  http.get('*/longview/plan', () => {
    const plan = longviewActivePlanFactory.build({});
    return HttpResponse.json(plan);
  }),
  http.get('*/longview/subscriptions', () => {
    const subscriptions = longviewSubscriptionFactory.buildList(10);
    return HttpResponse.json(makeResourcePage(subscriptions));
  }),
  http.post('https://longview.linode.com/fetch', () => {
    return HttpResponse.json({});
  }),
  http.get('*/longview/clients', () => {
    const clients = longviewClientFactory.buildList(10);
    return HttpResponse.json(makeResourcePage(clients));
  }),
  http.post('*/backups/enable/*', () => {
    return HttpResponse.json({});
  }),
  http.get('*/account/settings', () => {
    return HttpResponse.json({
      backups_enabled: true,
      longview_subscription: 'longview-100',
      managed: true,
      network_helper: true,
      object_storage: 'active',
    });
  }),
  http.put('*/account/settings/*', async ({ request }) => {
    const body = await request.json();
    return HttpResponse.json(body as any);
  }),
  http.get('*/tags', () => {
    tagFactory.resetSequenceNumber();
    const tags = tagFactory.buildList(5);
    return HttpResponse.json(makeResourcePage(tags));
  }),
  http.get('*gravatar*', () => {
    return HttpResponse.json({}, { status: 400 });
  }),
  http.get('*linode.com/blog/feed*', () => {
    return HttpResponse.json(null, { status: 400 });
  }),
  http.get('*managed/services', () => {
    const monitors = monitorFactory.buildList(25);
    const downUnresolvedMonitor = monitorFactory.build({
      id: 998,
      status: 'problem',
    });
    const downResolvedMonitor = monitorFactory.build({
      id: 999,
      label: 'Problem',
      status: 'problem',
    });
    return HttpResponse.json(
      makeResourcePage([
        ...monitors,
        downUnresolvedMonitor,
        downResolvedMonitor,
      ])
    );
  }),

  http.post('*/managed/services', async ({ request }) => {
    const body = await request.json();
    const monitor = monitorFactory.build(body as any);
    return HttpResponse.json(monitor);
  }),
  http.put('*/managed/services/:id', async ({ params, request }) => {
    const body = await request.json();
    const payload = body as any;

    return HttpResponse.json(
      monitorFactory.build({
        ...payload,
        id: Number(params.id),
      })
    );
  }),
  http.delete('*/managed/services/:id', () => {
    return HttpResponse.json({});
  }),
  http.get('*managed/stats', () => {
    const stats = managedStatsFactory.build();
    return HttpResponse.json(stats);
  }),
  http.get('*managed/issues', () => {
    const openIssue = managedIssueFactory.build({
      created: DateTime.now().minus({ days: 2 }).toISO(),
      entity: { id: 1 },
      services: [998],
    });
    const closedIssue = managedIssueFactory.build({
      created: DateTime.now().minus({ days: 2 }).toISO(),
      entity: { id: 999 },
      services: [999],
    });
    return HttpResponse.json(makeResourcePage([openIssue, closedIssue]));
  }),
  http.get('*managed/linode-settings', () => {
    return HttpResponse.json(
      makeResourcePage(managedLinodeSettingFactory.buildList(5))
    );
  }),
  http.get('*managed/credentials/sshkey', () => {
    return HttpResponse.json(managedSSHPubKeyFactory.build());
  }),
  http.get('*managed/credentials', () => {
    return HttpResponse.json(makeResourcePage(credentialFactory.buildList(5)));
  }),
  http.post('*managed/credentials', async ({ request }) => {
    const body = await request.json();
    const response = credentialFactory.build({
      ...(body as any),
    });

    return HttpResponse.json(response);
  }),
  http.post('*managed/credentials/:id/revoke', () => {
    return HttpResponse.json({});
  }),
  http.get('*managed/contacts', () => {
    return HttpResponse.json(makeResourcePage(contactFactory.buildList(5)));
  }),
  http.delete('*managed/contacts/:id', () => {
    return HttpResponse.json({});
  }),
  http.put('*managed/contacts/:id', async ({ params, request }) => {
    const body = await request.json();
    const payload = {
      ...(body as any),
      id: Number(params.id),
    };

    return HttpResponse.json(payload);
  }),
  http.post('*managed/contacts', async ({ request }) => {
    const body = await request.json();
    const response = contactFactory.build({
      ...(body as any),
    });
    return HttpResponse.json(response);
  }),
  http.get('*stackscripts/', () => {
    return HttpResponse.json(makeResourcePage(stackScriptFactory.buildList(1)));
  }),

  http.get('*/notifications', () => {
    // pastDueBalance included here merely for ease of testing for Notifications section in the Notifications drawer.
    const pastDueBalance = notificationFactory.build({
      body: null,
      entity: null,
      label: 'past due',
      message: `You have a past due balance of $58.50. Please make a payment immediately to avoid service disruption.`,
      severity: 'critical',
      type: 'payment_due',
      until: null,
      when: null,
    });

    // const gdprNotification = gdprComplianceNotification.build();

    const generalGlobalNotice = {
      body: null,
      entity: null,
      label: "We've updated our policies.",

      message:
        "We've updated our policies. See <a href='https://cloud.linode.com/support'>this page</a> for more information.",
      severity: 'minor',
      type: 'notice',
      until: null,
      when: null,
    };

    const outageNotification = {
      body: null,
      entity: {
        id: 'us-east',
        label: null,
        type: 'region',
        url: '/regions/us-east',
      },
      label: 'There is an issue affecting service in this facility',
      message:
        'We are aware of an issue affecting service in this facility. If you are experiencing service issues in this facility, there is no need to open a support ticket at this time. Please monitor our status blog at https://status.linode.com for further information.  Thank you for your patience and understanding.',
      severity: 'major',
      type: 'outage',
      until: null,
      when: null,
    };

    // const emailBounce = notificationFactory.build({
    //   body: null,
    //   entity: null,
    //   label: 'We are unable to send emails to your billing email address!',
    //   message: 'We are unable to send emails to your billing email address!',
    //   severity: 'major',
    //   type: 'billing_email_bounce',
    //   until: null,
    //   when: null,
    // });

    // const abuseTicket = abuseTicketNotificationFactory.build();

    const migrationNotification = notificationFactory.build({
      entity: { id: 0, label: 'linode-0', type: 'linode' },
      label: 'You have a migration pending!',
      message:
        'You have a migration pending! Your Linode must be offline before starting the migration.',
      severity: 'major',
      type: 'migration_pending',
    });

    const minorSeverityNotification = notificationFactory.build({
      message: 'Testing for minor notification',
      severity: 'minor',
      type: 'notice',
    });

    const criticalSeverityNotification = notificationFactory.build({
      message: 'Testing for critical notification',
      severity: 'critical',
      type: 'notice',
    });

    const balanceNotification = notificationFactory.build({
      message: 'You have an overdue balance!',
      severity: 'major',
      type: 'payment_due',
    });

    const blockStorageMigrationScheduledNotification =
      notificationFactory.build({
        body: 'Your volumes in us-east will be upgraded to NVMe.',
        entity: {
          id: 20,
          label: 'eligibleNow',
          type: 'volume',
          url: '/volumes/20',
        },
        label: 'You have a scheduled Block Storage volume upgrade pending!',
        message:
          'The Linode that the volume is attached to will shut down in order to complete the upgrade and reboot once it is complete. Any other volumes attached to the same Linode will also be upgraded.',
        severity: 'critical',
        type: 'volume_migration_scheduled' as NotificationType,
        until: '2021-10-16T04:00:00',
        when: '2021-09-30T04:00:00',
      });

    const blockStorageMigrationScheduledNotificationUnattached =
      notificationFactory.build({
        body: 'Your volume will be upgraded to NVMe.',
        entity: {
          id: 30,
          label: 'hdd-unattached',
          type: 'volume',
          url: '/volumes/30',
        },
        label: 'You have a scheduled Block Storage volume upgrade pending!',
        message:
          'This unattached volume is scheduled to be migrated to NVMe I think.',
        severity: 'critical',
        type: 'volume_migration_scheduled' as NotificationType,
        until: '2021-10-16T04:00:00',
        when: '2021-09-30T04:00:00',
      });

    const blockStorageMigrationImminentNotification = notificationFactory.build(
      {
        body: 'Your volumes in us-east will be upgraded to NVMe.',
        entity: {
          id: 2,
          label: 'example-upgrading',
          type: 'volume',
          url: '/volumes/2',
        },
        label: 'You have a scheduled Block Storage volume upgrade pending!',
        message:
          'The Linode that the volume is attached to will shut down in order to complete the upgrade and reboot once it is complete. Any other volumes attached to the same Linode will also be upgraded.',
        severity: 'major',
        type: 'volume_migration_imminent' as NotificationType,
        until: '2021-10-16T04:00:00',
        when: '2021-09-30T04:00:00',
      }
    );

    return HttpResponse.json(
      makeResourcePage([
        pastDueBalance,
        ...notificationFactory.buildList(1),
        // gdprNotification,
        generalGlobalNotice,
        outageNotification,
        minorSeverityNotification,
        criticalSeverityNotification,
        // abuseTicket,
        // emailBounce,
        migrationNotification,
        balanceNotification,
        blockStorageMigrationScheduledNotification,
        blockStorageMigrationImminentNotification,
        blockStorageMigrationScheduledNotificationUnattached,
      ])
    );
  }),

  http.post('*/networking/vlans', () => {
    return HttpResponse.json({});
  }),
  http.post<{}, { prefix_length: number }>(
    '*/networking/ipv6/ranges',
    async ({ request }) => {
      const body = await request.json();
      const range = body?.['prefix_length'];
      return HttpResponse.json({ range, route_target: '2001:DB8::0000' });
    }
  ),
  http.post('*/networking/ips/assign', () => {
    return HttpResponse.json({});
  }),
  http.post('*/account/payments', () => {
    return HttpResponse.json(creditPaymentResponseFactory.build());
  }),
  http.get('*/profile/tokens', () => {
    return HttpResponse.json(makeResourcePage(appTokenFactory.buildList(30)));
  }),
  http.post<any, TokenRequest>('*/profile/tokens', async ({ request }) => {
    const body = await request.json();
    const data = body;
    return HttpResponse.json(appTokenFactory.build(data));
  }),
  http.put<any, Partial<TokenRequest>>(
    '*/profile/tokens/:id',
    async ({ params, request }) => {
      const body = await request.json();
      const data = body;
      return HttpResponse.json(
        appTokenFactory.build({ id: Number(params.id), ...data })
      );
    }
  ),
  http.delete('*/profile/tokens/:id', () => {
    return HttpResponse.json({});
  }),
  http.get('*/v4*/account/betas', () => {
    return HttpResponse.json(
      makeResourcePage([
        ...accountBetaFactory.buildList(5),
        accountBetaFactory.build({
          ended: DateTime.now().minus({ days: 5 }).toISO(),
          enrolled: DateTime.now().minus({ days: 20 }).toISO(),
          started: DateTime.now().minus({ days: 30 }).toISO(),
        }),
        accountBetaFactory.build({
          ended: DateTime.now().plus({ days: 5 }).toISO(),
          enrolled: undefined,
          started: DateTime.now().minus({ days: 30 }).toISO(),
        }),
      ])
    );
  }),
  http.get('*/v4*/account/betas/:id', ({ params }) => {
    if (params.id !== 'undefined') {
      return HttpResponse.json(
        accountBetaFactory.build({ id: params.id as string })
      );
    }
    return HttpResponse.json({}, { status: 404 });
  }),
  http.get('*/v4*/betas', () => {
    return HttpResponse.json(makeResourcePage(betaFactory.buildList(5)));
  }),
  http.get('*/v4*/betas/:id', ({ params }) => {
    const id = params.id.toString();
    if (params.id !== 'undefined') {
      return HttpResponse.json(betaFactory.build({ id }));
    }
    return HttpResponse.json({}, { status: 404 });
  }),
  http.get('*regions/availability', () => {
    return HttpResponse.json(
      makeResourcePage([
        regionAvailabilityFactory.build({
          plan: 'g6-standard-6',
          region: 'us-east',
        }),
        regionAvailabilityFactory.build({
          plan: 'g6-standard-7',
          region: 'us-east',
        }),
        regionAvailabilityFactory.build({
          plan: 'g6-dedicated-5',
          region: 'us-central',
        }),
        regionAvailabilityFactory.build({
          plan: 'g6-dedicated-6',
          region: 'us-central',
        }),
      ])
    );
  }),
  http.get('*regions/:regionId/availability', ({ params }) => {
    const selectedRegion = params.regionId as string;

    return HttpResponse.json([
      regionAvailabilityFactory.build({
        plan: 'g6-standard-6',
        region: selectedRegion,
      }),
      regionAvailabilityFactory.build({
        plan: 'g6-standard-7',
        region: selectedRegion,
      }),
      // Region-based availability of MTC plans is shown only for customers with MTC customer tag.
      ...(MTC['availability_regions'].includes(
        selectedRegion as (typeof MTC)['availability_regions'][number]
      )
        ? [
            regionAvailabilityFactory.build({
              available: true,
              plan: 'g8-premium-128-ht',
              region: selectedRegion,
            }),
          ]
        : [
            regionAvailabilityFactory.build({
              available: false,
              plan: 'g8-premium-128-ht',
              region: selectedRegion,
            }),
          ]),
    ]);
  }),

  // Placement Groups
  http.get('*/placement/groups', () => {
    return HttpResponse.json(
      makeResourcePage([
        placementGroupFactory.build({
          id: 1,
          is_compliant: true,
          members: [1, 2, 3, 4, 5, 6, 7, 8, 43].map((linode) => ({
            is_compliant: true,
            linode_id: linode,
          })),
          placement_group_policy: 'strict',
          placement_group_type: 'anti_affinity:local',
          region: 'us-east',
        }),
        placementGroupFactory.build({
          id: 2,
          is_compliant: true,
          members: [
            {
              is_compliant: true,
              linode_id: 9,
            },
            {
              is_compliant: true,
              linode_id: 10,
            },
            {
              is_compliant: true,
              linode_id: 11,
            },
          ],
          placement_group_policy: 'strict',
          placement_group_type: 'affinity:local',
          region: 'us-west',
        }),
        placementGroupFactory.build({
          id: 3,
          is_compliant: true,
          members: [
            {
              is_compliant: true,
              linode_id: 12,
            },
          ],
          placement_group_policy: 'strict',
          placement_group_type: 'affinity:local',
          region: 'ca-central',
        }),
      ])
    );
  }),
  http.get('*/placement/groups/:placementGroupId', ({ params }) => {
    if (params.placementGroupId === 'undefined') {
      return HttpResponse.json({}, { status: 404 });
    }

    return HttpResponse.json(
      placementGroupFactory.build({
        id: 1,
      })
    );
  }),
  http.post('*/placement/groups', async ({ request }) => {
    const reqBody = await request.json();
    const body = reqBody as any;
    const response = placementGroupFactory.build({
      ...body,
    });

    return HttpResponse.json(response);
  }),
  http.put(
    '*/placement/groups/:placementGroupId',
    async ({ params, request }) => {
      const body = await request.json();

      if (params.placementGroupId === '-1') {
        return HttpResponse.json({}, { status: 404 });
      }

      const response = placementGroupFactory.build({
        ...(body as any),
      });

      return HttpResponse.json(response);
    }
  ),
  http.delete('*/placement/groups/:placementGroupId', ({ params }) => {
    if (params.placementGroupId === '-1') {
      return HttpResponse.json({}, { status: 404 });
    }

    return HttpResponse.json({});
  }),
  http.post(
    '*/placement/groups/:placementGroupId/assign',
    async ({ params, request }) => {
      const body = await request.json();

      if (params.placementGroupId === '-1') {
        return HttpResponse.json({}, { status: 404 });
      }

      const response = placementGroupFactory.build({
        id: Number(params.placementGroupId) || -1,
        label: 'pg-1',
        members: [
          {
            is_compliant: true,
            linode_id: 1,
          },
          {
            is_compliant: true,
            linode_id: 2,
          },
          {
            is_compliant: true,
            linode_id: 3,
          },
          {
            is_compliant: true,
            linode_id: 4,
          },
          {
            is_compliant: true,
            linode_id: 5,
          },
          {
            is_compliant: true,
            linode_id: 6,
          },
          {
            is_compliant: true,
            linode_id: 7,
          },
          {
            is_compliant: true,
            linode_id: 8,
          },
          {
            is_compliant: false,
            linode_id: 43,
          },
          {
            is_compliant: true,
            linode_id: (body as any).linodes[0],
          },
        ],
        placement_group_type: 'anti_affinity:local',
      });

      return HttpResponse.json(response);
    }
  ),
  http.post('*/placement/groups/:placementGroupId/unassign', ({ params }) => {
    if (params.placementGroupId === '-1') {
      return HttpResponse.json({}, { status: 404 });
    }

    const response = placementGroupFactory.build({
      id: Number(params.placementGroupId) || -1,
      label: 'pg-1',
      members: [
        {
          is_compliant: true,
          linode_id: 1,
        },

        {
          is_compliant: true,
          linode_id: 2,
        },
        {
          is_compliant: true,
          linode_id: 3,
        },
        {
          is_compliant: true,
          linode_id: 4,
        },
        {
          is_compliant: true,
          linode_id: 5,
        },
        {
          is_compliant: true,
          linode_id: 6,
        },
        {
          is_compliant: true,
          linode_id: 7,
        },
        {
          is_compliant: true,
          linode_id: 8,
        },
        {
          is_compliant: false,
          linode_id: 43,
        },
      ],
      placement_group_type: 'anti_affinity:local',
    });

    return HttpResponse.json(response);
  }),
  http.post(
    '*/monitor/services/:service_type/alert-definitions',
    async ({ request }) => {
      const types: AlertDefinitionType[] = ['system', 'user'];
      const status: AlertStatusType[] = ['enabled', 'disabled'];
      const severity: AlertSeverityType[] = [0, 1, 2, 3];
      const users = ['user1', 'user2', 'user3'];
      const serviceTypes: AlertServiceType[] = ['linode', 'dbaas'];

      const reqBody = await request.json();
      const response = alertFactory.build({
        ...(reqBody as CreateAlertDefinitionPayload),
        created_by: pickRandom(users),
        service_type: pickRandom(serviceTypes),
        severity: pickRandom(severity),
        status: pickRandom(status),
        type: pickRandom(types),
        updated_by: pickRandom(users),
      });
      return HttpResponse.json(response);
    }
  ),
  http.get(
    '*/monitor/services/:serviceType/alert-definitions',
    async ({ params }) => {
      const serviceType = params.serviceType;
      alertFactory.resetSequenceNumber();
      return HttpResponse.json({
        data: [
          ...alertFactory.buildList(20, {
            rule_criteria: {
              rules: alertRulesFactory.buildList(2),
            },
            service_type: serviceType === 'dbaas' ? 'dbaas' : 'linode',
          }),
          ...alertFactory.buildList(5, {
            service_type: serviceType === 'dbaas' ? 'dbaas' : 'linode',
            type: 'user',
          }),
        ],
      });
    }
  ),
  http.get('*/monitor/alert-definitions', async () => {
    const customAlerts = alertFactory.buildList(10, {
      created_by: 'user1',
      severity: 0,
      type: 'user',
      updated: '2021-10-16T04:00:00',
      updated_by: 'user1',
    });
    const customAlertsWithServiceType = alertFactory.buildList(10, {
      created_by: 'user1',
      service_type: 'dbaas',
      severity: 1,
      type: 'user',
      updated_by: 'user1',
    });
    const defaultAlerts = alertFactory.buildList(15);
    const defaultAlertsWithServiceType = alertFactory.buildList(7, {
      service_type: 'dbaas',
      severity: 3,
    });
    const alerts = [
      ...defaultAlerts,
      ...alertFactory.buildList(8, {
        created_by: 'user1',
        service_type: 'linode',
        status: 'disabled',
        type: 'user',
        updated_by: 'user1',
      }),
      ...customAlerts,
      ...defaultAlertsWithServiceType,
      ...alertFactory.buildList(3),
      ...alertFactory.buildList(36, {
        status: 'disabled',
        tags: ['tag-3'],
        updated: '2021-10-16T04:00:00',
      }),
      ...customAlertsWithServiceType,
      ...alertFactory.buildList(2, {
        created_by: 'user1',
        service_type: 'linode',
        status: 'in progress',
        tags: ['tag-1', 'tag-2'],
        type: 'user',
        updated_by: 'user1',
      }),
      ...alertFactory.buildList(2, {
        created_by: 'user1',
        service_type: 'linode',
        status: 'failed',
        tags: ['tag-1', 'tag-2'],
        type: 'user',
        updated_by: 'user1',
      }),
    ];
    return HttpResponse.json(makeResourcePage(alerts));
  }),
  http.get(
    '*/monitor/services/:serviceType/alert-definitions/:id',
    ({ params }) => {
      if (params.id !== undefined) {
        return HttpResponse.json(
          alertFactory.build({
            id: Number(params.id),
            rule_criteria: {
              rules: [
                ...alertRulesFactory.buildList(2, {
                  dimension_filters: alertDimensionsFactory.buildList(2),
                }),
                ...alertRulesFactory.buildList(1, { dimension_filters: [] }),
              ],
            },
            service_type: params.serviceType === 'linode' ? 'linode' : 'dbaas',
            type: 'user',
          })
        );
      }
      return HttpResponse.json({}, { status: 404 });
    }
  ),
  http.put(
    '*/monitor/services/:serviceType/alert-definitions/:id',
    ({ params, request }) => {
      const body: any = request.json();
      return HttpResponse.json(
        alertFactory.build({
          id: Number(params.id),
          label: `Alert-${params.id}`,
          status: body.status === 'enabled' ? 'disabled' : 'enabled',
        }),
        {
          status: 200,
        }
      );
    }
  ),
  http.delete('*/monitor/services/:serviceType/alert-definitions/:id', () => {
    return HttpResponse.json({});
  }),
  http.get('*/monitor/alert-channels', () => {
    return HttpResponse.json(
      makeResourcePage(notificationChannelFactory.buildList(7))
    );
  }),
  http.get('*/monitor/services', () => {
    const response: ServiceTypesList = {
      data: [
        serviceTypesFactory.build({
          label: 'Linodes',
          service_type: 'linode',
        }),
        serviceTypesFactory.build({
          label: 'Databases',
          service_type: 'dbaas',
        }),
      ],
    };

    return HttpResponse.json(response);
  }),
  http.get('*/monitor/services/:serviceType/dashboards', ({ params }) => {
    const response = {
      data: [] as Dashboard[],
    };
    if (params.serviceType === 'linode') {
      response.data.push(
        dashboardFactory.build({
          label: 'Linode Dashboard',
          service_type: 'linode',
          widgets: [
            widgetFactory.build({
              label: 'CPU utilization',
              metric: 'system_cpu_utilization_percent',
              unit: '%',
              group_by: ['entity_id'],
              y_label: 'system_cpu_utilization_ratio',
            }),
          ],
        })
      );
    } else if (params.serviceType === 'dbaas') {
      response.data.push(
        dashboardFactory.build({
          label: 'DBaaS Dashboard',
          service_type: 'dbaas',
          widgets: [
            widgetFactory.build({
              label: 'CPU utilization',
              metric: 'system_cpu_utilization_percent',
              unit: '%',
              group_by: ['entity_id'],
              y_label: 'system_cpu_utilization_ratio',
            }),
          ],
        })
      );
    }

    return HttpResponse.json(response);
  }),
  http.get('*/monitor/services/:serviceType/metric-definitions', () => {
    const response = {
      data: [
        {
          available_aggregate_functions: ['min', 'max', 'avg'],
          dimensions: [
            {
              dimension_label: 'cpu',
              label: 'CPU name',
              values: null,
            },
            {
              dimension_label: 'state',
              label: 'State of CPU',
              values: [
                'user',
                'system',
                'idle',
                'interrupt',
                'nice',
                'softirq',
                'steal',
                'wait',
              ],
            },
            {
              dimension_label: 'LINODE_ID',
              label: 'Linode ID',
              values: null,
            },
          ],
          label: 'CPU utilization',
          metric: 'system_cpu_utilization_percent',
          metric_type: 'gauge',
          scrape_interval: '2m',
          unit: 'percent',
        },
        {
          available_aggregate_functions: ['min', 'max', 'avg', 'sum'],
          dimensions: [
            {
              dimension_label: 'state',
              label: 'State of memory',
              values: [
                'used',
                'free',
                'buffered',
                'cached',
                'slab_reclaimable',
                'slab_unreclaimable',
              ],
            },
            {
              dimension_label: 'LINODE_ID',
              label: 'Linode ID',
              values: null,
            },
          ],
          label: 'Memory Usage',
          metric: 'system_memory_usage_by_resource',
          metric_type: 'gauge',
          scrape_interval: '30s',
          unit: 'byte',
        },
        {
          available_aggregate_functions: ['min', 'max', 'avg', 'sum'],
          dimensions: [
            {
              dimension_label: 'device',
              label: 'Device name',
              values: ['lo', 'eth0'],
            },
            {
              dimension_label: 'direction',
              label: 'Direction of network transfer',
              values: ['transmit', 'receive'],
            },
            {
              dimension_label: 'LINODE_ID',
              label: 'Linode ID',
              values: null,
            },
          ],
          label: 'Network Traffic',
          metric: 'system_network_io_by_resource',
          metric_type: 'counter',
          scrape_interval: '30s',
          unit: 'byte',
        },
        {
          available_aggregate_functions: ['min', 'max', 'avg', 'sum'],
          dimensions: [
            {
              dimension_label: 'device',
              label: 'Device name',
              values: ['loop0', 'sda', 'sdb'],
            },
            {
              dimension_label: 'direction',
              label: 'Operation direction',
              values: ['read', 'write'],
            },
            {
              dimension_label: 'LINODE_ID',
              label: 'Linode ID',
              values: null,
            },
          ],
          label: 'Disk I/O',
          metric: 'system_disk_OPS_total',
          metric_type: 'counter',
          scrape_interval: '30s',
          unit: 'ops_per_second',
        },
      ],
    };

    return HttpResponse.json(response);
  }),
  http.post('*/monitor/services/:serviceType/token', () => {
    const response = {
      token: 'eyJhbGciOiAiZGlyIiwgImVuYyI6ICJBMTI4Q0JDLUhTMjU2IiwgImtpZCI6ID',
    };
    return HttpResponse.json(response);
  }),

  http.get('*/monitor/dashboards/:id', ({ params }) => {
    const response = {
      created: '2024-04-29T17:09:29',
      id: params.id,
      label:
        params.id === '1'
          ? 'DBaaS Service I/O Statistics'
          : 'Linode Service I/O Statistics',
      service_type: params.id === '1' ? 'dbaas' : 'linode', // just update the service type and label and use same widget configs
      type: 'standard',
      updated: null,
      widgets: [
        {
          aggregate_function: 'avg',
          chart_type: 'area',
          color: 'default',
          label: 'CPU utilization',
          metric: 'system_cpu_utilization_percent',
          size: 12,
          unit: '%',
          group_by: ['entity_id'],
          y_label: 'system_cpu_utilization_ratio',
          filters: dimensionFilterFactory.buildList(5, {
            operator: pickRandom(['endswith', 'eq', 'neq', 'startswith']),
          }),
        },
        {
          aggregate_function: 'avg',
          chart_type: 'area',
          color: 'default',
          label: 'Memory Usage',
          metric: 'system_memory_usage_by_resource',
          size: 12,
          unit: 'Bytes',
          group_by: ['entity_id'],
          y_label: 'system_memory_usage_bytes',
        },
        {
          aggregate_function: 'avg',
          chart_type: 'area',
          color: 'default',
          label: 'Network Traffic',
          metric: 'system_network_io_by_resource',
          size: 6,
          unit: 'Bytes',
          y_label: 'system_network_io_bytes_total',
          filters: dimensionFilterFactory.buildList(3, {
            operator: pickRandom(['endswith', 'eq', 'neq', 'startswith', 'in']),
          }),
          group_by: ['entity_id'],
        },
        {
          aggregate_function: 'avg',
          chart_type: 'area',
          color: 'default',
          label: 'Disk I/O',
          metric: 'system_disk_OPS_total',
          size: 6,
          unit: 'OPS',
          group_by: ['entity_id'],
          y_label: 'system_disk_operations_total',
        },
      ],
    };
    return HttpResponse.json(response);
  }),
  http.post('*/monitor/services/:serviceType/metrics', () => {
    const response = {
      data: {
        result: [
          {
            metric: {
              entity_id: '123',
              metric_name: 'average_cpu_usage',
              node_id: 'primary-1',
            },
            values: [
              [1721854379, '0.2744841110560275'],
              [1721857979, '0.2980357104166823'],
              [1721861579, '0.3290476561287732'],
              [1721865179, '0.32148793964961897'],
              [1721868779, '0.3269247326830727'],
              [1721872379, '0.3393055885526987'],
              [1721875979, '0.3237102833940027'],
              [1721879579, '0.3153372503472701'],
              [1721883179, '0.26811506053820466'],
              [1721886779, '0.25839295774934357'],
              [1721890379, '0.26863082415681144'],
              [1721893979, '0.26126998689934394'],
              [1721897579, '0.26164641539434685'],
            ],
          },
          // Uncomment this to add more metrics and see a scrollable legend if legendHeight is set (ex: CloudPulse)
          // ...Array.from({ length: 10 }, (_, i) => ({
          //   metric: {
          //     test: `Test${i + 2}`,
          //   },
          //   values: [
          //     [1721854379, '0.2744841110560275'],
          //     [1721857979, '0.2980357104166823'],
          //     [1721861579, '0.3290476561287732'],
          //     [1721865179, '0.32148793964961897'],
          //     [1721868779, '0.3269247326830727'],
          //     [1721872379, '0.3393055885526987'],
          //     [1721875979, '0.3237102833940027'],
          //     [1721879579, '0.3153372503472701'],
          //     [1721883179, '0.26811506053820466'],
          //     [1721886779, '0.25839295774934357'],
          //     [1721890379, '0.26863082415681144'],
          //     [1721893979, '0.26126998689934394'],
          //     [1721897579, '0.26164641539434685'],
          //   ],
          // })),
          {
            metric: {
              entity_id: '456',
              metric_name: 'average_cpu_usage',
              node_id: 'primary-2',
            },
            values: [
              [1721854379, '0.3744841110560275'],
              [1721857979, '0.4980357104166823'],
              [1721861579, '0.3290476561287732'],
              [1721865179, '0.42148793964961897'],
              [1721868779, '0.2269247326830727'],
              [1721872379, '0.3393055885526987'],
              [1721875979, '0.5237102833940027'],
              [1721879579, '0.3153372503472701'],
              [1721883179, '0.26811506053820466'],
              [1721886779, '0.35839295774934357'],
              [1721890379, '0.36863082415681144'],
              [1721893979, '0.46126998689934394'],
              [1721897579, '0.56164641539434685'],
            ],
          },
          {
            metric: {
              entity_id: '789',
              metric_name: 'average_cpu_usage',
              node_id: 'primary-3',
            },
            values: [
              [1721854379, '0.3744841110560275'],
              [1721857979, '0.4980357104166823'],
              [1721861579, '0.3290476561287732'],
              [1721865179, '0.4148793964961897'],
              [1721868779, '0.4269247326830727'],
              [1721872379, '0.3393055885526987'],
              [1721875979, '0.6237102833940027'],
              [1721879579, '0.3153372503472701'],
              [1721883179, '0.26811506053820466'],
              [1721886779, '0.45839295774934357'],
              [1721890379, '0.36863082415681144'],
              [1721893979, '0.56126998689934394'],
              [1721897579, '0.66164641539434685'],
            ],
          },
        ],
        resultType: 'matrix',
      },
      isPartial: false,
      stats: {
        executionTimeMsec: 23,
        seriesFetched: '14',
      },
      status: 'success',
    };

    return HttpResponse.json(response);
  }),
  http.get('*/src/routes/*LazyRoutes', ({ request }) => {
    return new Response('export const module = {};', {
      headers: {
        'Content-Type': 'application/javascript',
      },
    });
  }),
  ...entityTransfers,
  ...statusPage,
  ...databases,
  ...vpc,
  ...iam,
  ...entities,
];<|MERGE_RESOLUTION|>--- conflicted
+++ resolved
@@ -729,21 +729,12 @@
       label: 'multiple-ips',
       tags: ['test1', 'test2', 'test3'],
     });
-<<<<<<< HEAD
-    const nonMTCTTPlanInMTCSupportedRegionsLinode = linodeFactory.build({
-      label: 'non-mtc-tt-plan-in-mtc-supported-regions-linode',
-      region: 'us-iad',
-      id: 1003,
-    });
-    const mtcTTLinodes = [
-=======
     const nonMTCPlanInMTCSupportedRegionsLinode = linodeFactory.build({
       label: 'non-mtc-plan-in-mtc-supported-regions-linode',
       region: 'us-iad',
       id: 1003,
     });
     const mtcLinodes = [
->>>>>>> 85d60c8a
       linodeFactory.build({
         label: 'mtc-custom-plan-linode-1',
         region: 'us-iad',
@@ -758,13 +749,8 @@
       }),
     ];
     const linodes = [
-<<<<<<< HEAD
-      ...mtcTTLinodes,
-      nonMTCTTPlanInMTCSupportedRegionsLinode,
-=======
       ...mtcLinodes,
       nonMTCPlanInMTCSupportedRegionsLinode,
->>>>>>> 85d60c8a
       metadataLinodeWithCompatibleImage,
       metadataLinodeWithCompatibleImageAndRegion,
       linodeInDistributedRegion,
@@ -869,30 +855,18 @@
 
   http.get('*/linode/instances/:id', async ({ params }) => {
     const mockLinodeDetailById = (id: number) => {
-<<<<<<< HEAD
-      const linodeMTCTTPlanDetails = [
-        linodeFactory.build({
-          id,
-          backups: { enabled: false },
-          label: 'mtc-tt-custom-plan-linode-1',
-=======
       const linodeMTCPlanDetails = [
         linodeFactory.build({
           id,
           backups: { enabled: false },
           label: 'mtc-custom-plan-linode-1',
->>>>>>> 85d60c8a
           region: 'us-iad',
           type: 'g8-premium-128-ht',
         }),
         linodeFactory.build({
           id,
           backups: { enabled: false },
-<<<<<<< HEAD
-          label: 'mtc-tt-custom-plan-linode-2',
-=======
           label: 'mtc-custom-plan-linode-2',
->>>>>>> 85d60c8a
           region: 'no-east',
           type: 'g8-premium-128-ht',
         }),
@@ -900,11 +874,7 @@
       const linodeNonMTCPlanInMTCSupportedRegionsDetail = linodeFactory.build({
         id,
         backups: { enabled: false },
-<<<<<<< HEAD
-        label: 'non-mtc-tt-plan-in-mtc-supported-regions-linode',
-=======
         label: 'non-mtc-plan-in-mtc-supported-regions-linode',
->>>>>>> 85d60c8a
         region: 'us-iad',
       });
       const linodeInDistributedRegionDetail = linodeFactory.build({
@@ -924,15 +894,9 @@
         case 1000:
           return linodeInDistributedRegionDetail;
         case 1001:
-<<<<<<< HEAD
-          return linodeMTCTTPlanDetails[0];
-        case 1002:
-          return linodeMTCTTPlanDetails[1];
-=======
           return linodeMTCPlanDetails[0];
         case 1002:
           return linodeMTCPlanDetails[1];
->>>>>>> 85d60c8a
         case 1003:
           return linodeNonMTCPlanInMTCSupportedRegionsDetail;
         default:
