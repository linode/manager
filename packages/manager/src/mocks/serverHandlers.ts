--- conflicted
+++ resolved
@@ -59,10 +59,7 @@
   firewallEntityfactory,
   firewallFactory,
   firewallMetricDefinitionsResponse,
-<<<<<<< HEAD
-=======
   firewallMetricRulesFactory,
->>>>>>> ee421978
   imageFactory,
   incidentResponseFactory,
   invoiceFactory,
@@ -3393,11 +3390,7 @@
         ],
       };
       if (params.serviceType === 'firewall') {
-<<<<<<< HEAD
-        return HttpResponse.json({ data: [firewallMetricDefinitionsResponse] });
-=======
         return HttpResponse.json({ data: firewallMetricDefinitionsResponse });
->>>>>>> ee421978
       }
       if (params.serviceType === 'nodebalancer') {
         return HttpResponse.json(nodebalancerMetricsResponse);
