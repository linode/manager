--- conflicted
+++ resolved
@@ -3066,7 +3066,6 @@
           rules: [blockStorageMetricCriteria.build()],
         },
       }),
-<<<<<<< HEAD
       alertFactory.build({
         id: 650,
         label: 'Firewall - nodebalancer',
@@ -3077,8 +3076,6 @@
           rules: [firewallNodebalancerMetricCriteria.build()],
         },
       }),
-=======
->>>>>>> 0a318080
     ];
     return HttpResponse.json(makeResourcePage(alerts));
   }),
@@ -3131,7 +3128,6 @@
           })
         );
       }
-<<<<<<< HEAD
       if (params.id === '650' && params.serviceType === 'firewall') {
         return HttpResponse.json(
           alertFactory.build({
@@ -3147,8 +3143,6 @@
           })
         );
       }
-=======
->>>>>>> 0a318080
       if (params.id !== undefined) {
         return HttpResponse.json(
           alertFactory.build({
@@ -3320,7 +3314,6 @@
       firewall: 'Firewalls',
       objectstorage: 'Object Storage',
       blockstorage: 'Block Storage',
-<<<<<<< HEAD
       lke: 'LKE',
     };
     const serviceTypeScopeMap: Record<
@@ -3334,9 +3327,6 @@
       objectstorage: ['entity', 'account', 'region'],
       blockstorage: ['entity', 'account', 'region'],
       lke: ['entity'],
-=======
-      lke: 'LKE Enterprise',
->>>>>>> 0a318080
     };
     const response = serviceTypesFactory.build({
       service_type: `${serviceType}`,
@@ -3344,14 +3334,7 @@
       alert: serviceAlertFactory.build({
         evaluation_period_seconds: [300],
         polling_interval_seconds: [300],
-<<<<<<< HEAD
         scope: serviceTypeScopeMap[serviceType],
-=======
-        scope:
-          serviceType === 'objectstorage' || serviceType === 'blockstorage'
-            ? ['entity', 'account', 'region']
-            : ['entity'],
->>>>>>> 0a318080
       }),
     });
 
@@ -3852,7 +3835,6 @@
     } else if (id === '8') {
       serviceType = 'firewall';
       dashboardLabel = 'Firewall Nodebalancer Dashboard';
-<<<<<<< HEAD
       widgets = [
         {
           metric: 'fw_active_connections',
@@ -3877,8 +3859,6 @@
           aggregate_function: 'avg',
         },
       ];
-=======
->>>>>>> 0a318080
     } else if (id === '9') {
       serviceType = 'lke';
       dashboardLabel = 'Kubernetes Enterprise Dashboard';
