/**
 * @deprecated
 *
 * This mocking mode is being phased out.
 * It remains available in out DEV tools for convenience and backward compatibility, it is however discouraged to add new handlers to it.
 *
 * New handlers should be added to the CRUD baseline preset instead (ex: src/mocks/presets/crud/handlers/linodes.ts) which support a much more dynamic data mocking.
 */
import {
  acceleratedTypeFactory,
  accountAvailabilityFactory,
  accountBetaFactory,
  betaFactory,
  dedicatedTypeFactory,
  gpuTypeAdaFactory,
  gpuTypeRtxFactory,
  grantFactory,
  grantsFactory,
  linodeFactory,
  linodeIPFactory,
  linodeStatsFactory,
  linodeTransferFactory,
  linodeTypeFactory,
  nodeBalancerConfigFactory,
  nodeBalancerConfigNodeFactory,
  nodeBalancerFactory,
  pickRandom,
  premiumTypeFactory,
  proDedicatedTypeFactory,
  profileFactory,
  regionAvailabilityFactory,
  regions,
  securityQuestionsFactory,
} from '@linode/utilities';
import { DateTime } from 'luxon';
import { http, HttpResponse } from 'msw';

import { MOCK_THEME_STORAGE_KEY } from 'src/dev-tools/ThemeSelector';
import {
  // abuseTicketNotificationFactory,
  accountFactory,
  accountMaintenanceFactory,
  accountTransferFactory,
  alertDimensionsFactory,
  alertFactory,
  alertRulesFactory,
  appTokenFactory,
  blockStorageMetricCriteria,
  blockStorageMetricRules,
  contactFactory,
  credentialFactory,
  creditPaymentResponseFactory,
  dashboardFactory,
  databaseBackupFactory,
  databaseEngineFactory,
  databaseFactory,
  databaseInstanceFactory,
  databaseTypeFactory,
  dimensionFilterFactory,
  domainFactory,
  domainRecordFactory,
  entityTransferFactory,
  eventFactory,
  firewallDeviceFactory,
  firewallEntityfactory,
  firewallFactory,
  firewallMetricDefinitionsResponse,
  firewallMetricRulesFactory,
  firewallNodebalancerMetricCriteria,
<<<<<<< HEAD
=======
  firewallPrefixListFactory,
  firewallRuleFactory,
  firewallRuleSetFactory,
  firewallRulesFactory,
>>>>>>> b5dcacdf
  imageFactory,
  incidentResponseFactory,
  invoiceFactory,
  invoiceItemFactory,
  kubeEndpointFactory,
  kubeLinodeFactory,
  kubernetesAPIResponse,
  kubernetesVersionFactory,
  linodeConfigFactory,
  linodeDiskFactory,
  lkeEnterpriseTypeFactory,
  lkeHighAvailabilityTypeFactory,
  lkeStandardAvailabilityTypeFactory,
  longviewActivePlanFactory,
  longviewClientFactory,
  longviewSubscriptionFactory,
  maintenanceResponseFactory,
  makeObjectsPage,
  managedIssueFactory,
  managedLinodeSettingFactory,
  managedSSHPubKeyFactory,
  managedStatsFactory,
  monitorFactory,
  mysqlConfigResponse,
  networkLoadBalancerFactory,
  networkLoadBalancerListenerFactory,
  networkLoadBalancerNodeFactory,
  nodeBalancerTypeFactory,
  nodePoolFactory,
  notificationChannelFactory,
  notificationFactory,
  objectStorageBucketFactoryGen2,
  objectStorageClusterFactory,
  objectStorageEndpointsFactory,
  objectStorageKeyFactory,
  objectStorageMetricCriteria,
  objectStorageMetricRules,
  objectStorageOverageTypeFactory,
  objectStorageTypeFactory,
  paymentFactory,
  paymentMethodFactory,
  placementGroupFactory,
  possibleMySQLReplicationTypes,
  possiblePostgresReplicationTypes,
  postgresConfigResponse,
  promoFactory,
  serviceAlertFactory,
  serviceTypesFactory,
  stackScriptFactory,
  staticObjects,
  subnetFactory,
  supportReplyFactory,
  supportTicketFactory,
  tagFactory,
  VLANFactory,
  volumeFactory,
  volumeTypeFactory,
  vpcFactory,
  widgetFactory,
} from 'src/factories';
import { accountAgreementsFactory } from 'src/factories/accountAgreements';
import { accountLoginFactory } from 'src/factories/accountLogin';
import { accountUserFactory } from 'src/factories/accountUsers';
import { LinodeKernelFactory } from 'src/factories/linodeKernel';
import { quotaFactory } from 'src/factories/quotas';
import { getStorage } from 'src/utilities/storage';

import type { PathParams } from 'msw';

const getRandomWholeNumber = (min: number, max: number) =>
  Math.floor(Math.random() * (max - min + 1) + min);

import { accountEntityFactory } from 'src/factories/accountEntities';
import { accountRolesFactory } from 'src/factories/accountRoles';
import { trustedDeviceFactory } from 'src/factories/devices';
import { maintenancePolicyFactory } from 'src/factories/maintenancePolicy';
import { userAccountPermissionsFactory } from 'src/factories/userAccountPermissions';
import { userEntityPermissionsFactory } from 'src/factories/userEntityPermissions';
import { userRolesFactory } from 'src/factories/userRoles';

import type {
  AccountMaintenance,
  AlertDefinitionScope,
  AlertDefinitionType,
  AlertSeverityType,
  AlertStatusType,
  CloudPulseServiceType,
  CreateAlertDefinitionPayload,
  CreateObjectStorageKeyPayload,
  Dashboard,
  Database,
  FirewallStatus,
  NotificationType,
  ObjectStorageEndpointTypes,
  SecurityQuestionsPayload,
  ServiceTypesList,
  TokenRequest,
  UpdateImageRegionsPayload,
  User,
  VolumeStatus,
} from '@linode/api-v4';

export const makeResourcePage = <T>(
  e: T[],
  override: { page: number; pages: number; results?: number } = {
    page: 1,
    pages: 1,
  }
) => ({
  data: e,
  page: override.page ?? 1,
  pages: override.pages ?? 1,
  results: override.results ?? e.length,
});

const makeMockDatabase = (params: PathParams): Database => {
  const isDefault = Number(params.id) % 2 !== 0;
  const db: Record<string, boolean | number | string | undefined> = {
    engine: params.engine as 'mysql',
    id: Number(params.id),
    label: `database-${params.id}`,
    platform: isDefault ? 'rdbms-default' : 'rdbms-legacy',
  };
  if (!isDefault) {
    db.replication_commit_type =
      params.engine === 'postgresql' ? 'local' : undefined;

    db.replication_type =
      params.engine === 'mysql'
        ? pickRandom(possibleMySQLReplicationTypes)
        : undefined;

    db.replication_type =
      params.engine === 'postgresql'
        ? pickRandom(possiblePostgresReplicationTypes)
        : undefined;

    db.ssl_connection = true;
  }
  const database = databaseFactory.build(db);

  if (database.platform !== 'rdbms-default') {
    delete database.private_network;
  }

  if (database.platform === 'rdbms-default' && !!database.private_network) {
    // When a database is configured with a VPC, the primary and standby hostnames are prepended with 'private-' in the backend
    database.hosts = {
      primary: 'private-db-mysql-primary-0.b.linodeb.net',
      standby: 'private-db-mysql-standby-0.b.linodeb.net',
    };
  }

  return database;
};

const statusPage = [
  http.get('*/api/v2/incidents*', () => {
    const response = incidentResponseFactory.build();
    return HttpResponse.json(response);
  }),
  http.get('*/api/v2/scheduled-maintenances*', () => {
    const response = maintenanceResponseFactory.build();
    return HttpResponse.json(response);
  }),
];

function sleep(ms: number) {
  return new Promise((resolve) => setTimeout(resolve, ms));
}

const entityTransfers = [
  http.get('*/account/service-transfers', () => {
    const transfers1 = entityTransferFactory.buildList(10);
    const transfers2 = entityTransferFactory.buildList(10, {
      token: 'TEST123',
    });
    const transfers3 = entityTransferFactory.buildList(10, {
      token: '987TEST',
    });
    const transfer4 = entityTransferFactory.build({
      is_sender: true,
      status: 'pending',
    });
    const transfer5 = entityTransferFactory.build({
      is_sender: true,
      status: 'canceled',
    });

    const combinedTransfers = transfers1.concat(
      transfers2,
      transfers3,
      transfer4,
      transfer5
    );
    return HttpResponse.json(makeResourcePage(combinedTransfers));
  }),
  http.get('*/account/service-transfers/:transferId', () => {
    const transfer = entityTransferFactory.build();
    return HttpResponse.json(transfer);
  }),
  http.get('*/account/agreements', () =>
    HttpResponse.json(accountAgreementsFactory.build())
  ),
  http.post('*/account/service-transfers', async ({ request }) => {
    const body = await request.json();
    const payload = body as any;
    const newTransfer = entityTransferFactory.build({
      entities: payload.entities,
    });
    return HttpResponse.json(newTransfer);
  }),
  http.post('*/account/service-transfers/:transferId/accept', () => {
    return HttpResponse.json({});
  }),
  http.delete('*/account/service-transfers/:transferId', () => {
    return HttpResponse.json({});
  }),
];

const databases = [
  http.get('*/databases/instances', () => {
    const database1 = databaseInstanceFactory.build({
      cluster_size: 1,
      id: 1,
      label: 'database-instance-1',
    });
    const database2 = databaseInstanceFactory.build({
      cluster_size: 2,
      id: 2,
      label: 'database-instance-2',
    });
    const database3 = databaseInstanceFactory.build({
      cluster_size: 3,
      id: 3,
      label: 'database-instance-3',
    });
    const database4 = databaseInstanceFactory.build({
      cluster_size: 1,
      id: 4,
      label: 'database-instance-4',
    });
    const database5 = databaseInstanceFactory.build({
      cluster_size: 1,
      id: 5,
      label: 'database-instance-5',
    });

    const databases = [database1, database2, database3, database4, database5];
    return HttpResponse.json(makeResourcePage(databases));
  }),

  http.get('*/databases/types', () => {
    const standardTypes = [
      databaseTypeFactory.build({
        class: 'nanode',
        id: 'g6-nanode-1',
        label: `Nanode 1 GB`,
        memory: 1024,
      }),
      databaseTypeFactory.build({
        class: 'nanode',
        id: 'g6-standard-1',
        label: `Linode 2 GB`,
        memory: 2048,
      }),
      ...databaseTypeFactory.buildList(7, { class: 'standard' }),
    ];
    const dedicatedTypes = databaseTypeFactory.buildList(7, {
      class: 'dedicated',
    });

    const planSizes = [4, 8, 16, 32, 64, 96, 128, 256];
    const premiumTypes = planSizes.map((size) => {
      return databaseTypeFactory.build({
        class: 'premium',
        id: `premium-${size}`,
        label: `DBaaS - Premium ${size} GB`,
        memory: size * 1024,
      });
    });

    return HttpResponse.json(
      makeResourcePage([...standardTypes, ...dedicatedTypes, ...premiumTypes])
    );
  }),

  http.get('*/databases/engines', () => {
    const engine1 = databaseEngineFactory.buildList(3);
    const engine2 = databaseEngineFactory.buildList(3, {
      engine: 'postgresql',
    });

    const combinedList = [...engine1, ...engine2];

    return HttpResponse.json(makeResourcePage(combinedList));
  }),

  http.get('*/databases/:engine/instances/:id', ({ params }) => {
    const database = makeMockDatabase(params);
    return HttpResponse.json(database);
  }),

  http.put('*/databases/:engine/instances/:id', ({ params }) => {
    const database = makeMockDatabase(params);
    return HttpResponse.json(database);
  }),

  http.get('*/databases/:engine/instances/:databaseId/backups', () => {
    const backups = databaseBackupFactory.buildList(10);
    return HttpResponse.json(makeResourcePage(backups));
  }),

  http.get('*/databases/:engine/instances/:databaseId/credentials', () => {
    return HttpResponse.json({
      password: 'password123',
      username: 'lnroot',
    });
  }),

  http.get('*/databases/:engine/instances/:databaseId/ssl', () => {
    return HttpResponse.json({
      certificate: 'testcertificate',
      public_key: 'testkey',
    });
  }),

  http.post('*/databases/:engine/instances', async ({ params, request }) => {
    const body = await request.json();
    const payload: any = body;
    return HttpResponse.json({
      ...databaseFactory.build({
        engine: params.engine as 'mysql',
        label: payload?.label ?? 'Database',
      }),
    });
  }),

  http.post(
    '*/databases/:engine/instances/:databaseId/backups/:backupId/restore',
    () => {
      return HttpResponse.json({});
    }
  ),

  http.post(
    '*/databases/:engine/instances/:databaseId/credentials/reset',
    () => {
      return HttpResponse.json({});
    }
  ),

  http.put(
    '*/databases/mysql/instances/:databaseId',
    async ({ params, request }) => {
      const reqBody = await request.json();
      const id = Number(params.databaseId);
      const body = reqBody as any;
      return HttpResponse.json({ ...databaseFactory.build({ id }), ...body });
    }
  ),

  http.delete('*/databases/mysql/instances/:databaseId', () => {
    return HttpResponse.json({});
  }),

  http.post('*/databases/:engine/instances/:databaseId/suspend', () => {
    return HttpResponse.json({});
  }),

  http.post('*/databases/:engine/instances/:databaseId/resume', () => {
    return HttpResponse.json({});
  }),
  http.get('*/databases/:engine/config', ({ params }) => {
    const { engine } = params as { engine: string };
    if (engine === 'mysql') {
      return HttpResponse.json(mysqlConfigResponse);
    }
    if (engine === 'postgresql') {
      return HttpResponse.json(postgresConfigResponse);
    }

    return HttpResponse.json(mysqlConfigResponse);
  }),
];

const vpc = [
  http.get('*/v4beta/vpcs', () => {
    const vpcsWithSubnet1 = vpcFactory.buildList(5, {
      subnets: subnetFactory.buildList(Math.floor(Math.random() * 10) + 1),
    });
    const vpcsWithSubnet2 = vpcFactory.buildList(5, {
      region: 'eu-west',
      subnets: subnetFactory.buildList(Math.floor(Math.random() * 20) + 1),
    });
    const vpcsWithoutSubnet = vpcFactory.buildList(20);
    return HttpResponse.json(
      makeResourcePage([
        ...vpcsWithSubnet1,
        ...vpcsWithSubnet2,
        ...vpcsWithoutSubnet,
      ])
    );
  }),
  http.get('*/v4beta/vpcs/:vpcId', () => {
    return HttpResponse.json(
      vpcFactory.build({
        description: `VPC for webserver and database. VPC for webserver and database. VPC for webserver and database. VPC for webserver and database. VPC for webserver VPC for webserver VPC for webserver VPC for webserver VPC for webserver.VPC for webserver and database!!! VPC`,
        subnets: subnetFactory.buildList(Math.floor(Math.random() * 10) + 1),
      })
    );
  }),
  http.get('*/v4beta/vpcs/:vpcId/subnets', () => {
    return HttpResponse.json(makeResourcePage(subnetFactory.buildList(30)));
  }),
  http.delete('*/v4beta/vpcs/:vpcId/subnets/:subnetId', () => {
    return HttpResponse.json({});
  }),
  http.delete('*/v4beta/vpcs/:vpcId', () => {
    return HttpResponse.json({});
  }),
  http.put('*/v4beta/vpcs/:vpcId', () => {
    return HttpResponse.json(vpcFactory.build({ description: 'testing' }));
  }),
  http.get('*/v4beta/vpcs/:vpcID', ({ params }) => {
    const id = Number(params.id);
    return HttpResponse.json(vpcFactory.build({ id }));
  }),
  http.post('*/v4beta/vpcs', async ({ request }) => {
    const body = await request.json();
    const vpc = vpcFactory.build({ ...(body as any) });
    return HttpResponse.json(vpc);
  }),
  http.post('*/v4beta/vpcs/:vpcId/subnets', async ({ request }) => {
    const body = await request.json();
    const subnet = subnetFactory.build({ ...(body as any) });
    return HttpResponse.json(subnet);
  }),
];

const iam = [
  http.get('*/iam/role-permissions', () => {
    return HttpResponse.json(accountRolesFactory.build());
  }),
  http.get('*/iam/users/:username/role-permissions', () => {
    return HttpResponse.json(userRolesFactory.build());
  }),
  http.get('*/iam/users/:username/permissions/:entity_type/:entity_id', () => {
    return HttpResponse.json(userEntityPermissionsFactory);
  }),
  http.get('*/v4*/iam/users/:username/permissions/account', () => {
    return HttpResponse.json(userAccountPermissionsFactory);
  }),
];

const entities = [
  http.get('*/v4*/entities', () => {
    const entity1 = accountEntityFactory.buildList(10, {
      type: 'linode',
    });
    const entity2 = accountEntityFactory.build({
      type: 'image',
    });
    const entity3 = accountEntityFactory.build({
      id: 1,
      label: 'firewall-1',
      type: 'firewall',
    });
    const entities = [...entity1, entity2, entity3];

    return HttpResponse.json(makeResourcePage(entities));
  }),
];

const netLoadBalancers = [
  http.get('*/v4beta/netloadbalancers', () => {
    const nlbWithListener1 = networkLoadBalancerFactory.buildList(5, {
      listeners: networkLoadBalancerListenerFactory.buildList(
        Math.floor(Math.random() * 10) + 1
      ),
    });
    const nlbWithListener2 = networkLoadBalancerFactory.buildList(5, {
      region: 'eu-west',
      lke_cluster: {
        id: 1,
        label: 'lke-e-123',
        type: 'lkecluster',
        url: 'v4/lke/clusters/1',
      },
      listeners: networkLoadBalancerListenerFactory.buildList(
        Math.floor(Math.random() * 20) + 1
      ),
    });
    const nlbWithoutListener = networkLoadBalancerFactory.buildList(20);
    return HttpResponse.json(
      makeResourcePage([
        ...nlbWithListener1,
        ...nlbWithListener2,
        ...nlbWithoutListener,
      ])
    );
  }),
  http.get('*/v4beta/netloadbalancers/:id', () => {
    return HttpResponse.json(
      networkLoadBalancerFactory.build({
        lke_cluster: {
          id: 1,
          label: 'lke-e-123',
          type: 'lkecluster',
          url: 'v4/lke/clusters/1',
        },
        listeners: networkLoadBalancerListenerFactory.buildList(
          Math.floor(Math.random() * 10) + 1
        ),
      })
    );
  }),
  http.get('*/v4beta/netloadbalancers/:id/listeners', () => {
    return HttpResponse.json(
      makeResourcePage(networkLoadBalancerListenerFactory.buildList(30))
    );
  }),
  http.get('*/v4beta/netloadbalancers/:id/listeners/:listenerId', () => {
    return HttpResponse.json(networkLoadBalancerListenerFactory.build());
  }),
  http.get('*/v4beta/netloadbalancers/:id/listeners/:listenerId/nodes', () => {
    return HttpResponse.json(
      makeResourcePage(networkLoadBalancerNodeFactory.buildList(30))
    );
  }),
];

const nanodeType = linodeTypeFactory.build({ id: 'g6-nanode-1' });
const standardTypes = linodeTypeFactory.buildList(7);
const dedicatedTypes = dedicatedTypeFactory.buildList(7);
const proDedicatedType = proDedicatedTypeFactory.build();
const gpuTypesAda = gpuTypeAdaFactory.buildList(7);
const gpuTypesRX = gpuTypeRtxFactory.buildList(7);
const premiumTypes = [
  ...premiumTypeFactory.buildList(6),
  linodeTypeFactory.build({
    class: 'premium',
    disk: 10240000,
    id: 'g8-premium-128-ht',
    label: 'Premium HT 512 GB',
    memory: 524288,
    network_out: 40000,
    price: {
      hourly: 7.0,
      monthly: 5040.0,
    },
    transfer: 24000,
    vcpus: 128,
  }),
];
const acceleratedType = acceleratedTypeFactory.buildList(7);

const proxyAccountUser = accountUserFactory.build({
  email: 'partner@proxy.com',
  last_login: null,
  user_type: 'proxy',
  username: 'ParentCompany_a1b2c3d4e5',
});
const parentAccountUser = accountUserFactory.build({
  email: 'parent@acme.com',
  last_login: null,
  restricted: false,
  user_type: 'parent',
  username: 'ParentUser',
});
const childAccountUser = accountUserFactory.build({
  email: 'child@linode.com',
  last_login: null,
  restricted: false,
  user_type: 'child',
  username: 'ChildUser',
});
const parentAccountNonAdminUser = accountUserFactory.build({
  email: 'account@linode.com',
  last_login: null,
  restricted: false,
  username: 'NonAdminUser',
});

export const handlers = [
  ...iam,
  http.get('*/profile', () => {
    const profile = profileFactory.build({
      restricted: false,
      // Parent/Child: switch the `user_type` depending on what account view you need to mock.
      user_type: 'parent',
      // PLACEMENT GROUPS TESTING - Permissions and Grants:
      // Uncomment the two lines below: This is important! The grants endpoint is only called for restricted users.
      // restricted: true,
      // user_type: 'default',
    });
    return HttpResponse.json(profile);
  }),

  http.put('*/profile', async ({ request }) => {
    const body = await request.json();

    return HttpResponse.json({ ...profileFactory.build(), ...(body as any) });
  }),
  http.get('*/profile/grants', () => {
    // PLACEMENT GROUPS TESTING - Permissions and Grants
    return HttpResponse.json(
      grantsFactory.build({ global: { add_linodes: false } })
    );
  }),
  http.get('*/profile/apps', () => {
    const tokens = appTokenFactory.buildList(30);
    return HttpResponse.json(makeResourcePage(tokens));
  }),
  http.post('*/profile/phone-number', async () => {
    await sleep(2000);
    return HttpResponse.json({});
  }),
  http.post('*/profile/phone-number/verify', async () => {
    await sleep(2000);
    return HttpResponse.json({});
  }),
  http.delete('*/profile/phone-number', () => {
    return HttpResponse.json({});
  }),
  http.get('*/profile/security-questions', () => {
    return HttpResponse.json(securityQuestionsFactory.build());
  }),
  http.post<any, SecurityQuestionsPayload>(
    '*/profile/security-questions',
    async ({ request }) => {
      const body = await request.json();

      return HttpResponse.json(body);
    }
  ),
  http.get('*/regions', async () => {
    return HttpResponse.json(makeResourcePage(regions));
  }),
  http.get<{ id: string }>('*/v4/images/:id', ({ params }) => {
    const distributedImage = imageFactory.build({
      capabilities: ['cloud-init', 'distributed-sites'],
      id: 'private/distributed-image',
      label: 'distributed-image',
      regions: [{ region: 'us-east', status: 'available' }],
    });

    if (params.id === distributedImage.id) {
      return HttpResponse.json(distributedImage);
    }

    return HttpResponse.json(imageFactory.build());
  }),
  http.get('*/images', async ({ request }) => {
    const filter = request.headers.get('x-filter');

    if (filter?.includes('manual')) {
      const images = [
        imageFactory.build({
          capabilities: ['distributed-sites'],
          regions: [{ region: 'us-east', status: 'available' }],
          type: 'manual',
        }),
        imageFactory.build({ capabilities: [], regions: [], type: 'manual' }),
        imageFactory.build({
          capabilities: ['distributed-sites', 'cloud-init'],
          regions: [{ region: 'us-east', status: 'available' }],
          type: 'manual',
        }),
        imageFactory.build({
          capabilities: ['cloud-init'],
          regions: [],
          type: 'manual',
        }),
      ];
      return HttpResponse.json(makeResourcePage(images));
    }

    if (filter?.includes('automatic')) {
      const images = imageFactory.buildList(5, {
        capabilities: [],
        regions: [],
        type: 'automatic',
      });
      return HttpResponse.json(makeResourcePage(images));
    }

    return HttpResponse.json(makeResourcePage([]));
  }),
  http.post<any, UpdateImageRegionsPayload>(
    '*/v4/images/:id/regions',
    async ({ request }) => {
      const data = await request.json();

      const image = imageFactory.build();

      image.regions = data.regions.map((regionId) => ({
        region: regionId,
        status: 'pending replication',
      }));

      return HttpResponse.json(image);
    }
  ),

  http.get('*/linode/types', () => {
    return HttpResponse.json(
      makeResourcePage([
        nanodeType,
        ...standardTypes,
        ...dedicatedTypes,
        ...gpuTypesAda,
        ...gpuTypesRX,
        ...premiumTypes,
        ...acceleratedType,
        proDedicatedType,
      ])
    );
  }),
  http.get('*/linode/types-legacy', () => {
    return HttpResponse.json(makeResourcePage(linodeTypeFactory.buildList(0)));
  }),
  ...[
    nanodeType,
    ...standardTypes,
    ...dedicatedTypes,
    ...premiumTypes,
    proDedicatedType,
  ].map((type) =>
    http.get(`*/linode/types/${type.id}`, () => {
      return HttpResponse.json(type);
    })
  ),
  http.get(`*/linode/types/*`, () => {
    return HttpResponse.json(linodeTypeFactory.build());
  }),
  http.get('*/linode/instances', async ({ request }) => {
    linodeFactory.resetSequenceNumber();
    const linodesWithFirewall = linodeFactory.buildList(10, {
      region: 'ap-west',
    });
    const metadataLinodeWithCompatibleImage = linodeFactory.build({
      image: 'metadata-test-image',
      label: 'metadata-test-image',
    });
    const metadataLinodeWithCompatibleImageAndRegion = linodeFactory.build({
      image: 'metadata-test-image',
      label: 'metadata-test-region',
      region: 'eu-west',
    });
    const linodeInDistributedRegion = linodeFactory.build({
      image: 'distributed-region-test-image',
      label: 'Gecko Distributed Region Test',
      region: 'us-den-10',
      site_type: 'distributed',
      id: 1000,
    });
    const onlineLinodes = linodeFactory.buildList(40, {
      backups: { enabled: false },
      ipv4: ['000.000.000.000'],
      region: 'us-ord',
    });
    const linodeWithEligibleVolumes = linodeFactory.build({
      id: 20,
      label: 'debianDistro',
    });
    const offlineLinodes = linodeFactory.buildList(1, { status: 'offline' });
    const busyLinodes = linodeFactory.buildList(1, { status: 'migrating' });
    const eventLinode = linodeFactory.build({
      id: 999,
      label: 'eventful',
      status: 'rebooting',
    });
    const multipleIPLinode = linodeFactory.build({
      ipv4: [
        '192.168.0.0',
        '192.168.0.1',
        '192.168.0.2',
        '192.168.0.3',
        '192.168.0.4',
        '192.168.0.5',
      ],
      label: 'multiple-ips',
      tags: ['test1', 'test2', 'test3'],
    });
    const nonMTCPlanInMTCSupportedRegionsLinode = linodeFactory.build({
      label: 'non-mtc-plan-in-mtc-supported-regions-linode',
      region: 'us-iad',
      id: 1003,
    });
    const mtcLinodes = [
      linodeFactory.build({
        label: 'mtc-custom-plan-linode-1',
        region: 'us-iad',
        type: 'g8-premium-128-ht',
        id: 1001,
      }),
      linodeFactory.build({
        label: 'mtc-custom-plan-linode-2',
        region: 'no-osl-1',
        type: 'g8-premium-128-ht',
        id: 1002,
      }),
    ];
    const aclpSupportedRegionLinodes = [
      linodeFactory.build({
        label: 'aclp-supported-region-linode-1',
        region: 'us-iad',
        id: 1004,
      }),
      linodeFactory.build({
        label: 'aclp-supported-region-linode-2',
        region: 'us-east',
        id: 1005,
      }),
      linodeFactory.build({
        label: 'aclp-supported-region-linode-3',
        region: 'us-iad',
        id: 1006,
      }),
    ];
    const linodeFirewall = linodeFactory.build({
      region: 'ap-west',
      label: 'Linode-firewall-test',
      id: 90909,
    });
    const linodes = [
      ...linodesWithFirewall,
      ...mtcLinodes,
      ...aclpSupportedRegionLinodes,
      nonMTCPlanInMTCSupportedRegionsLinode,
      metadataLinodeWithCompatibleImage,
      metadataLinodeWithCompatibleImageAndRegion,
      linodeInDistributedRegion,
      ...onlineLinodes,
      linodeWithEligibleVolumes,
      ...offlineLinodes,
      ...busyLinodes,
      linodeFactory.build({
        backups: { enabled: false },
        label: 'shadow-plan',
        type: 'g5-standard-20-s1',
      }),
      linodeFactory.build({
        backups: { enabled: false },
        label: 'shadow-plan-with-tags',
        tags: ['test1', 'test2', 'test3'],
        type: 'g5-standard-20-s1',
      }),
      linodeFactory.build({
        label: 'linode_with_tags_test1_test2',
        // eslint-disable-next-line sonarjs/no-duplicate-string
        region: 'us-central',
        tags: ['test1', 'test2'],
      }),
      linodeFactory.build({
        label: 'linode_with_tags_test2_test3',
        region: 'us-central',
        tags: ['test2', 'test3'],
      }),
      linodeFactory.build({
        label: 'linode_with_no_tags',
        region: 'us-central',
      }),
      linodeFactory.build({
        label: 'linode_with_tag_test4',
        region: 'us-east',
        tags: ['test4'],
      }),
      linodeFactory.build({
        label: 'eu-linode',
        region: 'eu-west',
      }),
      linodeFactory.build({
        backups: { enabled: false },
        label: 'DC-Specific Pricing Linode',
        region: 'id-cgk',
      }),
      eventLinode,
      multipleIPLinode,
      linodeFirewall,
    ];

    if (request.headers.get('x-filter')) {
      const headers = JSON.parse(request.headers.get('x-filter') || '{}');
      const orFilters = headers['+or'];
      const andFilters = headers['+and'];
      const regionFilter = headers.region;

      let filteredLinodes = linodes; // Default to the original linodes in case no filters are applied

      if (andFilters?.length) {
        // Check if this is a combined filter structure (multiple filter groups with +or arrays)
        const hasCombinedFilter = andFilters.some(
          (filterGroup: any) =>
            filterGroup['+or'] && Array.isArray(filterGroup['+or'])
        );

        if (hasCombinedFilter) {
          // Handle combined filter structure for CloudPulse alerts
          filteredLinodes = filteredLinodes.filter((linode) => {
            return andFilters.every((filterGroup: any) => {
              // Handle id filter group
              if (filterGroup['+or'] && Array.isArray(filterGroup['+or'])) {
                const idFilters = filterGroup['+or'].filter(
                  (f) => f.id !== undefined
                );
                const regionFilters = filterGroup['+or'].filter(
                  (f) => f.region !== undefined
                );

                // Check if linode matches any id in the id filter group
                const matchesId =
                  idFilters.length === 0 ||
                  idFilters.some((f) => Number(f.id) === linode.id);

                // Check if linode matches any region in the region filter group
                const matchesRegion =
                  regionFilters.length === 0 ||
                  regionFilters.some((f) => f.region === linode.region);

                return matchesId && matchesRegion;
              }

              return false;
            });
          });
        } else {
          // Handle legacy andFilters for other use cases
          filteredLinodes = filteredLinodes.filter((linode) => {
            const filteredById = andFilters.every(
              (filter: { id: number }) => filter.id === linode.id
            );
            const filteredByRegion = andFilters.every(
              (filter: { region: string }) => filter.region === linode.region
            );

            return filteredById || filteredByRegion;
          });
        }
      }

      // The legacy id/region filtering logic has been removed here because it
      // duplicated the work done above and incorrectly trimmed results when a
      // newer "combined" filter structure (an array of "+or" groups inside
      // "+and") was supplied. For legacy consumers the filtering is handled
      // in the `else` branch above (lines ~922–934).

      // after the linodes are filtered based on region, filter the region-filtered linodes based on selected tags if any
      if (orFilters?.length) {
        filteredLinodes = filteredLinodes.filter((linode) => {
          return orFilters.some((filter: { tags: string }) =>
            linode.tags.includes(filter.tags)
          );
        });
      }

      // filter the linodes based on supported regions
      if (orFilters?.length) {
        filteredLinodes = linodes.filter((linode) => {
          return orFilters.some(
            (filter: { region: string }) => linode.region === filter.region
          );
        });
      }

      if (regionFilter) {
        filteredLinodes = filteredLinodes.filter((linode) => {
          return linode.region === regionFilter;
        });
      }

      return HttpResponse.json(makeResourcePage(filteredLinodes));
    }
    return HttpResponse.json(makeResourcePage(linodes));
  }),

  http.get('*/linode/instances/:id', async ({ params }) => {
    const mockLinodeDetailById = (id: number) => {
      const linodeMTCPlanDetails = [
        linodeFactory.build({
          id,
          backups: { enabled: false },
          label: 'mtc-custom-plan-linode-1',
          region: 'us-iad',
          type: 'g8-premium-128-ht',
        }),
        linodeFactory.build({
          id,
          backups: { enabled: false },
          label: 'mtc-custom-plan-linode-2',
          region: 'no-osl-1',
          type: 'g8-premium-128-ht',
        }),
      ];
      const linodeAclpSupportedRegionDetails = [
        /** Whether a Linode is ACLP-subscribed can be determined using the useIsLinodeAclpSubscribed hook. */

        // 1. Example: ACLP-subscribed Linode in an ACLP-supported region (mock Linode ID: 1004)
        linodeFactory.build({
          id,
          backups: { enabled: false },
          label: 'aclp-supported-region-linode-1',
          region: 'us-iad',
          alerts: {
            user_alerts: [21, 22, 23, 24, 25],
            system_alerts: [19, 20],
            cpu: 0,
            io: 0,
            network_in: 0,
            network_out: 0,
            transfer_quota: 0,
          },
        }),
        // 2. Example: Linode not subscribed to ACLP in an ACLP-supported region (mock Linode ID: 1005)
        linodeFactory.build({
          id,
          backups: { enabled: false },
          label: 'aclp-supported-region-linode-2',
          region: 'us-east',
          alerts: {
            user_alerts: [],
            system_alerts: [],
            cpu: 10,
            io: 10000,
            network_in: 0,
            network_out: 0,
            transfer_quota: 80,
          },
        }),
        // 3. Example: Linode in an ACLP-supported region with NO enabled alerts (mock Linode ID: 1006)
        // - Whether this Linode is ACLP-subscribed depends on the ACLP release stage:
        //   a. Beta stage: NOT subscribed to ACLP
        //   b. GA stage: Subscribed to ACLP
        linodeFactory.build({
          id,
          backups: { enabled: false },
          label: 'aclp-supported-region-linode-3',
          region: 'us-iad',
          alerts: {
            user_alerts: [],
            system_alerts: [],
            cpu: 0,
            io: 0,
            network_in: 0,
            network_out: 0,
            transfer_quota: 0,
          },
        }),
      ];
      const linodeNonMTCPlanInMTCSupportedRegionsDetail = linodeFactory.build({
        id,
        backups: { enabled: false },
        label: 'non-mtc-plan-in-mtc-supported-regions-linode',
        region: 'us-iad',
      });
      const linodeInDistributedRegionDetail = linodeFactory.build({
        id,
        backups: { enabled: false },
        label: 'Gecko Distributed Region Test',
        region: 'us-den-10',
      });
      const linodeDetail = linodeFactory.build({
        id,
        backups: { enabled: false },
        label: 'linode-detail',
        region: 'us-ord',
      });

      switch (id) {
        case 1000:
          return linodeInDistributedRegionDetail;
        case 1001:
          return linodeMTCPlanDetails[0];
        case 1002:
          return linodeMTCPlanDetails[1];
        case 1003:
          return linodeNonMTCPlanInMTCSupportedRegionsDetail;
        case 1004:
          return linodeAclpSupportedRegionDetails[0];
        case 1005:
          return linodeAclpSupportedRegionDetails[1];
        case 1006:
          return linodeAclpSupportedRegionDetails[2];
        default:
          return linodeDetail;
      }
    };
    const id = Number(params.id);
    const response = mockLinodeDetailById(id);
    return HttpResponse.json(response);
  }),
  http.get('*/linode/instances/:id/firewalls', async () => {
    const firewalls = firewallFactory.buildList(1);
    firewallFactory.resetSequenceNumber();
    return HttpResponse.json(makeResourcePage(firewalls));
  }),
  http.get('*/linode/kernels', async () => {
    const kernels = LinodeKernelFactory.buildList(10);
    return HttpResponse.json(makeResourcePage(kernels));
  }),
  http.delete('*/instances/*', async () => {
    return HttpResponse.json({});
  }),
  http.get('*/instances/*/configs', async () => {
    const configs = linodeConfigFactory.buildList(3);
    return HttpResponse.json(makeResourcePage(configs));
  }),
  http.get('*/instances/*/disks', async () => {
    const disks = linodeDiskFactory.buildList(3);
    return HttpResponse.json(makeResourcePage(disks));
  }),
  http.put('*/instances/*/disks/:id', async ({ params }) => {
    const id = Number(params.id);
    const disk = linodeDiskFactory.build({ id });
    // If you want to mock an error
    // return HttpResponse.json({ errors: [{ field: 'label', reason: 'OMG!' }] }));
    return HttpResponse.json(disk);
  }),
  http.get('*/instances/*/transfer', async () => {
    const transfer = linodeTransferFactory.build();
    return HttpResponse.json(transfer);
  }),
  http.get('*/instances/*/stats*', async () => {
    const stats = linodeStatsFactory.build();
    return HttpResponse.json(stats);
  }),
  http.get('*/instances/*/stats', async () => {
    const stats = linodeStatsFactory.build();
    return HttpResponse.json(stats);
  }),
  http.get('*/instances/*/ips', async () => {
    const ips = linodeIPFactory.build();
    return HttpResponse.json(ips);
  }),
  http.post('*/linode/instances', async ({ request }) => {
    const body = await request.json();
    const payload = body as any;
    const linode = linodeFactory.build({
      image: payload?.image ?? 'linode/debian-10',
      label: payload?.label ?? 'new-linode',
      region: payload?.region ?? 'us-east',
      type: payload?.type ?? 'g6-standard-1',
    });
    return HttpResponse.json(linode);
    // return HttpResponse.json({ errors: [{ reason: 'Invalid label', field: 'data.label' }] }));
  }),

  http.get('*/lke/clusters', async () => {
    const clusters = kubernetesAPIResponse.buildList(10);
    const enterpriseClusters = kubernetesAPIResponse.buildList(11, {
      tier: 'enterprise',
      region: 'ap-west',
    });
    return HttpResponse.json(
      makeResourcePage([...clusters, ...enterpriseClusters])
    );
  }),
  http.get('*/lke/types', async () => {
    const lkeTypes = [
      lkeStandardAvailabilityTypeFactory.build(),
      lkeHighAvailabilityTypeFactory.build(),
      lkeEnterpriseTypeFactory.build(),
    ];
    return HttpResponse.json(makeResourcePage(lkeTypes));
  }),
  http.get('*/lke/versions', async () => {
    const versions = kubernetesVersionFactory.buildList(1);
    return HttpResponse.json(makeResourcePage(versions));
  }),
  http.get('*/lke/clusters/:clusterId', async ({ params }) => {
    const id = Number(params.clusterId);
    const cluster = kubernetesAPIResponse.build({ id, k8s_version: '1.16' });
    return HttpResponse.json(cluster);
    // return HttpResponse.json({}, { status: 404 });
  }),
  http.put('*/lke/clusters/:clusterId', async ({ params }) => {
    const id = Number(params.clusterId);
    const k8s_version = params.k8s_version as string;
    const cluster = kubernetesAPIResponse.build({
      id,
      k8s_version,
    });
    return HttpResponse.json(cluster);
  }),
  http.get('*/lke/clusters/:clusterId/pools', async () => {
    const encryptedPools = nodePoolFactory.buildList(5);
    const unencryptedPools = nodePoolFactory.buildList(5, {
      disk_encryption: 'disabled',
    });
    const paginatedPool = nodePoolFactory.build({
      nodes: kubeLinodeFactory.buildList(26),
    });
    return HttpResponse.json(
      makeResourcePage([...encryptedPools, ...unencryptedPools, paginatedPool])
    );
  }),
  http.get('*/lke/clusters/*/api-endpoints', async () => {
    const endpoints = kubeEndpointFactory.buildList(2);
    return HttpResponse.json(makeResourcePage(endpoints));
  }),
  http.get('*/lke/clusters/*/recycle', async () => {
    return HttpResponse.json({});
  }),
  http.get('*/v4beta/networking/firewalls', () => {
    const firewalls = [
      ...firewallFactory.buildList(9),
      firewallFactory.build({
        entities: [
          firewallEntityfactory.build({
            type: 'nodebalancer',
            parent_entity: null,
            id: 333,
            label: 'NodeBalancer-33',
          }),
        ],
      }),
      firewallFactory.build({
        entities: [
          firewallEntityfactory.build({
            type: 'linode_interface',
            parent_entity: firewallEntityfactory.build({
              type: 'linode',
              id: 123,
              label: 'Linode-123',
            }),
          }),
          firewallEntityfactory.build({
            type: 'linode',
            label: 'Linode-fireall-test',
            parent_entity: null,
            id: 90909,
          }),
        ],
      }),
      firewallFactory.build({
        label: 'Firewall - Nodebalancer',
        id: 25,
        entities: [
          firewallEntityfactory.build({
            type: 'nodebalancer',
            label: 'Nodebalancer-test',
            parent_entity: null,
            id: 333,
          }),
        ],
      }),
<<<<<<< HEAD
=======
      // Firewall with the Rule and RuleSet Reference
      firewallFactory.build({
        id: 1001,
        label: 'firewall with rule and ruleset reference',
        rules: firewallRulesFactory.build({
          inbound: [
            firewallRuleFactory.build({ ruleset: 123 }), // Referenced Ruleset to the Firewall (ID 123)
            firewallRuleFactory.build({ ruleset: 123456789 }), // Referenced Ruleset to the Firewall (ID 123456789)
            ...firewallRuleFactory.buildList(1),
          ],
        }),
      }),
>>>>>>> b5dcacdf
    ];
    firewallFactory.resetSequenceNumber();
    return HttpResponse.json(makeResourcePage(firewalls));
  }),
  http.get('*/v4beta/networking/firewalls/*/devices', () => {
    const devices = firewallDeviceFactory.buildList(10);
    return HttpResponse.json(makeResourcePage(devices));
  }),
  http.get('*/v4beta/networking/firewalls/rulesets', () => {
    const rulesetWithPrefixLists = firewallRuleSetFactory.build({
      rules: firewallRuleFactory.buildList(1, {
        addresses: {
          ipv4: [
            'pl:system:resolvers:test',
            'pl:system:test',
            '192.168.1.200',
            '192.168.1.201',
          ],
          ipv6: [
            '2001:db8:85a3::8a2e:371:7335/128',
            'pl:system:test',
            'pl::vpcs:test',
          ],
        },
      }),
    });
    const rulesets = [
      rulesetWithPrefixLists,
      ...firewallRuleSetFactory.buildList(9),
    ];
    return HttpResponse.json(makeResourcePage(rulesets));
  }),
  http.get('*/v4beta/networking/prefixlists', () => {
    const prefixlists = firewallPrefixListFactory.buildList(10);
    return HttpResponse.json(makeResourcePage(prefixlists));
  }),
  http.get(
    '*/v4beta/networking/firewalls/rulesets/:rulesetId',
    ({ params }) => {
      const getRuleSetDetailById = (rulesetId: number) => {
        switch (rulesetId) {
          case 123:
            // Ruleset with 123 Id
            return firewallRuleSetFactory.build({
              id: 123,
            });
          case 123456789:
            // Ruleset with larger ID 123456789, Longer label with 32 chars, PrefixLists, and
            // Marked for deletion status
            return firewallRuleSetFactory.build({
              id: 123456789,
              label: 'ruleset-with-a-longer-32ch-label',
              deleted: '2025-11-18T18:51:11',
              description:
                'Lorem ipsum dolor sit amet, consectetur adipiscing elit. Donec a fermentum quam. Mauris posuere dapibus aliquet. Ut id dictum magna, vitae congue turpis. Curabitur sollicitudin odio vel lacus vehicula maximus.',
              rules: firewallRuleFactory.buildList(1, {
                addresses: {
                  ipv4: [
                    'pl:system:resolvers:test',
                    'pl:system:test',
                    '192.168.1.200',
                    '192.168.1.201',
                  ],
                  ipv6: [
                    '2001:db8:85a3::8a2e:371:7335/128',
                    'pl:system:test',
                    'pl::vpcs:test',
                  ],
                },
              }),
            });
          default:
            return firewallRuleSetFactory.build();
        }
      };
      const firewallRuleSet = getRuleSetDetailById(Number(params.rulesetId));
      return HttpResponse.json(firewallRuleSet);
    }
  ),
  http.get('*/v4beta/networking/firewalls/:firewallId', ({ params }) => {
    const firewall =
      params.firewallId === '1001'
        ? firewallFactory.build({
            id: 1001,
            label: 'firewall with rule and ruleset reference',
            rules: firewallRulesFactory.build({
              inbound: [
                firewallRuleFactory.build({ ruleset: 123 }), // Referenced Ruleset to the Firewall (ID 123)
                firewallRuleFactory.build({ ruleset: 123456789 }), // Referenced Ruleset to the Firewall (ID 123456789)
                ...firewallRuleFactory.buildList(1, {
                  addresses: {
                    ipv4: [
                      'pl:system:test-1',
                      'pl::vpcs:test-1',
                      '192.168.1.213',
                      '192.168.1.214',
                      '192.168.1.215',
                      '192.168.1.216',
                      'pl::vpcs:test-2',
                      '172.31.255.255',
                    ],
                    ipv6: [
                      'pl:system:test-1',
                      'pl::vpcs:test-3',
                      '2001:db8:85a3::8a2e:370:7334/128',
                      '2001:db8:85a3::8a2e:371:7335/128',
                      'pl::vpcs:test-3',
                      'pl::vpcs:test-4',
                      'pl::vpcs:test-5',
                      '2001:db8:85a3::8a2e:372:7336/128',
                    ],
                  },
                  ports: '22, 53, 80, 100, 443, 3306',
                  protocol: 'IPENCAP',
                  action: 'ACCEPT',
                }),
              ],
            }),
          })
        : firewallFactory.build();
    return HttpResponse.json(firewall);
  }),
  http.put<{}, { status: FirewallStatus }>(
    '*/v4beta/networking/firewalls/:firewallId',
    async ({ request }) => {
      const body = await request.json();
      const firewall = firewallFactory.build({
        status: body?.['status'] ?? 'disabled',
      });
      return HttpResponse.json(firewall);
    }
  ),
  // http.post('*/account/agreements', () => {
  //   return res(ctx.status(500), ctx.json({ reason: 'Unknown error' }));
  // }),
  http.post('*/v4beta/networking/firewalls', async ({ request }) => {
    const body = await request.json();
    const payload = body as any;
    const newFirewall = firewallFactory.build({
      label: payload.label ?? 'mock-firewall',
    });
    return HttpResponse.json(newFirewall);
  }),
  http.get('*/v4/nodebalancers', () => {
    const nodeBalancers = nodeBalancerFactory.buildList(3);
    nodeBalancers.push(
      nodeBalancerFactory.build({
        id: 333,
        label: 'NodeBalancer-33',
        region: 'ap-west',
      })
    );
    return HttpResponse.json(makeResourcePage(nodeBalancers));
  }),
  http.get('*/v4/nodebalancers/types', () => {
    const nodeBalancerTypes = nodeBalancerTypeFactory.buildList(1);
    return HttpResponse.json(makeResourcePage(nodeBalancerTypes));
  }),
  http.get('*/v4/nodebalancers/:nodeBalancerID', ({ params }) => {
    const nodeBalancer = nodeBalancerFactory.build({
      id: Number(params.nodeBalancerID),
    });
    return HttpResponse.json(nodeBalancer);
  }),
  http.get('*/v4beta/nodebalancers/:nodeBalancerID', ({ params }) => {
    const nodeBalancer = nodeBalancerFactory.build({
      id: Number(params.nodeBalancerID),
      lke_cluster: {
        id: 1,
        label: 'lke-e-123',
        type: 'lkecluster',
        url: 'v4/lke/clusters/1',
      },
      type: 'premium',
    });
    return HttpResponse.json(nodeBalancer);
  }),
  http.get('*/nodebalancers/:nodeBalancerID/configs', ({ params }) => {
    const configs = nodeBalancerConfigFactory.buildList(2, {
      nodebalancer_id: Number(params.nodeBalancerID),
    });
    return HttpResponse.json(makeResourcePage(configs));
  }),
  http.get('*/nodebalancers/:nodeBalancerID/configs/:configID/nodes', () => {
    const configs = [
      nodeBalancerConfigNodeFactory.build({ status: 'UP' }),
      nodeBalancerConfigNodeFactory.build({ status: 'DOWN' }),
      nodeBalancerConfigNodeFactory.build({ status: 'unknown' }),
    ];
    return HttpResponse.json(makeResourcePage(configs));
  }),
  http.get('*/v4/object-storage/types', () => {
    const objectStorageTypes = [
      objectStorageTypeFactory.build(),
      objectStorageOverageTypeFactory.build(),
    ];
    return HttpResponse.json(makeResourcePage(objectStorageTypes));
  }),
  http.get('*/v4/object-storage/endpoints', ({}) => {
    const endpoints = [
      objectStorageEndpointsFactory.build({
        endpoint_type: 'E0',
        region: 'us-sea',
        s3_endpoint: null,
      }),
      objectStorageEndpointsFactory.build({
        endpoint_type: 'E1',
        region: 'us-sea',
        s3_endpoint: 'us-sea-1.linodeobjects.com',
      }),
      objectStorageEndpointsFactory.build({
        endpoint_type: 'E1',
        region: 'us-sea',
        s3_endpoint: null,
      }),
      objectStorageEndpointsFactory.build({
        endpoint_type: 'E2',
        region: 'us-sea',
        s3_endpoint: null,
      }),
      objectStorageEndpointsFactory.build({
        endpoint_type: 'E3',
        region: 'us-sea',
        s3_endpoint: null,
      }),
      objectStorageEndpointsFactory.build({
        endpoint_type: 'E3',
        region: 'us-east',
        s3_endpoint: null,
      }),
      objectStorageEndpointsFactory.build({
        endpoint_type: 'E3',
        region: 'us-mia',
        s3_endpoint: 'us-mia-1.linodeobjects.com',
      }),
      objectStorageEndpointsFactory.build({
        endpoint_type: 'E3',
        region: 'ap-west',
        s3_endpoint: 'ap-west-1.linodeobjects.com',
      }),
      objectStorageEndpointsFactory.build({
        endpoint_type: 'E3',
        region: 'us-iad',
        s3_endpoint: 'us-iad-1.linodeobjects.com',
      }),
    ];
    return HttpResponse.json(makeResourcePage(endpoints));
  }),
  http.get('*/v4*/object-storage/quotas*', () => {
    const quotas = [
      quotaFactory.build({
        description: 'The total capacity of your Object Storage account',
        endpoint_type: 'E0',
        quota_limit: 1_000_000_000_000_000,
        quota_name: 'Total Capacity',
        resource_metric: 'byte',
        s3_endpoint: 'endpoint1',
      }),
    ];

    return HttpResponse.json(makeResourcePage(quotas));
  }),
  http.get('*object-storage/buckets/*/*/access', async () => {
    await sleep(2000);
    return HttpResponse.json({
      acl: 'private',
      acl_xml:
        '<AccessControlPolicy xmlns="http://s3.amazonaws.com/doc/2006-03-01/"><Owner><ID>2a2ce653-20dd-43f1-b803-e8a924ee6374</ID><DisplayName>2a2ce653-20dd-43f1-b803-e8a924ee6374</DisplayName></Owner><AccessControlList><Grant><Grantee xmlns:xsi="http://www.w3.org/2001/XMLSchema-instance" xsi:type="CanonicalUser"><ID>2a2ce653-20dd-43f1-b803-e8a924ee6374</ID><DisplayName>2a2ce653-20dd-43f1-b803-e8a924ee6374</DisplayName></Grantee><Permission>FULL_CONTROL</Permission></Grant></AccessControlList></AccessControlPolicy>',
      cors_enabled: true,
      cors_xml:
        '<CORSConfiguration><CORSRule><AllowedMethod>GET</AllowedMethod><AllowedMethod>PUT</AllowedMethod><AllowedMethod>DELETE</AllowedMethod><AllowedMethod>HEAD</AllowedMethod><AllowedMethod>POST</AllowedMethod><AllowedOrigin>*</AllowedOrigin><AllowedHeader>*</AllowedHeader></CORSRule></CORSConfiguration>',
    });
  }),

  http.put('*object-storage/buckets/*/*/access', async () => {
    await sleep(2000);
    return HttpResponse.json({});
  }),
  http.get('*object-storage/buckets/*/*/ssl', async () => {
    await sleep(2000);
    return HttpResponse.json({ ssl: false });
  }),
  http.post('*object-storage/buckets/*/*/ssl', async () => {
    await sleep(2000);
    return HttpResponse.json({ ssl: true });
  }),
  http.delete('*object-storage/buckets/*/*/ssl', async () => {
    await sleep(2000);
    return HttpResponse.json({});
  }),
  http.delete('*object-storage/buckets/*/*', async () => {
    await sleep(2000);
    return HttpResponse.json({});
  }),
  http.get('*/object-storage/buckets/*/*/object-list', ({ request }) => {
    const url = new URL(request.url);
    const pageSize = Number(url.searchParams.get('page_size') || 100);
    const marker = url.searchParams.get('marker');

    if (!marker) {
      const end =
        pageSize > staticObjects.length ? staticObjects.length : pageSize;
      const is_truncated = staticObjects.length > pageSize;

      const page = staticObjects.slice(0, end);
      return HttpResponse.json(
        makeObjectsPage(page, {
          is_truncated,
          next_marker: is_truncated ? staticObjects[pageSize].name : null,
        })
      );
    }
    const index = staticObjects.findIndex((object) => object.name == marker);

    const end =
      index + pageSize > staticObjects.length
        ? staticObjects.length
        : index + pageSize;

    const page = staticObjects.slice(index, end);

    const is_truncated =
      page[page.length - 1].name !=
      staticObjects[staticObjects.length - 1].name;

    return HttpResponse.json(
      makeObjectsPage(page, {
        is_truncated,
        next_marker: is_truncated ? staticObjects[end].name : null,
      })
    );
  }),
  http.get('*/object-storage/buckets/:region', ({ params, request }) => {
    const url = new URL(request.url);

    const region = params.region as string;

    objectStorageBucketFactoryGen2.resetSequenceNumber();
    const page = Number(url.searchParams.get('page') || 1);
    const pageSize = Number(url.searchParams.get('page_size') || 25);

    const randomBucketNumber = getRandomWholeNumber(1, 500);
    const randomEndpointType = `E${Math.floor(
      Math.random() * 4
    )}` as ObjectStorageEndpointTypes;

    const buckets =
      region !== 'ap-west' && region !== 'us-iad'
        ? objectStorageBucketFactoryGen2.buildList(1, {
            cluster: `${region}-1`,
            endpoint_type: randomEndpointType,
            hostname: `obj-bucket-${randomBucketNumber}.${region}.linodeobjects.com`,
            label: `obj-bucket-${randomBucketNumber}`,
            region,
          })
        : [];
    if (region === 'ap-west') {
      buckets.push(
        objectStorageBucketFactoryGen2.build({
          cluster: `ap-west-1`,
          endpoint_type: 'E3',
          s3_endpoint: 'ap-west-1.linodeobjects.com',
          hostname: `obj-bucket-804.ap-west.linodeobjects.com`,
          label: `obj-bucket-804`,
          region,
        })
      );
      buckets.push(
        objectStorageBucketFactoryGen2.build({
          cluster: `ap-west-1`,
          endpoint_type: 'E3',
          s3_endpoint: 'ap-west-1.linodeobjects.com',
          hostname: `obj-bucket-902.ap-west.linodeobjects.com`,
          label: `obj-bucket-902`,
          region,
        })
      );
    }
    if (region === 'us-iad')
      buckets.push(
        objectStorageBucketFactoryGen2.build({
          cluster: `us-iad-1`,
          endpoint_type: 'E3',
          s3_endpoint: 'us-iad-1.linodeobjects.com',
          hostname: `obj-bucket-230.us-iad.linodeobjects.com`,
          label: `obj-bucket-230`,
          region,
        })
      );
    return HttpResponse.json({
      data: buckets.slice(
        (page - 1) * pageSize,
        (page - 1) * pageSize + pageSize
      ),
      page,
      pages: Math.ceil(buckets.length / pageSize),
      results: buckets.length,
    });
  }),
  http.get('*/object-storage/buckets', () => {
    const buckets = objectStorageBucketFactoryGen2.buildList(10);
    return HttpResponse.json(makeResourcePage(buckets));
  }),
  http.post('*/object-storage/buckets', () => {
    return HttpResponse.json(objectStorageBucketFactoryGen2.build());
  }),
  http.get('*object-storage/clusters', () => {
    const jakartaCluster = objectStorageClusterFactory.build({
      id: `id-cgk-0` as any,
      region: 'id-cgk',
    });
    const saoPauloCluster = objectStorageClusterFactory.build({
      id: `br-gru-0` as any,
      region: 'br-gru',
    });
    const basePricingCluster = objectStorageClusterFactory.build({
      id: `us-east-0` as any,
      region: 'us-east',
    });
    const clusters = objectStorageClusterFactory.buildList(3);
    return HttpResponse.json(
      makeResourcePage([
        jakartaCluster,
        saoPauloCluster,
        basePricingCluster,
        ...clusters,
      ])
    );
  }),

  http.get('*object-storage/keys', () => {
    return HttpResponse.json(
      makeResourcePage([
        ...objectStorageKeyFactory.buildList(1),
        ...objectStorageKeyFactory.buildList(1, {
          regions: [
            { id: 'us-east', s3_endpoint: 'us-east.com' },
            { id: 'nl-ams', s3_endpoint: 'nl-ams.com' },
            { id: 'us-southeast', s3_endpoint: 'us-southeast.com' },
            { id: 'in-maa', s3_endpoint: 'in-maa.com' },
            { id: 'us-lax', s3_endpoint: 'us-lax.com' },
            { id: 'us-mia', s3_endpoint: 'us-mia.com' },
            { id: 'it-mil', s3_endpoint: 'it-mil.com' },
          ],
        }),
        ...objectStorageKeyFactory.buildList(1, {
          regions: [
            { id: 'us-east', s3_endpoint: 'us-east.com' },
            { id: 'nl-ams', s3_endpoint: 'nl-ams.com' },
            { id: 'us-southeast', s3_endpoint: 'us-southeast.com' },
            { id: 'in-maa', s3_endpoint: 'in-maa.com' },
            { id: 'us-lax', s3_endpoint: 'us-lax.com' },
          ],
        }),
        ...objectStorageKeyFactory.buildList(1, {
          bucket_access: [
            {
              bucket_name: 'test007',
              cluster: 'us-east-1',
              permissions: 'read_only',
              region: 'us-east',
            },
            {
              bucket_name: 'test001',
              cluster: 'nl-ams-1',
              permissions: 'read_write',
              region: 'nl-ams',
            },
          ],
          limited: true,
          regions: [
            { id: 'us-east', s3_endpoint: 'us-east.com' },
            { id: 'nl-ams', s3_endpoint: 'nl-ams.com' },
          ],
        }),
      ])
    );
  }),
  http.post<any, CreateObjectStorageKeyPayload>(
    '*object-storage/keys',
    async ({ request }) => {
      const body = await request.json();
      const { label, regions } = body;

      const regionsData = regions?.map((region: string) => ({
        id: region,
        s3_endpoint: `${region}.com`,
      }));

      return HttpResponse.json(
        objectStorageKeyFactory.build({
          label,
          regions: regionsData,
        })
      );
    }
  ),
  http.put<any, CreateObjectStorageKeyPayload>(
    '*object-storage/keys/:id',
    async ({ request }) => {
      const body = await request.json();
      const { label, regions } = body;

      const regionsData = regions?.map((region: string) => ({
        id: region,
        s3_endpoint: `${region}.com`,
      }));

      return HttpResponse.json(
        objectStorageKeyFactory.build({
          label,
          regions: regionsData,
        })
      );
    }
  ),
  http.delete('*object-storage/keys/:id', () => {
    return HttpResponse.json({});
  }),
  http.get('*/v4/domains', () => {
    const domains = domainFactory.buildList(10);
    return HttpResponse.json(makeResourcePage(domains));
  }),
  http.get('*/v4/domains/:id', () => {
    const domain = domainFactory.build();
    return HttpResponse.json(domain);
  }),
  http.get('*/v4/domains/*/records', () => {
    const records = domainRecordFactory.buildList(1);
    return HttpResponse.json(makeResourcePage(records));
  }),
  http.post('*/domains/*/records', () => {
    const record = domainRecordFactory.build();
    return HttpResponse.json(record);
  }),
  http.post('*/volumes/migrate', () => {
    return HttpResponse.json({});
  }),
  http.get('*/regions/*/migration-queue', () => {
    return HttpResponse.json({
      linodes: 8,
      volumes: 953,
    });
  }),
  http.get('*/volumes', () => {
    const statuses: VolumeStatus[] = [
      'active',
      'creating',
      'migrating',
      'key_rotating',
      'offline',
      'resizing',
    ];
    const volumes = statuses.map((status) =>
      volumeFactory.build({
        status,
        id: 1,
        region: 'ap-west',
        linode_id: 1,
        linode_label: 'linode-1',
      })
    );
    volumes.push(
      ...volumeFactory.buildList(1, { region: 'us-east', linode_id: 2 })
    );
    volumes.push(
      ...volumeFactory.buildList(1, { region: 'us-east', linode_id: 3 })
    );
    volumes.push(
      ...volumeFactory.buildList(1, { region: 'us-east', linode_id: 4 })
    );
    volumes.push(
      ...volumeFactory.buildList(1, { region: 'us-east', linode_id: 5 })
    );
    volumes.push(
      ...volumeFactory.buildList(1, { region: 'eu-central', linode_id: 6 })
    );
    volumes.push(
      ...volumeFactory.buildList(1, {
        id: 7,
        label: 'volume-7',
        region: 'ap-west',
        linode_id: 7,
        linode_label: 'linode-7',
      })
    );
    return HttpResponse.json(makeResourcePage(volumes));
  }),
  http.get('*/v4/volumes/:id', () => {
    const volume = volumeFactory.build();
    return HttpResponse.json(volume);
  }),
  http.get('*/volumes/types', () => {
    const volumeTypes = volumeTypeFactory.buildList(1);
    return HttpResponse.json(makeResourcePage(volumeTypes));
  }),
  http.post('*/volumes', () => {
    const volume = volumeFactory.build();
    return HttpResponse.json(volume);
  }),
  http.get('*/vlans', () => {
    const vlans = VLANFactory.buildList(30);
    return HttpResponse.json(makeResourcePage(vlans));
  }),
  http.get('*/profile/preferences', () => {
    return HttpResponse.json({
      theme: getStorage(MOCK_THEME_STORAGE_KEY) ?? 'system',
    });
  }),
  http.get('*/profile/devices', () => {
    return HttpResponse.json(
      makeResourcePage(trustedDeviceFactory.buildList(30))
    );
  }),
  http.put('*/profile/preferences', async ({ request }) => {
    const reqBody = await request.json();
    const body = reqBody as any;
    return HttpResponse.json({ ...body });
  }),
  http.get('*/kubeconfig', () => {
    return HttpResponse.json({ kubeconfig: 'SSBhbSBhIHRlYXBvdA==' });
  }),
  http.get('*invoices/555/items', () => {
    return HttpResponse.json(
      makeResourcePage([
        invoiceItemFactory.build({
          label: 'Linode',
          region: 'br-gru',
        }),
        invoiceItemFactory.build({
          label: 'Outbound Transfer Overage',
          region: null,
        }),
        invoiceItemFactory.build({
          label: 'Outbound Transfer Overage',
          region: 'id-cgk',
        }),
      ])
    );
  }),

  http.get('*invoices/:invoiceId/items', () => {
    const items = invoiceItemFactory.buildList(10);
    return HttpResponse.json(makeResourcePage(items, { page: 1, pages: 4 }));
  }),
  http.get('*/account', () => {
    const account = accountFactory.build({
      active_promotions: promoFactory.buildList(1),
      active_since: '2022-11-30',
      balance: 50,
      company: 'Mock Company',
    });
    return HttpResponse.json(account);
  }),
  http.get('*/account/availability', () => {
    const newarkStorage = accountAvailabilityFactory.build({
      region: 'us-east-0',
      unavailable: ['Object Storage'],
    });
    const atlanta = accountAvailabilityFactory.build({
      region: 'us-southeast',
      unavailable: ['Block Storage', 'Managed Databases'],
    });
    const singapore = accountAvailabilityFactory.build({
      region: 'ap-south',
      unavailable: ['Linodes', 'Kubernetes', 'NodeBalancers'],
    });
    const tokyo = accountAvailabilityFactory.build({
      region: 'ap-northeast',
      unavailable: ['Linodes', 'Block Storage', 'Kubernetes', 'NodeBalancers'],
    });
    return HttpResponse.json(
      makeResourcePage([atlanta, newarkStorage, singapore, tokyo])
    );
  }),
  http.get('*/account/availability/:regionId', () => {
    return HttpResponse.json(accountAvailabilityFactory.build());
  }),
  http.put('*/account', async ({ request }) => {
    const body = await request.json();
    return HttpResponse.json({ ...accountFactory.build(), ...(body as any) });
  }),
  http.get('*/account/transfer', () => {
    const transfer = accountTransferFactory.build();
    return HttpResponse.json(transfer);
  }),
  http.get('*/account/payments', () => {
    const paymentWithLargeId = paymentFactory.build({
      id: 123_456_789_123_456,
    });
    const payments = paymentFactory.buildList(5);
    return HttpResponse.json(
      makeResourcePage([paymentWithLargeId, ...payments])
    );
  }),
  http.get('*/account/invoices', () => {
    const linodeInvoice = invoiceFactory.build({
      date: '2022-12-01T18:04:01',
      label: 'LinodeInvoice',
    });
    const akamaiInvoice = invoiceFactory.build({
      date: '2022-12-16T18:04:01',
      label: 'AkamaiInvoice',
    });
    const invoiceWithLargerId = invoiceFactory.build({
      id: 123_456_789_123_456,
      label: 'Invoice with Large ID',
    });
    return HttpResponse.json(
      makeResourcePage([linodeInvoice, akamaiInvoice, invoiceWithLargerId])
    );
  }),
  http.get('*/account/invoices/:invoiceId', () => {
    const linodeInvoice = invoiceFactory.build({
      date: '2022-12-01T18:04:01',
      id: 1234,
      label: 'LinodeInvoice',
    });
    return HttpResponse.json(linodeInvoice);
  }),
  http.get('*/account/maintenance', ({ request }) => {
    const url = new URL(request.url);

    accountMaintenanceFactory.resetSequenceNumber();
    const page = Number(url.searchParams.get('page') || 1);
    const pageSize = Number(url.searchParams.get('page_size') || 25);
    const headers = JSON.parse(request.headers.get('x-filter') || '{}');

    const accountMaintenance =
      headers.status === 'completed'
        ? accountMaintenanceFactory.buildList(30, { status: 'completed' })
        : [
            ...accountMaintenanceFactory.buildList(90, { status: 'pending' }),
            ...accountMaintenanceFactory.buildList(3, { status: 'started' }),
          ];

    if (request.headers.get('x-filter')) {
      accountMaintenance.sort((a, b) => {
        const statusA = a[headers['+order_by'] as keyof AccountMaintenance];
        const statusB = b[headers['+order_by'] as keyof AccountMaintenance];

        if (statusA === null || statusB === null) {
          return 0;
        }

        if (statusA < statusB) {
          return -1;
        }
        if (statusA > statusB) {
          return 1;
        }
        return 0;
      });

      if (headers['+order'] == 'desc') {
        accountMaintenance.reverse();
      }
      return HttpResponse.json({
        data: accountMaintenance.slice(
          (page - 1) * pageSize,
          (page - 1) * pageSize + pageSize
        ),
        page,
        pages: Math.ceil(accountMaintenance.length / pageSize),
        results: accountMaintenance.length,
      });
    }

    return HttpResponse.json(makeResourcePage(accountMaintenance));
  }),

  http.get('*/account/child-accounts', ({ request }) => {
    const url = new URL(request.url);
    const page = Number(url.searchParams.get('page') || 1);
    const pageSize = Number(url.searchParams.get('page_size') || 25);
    const childAccounts = accountFactory.buildList(100);
    return HttpResponse.json({
      data: childAccounts.slice(
        (page - 1) * pageSize,
        (page - 1) * pageSize + pageSize
      ),
      page,
      pages: Math.ceil(childAccounts.length / pageSize),
      results: childAccounts.length,
    });
  }),
  http.get('*/account/child-accounts/:euuid', () => {
    const childAccount = accountFactory.buildList(1);
    return HttpResponse.json(childAccount);
  }),
  http.post('*/account/child-accounts/:euuid/token', () => {
    // Proxy tokens expire in 15 minutes.
    const now = new Date();
    const expiry = new Date(now.setMinutes(now.getMinutes() + 15));

    const proxyToken = appTokenFactory.build({
      expiry: expiry.toISOString(),
      token: `Bearer ${import.meta.env.REACT_APP_PROXY_PAT}`,
    });
    return HttpResponse.json(proxyToken);
  }),
  http.get('*/account/users', ({ request }) => {
    const url = new URL(request.url);
    const page = Number(url.searchParams.get('page') || 1);
    const pageSize = Number(url.searchParams.get('page_size') || 25);
    const headers = JSON.parse(request.headers.get('x-filter') || '{}');

    const accountUsers = [
      accountUserFactory.build({
        last_login: { login_datetime: '2023-10-16T17:04', status: 'failed' },
        tfa_enabled: true,
      }),
      accountUserFactory.build({
        last_login: {
          login_datetime: '2023-10-06T12:04',
          status: 'successful',
        },
      }),
      accountUserFactory.build({ last_login: null }),
      childAccountUser,
      parentAccountUser,
      proxyAccountUser,
      parentAccountNonAdminUser,
    ];

    if (request.headers.get('x-filter')) {
      let filteredAccountUsers = accountUsers;

      if (headers['user_type']) {
        if (headers['user_type']['+neq']) {
          filteredAccountUsers = accountUsers.filter(
            (user) => user.user_type !== headers['user_type']['+neq']
          );
        } else {
          filteredAccountUsers = accountUsers.filter(
            (user) => user.user_type === headers['user_type']
          );
        }
      }

      filteredAccountUsers.sort((a, b) => {
        const statusA = a[headers['+order_by'] as keyof User];
        const statusB = b[headers['+order_by'] as keyof User];

        if (!statusA || !statusB) {
          return 0;
        }

        if (statusA < statusB) {
          return -1;
        }
        if (statusA > statusB) {
          return 1;
        }
        return 0;
      });

      if (headers['+order'] == 'desc') {
        filteredAccountUsers.reverse();
      }
      return HttpResponse.json({
        data: filteredAccountUsers.slice(
          (page - 1) * pageSize,
          (page - 1) * pageSize + pageSize
        ),
        page,
        pages: Math.ceil(filteredAccountUsers.length / pageSize),
        results: filteredAccountUsers.length,
      });
    }

    // Return default response if 'x-filter' header is not present
    return HttpResponse.json(makeResourcePage(accountUsers));
  }),

  http.get(`*/account/users/${childAccountUser.username}`, () => {
    return HttpResponse.json(childAccountUser);
  }),
  http.get(`*/account/users/${proxyAccountUser.username}`, () => {
    return HttpResponse.json(proxyAccountUser);
  }),
  http.get(`*/account/users/${parentAccountUser.username}`, () => {
    return HttpResponse.json(parentAccountUser);
  }),
  http.get(`*/account/users/${parentAccountNonAdminUser.username}`, () => {
    return HttpResponse.json(parentAccountNonAdminUser);
  }),
  http.get('*/account/users/:user', () => {
    return HttpResponse.json(accountUserFactory.build({ user_type: 'parent' }));
  }),
  http.put<any, Partial<User>>(
    `*/account/users/${parentAccountNonAdminUser.username}`,
    async ({ request }) => {
      const body = await request.json();
      const { restricted } = body;
      if (restricted !== undefined) {
        parentAccountNonAdminUser.restricted = restricted;
      }
      return HttpResponse.json(parentAccountNonAdminUser);
    }
  ),
  http.get(`*/account/users/${childAccountUser.username}/grants`, () => {
    return HttpResponse.json(
      grantsFactory.build({
        global: {
          account_access: 'read_write',
          cancel_account: false,
        },
      })
    );
  }),
  http.get(`*/account/users/${proxyAccountUser.username}/grants`, () => {
    return HttpResponse.json(
      grantsFactory.build({
        global: {
          account_access: 'read_write',
          add_domains: false,
          add_firewalls: false,
          add_images: false,
          add_linodes: false,
          add_longview: false,
          add_nodebalancers: false,
          add_stackscripts: false,
          add_volumes: false,
          add_vpcs: false,
          cancel_account: false,
          longview_subscription: false,
        },
      })
    );
  }),
  http.get(`*/account/users/${parentAccountUser.username}/grants`, () => {
    return HttpResponse.json(
      grantsFactory.build({
        global: {
          cancel_account: false,
          child_account_access: true,
        },
      })
    );
  }),
  http.get(
    `*/account/users/${parentAccountNonAdminUser.username}/grants`,
    () => {
      const grantsResponse = grantsFactory.build({
        global: parentAccountNonAdminUser.restricted
          ? {
              cancel_account: false,
              child_account_access: true,
            }
          : undefined,
      });
      return HttpResponse.json(grantsResponse);
    }
  ),
  http.get('*/account/users/:user/grants', () => {
    return HttpResponse.json(
      grantsFactory.build({
        domain: [],
        firewall: [],
        global: {
          cancel_account: true,
        },
        image: [],
        linode: grantFactory.buildList(6000),
        longview: [],
        nodebalancer: [],
        stackscript: grantFactory.buildList(30),
        volume: grantFactory.buildList(100),
      })
    );
  }),
  http.get('*/account/logins', () => {
    const failedRestrictedAccountLogin = accountLoginFactory.build({
      restricted: true,
      status: 'failed',
    });
    const successfulAccountLogins = accountLoginFactory.buildList(25);

    return HttpResponse.json(
      makeResourcePage([
        failedRestrictedAccountLogin,
        ...successfulAccountLogins,
      ])
    );
  }),
  http.get('*/account/payment-methods', () => {
    const defaultPaymentMethod = paymentMethodFactory.build({
      data: { card_type: 'MasterCard' },
      is_default: true,
    });

    const googlePayPaymentMethod = paymentMethodFactory.build({
      type: 'google_pay',
    });

    const paypalPaymentMethod = paymentMethodFactory.build({
      data: {
        email: 'test@example.com',
        paypal_id: '6781945682',
      },
      type: 'paypal',
    });

    const otherPaymentMethod = paymentMethodFactory.build();

    return HttpResponse.json(
      makeResourcePage([
        defaultPaymentMethod,
        otherPaymentMethod,
        googlePayPaymentMethod,
        paypalPaymentMethod,
      ])
    );
  }),
  http.post('*/seen', () => {
    return HttpResponse.json({});
  }),
  http.get(
    '*/events',
    () => {
      const events = eventFactory.buildList(1, {
        action: 'lke_node_create',
        entity: {
          id: 1,
          label: 'linode-1',
          type: 'linode',
          url: 'https://google.com',
        },
        message:
          'Rebooting this thing and showing an extremely long event message for no discernible reason other than the fairly obvious reason that we want to do some testing of whether or not these messages wrap.',
        percent_complete: 15,
        secondary_entity: {
          id: 1,
          label: 'my config',
          type: 'linode',
          url: 'https://google.com',
        },
        status: 'notification',
      });

      const dbEvents = eventFactory.buildList(1, {
        action: 'database_low_disk_space',
        entity: { id: 999, label: 'database-1', type: 'database' },
        message: 'Low disk space.',
        status: 'notification',
      });
      const dbMigrationEvents = eventFactory.buildList(1, {
        action: 'database_migrate',
        entity: { id: 11, label: 'database-11', type: 'database' },
        message: 'Database migration started.',
        status: 'started',
      });
      const dbMigrationFinishedEvents = eventFactory.buildList(1, {
        action: 'database_migrate',
        entity: { id: 11, label: 'database-11', type: 'database' },
        message: 'Database migration finished.',
        status: 'finished',
      });
      const oldEvents = eventFactory.buildList(20, {
        action: 'account_update',
        percent_complete: 100,
        seen: true,
      });
      const eventWithSpecialCharacters = eventFactory.build({
        action: 'ticket_update',
        entity: {
          id: 10,
          label: 'Ticket name with special characters... (?)',
          type: 'ticket',
        },
        message: 'Ticket name with special characters... (?)',
        percent_complete: 100,
        status: 'notification',
      });
      const placementGroupCreateEvent = eventFactory.buildList(1, {
        action: 'placement_group_create',
        entity: { id: 999, label: 'PG-1', type: 'placement_group' },
        message: 'Placement Group successfully created.',
        percent_complete: 100,
        status: 'notification',
      });
      const placementGroupAssignedEvent = eventFactory.buildList(1, {
        action: 'placement_group_assign',
        entity: { id: 990, label: 'PG-2', type: 'placement_group' },
        message: 'Placement Group successfully assigned.',
        percent_complete: 100,
        secondary_entity: {
          id: 1,
          label: 'My Config',
          type: 'linode',
          url: '/v4/linode/instances/1/configs/1',
        },
        status: 'notification',
      });

      return HttpResponse.json(
        makeResourcePage([
          ...events,
          ...dbMigrationEvents,
          ...dbMigrationFinishedEvents,
          ...dbEvents,
          ...placementGroupAssignedEvent,
          ...placementGroupCreateEvent,
          eventWithSpecialCharacters,
          ...oldEvents,
        ])
      );
    },
    {
      once: false,
    }
  ),

  http.get('*/support/tickets', () => {
    const tickets = supportTicketFactory.buildList(15, {
      severity: 1,
      status: 'open',
    });
    return HttpResponse.json(makeResourcePage(tickets));
  }),
  http.get('*/support/tickets/999', () => {
    const ticket = supportTicketFactory.build({
      closed: new Date().toISOString(),
      id: 999,
    });
    return HttpResponse.json(ticket);
  }),
  http.get('*/support/tickets/:ticketId', ({ params }) => {
    const ticket = supportTicketFactory.build({
      id: Number(params.ticketId),
      severity: 1,
    });
    return HttpResponse.json(ticket);
  }),
  http.get('*/support/tickets/:ticketId/replies', () => {
    const replies = supportReplyFactory.buildList(15);
    return HttpResponse.json(makeResourcePage(replies));
  }),
  http.put('*/longview/plan', () => {
    return HttpResponse.json({});
  }),
  http.get('*/longview/plan', () => {
    const plan = longviewActivePlanFactory.build({});
    return HttpResponse.json(plan);
  }),
  http.get('*/longview/subscriptions', () => {
    const subscriptions = longviewSubscriptionFactory.buildList(10);
    return HttpResponse.json(makeResourcePage(subscriptions));
  }),
  http.post('https://longview.linode.com/fetch', () => {
    return HttpResponse.json({});
  }),
  http.get('*/longview/clients', () => {
    const clients = longviewClientFactory.buildList(10);
    return HttpResponse.json(makeResourcePage(clients));
  }),
  http.post('*/backups/enable/*', () => {
    return HttpResponse.json({});
  }),
  http.get('*/account/settings', () => {
    return HttpResponse.json({
      backups_enabled: true,
      longview_subscription: 'longview-100',
      managed: true,
      maintenance_policy: 'linode/migrate',
      network_helper: true,
      object_storage: 'active',
    });
  }),
  http.put('*/account/settings/*', async ({ request }) => {
    const body = await request.json();
    return HttpResponse.json(body as any);
  }),
  http.get('*/tags', () => {
    tagFactory.resetSequenceNumber();
    const tags = tagFactory.buildList(5);
    return HttpResponse.json(makeResourcePage(tags));
  }),
  http.get('*gravatar*', () => {
    return HttpResponse.json({}, { status: 400 });
  }),
  http.get('*linode.com/blog/feed*', () => {
    return HttpResponse.json(null, { status: 400 });
  }),
  http.get('*managed/services', () => {
    const monitors = monitorFactory.buildList(25);
    const downUnresolvedMonitor = monitorFactory.build({
      id: 998,
      status: 'problem',
    });
    const downResolvedMonitor = monitorFactory.build({
      id: 999,
      label: 'Problem',
      status: 'problem',
    });
    return HttpResponse.json(
      makeResourcePage([
        ...monitors,
        downUnresolvedMonitor,
        downResolvedMonitor,
      ])
    );
  }),

  http.post('*/managed/services', async ({ request }) => {
    const body = await request.json();
    const monitor = monitorFactory.build(body as any);
    return HttpResponse.json(monitor);
  }),
  http.put('*/managed/services/:id', async ({ params, request }) => {
    const body = await request.json();
    const payload = body as any;

    return HttpResponse.json(
      monitorFactory.build({
        ...payload,
        id: Number(params.id),
      })
    );
  }),
  http.delete('*/managed/services/:id', () => {
    return HttpResponse.json({});
  }),
  http.get('*managed/stats', () => {
    const stats = managedStatsFactory.build();
    return HttpResponse.json(stats);
  }),
  http.get('*managed/issues', () => {
    const openIssue = managedIssueFactory.build({
      created: DateTime.now().minus({ days: 2 }).toISO(),
      entity: { id: 1 },
      services: [998],
    });
    const closedIssue = managedIssueFactory.build({
      created: DateTime.now().minus({ days: 2 }).toISO(),
      entity: { id: 999 },
      services: [999],
    });
    return HttpResponse.json(makeResourcePage([openIssue, closedIssue]));
  }),
  http.get('*managed/linode-settings', () => {
    return HttpResponse.json(
      makeResourcePage(managedLinodeSettingFactory.buildList(5))
    );
  }),
  http.get('*managed/credentials/sshkey', () => {
    return HttpResponse.json(managedSSHPubKeyFactory.build());
  }),
  http.get('*managed/credentials', () => {
    return HttpResponse.json(makeResourcePage(credentialFactory.buildList(5)));
  }),
  http.post('*managed/credentials', async ({ request }) => {
    const body = await request.json();
    const response = credentialFactory.build({
      ...(body as any),
    });

    return HttpResponse.json(response);
  }),
  http.post('*managed/credentials/:id/revoke', () => {
    return HttpResponse.json({});
  }),
  http.get('*managed/contacts', () => {
    return HttpResponse.json(makeResourcePage(contactFactory.buildList(5)));
  }),
  http.delete('*managed/contacts/:id', () => {
    return HttpResponse.json({});
  }),
  http.put('*managed/contacts/:id', async ({ params, request }) => {
    const body = await request.json();
    const payload = {
      ...(body as any),
      id: Number(params.id),
    };

    return HttpResponse.json(payload);
  }),
  http.post('*managed/contacts', async ({ request }) => {
    const body = await request.json();
    const response = contactFactory.build({
      ...(body as any),
    });
    return HttpResponse.json(response);
  }),
  http.get('*stackscripts/', () => {
    return HttpResponse.json(makeResourcePage(stackScriptFactory.buildList(1)));
  }),

  http.get('*/notifications', () => {
    // pastDueBalance included here merely for ease of testing for Notifications section in the Notifications drawer.
    const pastDueBalance = notificationFactory.build({
      body: null,
      entity: null,
      label: 'past due',
      message: `You have a past due balance of $58.50. Please make a payment immediately to avoid service disruption.`,
      severity: 'critical',
      type: 'payment_due',
      until: null,
      when: null,
    });

    // const gdprNotification = gdprComplianceNotification.build();

    const generalGlobalNotice = {
      body: null,
      entity: null,
      label: "We've updated our policies.",

      message:
        "We've updated our policies. See <a href='https://cloud.linode.com/support'>this page</a> for more information.",
      severity: 'minor',
      type: 'notice',
      until: null,
      when: null,
    };

    const outageNotification = {
      body: null,
      entity: {
        id: 'us-east',
        label: null,
        type: 'region',
        url: '/regions/us-east',
      },
      label: 'There is an issue affecting service in this facility',
      message:
        'We are aware of an issue affecting service in this facility. If you are experiencing service issues in this facility, there is no need to open a support ticket at this time. Please monitor our status blog at https://status.linode.com for further information.  Thank you for your patience and understanding.',
      severity: 'major',
      type: 'outage',
      until: null,
      when: null,
    };

    // const emailBounce = notificationFactory.build({
    //   body: null,
    //   entity: null,
    //   label: 'We are unable to send emails to your billing email address!',
    //   message: 'We are unable to send emails to your billing email address!',
    //   severity: 'major',
    //   type: 'billing_email_bounce',
    //   until: null,
    //   when: null,
    // });

    // const abuseTicket = abuseTicketNotificationFactory.build();

    const migrationNotification = notificationFactory.build({
      entity: { id: 0, label: 'linode-0', type: 'linode' },
      label: 'You have a migration pending!',
      message:
        'You have a migration pending! Your Linode must be offline before starting the migration.',
      severity: 'major',
      type: 'migration_pending',
    });

    const minorSeverityNotification = notificationFactory.build({
      message: 'Testing for minor notification',
      severity: 'minor',
      type: 'notice',
    });

    const criticalSeverityNotification = notificationFactory.build({
      message: 'Testing for critical notification',
      severity: 'critical',
      type: 'notice',
    });

    const balanceNotification = notificationFactory.build({
      message: 'You have an overdue balance!',
      severity: 'major',
      type: 'payment_due',
    });

    const blockStorageMigrationScheduledNotification =
      notificationFactory.build({
        body: 'Your volumes in us-east will be upgraded to NVMe.',
        entity: {
          id: 20,
          label: 'eligibleNow',
          type: 'volume',
          url: '/volumes/20',
        },
        label: 'You have a scheduled Block Storage volume upgrade pending!',
        message:
          'The Linode that the volume is attached to will shut down in order to complete the upgrade and reboot once it is complete. Any other volumes attached to the same Linode will also be upgraded.',
        severity: 'critical',
        type: 'volume_migration_scheduled' as NotificationType,
        until: '2021-10-16T04:00:00',
        when: '2021-09-30T04:00:00',
      });

    const blockStorageMigrationScheduledNotificationUnattached =
      notificationFactory.build({
        body: 'Your volume will be upgraded to NVMe.',
        entity: {
          id: 30,
          label: 'hdd-unattached',
          type: 'volume',
          url: '/volumes/30',
        },
        label: 'You have a scheduled Block Storage volume upgrade pending!',
        message:
          'This unattached volume is scheduled to be migrated to NVMe I think.',
        severity: 'critical',
        type: 'volume_migration_scheduled' as NotificationType,
        until: '2021-10-16T04:00:00',
        when: '2021-09-30T04:00:00',
      });

    const blockStorageMigrationImminentNotification = notificationFactory.build(
      {
        body: 'Your volumes in us-east will be upgraded to NVMe.',
        entity: {
          id: 2,
          label: 'example-upgrading',
          type: 'volume',
          url: '/volumes/2',
        },
        label: 'You have a scheduled Block Storage volume upgrade pending!',
        message:
          'The Linode that the volume is attached to will shut down in order to complete the upgrade and reboot once it is complete. Any other volumes attached to the same Linode will also be upgraded.',
        severity: 'major',
        type: 'volume_migration_imminent' as NotificationType,
        until: '2021-10-16T04:00:00',
        when: '2021-09-30T04:00:00',
      }
    );

    return HttpResponse.json(
      makeResourcePage([
        pastDueBalance,
        ...notificationFactory.buildList(1),
        // gdprNotification,
        generalGlobalNotice,
        outageNotification,
        minorSeverityNotification,
        criticalSeverityNotification,
        // abuseTicket,
        // emailBounce,
        migrationNotification,
        balanceNotification,
        blockStorageMigrationScheduledNotification,
        blockStorageMigrationImminentNotification,
        blockStorageMigrationScheduledNotificationUnattached,
      ])
    );
  }),

  http.post('*/networking/vlans', () => {
    return HttpResponse.json({});
  }),
  http.post<{}, { prefix_length: number }>(
    '*/networking/ipv6/ranges',
    async ({ request }) => {
      const body = await request.json();
      const range = body?.['prefix_length'];
      return HttpResponse.json({ range, route_target: '2001:DB8::0000' });
    }
  ),
  http.post('*/networking/ips/assign', () => {
    return HttpResponse.json({});
  }),
  http.post('*/account/payments', () => {
    return HttpResponse.json(creditPaymentResponseFactory.build());
  }),
  http.get('*/profile/tokens', () => {
    return HttpResponse.json(makeResourcePage(appTokenFactory.buildList(30)));
  }),
  http.post<any, TokenRequest>('*/profile/tokens', async ({ request }) => {
    const body = await request.json();
    const data = body;
    return HttpResponse.json(appTokenFactory.build(data));
  }),
  http.put<any, Partial<TokenRequest>>(
    '*/profile/tokens/:id',
    async ({ params, request }) => {
      const body = await request.json();
      const data = body;
      return HttpResponse.json(
        appTokenFactory.build({ id: Number(params.id), ...data })
      );
    }
  ),
  http.delete('*/profile/tokens/:id', () => {
    return HttpResponse.json({});
  }),
  http.get('*/v4*/account/betas', () => {
    return HttpResponse.json(
      makeResourcePage([
        ...accountBetaFactory.buildList(5),
        accountBetaFactory.build({
          ended: DateTime.now().minus({ days: 5 }).toISO(),
          enrolled: DateTime.now().minus({ days: 20 }).toISO(),
          started: DateTime.now().minus({ days: 30 }).toISO(),
        }),
        accountBetaFactory.build({
          ended: DateTime.now().plus({ days: 5 }).toISO(),
          enrolled: undefined,
          started: DateTime.now().minus({ days: 30 }).toISO(),
        }),
      ])
    );
  }),
  http.get('*/v4*/account/betas/:id', ({ params }) => {
    if (params.id !== 'undefined') {
      return HttpResponse.json(
        accountBetaFactory.build({ id: params.id as string })
      );
    }
    return HttpResponse.json({}, { status: 404 });
  }),
  http.get('*/v4*/betas', () => {
    return HttpResponse.json(makeResourcePage(betaFactory.buildList(5)));
  }),
  http.get('*/v4*/betas/:id', ({ params }) => {
    const id = params.id.toString();
    if (params.id !== 'undefined') {
      return HttpResponse.json(betaFactory.build({ id }));
    }
    return HttpResponse.json({}, { status: 404 });
  }),
  http.get('*regions/availability', () => {
    return HttpResponse.json(
      makeResourcePage([
        regionAvailabilityFactory.build({
          plan: 'g6-standard-6',
          region: 'us-east',
        }),
        regionAvailabilityFactory.build({
          plan: 'g6-standard-7',
          region: 'us-east',
        }),
        regionAvailabilityFactory.build({
          plan: 'g6-dedicated-5',
          region: 'us-central',
        }),
        regionAvailabilityFactory.build({
          plan: 'g6-dedicated-6',
          region: 'us-central',
        }),
      ])
    );
  }),
  http.get('*regions/:regionId/availability', ({ params }) => {
    const selectedRegion = params.regionId as string;

    return HttpResponse.json([
      regionAvailabilityFactory.build({
        plan: 'g6-standard-6',
        region: selectedRegion,
      }),
      regionAvailabilityFactory.build({
        plan: 'g6-standard-7',
        region: selectedRegion,
      }),
      regionAvailabilityFactory.build({
        plan: 'premium-32',
        region: selectedRegion,
        available: false, // Mock for when a premium plan is not available or sold out in a region.
      }),
      // MTC plans are region-specific. The supported regions list below is hardcoded for testing purposes and will expand over time.
      // The availability of MTC plans is fully handled by this endpoint, which determines the plan's availability status (true/false) for the selected region.
      ...(['no-osl-1', 'us-iad', 'us-iad-2'].includes(selectedRegion)
        ? [
            regionAvailabilityFactory.build({
              available: true, // In supported regions, this can be `true` (plan available) or `false` (plan sold-out).
              plan: 'g8-premium-128-ht',
              region: selectedRegion,
            }),
          ]
        : [
            regionAvailabilityFactory.build({
              available: false, // In unsupported region, this will always be `false` (Plan not offered/not available).
              plan: 'g8-premium-128-ht',
              region: selectedRegion,
            }),
          ]),
    ]);
  }),

  // Placement Groups
  http.get('*/placement/groups', () => {
    return HttpResponse.json(
      makeResourcePage([
        placementGroupFactory.build({
          id: 1,
          is_compliant: true,
          members: [1, 2, 3, 4, 5, 6, 7, 8, 43].map((linode) => ({
            is_compliant: true,
            linode_id: linode,
          })),
          placement_group_policy: 'strict',
          placement_group_type: 'anti_affinity:local',
          region: 'us-east',
        }),
        placementGroupFactory.build({
          id: 2,
          is_compliant: true,
          members: [
            {
              is_compliant: true,
              linode_id: 9,
            },
            {
              is_compliant: true,
              linode_id: 10,
            },
            {
              is_compliant: true,
              linode_id: 11,
            },
          ],
          placement_group_policy: 'strict',
          placement_group_type: 'affinity:local',
          region: 'us-west',
        }),
        placementGroupFactory.build({
          id: 3,
          is_compliant: true,
          members: [
            {
              is_compliant: true,
              linode_id: 12,
            },
          ],
          placement_group_policy: 'strict',
          placement_group_type: 'affinity:local',
          region: 'ca-central',
        }),
      ])
    );
  }),
  http.get('*/placement/groups/:placementGroupId', ({ params }) => {
    if (params.placementGroupId === 'undefined') {
      return HttpResponse.json({}, { status: 404 });
    }

    return HttpResponse.json(
      placementGroupFactory.build({
        id: 1,
      })
    );
  }),
  http.post('*/placement/groups', async ({ request }) => {
    const reqBody = await request.json();
    const body = reqBody as any;
    const response = placementGroupFactory.build({
      ...body,
    });

    return HttpResponse.json(response);
  }),
  http.put(
    '*/placement/groups/:placementGroupId',
    async ({ params, request }) => {
      const body = await request.json();

      if (params.placementGroupId === '-1') {
        return HttpResponse.json({}, { status: 404 });
      }

      const response = placementGroupFactory.build({
        ...(body as any),
      });

      return HttpResponse.json(response);
    }
  ),
  http.delete('*/placement/groups/:placementGroupId', ({ params }) => {
    if (params.placementGroupId === '-1') {
      return HttpResponse.json({}, { status: 404 });
    }

    return HttpResponse.json({});
  }),
  http.post(
    '*/placement/groups/:placementGroupId/assign',
    async ({ params, request }) => {
      const body = await request.json();

      if (params.placementGroupId === '-1') {
        return HttpResponse.json({}, { status: 404 });
      }

      const response = placementGroupFactory.build({
        id: Number(params.placementGroupId) || -1,
        label: 'pg-1',
        members: [
          {
            is_compliant: true,
            linode_id: 1,
          },
          {
            is_compliant: true,
            linode_id: 2,
          },
          {
            is_compliant: true,
            linode_id: 3,
          },
          {
            is_compliant: true,
            linode_id: 4,
          },
          {
            is_compliant: true,
            linode_id: 5,
          },
          {
            is_compliant: true,
            linode_id: 6,
          },
          {
            is_compliant: true,
            linode_id: 7,
          },
          {
            is_compliant: true,
            linode_id: 8,
          },
          {
            is_compliant: false,
            linode_id: 43,
          },
          {
            is_compliant: true,
            linode_id: (body as any).linodes[0],
          },
        ],
        placement_group_type: 'anti_affinity:local',
      });

      return HttpResponse.json(response);
    }
  ),
  http.post('*/placement/groups/:placementGroupId/unassign', ({ params }) => {
    if (params.placementGroupId === '-1') {
      return HttpResponse.json({}, { status: 404 });
    }

    const response = placementGroupFactory.build({
      id: Number(params.placementGroupId) || -1,
      label: 'pg-1',
      members: [
        {
          is_compliant: true,
          linode_id: 1,
        },

        {
          is_compliant: true,
          linode_id: 2,
        },
        {
          is_compliant: true,
          linode_id: 3,
        },
        {
          is_compliant: true,
          linode_id: 4,
        },
        {
          is_compliant: true,
          linode_id: 5,
        },
        {
          is_compliant: true,
          linode_id: 6,
        },
        {
          is_compliant: true,
          linode_id: 7,
        },
        {
          is_compliant: true,
          linode_id: 8,
        },
        {
          is_compliant: false,
          linode_id: 43,
        },
      ],
      placement_group_type: 'anti_affinity:local',
    });

    return HttpResponse.json(response);
  }),
  http.post(
    '*/monitor/services/:service_type/alert-definitions',
    async ({ request }) => {
      const types: AlertDefinitionType[] = ['system', 'user'];
      const status: AlertStatusType[] = ['enabled', 'disabled'];
      const severity: AlertSeverityType[] = [0, 1, 2, 3];
      const users = ['user1', 'user2', 'user3'];
      const serviceTypes: CloudPulseServiceType[] = ['linode', 'dbaas'];
      const reqBody = await request.json();
      const response = alertFactory.build({
        ...(reqBody as CreateAlertDefinitionPayload),
        created_by: pickRandom(users),
        service_type: pickRandom(serviceTypes),
        severity: pickRandom(severity),
        status: pickRandom(status),
        type: pickRandom(types),
        updated_by: pickRandom(users),
      });
      return HttpResponse.json(response);
    }
  ),
  http.get(
    '*/monitor/services/:serviceType/alert-definitions',
    async ({ params }) => {
      const serviceType = params.serviceType;
      alertFactory.resetSequenceNumber();
      return HttpResponse.json({
        data: [
          ...alertFactory.buildList(18, {
            rule_criteria: {
              rules: alertRulesFactory.buildList(2),
            },
            service_type: serviceType === 'dbaas' ? 'dbaas' : 'linode',
          }),
          // Mocked 2 alert definitions associated with mock Linode ID '1004' (aclp-supported-region-linode-1)
          ...alertFactory.buildList(2, {
            rule_criteria: {
              rules: alertRulesFactory.buildList(2),
            },
            service_type: serviceType === 'dbaas' ? 'dbaas' : 'linode',
            entity_ids: ['1004'],
          }),
          ...alertFactory.buildList(6, {
            service_type: serviceType === 'dbaas' ? 'dbaas' : 'linode',
            type: 'user',
            regions: ['us-ord'],
            scope: 'account',
          }),
          ...alertFactory.buildList(6, {
            service_type: serviceType === 'dbaas' ? 'dbaas' : 'linode',
            type: 'user',
            scope: 'region',
            regions: ['us-east'],
          }),
          ...alertFactory.buildList(6, {
            service_type: serviceType === 'dbaas' ? 'dbaas' : 'linode',
            type: 'user',
            scope: 'entity',
            regions: ['us-east'],
            entity_ids: ['5', '6'],
          }),
        ],
      });
    }
  ),
  http.get('*/monitor/alert-definitions', async () => {
    const customAlerts = alertFactory.buildList(10, {
      created_by: 'user1',
      severity: 0,
      type: 'user',
      updated: '2021-10-16T04:00:00',
      updated_by: 'user1',
      scope: pickRandom(['account', 'entity', 'region']),
    });
    const customAlertsWithServiceType = alertFactory.buildList(10, {
      created_by: 'user1',
      service_type: 'dbaas',
      severity: 1,
      type: 'user',
      updated_by: 'user1',
      scope: pickRandom(['account', 'entity', 'region']),
    });
    const defaultAlerts = alertFactory.buildList(15);
    const defaultAlertsWithServiceType = alertFactory.buildList(7, {
      service_type: 'dbaas',
      severity: 3,
      scope: pickRandom(['account', 'entity', 'region']),
    });
    const alerts = [
      ...defaultAlerts,
      ...alertFactory.buildList(8, {
        created_by: 'user1',
        service_type: 'linode',
        status: 'disabled',
        type: 'user',
        updated_by: 'user1',
      }),
      ...customAlerts,
      ...defaultAlertsWithServiceType,
      ...alertFactory.buildList(3),
      ...alertFactory.buildList(36, {
        status: 'disabled',
        tags: ['tag-3'],
        updated: '2021-10-16T04:00:00',
      }),
      ...customAlertsWithServiceType,
      ...alertFactory.buildList(2, {
        created_by: 'user1',
        service_type: 'linode',
        status: 'in progress',
        tags: ['tag-1', 'tag-2'],
        type: 'user',
        updated_by: 'user1',
      }),
      ...alertFactory.buildList(2, {
        created_by: 'user1',
        service_type: 'linode',
        status: 'failed',
        tags: ['tag-1', 'tag-2'],
        type: 'user',
        updated_by: 'user1',
      }),
      alertFactory.build({
        id: 999,
        label: 'Firewall - testing',
        service_type: 'firewall',
        type: 'user',
        scope: 'account',
        created_by: 'user1',
        rule_criteria: {
          rules: [firewallMetricRulesFactory.build()],
        },
      }),
      alertFactory.build({
        id: 550,
        label: 'Object Storage - testing',
        type: 'user',
        service_type: 'objectstorage',
        entity_ids: ['obj-bucket-804.ap-west.linodeobjects.com'],
      }),
      alertFactory.build({
        id: 300,
        type: 'user',
        label: 'block-storage - testing',
        service_type: 'blockstorage',
        entity_ids: ['1', '2', '4', '3', '5', '6', '7', '8', '9', '10'],
        rule_criteria: {
          rules: [blockStorageMetricCriteria.build()],
        },
      }),
      alertFactory.build({
        id: 650,
        label: 'Firewall - nodebalancer',
        type: 'user',
        service_type: 'firewall',
        entity_ids: ['25'],
        rule_criteria: {
          rules: [firewallNodebalancerMetricCriteria.build()],
        },
      }),
      alertFactory.build({
        id: 340,
        label: 'Firewall-nodebalancer-system',
        type: 'system',
        service_type: 'firewall',
        entity_ids: ['25'],
        rule_criteria: {
          rules: [
            firewallNodebalancerMetricCriteria.build({ dimension_filters: [] }),
          ],
        },
      }),
      alertFactory.build({
        id: 123,
        label: 'Firewall-linode-system',
        type: 'system',
        service_type: 'firewall',
        entity_ids: ['1', '4'],
        rule_criteria: {
          rules: [firewallMetricRulesFactory.build()],
        },
      }),
      ...alertFactory.buildList(3, { status: 'enabling', type: 'user' }),
      ...alertFactory.buildList(3, { status: 'disabling', type: 'user' }),
      ...alertFactory.buildList(3, { status: 'provisioning', type: 'user' }),
<<<<<<< HEAD
=======
      ...alertFactory.buildList(3, { status: 'in progress', type: 'user' }),
>>>>>>> b5dcacdf
    ];
    return HttpResponse.json(makeResourcePage(alerts));
  }),
  http.get(
    '*/monitor/services/:serviceType/alert-definitions/:id',
    ({ params }) => {
      if (params.id === '999' && params.serviceType === 'firewall') {
        return HttpResponse.json(
          alertFactory.build({
<<<<<<< HEAD
            scope: 'account',
=======
            scope: 'entity',
>>>>>>> b5dcacdf
            entity_ids: ['1', '2', '3'],
            id: 999,
            label: 'Firewall - testing',
            service_type: 'firewall',
            type: 'user',
            rule_criteria: {
              rules: [firewallMetricRulesFactory.build()],
            },
          })
        );
      }
      if (params.id === '550' && params.serviceType === 'objectstorage') {
        return HttpResponse.json(
          alertFactory.build({
            id: 550,
            type: 'user',
            label: 'object-storage -testing',
            service_type: 'objectstorage',
            entity_ids: [
              'obj-bucket-804.ap-west.linodeobjects.com',
              'obj-bucket-230.us-iad.linodeobjects.com',
            ],
            rule_criteria: {
              rules: [objectStorageMetricCriteria.build()],
            },
          })
        );
      }
      if (params.id === '300' && params.serviceType === 'blockstorage') {
        return HttpResponse.json(
          alertFactory.build({
            id: 300,
            type: 'user',
            label: 'block-storage - testing',
            service_type: 'blockstorage',
            entity_ids: ['1', '2', '4', '3', '5', '6', '7', '8', '9', '10'],
            rule_criteria: {
              rules: [blockStorageMetricCriteria.build()],
            },
          })
        );
      }
      if (params.id === '650' && params.serviceType === 'firewall') {
        return HttpResponse.json(
          alertFactory.build({
            id: 650,
            label: 'Firewall - nodebalancer',
            type: 'user',
            scope: 'entity',
            service_type: 'firewall',
            entity_ids: ['25'],
            rule_criteria: {
              rules: [firewallNodebalancerMetricCriteria.build()],
            },
          })
        );
      }
      if (params.id === '340' && params.serviceType === 'firewall') {
        return HttpResponse.json(
          alertFactory.build({
            id: 340,
            label: 'Firewall - nodebalancer - system',
            type: 'system',
            service_type: 'firewall',
            entity_ids: ['25'],
            rule_criteria: {
              rules: [
                firewallNodebalancerMetricCriteria.build({
                  dimension_filters: [],
                }),
              ],
            },
          })
        );
      }
      if (params.id === '123' && params.serviceType === 'firewall') {
        return HttpResponse.json(
          alertFactory.build({
            id: 123,
            label: 'Firewall-linode-system',
            type: 'system',
            service_type: 'firewall',
            entity_ids: ['1', '4'],
            rule_criteria: {
              rules: [firewallMetricRulesFactory.build()],
            },
          })
        );
      }
      if (params.id !== undefined) {
        return HttpResponse.json(
          alertFactory.build({
            id: Number(params.id),
            rule_criteria: {
              rules: [
                ...alertRulesFactory.buildList(2, {
                  dimension_filters: alertDimensionsFactory.buildList(2),
                }),
                ...alertRulesFactory.buildList(1, { dimension_filters: [] }),
              ],
            },
            service_type: params.serviceType === 'linode' ? 'linode' : 'dbaas',
            type: 'user',
            scope: pickRandom(['account', 'region', 'entity']),
            status: pickRandom([
              'enabled',
              'disabled',
              'in progress',
              'enabling',
              'disabling',
              'provisioning',
            ]),
          })
        );
      }
      return HttpResponse.json({}, { status: 404 });
    }
  ),
  http.put(
    '*/monitor/services/:serviceType/alert-definitions/:id',
    ({ params, request }) => {
      if (params.id === '999' && params.serviceType === 'firewall') {
        return HttpResponse.json(
          alertFactory.build({
            id: 999,
            scope: 'account',
            label: 'Firewall - testing',
            service_type: 'firewall',
            type: 'user',
            rule_criteria: {
              rules: [firewallMetricRulesFactory.build()],
            },
          })
        );
      }
      if (params.id === '650' && params.serviceType === 'firewall') {
        return HttpResponse.json(
          alertFactory.build({
            id: 650,
            label: 'Firewall - nodebalancer',
            type: 'user',
            service_type: 'firewall',
            entity_ids: ['25'],
            rule_criteria: {
              rules: [firewallNodebalancerMetricCriteria.build()],
            },
          })
        );
      }
      if (params.id === '550' && params.serviceType === 'objectstorage') {
        return HttpResponse.json(
          alertFactory.build({
            id: 550,
            label: 'object-storage -testing',
            type: 'user',
            rule_criteria: {
              rules: [objectStorageMetricCriteria.build()],
            },
            service_type: 'objectstorage',
            entity_ids: ['obj-bucket-804.ap-west.linodeobjects.com'],
          })
        );
      }
      if (params.id === '300' && params.serviceType === 'blockstorage') {
        return HttpResponse.json(
          alertFactory.build({
            id: 300,
            type: 'user',
            label: 'block-storage - testing',
            service_type: 'blockstorage',
            entity_ids: ['1', '2', '4', '3', '5', '6', '7', '8', '9', '10'],
            rule_criteria: {
              rules: [blockStorageMetricCriteria.build()],
            },
          })
        );
      }
      if (params.id === '650' && params.serviceType === 'firewall') {
        return HttpResponse.json(
          alertFactory.build({
            id: 650,
            label: 'Firewall - nodebalancer',
            type: 'user',
            scope: 'entity',
            service_type: 'firewall',
            entity_ids: ['25'],
            rule_criteria: {
              rules: [firewallNodebalancerMetricCriteria.build()],
            },
          })
        );
      }
      const body: any = request.json();
      return HttpResponse.json(
        alertFactory.build({
          id: Number(params.id),
          label: `Alert-${params.id}`,
          status: body.status === 'enabled' ? 'disabled' : 'enabled',
        }),
        {
          status: 200,
        }
      );
    }
  ),
  http.delete('*/monitor/services/:serviceType/alert-definitions/:id', () => {
    return HttpResponse.json({});
  }),
  http.get('*/monitor/alert-channels', () => {
    return HttpResponse.json(
      makeResourcePage(notificationChannelFactory.buildList(7))
    );
  }),
  http.delete('*/monitor/services/:serviceType/alert-definitions/:id', () => {
    return HttpResponse.json({});
  }),
  http.get('*/monitor/services', () => {
    const response: ServiceTypesList = {
      data: [
        serviceTypesFactory.build({
          label: 'Linodes',
          service_type: 'linode',
          alert: serviceAlertFactory.build({ scope: ['entity'] }),
        }),
        serviceTypesFactory.build({
          label: 'Databases',
          service_type: 'dbaas',
          alert: {
            evaluation_period_seconds: [300],
            polling_interval_seconds: [300],
          },
        }),
        serviceTypesFactory.build({
          label: 'Nodebalancers',
          service_type: 'nodebalancer',
          regions: 'us-iad,us-east',
          alert: serviceAlertFactory.build({ scope: ['entity'] }),
        }),
        serviceTypesFactory.build({
          label: 'Firewalls',
          service_type: 'firewall',
          regions: 'us-iad,us-east',
          alert: serviceAlertFactory.build({ scope: ['entity'] }),
        }),
        serviceTypesFactory.build({
          label: 'Object Storage',
          service_type: 'objectstorage',
          regions: 'us-iad,us-east',
          alert: serviceAlertFactory.build({
            scope: ['entity', 'account', 'region'],
          }),
        }),
        serviceTypesFactory.build({
          label: 'Block Storage',
          service_type: 'blockstorage',
          regions: 'us-iad,us-east',
          alert: serviceAlertFactory.build({
            scope: ['entity', 'account', 'region'],
          }),
        }),
        serviceTypesFactory.build({
          label: 'LKE Enterprise',
          service_type: 'lke',
          regions: 'us-iad,us-east',
          alert: serviceAlertFactory.build({
            scope: ['entity', 'account', 'region'],
          }),
        }),
      ],
    };

    return HttpResponse.json(response);
  }),

  http.get('*/monitor/services/:serviceType', ({ params }) => {
    const serviceType = params.serviceType as CloudPulseServiceType;
    const serviceTypesMap: Record<CloudPulseServiceType, string> = {
      linode: 'Linode',
      dbaas: 'Databases',
      nodebalancer: 'NodeBalancers',
      firewall: 'Firewalls',
      objectstorage: 'Object Storage',
      blockstorage: 'Block Storage',
      lke: 'LKE',
    };
    const serviceTypeScopeMap: Record<
      CloudPulseServiceType,
      AlertDefinitionScope[]
    > = {
      linode: ['entity'],
      dbaas: ['entity'],
      nodebalancer: ['entity'],
      firewall: ['entity', 'account'],
      objectstorage: ['entity', 'account', 'region'],
      blockstorage: ['entity', 'account', 'region'],
      lke: ['entity'],
    };
    const response = serviceTypesFactory.build({
      service_type: `${serviceType}`,
      label: serviceTypesMap[serviceType],
      alert: serviceAlertFactory.build({
        evaluation_period_seconds: [300],
        polling_interval_seconds: [300],
        scope: serviceTypeScopeMap[serviceType],
      }),
    });

    return HttpResponse.json(response, { status: 200 });
  }),
  http.get('*/monitor/services/:serviceType/dashboards', ({ params }) => {
    const response = {
      data: [] as Dashboard[],
    };

    if (params.serviceType === 'dbaas') {
      response.data.push(
        dashboardFactory.build({
          id: 1,
          label: 'DBaaS Dashboard',
          service_type: 'dbaas',
          widgets: [
            widgetFactory.build({
              label: 'CPU utilization',
              metric: 'system_cpu_utilization_percent',
              unit: '%',
              group_by: ['entity_id'],
              y_label: 'system_cpu_utilization_ratio',
            }),
          ],
        })
      );
    }

    if (params.serviceType === 'linode') {
      response.data.push(
        dashboardFactory.build({
          id: 2,
          label: 'Linode Dashboard',
          service_type: 'linode',
          widgets: [
            widgetFactory.build({
              label: 'CPU utilization',
              metric: 'system_cpu_utilization_percent',
              unit: '%',
              group_by: ['entity_id'],
              y_label: 'system_cpu_utilization_ratio',
            }),
          ],
        })
      );
    }

    if (params.serviceType === 'nodebalancer') {
      response.data.push(
        dashboardFactory.build({
          id: 3,
          label: 'Nodebalancer Dashboard',
          service_type: 'nodebalancer',
        })
      );
    }

    if (params.serviceType === 'firewall') {
      response.data.push(
        dashboardFactory.build({
          id: 4,
          label: 'Firewall Dashboard',
          service_type: 'firewall',
        })
      );
      response.data.push(
        dashboardFactory.build({
          id: 8,
          label: 'Firewall Nodebalancer Dashboard',
          service_type: 'firewall',
        })
      );
    }

    if (params.serviceType === 'objectstorage') {
      response.data.push(
        dashboardFactory.build({
          id: 6,
          label: 'Object Storage Dashboard',
          service_type: 'objectstorage',
        })
      );
      response.data.push(
        dashboardFactory.build({
          id: 10,
          label: 'Endpoint Dashboard',
          service_type: 'objectstorage',
        })
      );
    }

    if (params.serviceType === 'blockstorage') {
      response.data.push(
        dashboardFactory.build({
          id: 7,
          label: 'Block Storage Dashboard',
          service_type: 'blockstorage',
        })
      );
    }

    if (params.serviceType === 'lke') {
      response.data.push(
        dashboardFactory.build({
          id: 9,
          label: 'LKE Enterprise Dashboard',
          service_type: 'lke',
        })
      );
    }

    return HttpResponse.json(response);
  }),
  http.get(
    '*/monitor/services/:serviceType/metric-definitions',
    ({ params }) => {
      const response = {
        data: [
          {
            available_aggregate_functions: ['min', 'max', 'avg'],
            dimensions: [
              {
                dimension_label: 'cpu',
                label: 'CPU name',
                values: null,
              },
              {
                dimension_label: 'state',
                label: 'State of CPU',
                values: [
                  'user',
                  'system',
                  'idle',
                  'interrupt',
                  'nice',
                  'softirq',
                  'steal',
                  'wait',
                ],
              },
              {
                dimension_label: 'LINODE_ID',
                label: 'Linode ID',
                values: null,
              },
            ],
            label: 'CPU utilization',
            metric: 'system_cpu_utilization_percent',
            metric_type: 'gauge',
            scrape_interval: '2m',
            unit: 'percent',
          },
          {
            available_aggregate_functions: ['min', 'max', 'avg', 'sum'],
            dimensions: [
              {
                dimension_label: 'state',
                label: 'State of memory',
                values: [
                  'used',
                  'free',
                  'buffered',
                  'cached',
                  'slab_reclaimable',
                  'slab_unreclaimable',
                ],
              },
              {
                dimension_label: 'LINODE_ID',
                label: 'Linode ID',
                values: null,
              },
            ],
            label: 'Memory Usage',
            metric: 'system_memory_usage_by_resource',
            metric_type: 'gauge',
            scrape_interval: '30s',
            unit: 'Bps ',
          },
          {
            available_aggregate_functions: ['min', 'max', 'avg', 'sum'],
            dimensions: [
              {
                dimension_label: 'device',
                label: 'Device name',
                values: ['lo', 'eth0'],
              },
              {
                dimension_label: 'direction',
                label: 'Direction of network transfer',
                values: ['transmit', 'receive'],
              },
              {
                dimension_label: 'LINODE_ID',
                label: 'Linode ID',
                values: null,
              },
            ],
            label: 'Network Traffic',
            metric: 'system_network_io_by_resource',
            metric_type: 'counter',
            scrape_interval: '30s',
            unit: 'byte',
          },
          {
            available_aggregate_functions: ['min', 'max', 'avg', 'sum'],
            dimensions: [
              {
                dimension_label: 'device',
                label: 'Device name',
                values: ['loop0', 'sda', 'sdb'],
              },
              {
                dimension_label: 'direction',
                label: 'Operation direction',
                values: ['read', 'write'],
              },
              {
                dimension_label: 'LINODE_ID',
                label: 'Linode ID',
                values: null,
              },
            ],
            label: 'Disk I/O',
            metric: 'system_disk_OPS_total',
            metric_type: 'counter',
            scrape_interval: '30s',
            unit: 'ops_per_second',
          },
          {
            label: 'Network Traffic',
            metric: 'vm_network_bytes_total',
            unit: 'Kbps',
            metric_type: 'gauge',
            scrape_interval: '300s',
            is_alertable: true,
            available_aggregate_functions: ['avg'],
            dimensions: [
              {
                label: 'Traffic Pattern',
                dimension_label: 'pattern',
                values: ['publicin', 'publicout', 'privatein', 'privateout'],
              },
              {
                label: 'Protocol',
                dimension_label: 'protocol',
                values: ['ipv4', 'ipv6'],
              },
            ],
          },
        ],
      };

      const nodebalancerMetricsResponse = {
        data: [
          {
            label: 'Ingress Traffic Rate',
            metric: 'nb_ingress_traffic_rate',
            unit: 'bytes_per_second',
            metric_type: 'gauge',
            scrape_interval: '300s',
            is_alertable: true,
            available_aggregate_functions: ['sum'],
            dimensions: [
              {
                label: 'Port',
                dimension_label: 'port',
                values: null,
              },
              {
                label: 'Protocol',
                dimension_label: 'protocol',
                values: ['TCP', 'UDP'],
              },
              {
                label: 'Configuration',
                dimension_label: 'config_id',
                values: null,
              },
            ],
          },
          {
            label: 'Egress Traffic Rate',
            metric: 'nb_egress_traffic_rate',
            unit: 'bytes_per_second',
            metric_type: 'gauge',
            scrape_interval: '300s',
            is_alertable: true,
            available_aggregate_functions: ['sum'],
            dimensions: [
              {
                label: 'Port',
                dimension_label: 'port',
                values: null,
              },
              {
                label: 'Protocol',
                dimension_label: 'protocol',
                values: ['TCP', 'UDP'],
              },
              {
                label: 'Configuration',
                dimension_label: 'config_id',
                values: null,
              },
            ],
          },
          {
            label: 'Total Active Sessions',
            metric: 'nb_total_active_sessions',
            unit: 'count',
            metric_type: 'gauge',
            scrape_interval: '300s',
            is_alertable: true,
            available_aggregate_functions: ['max', 'min', 'avg', 'sum'],
            dimensions: [
              {
                label: 'Port',
                dimension_label: 'port',
                values: null,
              },
              {
                label: 'Protocol',
                dimension_label: 'protocol',
                values: ['TCP', 'UDP'],
              },
              {
                label: 'Configuration',
                dimension_label: 'config_id',
                values: null,
              },
            ],
          },
          {
            label: 'New Sessions',
            metric: 'nb_new_sessions_per_second',
            unit: 'sessions_per_second',
            metric_type: 'gauge',
            scrape_interval: '300s',
            is_alertable: true,
            available_aggregate_functions: ['sum'],
            dimensions: [
              {
                label: 'Port',
                dimension_label: 'port',
                values: null,
              },
              {
                label: 'Protocol',
                dimension_label: 'protocol',
                values: ['TCP', 'UDP'],
              },
              {
                label: 'Configuration',
                dimension_label: 'config_id',
                values: null,
              },
            ],
          },
          {
            label: 'Total Active Backends',
            metric: 'nb_total_active_backends',
            unit: 'count',
            metric_type: 'gauge',
            scrape_interval: '300s',
            is_alertable: true,
            available_aggregate_functions: ['max', 'min', 'avg', 'sum'],
            dimensions: [
              {
                label: 'Port',
                dimension_label: 'port',
                values: null,
              },
              {
                label: 'Protocol',
                dimension_label: 'protocol',
                values: ['TCP', 'UDP'],
              },
              {
                label: 'Configuration',
                dimension_label: 'config_id',
                values: null,
              },
            ],
          },
        ],
      };
      if (params.serviceType === 'firewall') {
        return HttpResponse.json({ data: firewallMetricDefinitionsResponse });
      }
      if (params.serviceType === 'nodebalancer') {
        return HttpResponse.json(nodebalancerMetricsResponse);
      }
      if (params.serviceType === 'objectstorage') {
        return HttpResponse.json({ data: objectStorageMetricRules });
      }
      if (params.serviceType === 'blockstorage') {
        return HttpResponse.json({ data: blockStorageMetricRules });
      }
      return HttpResponse.json(response);
    }
  ),
  http.post('*/monitor/services/:serviceType/token', () => {
    const response = {
      token: 'eyJhbGciOiAiZGlyIiwgImVuYyI6ICJBMTI4Q0JDLUhTMjU2IiwgImtpZCI6ID',
    };
    return HttpResponse.json(response);
  }),

  http.get('*/monitor/dashboards/:id', ({ params }) => {
    let serviceType: string;
    let dashboardLabel: string;
    let widgets;

    const id = params.id;

    if (id === '1') {
      serviceType = 'dbaas';
      dashboardLabel = 'DBaaS Service I/O Statistics';
      widgets = [
        {
          metric: 'cpu_usage',
          unit: '%',
          label: 'CPU Usage',
          color: 'default',
          size: 12,
          chart_type: 'area',
          y_label: 'cpu_usage',
          group_by: ['entity_id'],
          aggregate_function: 'avg',
        },
        {
          metric: 'memory_usage',
          unit: '%',
          label: 'Memory Usage',
          color: 'default',
          size: 6,
          chart_type: 'area',
          y_label: 'memory_usage',
          group_by: ['entity_id'],
          aggregate_function: 'avg',
        },
      ];
    } else if (id === '3') {
      serviceType = 'nodebalancer';
      dashboardLabel = 'NodeBalancer Service I/O Statistics';
      widgets = [
        {
          metric: 'nb_ingress_traffic_rate',
          unit: 'Bps',
          label: 'Ingress Traffic Rate',
          color: 'default',
          size: 12,
          chart_type: 'line',
          y_label: 'nb_ingress_traffic_rate',
          group_by: ['entity_id'],
          aggregate_function: 'sum',
        },
        {
          metric: 'nb_egress_traffic_rate',
          unit: 'Bps',
          label: 'Egress Traffic Rate',
          color: 'default',
          size: 12,
          chart_type: 'line',
          y_label: 'nb_egress_traffic_rate',
          group_by: ['entity_id'],
          aggregate_function: 'sum',
        },
      ];
    } else if (id === '4') {
      serviceType = 'firewall';
      dashboardLabel = 'Firewall Service I/O Statistics';
      widgets = [
        {
          metric: 'fw_active_connections',
          unit: 'Count',
          label: 'Current Connections',
          color: 'default',
          size: 12,
          chart_type: 'line',
          y_label: 'fw_active_connections',
          group_by: ['entity_id', 'linode_id', 'interface_id'],
          aggregate_function: 'avg',
        },
        {
          metric: 'fw_available_connections',
          unit: 'Count',
          label: 'Available Connections',
          color: 'default',
          size: 12,
          chart_type: 'line',
          y_label: 'fw_available_connections',
          group_by: ['entity_id', 'linode_id', 'interface_id'],
          aggregate_function: 'avg',
        },
      ];
    } else if (id === '6') {
      serviceType = 'objectstorage';
      dashboardLabel = 'Object Storage Service I/O Statistics';
    } else if (id === '7') {
      serviceType = 'blockstorage';
      dashboardLabel = 'Block Storage Dashboard';
    } else if (id === '8') {
      serviceType = 'firewall';
      dashboardLabel = 'Firewall Nodebalancer Dashboard';
      widgets = [
        {
<<<<<<< HEAD
          metric: 'fw_active_connections',
=======
          metric: 'nb_ingress_bytes_accepted',
>>>>>>> b5dcacdf
          unit: 'Count',
          label: 'Current Connections',
          color: 'default',
          size: 12,
          chart_type: 'line',
<<<<<<< HEAD
          y_label: 'fw_active_connections',
          group_by: ['entity_id', 'linode_id', 'interface_id'],
          aggregate_function: 'avg',
        },
        {
          metric: 'fw_available_connections',
=======
          y_label: 'nb_ingress_bytes_accepted',
          group_by: ['entity_id'],
          aggregate_function: 'avg',
        },
        {
          metric: 'nb_ingress_bytes_dropped',
>>>>>>> b5dcacdf
          unit: 'Count',
          label: 'Available Connections',
          color: 'default',
          size: 12,
          chart_type: 'line',
<<<<<<< HEAD
          y_label: 'fw_available_connections',
          group_by: ['entity_id', 'linode_id', 'interface_id'],
=======
          y_label: 'nb_ingress_bytes_dropped',
          group_by: ['entity_id'],
>>>>>>> b5dcacdf
          aggregate_function: 'avg',
        },
      ];
    } else if (id === '9') {
      serviceType = 'lke';
      dashboardLabel = 'Kubernetes Enterprise Dashboard';
    } else if (id === '10') {
      serviceType = 'objectstorage';
      dashboardLabel = 'Endpoint Dashboard';
    } else {
      serviceType = 'linode';
      dashboardLabel = 'Linode Service I/O Statistics';
      widgets = [
        {
          metric: 'vm_cpu_time_total',
          unit: '%',
          label: 'CPU Usage by Instance',
          color: 'default',
          size: 12,
          chart_type: 'area',
          y_label: 'vm_cpu_time_total',
          group_by: ['entity_id'],
          aggregate_function: 'avg',
        },
        {
          metric: 'vm_local_disk_iops_total',
          unit: 'IOPS',
          label: 'Local Disk I/O by Instance',
          color: 'default',
          size: 12,
          chart_type: 'area',
          y_label: 'vm_local_disk_iops_total',
          group_by: ['entity_id'],
          aggregate_function: 'avg',
        },
        {
          metric: 'vm_network_bytes_total',
          unit: 'Kbps',
          label: 'Network Traffic In by Instance',
          color: 'default',
          size: 12,
          chart_type: 'area',
          y_label: 'vm_network_bytes_total',
          group_by: ['entity_id'],
          aggregate_function: 'avg',
          filters: [
            {
              dimension_label: 'pattern',
              operator: 'in',
              value: 'publicin',
            },
          ],
        },
      ];
    }

    const response = {
      created: '2024-04-29T17:09:29',
      id: Number(params.id),
      label: dashboardLabel,
      service_type: serviceType,
      type: 'standard',
      updated: null,
      widgets: widgets || [
        {
          aggregate_function: 'avg',
          chart_type: 'area',
          color: 'default',
          label: 'CPU utilization',
          metric: 'system_cpu_utilization_percent',
          size: 12,
          unit: '%',
          group_by: ['entity_id'],
          y_label: 'system_cpu_utilization_ratio',
          filters: dimensionFilterFactory.buildList(5, {
            operator: pickRandom(['endswith', 'eq', 'neq', 'startswith']),
          }),
        },
        {
          aggregate_function: 'avg',
          chart_type: 'area',
          color: 'default',
          label: 'Memory Usage',
          metric: 'system_memory_usage_by_resource',
          size: 12,
          unit: 'Bps',
          group_by: ['entity_id'],
          y_label: 'system_memory_usage_bytes',
        },
        {
          aggregate_function: 'avg',
          chart_type: 'area',
          color: 'default',
          label: 'Network Traffic In By The Instance',
          metric: 'system_network_io_by_resource',
          size: 6,
          unit: 'Bytes',
          y_label: 'system_network_io_bytes_total',
          filters: dimensionFilterFactory.buildList(3, {
            operator: pickRandom(['endswith', 'eq', 'neq', 'startswith', 'in']),
          }),
          group_by: ['entity_id'],
        },
        {
          aggregate_function: 'avg',
          chart_type: 'area',
          color: 'default',
          label: 'Disk I/O',
          metric: 'system_disk_OPS_total',
          size: 6,
          unit: 'OPS',
          group_by: ['entity_id'],
          y_label: 'system_disk_operations_total',
        },
      ],
    };
    return HttpResponse.json(response);
  }),
  http.post('*/monitor/services/:serviceType/metrics', () => {
    const response = {
      data: {
        result: [
          {
            metric: {
              entity_id: '1',
              metric_name: 'average_cpu_usage',
              linode_id: '1',
              node_id: 'primary-1',
            },
            values: [
              [1721854379, '0.2744841110560275'],
              [1721857979, '0.2980357104166823'],
              [1721861579, '0.3290476561287732'],
              [1721865179, '0.32148793964961897'],
              [1721868779, '0.3269247326830727'],
              [1721872379, '0.3393055885526987'],
              [1721875979, '0.3237102833940027'],
              [1721879579, '0.3153372503472701'],
              [1721883179, '0.26811506053820466'],
              [1721886779, '0.25839295774934357'],
              [1721890379, '0.26863082415681144'],
              [1721893979, '0.26126998689934394'],
              [1721897579, '0.26164641539434685'],
            ],
          },
          // Uncomment this to add more metrics and see a scrollable legend if legendHeight is set (ex: CloudPulse)
          // ...Array.from({ length: 10 }, (_, i) => ({
          //   metric: {
          //     test: `Test${i + 2}`,
          //   },
          //   values: [
          //     [1721854379, '0.2744841110560275'],
          //     [1721857979, '0.2980357104166823'],
          //     [1721861579, '0.3290476561287732'],
          //     [1721865179, '0.32148793964961897'],
          //     [1721868779, '0.3269247326830727'],
          //     [1721872379, '0.3393055885526987'],
          //     [1721875979, '0.3237102833940027'],
          //     [1721879579, '0.3153372503472701'],
          //     [1721883179, '0.26811506053820466'],
          //     [1721886779, '0.25839295774934357'],
          //     [1721890379, '0.26863082415681144'],
          //     [1721893979, '0.26126998689934394'],
          //     [1721897579, '0.26164641539434685'],
          //   ],
          // })),
          {
            metric: {
              entity_id: '7',
              metric_name: 'average_cpu_usage',
              linode_id: '7',
              node_id: 'primary-2',
            },
            values: [
              [1721854379, '0.3744841110560275'],
              [1721857979, '0.4980357104166823'],
              [1721861579, '0.3290476561287732'],
              [1721865179, '0.42148793964961897'],
              [1721868779, '0.2269247326830727'],
              [1721872379, '0.3393055885526987'],
              [1721875979, '0.5237102833940027'],
              [1721879579, '0.3153372503472701'],
              [1721883179, '0.26811506053820466'],
              [1721886779, '0.35839295774934357'],
              [1721890379, '0.36863082415681144'],
              [1721893979, '0.46126998689934394'],
              [1721897579, '0.56164641539434685'],
            ],
          },
          {
            metric: {
              entity_id: 'obj-bucket-383.ap-west.linodeobjects.com',
              metric_name: 'average_cpu_usage',
            },
            values: [
              [1721854379, '0.3744841110560275'],
              [1721857979, '0.4980357104166823'],
              [1721861579, '0.3290476561287732'],
              [1721865179, '0.4148793964961897'],
              [1721868779, '0.4269247326830727'],
              [1721872379, '0.3393055885526987'],
              [1721875979, '0.6237102833940027'],
              [1721879579, '0.3153372503472701'],
              [1721883179, '0.26811506053820466'],
              [1721886779, '0.45839295774934357'],
              [1721890379, '0.36863082415681144'],
              [1721893979, '0.56126998689934394'],
              [1721897579, '0.66164641539434685'],
            ],
          },
        ],
        resultType: 'matrix',
      },
      isPartial: false,
      stats: {
        executionTimeMsec: 23,
        seriesFetched: '14',
      },
      status: 'success',
    };

    return HttpResponse.json(response);
  }),
  http.get('*/src/routes/*LazyRoutes', ({ request }) => {
    return new Response('export const module = {};', {
      headers: {
        'Content-Type': 'application/javascript',
      },
    });
  }),
  ...entityTransfers,
  ...statusPage,
  ...databases,
  ...vpc,
  ...entities,
  ...netLoadBalancers,
  http.get('*/v4beta/maintenance/policies', () => {
    return HttpResponse.json(
      makeResourcePage(maintenancePolicyFactory.buildList(2))
    );
  }),
];<|MERGE_RESOLUTION|>--- conflicted
+++ resolved
@@ -67,13 +67,10 @@
   firewallMetricDefinitionsResponse,
   firewallMetricRulesFactory,
   firewallNodebalancerMetricCriteria,
-<<<<<<< HEAD
-=======
   firewallPrefixListFactory,
   firewallRuleFactory,
   firewallRuleSetFactory,
   firewallRulesFactory,
->>>>>>> b5dcacdf
   imageFactory,
   incidentResponseFactory,
   invoiceFactory,
@@ -1321,8 +1318,6 @@
           }),
         ],
       }),
-<<<<<<< HEAD
-=======
       // Firewall with the Rule and RuleSet Reference
       firewallFactory.build({
         id: 1001,
@@ -1335,7 +1330,6 @@
           ],
         }),
       }),
->>>>>>> b5dcacdf
     ];
     firewallFactory.resetSequenceNumber();
     return HttpResponse.json(makeResourcePage(firewalls));
@@ -3309,10 +3303,7 @@
       ...alertFactory.buildList(3, { status: 'enabling', type: 'user' }),
       ...alertFactory.buildList(3, { status: 'disabling', type: 'user' }),
       ...alertFactory.buildList(3, { status: 'provisioning', type: 'user' }),
-<<<<<<< HEAD
-=======
       ...alertFactory.buildList(3, { status: 'in progress', type: 'user' }),
->>>>>>> b5dcacdf
     ];
     return HttpResponse.json(makeResourcePage(alerts));
   }),
@@ -3322,11 +3313,7 @@
       if (params.id === '999' && params.serviceType === 'firewall') {
         return HttpResponse.json(
           alertFactory.build({
-<<<<<<< HEAD
-            scope: 'account',
-=======
             scope: 'entity',
->>>>>>> b5dcacdf
             entity_ids: ['1', '2', '3'],
             id: 999,
             label: 'Firewall - testing',
@@ -4140,43 +4127,25 @@
       dashboardLabel = 'Firewall Nodebalancer Dashboard';
       widgets = [
         {
-<<<<<<< HEAD
-          metric: 'fw_active_connections',
-=======
           metric: 'nb_ingress_bytes_accepted',
->>>>>>> b5dcacdf
           unit: 'Count',
           label: 'Current Connections',
           color: 'default',
           size: 12,
           chart_type: 'line',
-<<<<<<< HEAD
-          y_label: 'fw_active_connections',
-          group_by: ['entity_id', 'linode_id', 'interface_id'],
-          aggregate_function: 'avg',
-        },
-        {
-          metric: 'fw_available_connections',
-=======
           y_label: 'nb_ingress_bytes_accepted',
           group_by: ['entity_id'],
           aggregate_function: 'avg',
         },
         {
           metric: 'nb_ingress_bytes_dropped',
->>>>>>> b5dcacdf
           unit: 'Count',
           label: 'Available Connections',
           color: 'default',
           size: 12,
           chart_type: 'line',
-<<<<<<< HEAD
-          y_label: 'fw_available_connections',
-          group_by: ['entity_id', 'linode_id', 'interface_id'],
-=======
           y_label: 'nb_ingress_bytes_dropped',
           group_by: ['entity_id'],
->>>>>>> b5dcacdf
           aggregate_function: 'avg',
         },
       ];
