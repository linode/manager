/**
 * @deprecated
 *
 * This mocking mode is being phased out.
 * It remains available in out DEV tools for convenience and backward compatibility, it is however discouraged to add new handlers to it.
 *
 * New handlers should be added to the CRUD baseline preset instead (ex: src/mocks/presets/crud/handlers/linodes.ts) which support a much more dynamic data mocking.
 */
import {
  accountAvailabilityFactory,
  accountBetaFactory,
  betaFactory,
  dedicatedTypeFactory,
  grantFactory,
  grantsFactory,
  linodeFactory,
  linodeIPFactory,
  linodeStatsFactory,
  linodeTransferFactory,
  linodeTypeFactory,
  nodeBalancerConfigFactory,
  nodeBalancerConfigNodeFactory,
  nodeBalancerFactory,
  pickRandom,
  proDedicatedTypeFactory,
  profileFactory,
  regionAvailabilityFactory,
  regions,
  securityQuestionsFactory,
} from '@linode/utilities';
import { DateTime } from 'luxon';
import { http, HttpResponse } from 'msw';

import { MOCK_THEME_STORAGE_KEY } from 'src/dev-tools/ThemeSelector';
import {
  // abuseTicketNotificationFactory,
  accountFactory,
  accountMaintenanceFactory,
  accountTransferFactory,
  alertDimensionsFactory,
  alertFactory,
  alertRulesFactory,
  appTokenFactory,
  contactFactory,
  credentialFactory,
  creditPaymentResponseFactory,
  dashboardFactory,
  databaseBackupFactory,
  databaseEngineConfigFactory,
  databaseEngineFactory,
  databaseFactory,
  databaseInstanceFactory,
  databaseTypeFactory,
  dimensionFilterFactory,
  domainFactory,
  domainRecordFactory,
  entityTransferFactory,
  eventFactory,
  firewallDeviceFactory,
  firewallFactory,
  imageFactory,
  incidentResponseFactory,
  invoiceFactory,
  invoiceItemFactory,
  kubeEndpointFactory,
  kubeLinodeFactory,
  kubernetesAPIResponse,
  kubernetesVersionFactory,
  linodeConfigFactory,
  linodeDiskFactory,
  lkeEnterpriseTypeFactory,
  lkeHighAvailabilityTypeFactory,
  lkeStandardAvailabilityTypeFactory,
  longviewActivePlanFactory,
  longviewClientFactory,
  longviewSubscriptionFactory,
  maintenanceResponseFactory,
  makeObjectsPage,
  managedIssueFactory,
  managedLinodeSettingFactory,
  managedSSHPubKeyFactory,
  managedStatsFactory,
  monitorFactory,
  nodeBalancerTypeFactory,
  nodePoolFactory,
  notificationChannelFactory,
  notificationFactory,
  objectStorageBucketFactoryGen2,
  objectStorageClusterFactory,
  objectStorageEndpointsFactory,
  objectStorageKeyFactory,
  objectStorageOverageTypeFactory,
  objectStorageTypeFactory,
  paymentFactory,
  paymentMethodFactory,
  placementGroupFactory,
  possibleMySQLReplicationTypes,
  possiblePostgresReplicationTypes,
  promoFactory,
  serviceTypesFactory,
  stackScriptFactory,
  staticObjects,
  subnetFactory,
  supportReplyFactory,
  supportTicketFactory,
  tagFactory,
  VLANFactory,
  volumeFactory,
  volumeTypeFactory,
  vpcFactory,
  widgetFactory,
} from 'src/factories';
import { accountAgreementsFactory } from 'src/factories/accountAgreements';
import { accountLoginFactory } from 'src/factories/accountLogin';
import { accountUserFactory } from 'src/factories/accountUsers';
import { LinodeKernelFactory } from 'src/factories/linodeKernel';
import { getStorage } from 'src/utilities/storage';

const getRandomWholeNumber = (min: number, max: number) =>
  Math.floor(Math.random() * (max - min + 1) + min);

import { accountEntityFactory } from 'src/factories/accountEntities';
import { accountPermissionsFactory } from 'src/factories/accountPermissions';
import { userPermissionsFactory } from 'src/factories/userPermissions';
import { MTC_TT } from 'src/features/components/PlansPanel/constants';

import type {
  AccountMaintenance,
  AlertDefinitionType,
  AlertServiceType,
  AlertSeverityType,
  AlertStatusType,
  CreateAlertDefinitionPayload,
  CreateObjectStorageKeyPayload,
  Dashboard,
  FirewallStatus,
  NotificationType,
  ObjectStorageEndpointTypes,
  SecurityQuestionsPayload,
  ServiceTypesList,
  TokenRequest,
  UpdateImageRegionsPayload,
  User,
  VolumeStatus,
} from '@linode/api-v4';

export const makeResourcePage = <T>(
  e: T[],
  override: { page: number; pages: number; results?: number } = {
    page: 1,
    pages: 1,
  }
) => ({
  data: e,
  page: override.page ?? 1,
  pages: override.pages ?? 1,
  results: override.results ?? e.length,
});

const statusPage = [
  http.get('*/api/v2/incidents*', () => {
    const response = incidentResponseFactory.build();
    return HttpResponse.json(response);
  }),
  http.get('*/api/v2/scheduled-maintenances*', () => {
    const response = maintenanceResponseFactory.build();
    return HttpResponse.json(response);
  }),
];

function sleep(ms: number) {
  return new Promise((resolve) => setTimeout(resolve, ms));
}

const entityTransfers = [
  http.get('*/account/entity-transfers', () => {
    const transfers1 = entityTransferFactory.buildList(10);
    const transfers2 = entityTransferFactory.buildList(10, {
      token: 'TEST123',
    });
    const transfers3 = entityTransferFactory.buildList(10, {
      token: '987TEST',
    });
    const transfer4 = entityTransferFactory.build({
      is_sender: true,
      status: 'pending',
    });
    const transfer5 = entityTransferFactory.build({
      is_sender: true,
      status: 'canceled',
    });

    const combinedTransfers = transfers1.concat(
      transfers2,
      transfers3,
      transfer4,
      transfer5
    );
    return HttpResponse.json(makeResourcePage(combinedTransfers));
  }),
  http.get('*/account/entity-transfers/:transferId', () => {
    const transfer = entityTransferFactory.build();
    return HttpResponse.json(transfer);
  }),
  http.get('*/account/agreements', () =>
    HttpResponse.json(accountAgreementsFactory.build())
  ),
  http.post('*/account/entity-transfers', async ({ request }) => {
    const body = await request.json();
    const payload = body as any;
    const newTransfer = entityTransferFactory.build({
      entities: payload.entities,
    });
    return HttpResponse.json(newTransfer);
  }),
  http.post('*/account/entity-transfers/:transferId/accept', () => {
    return HttpResponse.json({});
  }),
  http.delete('*/account/entity-transfers/:transferId', () => {
    return HttpResponse.json({});
  }),
];

const databases = [
  http.get('*/databases/instances', () => {
    const database1 = databaseInstanceFactory.build({
      cluster_size: 1,
      id: 1,
      label: 'database-instance-1',
    });
    const database2 = databaseInstanceFactory.build({
      cluster_size: 2,
      id: 2,
      label: 'database-instance-2',
    });
    const database3 = databaseInstanceFactory.build({
      cluster_size: 3,
      id: 3,
      label: 'database-instance-3',
    });
    const database4 = databaseInstanceFactory.build({
      cluster_size: 1,
      id: 4,
      label: 'database-instance-4',
    });
    const database5 = databaseInstanceFactory.build({
      cluster_size: 1,
      id: 5,
      label: 'database-instance-5',
    });

    const databases = [database1, database2, database3, database4, database5];
    return HttpResponse.json(makeResourcePage(databases));
  }),

  http.get('*/databases/types', () => {
    const standardTypes = [
      databaseTypeFactory.build({
        class: 'nanode',
        id: 'g6-nanode-1',
        label: `Nanode 1 GB`,
        memory: 1024,
      }),
      databaseTypeFactory.build({
        class: 'nanode',
        id: 'g6-standard-1',
        label: `Linode 2 GB`,
        memory: 2048,
      }),
      ...databaseTypeFactory.buildList(7, { class: 'standard' }),
    ];
    const dedicatedTypes = databaseTypeFactory.buildList(7, {
      class: 'dedicated',
    });
    return HttpResponse.json(
      makeResourcePage([...standardTypes, ...dedicatedTypes])
    );
  }),

  http.get('*/databases/engines', () => {
    const engine1 = databaseEngineFactory.buildList(3);
    const engine2 = databaseEngineFactory.buildList(3, {
      engine: 'postgresql',
    });

    const combinedList = [...engine1, ...engine2];

    return HttpResponse.json(makeResourcePage(combinedList));
  }),

  http.get('*/databases/:engine/instances/:id', ({ params }) => {
    const isDefault = Number(params.id) % 2 !== 0;
    const db: Record<string, boolean | number | string | undefined> = {
      engine: params.engine as 'mysql',
      id: Number(params.id),
      label: `database-${params.id}`,
      platform: isDefault ? 'rdbms-default' : 'rdbms-legacy',
    };
    if (!isDefault) {
      db.replication_commit_type =
        params.engine === 'postgresql' ? 'local' : undefined;
      db.replication_type =
        params.engine === 'mysql'
          ? pickRandom(possibleMySQLReplicationTypes)
          : params.engine === 'postgresql'
            ? pickRandom(possiblePostgresReplicationTypes)
            : (undefined as any);
      db.ssl_connection = true;
    }
    const database = databaseFactory.build(db);
    return HttpResponse.json(database);
  }),

  http.get('*/databases/:engine/instances/:databaseId/backups', () => {
    const backups = databaseBackupFactory.buildList(10);
    return HttpResponse.json(makeResourcePage(backups));
  }),

  http.get('*/databases/:engine/instances/:databaseId/credentials', () => {
    return HttpResponse.json({
      password: 'password123',
      username: 'lnroot',
    });
  }),

  http.get('*/databases/:engine/instances/:databaseId/ssl', () => {
    return HttpResponse.json({
      certificate: 'testcertificate',
      public_key: 'testkey',
    });
  }),

  http.post('*/databases/:engine/instances', async ({ params, request }) => {
    const body = await request.json();
    const payload: any = body;
    return HttpResponse.json({
      ...databaseFactory.build({
        engine: params.engine as 'mysql',
        label: payload?.label ?? 'Database',
      }),
    });
  }),

  http.post(
    '*/databases/:engine/instances/:databaseId/backups/:backupId/restore',
    () => {
      return HttpResponse.json({});
    }
  ),

  http.post(
    '*/databases/:engine/instances/:databaseId/credentials/reset',
    () => {
      return HttpResponse.json({});
    }
  ),

  http.put(
    '*/databases/mysql/instances/:databaseId',
    async ({ params, request }) => {
      const reqBody = await request.json();
      const id = Number(params.databaseId);
      const body = reqBody as any;
      return HttpResponse.json({ ...databaseFactory.build({ id }), ...body });
    }
  ),

  http.delete('*/databases/mysql/instances/:databaseId', () => {
    return HttpResponse.json({});
  }),

  http.post('*/databases/:engine/instances/:databaseId/suspend', () => {
    return HttpResponse.json({});
  }),

  http.post('*/databases/:engine/instances/:databaseId/resume', () => {
    return HttpResponse.json({});
  }),
  http.get('*/databases/:engine/config', () => {
    return HttpResponse.json(databaseEngineConfigFactory.build());
  }),
];

const vpc = [
  http.get('*/v4beta/vpcs', () => {
    const vpcsWithSubnet1 = vpcFactory.buildList(5, {
      subnets: subnetFactory.buildList(Math.floor(Math.random() * 10) + 1),
    });
    const vpcsWithSubnet2 = vpcFactory.buildList(5, {
      region: 'eu-west',
      subnets: subnetFactory.buildList(Math.floor(Math.random() * 20) + 1),
    });
    const vpcsWithoutSubnet = vpcFactory.buildList(20);
    return HttpResponse.json(
      makeResourcePage([
        ...vpcsWithSubnet1,
        ...vpcsWithSubnet2,
        ...vpcsWithoutSubnet,
      ])
    );
  }),
  http.get('*/v4beta/vpcs/:vpcId', () => {
    return HttpResponse.json(
      vpcFactory.build({
        description: `VPC for webserver and database. VPC for webserver and database. VPC for webserver and database. VPC for webserver and database. VPC for webserver VPC for webserver VPC for webserver VPC for webserver VPC for webserver.VPC for webserver and database!!! VPC`,
        subnets: subnetFactory.buildList(Math.floor(Math.random() * 10) + 1),
      })
    );
  }),
  http.get('*/v4beta/vpcs/:vpcId/subnets', () => {
    return HttpResponse.json(makeResourcePage(subnetFactory.buildList(30)));
  }),
  http.delete('*/v4beta/vpcs/:vpcId/subnets/:subnetId', () => {
    return HttpResponse.json({});
  }),
  http.delete('*/v4beta/vpcs/:vpcId', () => {
    return HttpResponse.json({});
  }),
  http.put('*/v4beta/vpcs/:vpcId', () => {
    return HttpResponse.json(vpcFactory.build({ description: 'testing' }));
  }),
  http.get('*/v4beta/vpcs/:vpcID', ({ params }) => {
    const id = Number(params.id);
    return HttpResponse.json(vpcFactory.build({ id }));
  }),
  http.post('*/v4beta/vpcs', async ({ request }) => {
    const body = await request.json();
    const vpc = vpcFactory.build({ ...(body as any) });
    return HttpResponse.json(vpc);
  }),
  http.post('*/v4beta/vpcs/:vpcId/subnets', async ({ request }) => {
    const body = await request.json();
    const subnet = subnetFactory.build({ ...(body as any) });
    return HttpResponse.json(subnet);
  }),
];

const iam = [
  http.get('*/iam/role-permissions', () => {
    return HttpResponse.json(accountPermissionsFactory.build());
  }),
  http.get('*/iam/users/:username/role-permissions', () => {
    return HttpResponse.json(userPermissionsFactory.build());
  }),
];

const entities = [
  http.get('*/v4*/entities', () => {
    const entity1 = accountEntityFactory.buildList(10, {
      type: 'linode',
    });
    const entity2 = accountEntityFactory.build({
      type: 'image',
    });
    const entity3 = accountEntityFactory.build({
      id: 1,
      label: 'firewall-1',
      type: 'firewall',
    });
    const entities = [...entity1, entity2, entity3];

    return HttpResponse.json(makeResourcePage(entities));
  }),
];

const nanodeType = linodeTypeFactory.build({ id: 'g6-nanode-1' });
const standardTypes = linodeTypeFactory.buildList(7);
const dedicatedTypes = dedicatedTypeFactory.buildList(7);
const proDedicatedType = proDedicatedTypeFactory.build();
const gpuTypesAda = linodeTypeFactory.buildList(7, {
  class: 'gpu',
  gpus: 5,
  label: 'Ada Lovelace',
  transfer: 0,
});
const gpuTypesRX = linodeTypeFactory.buildList(7, {
  class: 'gpu',
  gpus: 1,
  transfer: 5000,
});
const premiumTypes = [
  ...linodeTypeFactory.buildList(6, {
    class: 'premium',
  }),
  linodeTypeFactory.build({
    class: 'premium',
    disk: 10240000,
    id: 'g8-premium-128-ht',
    label: 'Premium HT 512 GB',
    memory: 524288,
    network_out: 40000,
    price: {
      hourly: 7.0,
      monthly: 5040.0,
    },
    transfer: 24000,
    vcpus: 128,
  }),
];

const acceleratedType = linodeTypeFactory.buildList(7, {
  accelerated_devices: 1,
  class: 'accelerated',
  label: 'Netint Quadra T1U X',
  transfer: 0,
});
const proxyAccountUser = accountUserFactory.build({
  email: 'partner@proxy.com',
  last_login: null,
  user_type: 'proxy',
  username: 'ParentCompany_a1b2c3d4e5',
});
const parentAccountUser = accountUserFactory.build({
  email: 'parent@acme.com',
  last_login: null,
  restricted: false,
  user_type: 'parent',
  username: 'ParentUser',
});
const childAccountUser = accountUserFactory.build({
  email: 'child@linode.com',
  last_login: null,
  restricted: false,
  user_type: 'child',
  username: 'ChildUser',
});
const parentAccountNonAdminUser = accountUserFactory.build({
  email: 'account@linode.com',
  last_login: null,
  restricted: false,
  username: 'NonAdminUser',
});

export const handlers = [
  http.get('*/profile', () => {
    const profile = profileFactory.build({
      restricted: false,
      // Parent/Child: switch the `user_type` depending on what account view you need to mock.
      user_type: 'parent',
      // PLACEMENT GROUPS TESTING - Permissions and Grants:
      // Uncomment the two lines below: This is important! The grants endpoint is only called for restricted users.
      // restricted: true,
      // user_type: 'default',
    });
    return HttpResponse.json(profile);
  }),

  http.put('*/profile', async ({ request }) => {
    const body = await request.json();

    return HttpResponse.json({ ...profileFactory.build(), ...(body as any) });
  }),
  http.get('*/profile/grants', () => {
    // PLACEMENT GROUPS TESTING - Permissions and Grants
    return HttpResponse.json(
      grantsFactory.build({ global: { add_linodes: false } })
    );
  }),
  http.get('*/profile/apps', () => {
    const tokens = appTokenFactory.buildList(5);
    return HttpResponse.json(makeResourcePage(tokens));
  }),
  http.post('*/profile/phone-number', async () => {
    await sleep(2000);
    return HttpResponse.json({});
  }),
  http.post('*/profile/phone-number/verify', async () => {
    await sleep(2000);
    return HttpResponse.json({});
  }),
  http.delete('*/profile/phone-number', () => {
    return HttpResponse.json({});
  }),
  http.get('*/profile/security-questions', () => {
    return HttpResponse.json(securityQuestionsFactory.build());
  }),
  http.post<any, SecurityQuestionsPayload>(
    '*/profile/security-questions',
    async ({ request }) => {
      const body = await request.json();

      return HttpResponse.json(body);
    }
  ),
  http.get('*/regions', async () => {
    return HttpResponse.json(makeResourcePage(regions));
  }),
  http.get<{ id: string }>('*/v4/images/:id', ({ params }) => {
    const distributedImage = imageFactory.build({
      capabilities: ['cloud-init', 'distributed-sites'],
      id: 'private/distributed-image',
      label: 'distributed-image',
      regions: [{ region: 'us-east', status: 'available' }],
    });

    if (params.id === distributedImage.id) {
      return HttpResponse.json(distributedImage);
    }

    return HttpResponse.json(imageFactory.build());
  }),
  http.get('*/images', async ({ request }) => {
    const filter = request.headers.get('x-filter');

    if (filter?.includes('manual')) {
      const images = [
        imageFactory.build({
          capabilities: ['distributed-sites'],
          regions: [{ region: 'us-east', status: 'available' }],
          type: 'manual',
        }),
        imageFactory.build({ capabilities: [], regions: [], type: 'manual' }),
        imageFactory.build({
          capabilities: ['distributed-sites', 'cloud-init'],
          regions: [{ region: 'us-east', status: 'available' }],
          type: 'manual',
        }),
        imageFactory.build({
          capabilities: ['cloud-init'],
          regions: [],
          type: 'manual',
        }),
      ];
      return HttpResponse.json(makeResourcePage(images));
    }

    if (filter?.includes('automatic')) {
      const images = imageFactory.buildList(5, {
        capabilities: [],
        regions: [],
        type: 'automatic',
      });
      return HttpResponse.json(makeResourcePage(images));
    }

    return HttpResponse.json(makeResourcePage([]));
  }),
  http.post<any, UpdateImageRegionsPayload>(
    '*/v4/images/:id/regions',
    async ({ request }) => {
      const data = await request.json();

      const image = imageFactory.build();

      image.regions = data.regions.map((regionId) => ({
        region: regionId,
        status: 'pending replication',
      }));

      return HttpResponse.json(image);
    }
  ),

  http.get('*/linode/types', () => {
    return HttpResponse.json(
      makeResourcePage([
        nanodeType,
        ...standardTypes,
        ...dedicatedTypes,
        ...gpuTypesAda,
        ...gpuTypesRX,
        ...premiumTypes,
        ...acceleratedType,
        proDedicatedType,
      ])
    );
  }),
  http.get('*/linode/types-legacy', () => {
    return HttpResponse.json(makeResourcePage(linodeTypeFactory.buildList(0)));
  }),
  ...[nanodeType, ...standardTypes, ...dedicatedTypes, proDedicatedType].map(
    (type) =>
      http.get(`*/linode/types/${type.id}`, () => {
        return HttpResponse.json(type);
      })
  ),
  http.get(`*/linode/types/*`, () => {
    return HttpResponse.json(linodeTypeFactory.build());
  }),
  http.get('*/linode/instances', async ({ request }) => {
    linodeFactory.resetSequenceNumber();
    const metadataLinodeWithCompatibleImage = linodeFactory.build({
      image: 'metadata-test-image',
      label: 'metadata-test-image',
    });
    const metadataLinodeWithCompatibleImageAndRegion = linodeFactory.build({
      image: 'metadata-test-image',
      label: 'metadata-test-region',
      region: 'eu-west',
    });
    const linodeInDistributedRegion = linodeFactory.build({
      image: 'distributed-region-test-image',
      label: 'Gecko Distributed Region Test',
      region: 'us-den-10',
      site_type: 'distributed',
    });
    const onlineLinodes = linodeFactory.buildList(40, {
      backups: { enabled: false },
      ipv4: ['000.000.000.000'],
    });
    const linodeWithEligibleVolumes = linodeFactory.build({
      id: 20,
      label: 'debianDistro',
    });
    const offlineLinodes = linodeFactory.buildList(1, { status: 'offline' });
    const busyLinodes = linodeFactory.buildList(1, { status: 'migrating' });
    const eventLinode = linodeFactory.build({
      id: 999,
      label: 'eventful',
      status: 'rebooting',
    });
    const multipleIPLinode = linodeFactory.build({
      ipv4: [
        '192.168.0.0',
        '192.168.0.1',
        '192.168.0.2',
        '192.168.0.3',
        '192.168.0.4',
        '192.168.0.5',
      ],
      label: 'multiple-ips',
      tags: ['test1', 'test2', 'test3'],
    });
    const mtcTTLinodes = [
      linodeFactory.build({
        label: 'mtc-tt-custom-plan-linode-1',
        region: 'us-iad',
        type: 'g8-premium-128-ht',
        id: 1234,
      }),
      linodeFactory.build({
        label: 'mtc-tt-custom-plan-linode-2',
        region: 'no-east',
        type: 'g8-premium-128-ht',
        id: 1235,
      }),
    ];
    const linodes = [
      ...mtcTTLinodes,
      metadataLinodeWithCompatibleImage,
      metadataLinodeWithCompatibleImageAndRegion,
      linodeInDistributedRegion,
      ...onlineLinodes,
      linodeWithEligibleVolumes,
      ...offlineLinodes,
      ...busyLinodes,
      linodeFactory.build({
        backups: { enabled: false },
        label: 'shadow-plan',
        type: 'g5-standard-20-s1',
      }),
      linodeFactory.build({
        backups: { enabled: false },
        label: 'shadow-plan-with-tags',
        tags: ['test1', 'test2', 'test3'],
        type: 'g5-standard-20-s1',
      }),
      linodeFactory.build({
        label: 'linode_with_tags_test1_test2',
        // eslint-disable-next-line sonarjs/no-duplicate-string
        region: 'us-central',
        tags: ['test1', 'test2'],
      }),
      linodeFactory.build({
        label: 'linode_with_tags_test2_test3',
        region: 'us-central',
        tags: ['test2', 'test3'],
      }),
      linodeFactory.build({
        label: 'linode_with_no_tags',
        region: 'us-central',
      }),
      linodeFactory.build({
        label: 'linode_with_tag_test4',
        region: 'us-east',
        tags: ['test4'],
      }),
      linodeFactory.build({
        label: 'eu-linode',
        region: 'eu-west',
      }),
      linodeFactory.build({
        backups: { enabled: false },
        label: 'DC-Specific Pricing Linode',
        region: 'id-cgk',
      }),
      eventLinode,
      multipleIPLinode,
    ];

    if (request.headers.get('x-filter')) {
      const headers = JSON.parse(request.headers.get('x-filter') || '{}');
      const orFilters = headers['+or'];
      const andFilters = headers['+and'];
      const regionFilter = headers.region;

      let filteredLinodes = linodes; // Default to the original linodes in case no filters are applied

      // filter the linodes based on id or region
      if (andFilters?.length) {
        filteredLinodes = filteredLinodes.filter((linode) => {
          const filteredById = andFilters.every(
            (filter: { id: number }) => filter.id === linode.id
          );
          const filteredByRegion = andFilters.every(
            (filter: { region: string }) => filter.region === linode.region
          );

          return filteredById || filteredByRegion;
        });
      }

      // after the linodes are filtered based on region, filter the region-filtered linodes based on selected tags if any
      if (orFilters?.length) {
        filteredLinodes = filteredLinodes.filter((linode) => {
          return orFilters.some((filter: { tags: string }) =>
            linode.tags.includes(filter.tags)
          );
        });
      }

      // filter the linodes based on supported regions
      if (orFilters?.length) {
        filteredLinodes = linodes.filter((linode) => {
          return orFilters.some(
            (filter: { region: string }) => linode.region === filter.region
          );
        });
      }

      if (regionFilter) {
        filteredLinodes = filteredLinodes.filter((linode) => {
          return linode.region === regionFilter;
        });
      }

      return HttpResponse.json(makeResourcePage(filteredLinodes));
    }
    return HttpResponse.json(makeResourcePage(linodes));
  }),

  http.get('*/linode/instances/:id', async ({ params }) => {
    const id = Number(params.id);
    const linodeMTCTTPlanDetail = linodeFactory.build({
      id,
      backups: { enabled: false },
      label: 'mtc-tt-custom-plan-linode',
      region: 'us-iad',
      type: 'g8-premium-128-ht',
    });
    const linodeDetail = linodeFactory.build({
      id,
      backups: { enabled: false },
      label: 'Gecko Distributed Region Test',
      region: 'us-den-10',
    });
    const response = [1234, 1235].includes(id)
      ? linodeMTCTTPlanDetail
      : linodeDetail;
    return HttpResponse.json(response);
  }),
  http.get('*/linode/instances/:id/firewalls', async () => {
    const firewalls = firewallFactory.buildList(10);
    firewallFactory.resetSequenceNumber();
    return HttpResponse.json(makeResourcePage(firewalls));
  }),
  http.get('*/linode/kernels', async () => {
    const kernels = LinodeKernelFactory.buildList(10);
    return HttpResponse.json(makeResourcePage(kernels));
  }),
  http.delete('*/instances/*', async () => {
    return HttpResponse.json({});
  }),
  http.get('*/instances/*/configs', async () => {
    const configs = linodeConfigFactory.buildList(3);
    return HttpResponse.json(makeResourcePage(configs));
  }),
  http.get('*/instances/*/disks', async () => {
    const disks = linodeDiskFactory.buildList(3);
    return HttpResponse.json(makeResourcePage(disks));
  }),
  http.put('*/instances/*/disks/:id', async ({ params }) => {
    const id = Number(params.id);
    const disk = linodeDiskFactory.build({ id });
    // If you want to mock an error
    // return HttpResponse.json({ errors: [{ field: 'label', reason: 'OMG!' }] }));
    return HttpResponse.json(disk);
  }),
  http.get('*/instances/*/transfer', async () => {
    const transfer = linodeTransferFactory.build();
    return HttpResponse.json(transfer);
  }),
  http.get('*/instances/*/stats*', async () => {
    const stats = linodeStatsFactory.build();
    return HttpResponse.json(stats);
  }),
  http.get('*/instances/*/stats', async () => {
    const stats = linodeStatsFactory.build();
    return HttpResponse.json(stats);
  }),
  http.get('*/instances/*/ips', async () => {
    const ips = linodeIPFactory.build();
    return HttpResponse.json(ips);
  }),
  http.post('*/linode/instances', async ({ request }) => {
    const body = await request.json();
    const payload = body as any;
    const linode = linodeFactory.build({
      image: payload?.image ?? 'linode/debian-10',
      label: payload?.label ?? 'new-linode',
      region: payload?.region ?? 'us-east',
      type: payload?.type ?? 'g6-standard-1',
    });
    return HttpResponse.json(linode);
    // return HttpResponse.json({ errors: [{ reason: 'Invalid label', field: 'data.label' }] }));
  }),

  http.get('*/lke/clusters', async () => {
    const clusters = kubernetesAPIResponse.buildList(10);
    return HttpResponse.json(makeResourcePage(clusters));
  }),
  http.get('*/lke/types', async () => {
    const lkeTypes = [
      lkeStandardAvailabilityTypeFactory.build(),
      lkeHighAvailabilityTypeFactory.build(),
      lkeEnterpriseTypeFactory.build(),
    ];
    return HttpResponse.json(makeResourcePage(lkeTypes));
  }),
  http.get('*/lke/versions', async () => {
    const versions = kubernetesVersionFactory.buildList(1);
    return HttpResponse.json(makeResourcePage(versions));
  }),
  http.get('*/lke/clusters/:clusterId', async ({ params }) => {
    const id = Number(params.clusterId);
    const cluster = kubernetesAPIResponse.build({ id, k8s_version: '1.16' });
    return HttpResponse.json(cluster);
    // return HttpResponse.json({}, { status: 404 });
  }),
  http.put('*/lke/clusters/:clusterId', async ({ params }) => {
    const id = Number(params.clusterId);
    const k8s_version = params.k8s_version as string;
    const cluster = kubernetesAPIResponse.build({
      id,
      k8s_version,
    });
    return HttpResponse.json(cluster);
  }),
  http.get('*/lke/clusters/:clusterId/pools', async () => {
    const encryptedPools = nodePoolFactory.buildList(5);
    const unencryptedPools = nodePoolFactory.buildList(5, {
      disk_encryption: 'disabled',
    });
    const paginatedPool = nodePoolFactory.build({
      nodes: kubeLinodeFactory.buildList(26),
    });
    return HttpResponse.json(
      makeResourcePage([...encryptedPools, ...unencryptedPools, paginatedPool])
    );
  }),
  http.get('*/lke/clusters/*/api-endpoints', async () => {
    const endpoints = kubeEndpointFactory.buildList(2);
    return HttpResponse.json(makeResourcePage(endpoints));
  }),
  http.get('*/lke/clusters/*/recycle', async () => {
    return HttpResponse.json({});
  }),
  http.get('*/v4beta/networking/firewalls', () => {
    const firewalls = firewallFactory.buildList(10);
    firewallFactory.resetSequenceNumber();
    return HttpResponse.json(makeResourcePage(firewalls));
  }),
  http.get('*/v4beta/networking/firewalls/*/devices', () => {
    const devices = firewallDeviceFactory.buildList(10);
    return HttpResponse.json(makeResourcePage(devices));
  }),
  http.get('*/v4beta/networking/firewalls/:firewallId', () => {
    const firewall = firewallFactory.build();
    return HttpResponse.json(firewall);
  }),
  http.put<{}, { status: FirewallStatus }>(
    '*/v4beta/networking/firewalls/:firewallId',
    async ({ request }) => {
      const body = await request.json();
      const firewall = firewallFactory.build({
        status: body?.['status'] ?? 'disabled',
      });
      return HttpResponse.json(firewall);
    }
  ),
  // http.post('*/account/agreements', () => {
  //   return res(ctx.status(500), ctx.json({ reason: 'Unknown error' }));
  // }),
  http.post('*/v4beta/networking/firewalls', async ({ request }) => {
    const body = await request.json();
    const payload = body as any;
    const newFirewall = firewallFactory.build({
      label: payload.label ?? 'mock-firewall',
    });
    return HttpResponse.json(newFirewall);
  }),
  http.get('*/v4/nodebalancers', () => {
    const nodeBalancers = nodeBalancerFactory.buildList(1);
    return HttpResponse.json(makeResourcePage(nodeBalancers));
  }),
  http.get('*/v4/nodebalancers/types', () => {
    const nodeBalancerTypes = nodeBalancerTypeFactory.buildList(1);
    return HttpResponse.json(makeResourcePage(nodeBalancerTypes));
  }),
  http.get('*/v4/nodebalancers/:nodeBalancerID', ({ params }) => {
    const nodeBalancer = nodeBalancerFactory.build({
      id: Number(params.nodeBalancerID),
    });
    return HttpResponse.json(nodeBalancer);
  }),
  http.get('*/v4beta/nodebalancers/:nodeBalancerID', ({ params }) => {
    const nodeBalancer = nodeBalancerFactory.build({
      id: Number(params.nodeBalancerID),
      lke_cluster: {
        id: 1,
        label: 'lke-e-123',
        type: 'lkecluster',
        url: 'v4/lke/clusters/1',
      },
      type: 'premium',
    });
    return HttpResponse.json(nodeBalancer);
  }),
  http.get('*/nodebalancers/:nodeBalancerID/configs', ({ params }) => {
    const configs = nodeBalancerConfigFactory.buildList(2, {
      nodebalancer_id: Number(params.nodeBalancerID),
    });
    return HttpResponse.json(makeResourcePage(configs));
  }),
  http.get('*/nodebalancers/:nodeBalancerID/configs/:configID/nodes', () => {
    const configs = [
      nodeBalancerConfigNodeFactory.build({ status: 'UP' }),
      nodeBalancerConfigNodeFactory.build({ status: 'DOWN' }),
      nodeBalancerConfigNodeFactory.build({ status: 'unknown' }),
    ];
    return HttpResponse.json(makeResourcePage(configs));
  }),
  http.get('*/v4/object-storage/types', () => {
    const objectStorageTypes = [
      objectStorageTypeFactory.build(),
      objectStorageOverageTypeFactory.build(),
    ];
    return HttpResponse.json(makeResourcePage(objectStorageTypes));
  }),
  http.get('*/v4/object-storage/endpoints', ({}) => {
    const endpoints = [
      objectStorageEndpointsFactory.build({
        endpoint_type: 'E0',
        region: 'us-sea',
        s3_endpoint: null,
      }),
      objectStorageEndpointsFactory.build({
        endpoint_type: 'E1',
        region: 'us-sea',
        s3_endpoint: 'us-sea-1.linodeobjects.com',
      }),
      objectStorageEndpointsFactory.build({
        endpoint_type: 'E1',
        region: 'us-sea',
        s3_endpoint: null,
      }),
      objectStorageEndpointsFactory.build({
        endpoint_type: 'E2',
        region: 'us-sea',
        s3_endpoint: null,
      }),
      objectStorageEndpointsFactory.build({
        endpoint_type: 'E3',
        region: 'us-sea',
        s3_endpoint: null,
      }),
      objectStorageEndpointsFactory.build({
        endpoint_type: 'E3',
        region: 'us-east',
        s3_endpoint: null,
      }),
      objectStorageEndpointsFactory.build({
        endpoint_type: 'E3',
        region: 'us-mia',
        s3_endpoint: 'us-mia-1.linodeobjects.com',
      }),
    ];
    return HttpResponse.json(makeResourcePage(endpoints));
  }),
  http.get('*object-storage/buckets/*/*/access', async () => {
    await sleep(2000);
    return HttpResponse.json({
      acl: 'private',
      acl_xml:
        '<AccessControlPolicy xmlns="http://s3.amazonaws.com/doc/2006-03-01/"><Owner><ID>2a2ce653-20dd-43f1-b803-e8a924ee6374</ID><DisplayName>2a2ce653-20dd-43f1-b803-e8a924ee6374</DisplayName></Owner><AccessControlList><Grant><Grantee xmlns:xsi="http://www.w3.org/2001/XMLSchema-instance" xsi:type="CanonicalUser"><ID>2a2ce653-20dd-43f1-b803-e8a924ee6374</ID><DisplayName>2a2ce653-20dd-43f1-b803-e8a924ee6374</DisplayName></Grantee><Permission>FULL_CONTROL</Permission></Grant></AccessControlList></AccessControlPolicy>',
      cors_enabled: true,
      cors_xml:
        '<CORSConfiguration><CORSRule><AllowedMethod>GET</AllowedMethod><AllowedMethod>PUT</AllowedMethod><AllowedMethod>DELETE</AllowedMethod><AllowedMethod>HEAD</AllowedMethod><AllowedMethod>POST</AllowedMethod><AllowedOrigin>*</AllowedOrigin><AllowedHeader>*</AllowedHeader></CORSRule></CORSConfiguration>',
    });
  }),

  http.put('*object-storage/buckets/*/*/access', async () => {
    await sleep(2000);
    return HttpResponse.json({});
  }),
  http.get('*object-storage/buckets/*/*/ssl', async () => {
    await sleep(2000);
    return HttpResponse.json({ ssl: false });
  }),
  http.post('*object-storage/buckets/*/*/ssl', async () => {
    await sleep(2000);
    return HttpResponse.json({ ssl: true });
  }),
  http.delete('*object-storage/buckets/*/*/ssl', async () => {
    await sleep(2000);
    return HttpResponse.json({});
  }),
  http.delete('*object-storage/buckets/*/*', async () => {
    await sleep(2000);
    return HttpResponse.json({});
  }),
  http.get('*/object-storage/buckets/*/*/object-list', ({ request }) => {
    const url = new URL(request.url);
    const pageSize = Number(url.searchParams.get('page_size') || 100);
    const marker = url.searchParams.get('marker');

    if (!marker) {
      const end =
        pageSize > staticObjects.length ? staticObjects.length : pageSize;
      const is_truncated = staticObjects.length > pageSize;

      const page = staticObjects.slice(0, end);
      return HttpResponse.json(
        makeObjectsPage(page, {
          is_truncated,
          next_marker: is_truncated ? staticObjects[pageSize].name : null,
        })
      );
    }
    const index = staticObjects.findIndex((object) => object.name == marker);

    const end =
      index + pageSize > staticObjects.length
        ? staticObjects.length
        : index + pageSize;

    const page = staticObjects.slice(index, end);

    const is_truncated =
      page[page.length - 1].name !=
      staticObjects[staticObjects.length - 1].name;

    return HttpResponse.json(
      makeObjectsPage(page, {
        is_truncated,
        next_marker: is_truncated ? staticObjects[end].name : null,
      })
    );
  }),
  http.get('*/object-storage/buckets/:region', ({ params, request }) => {
    const url = new URL(request.url);

    const region = params.region as string;

    objectStorageBucketFactoryGen2.resetSequenceNumber();
    const page = Number(url.searchParams.get('page') || 1);
    const pageSize = Number(url.searchParams.get('page_size') || 25);

    const randomBucketNumber = getRandomWholeNumber(1, 500);
    const randomEndpointType = `E${Math.floor(
      Math.random() * 4
    )}` as ObjectStorageEndpointTypes;

    const buckets = objectStorageBucketFactoryGen2.buildList(1, {
      cluster: `${region}-1`,
      endpoint_type: randomEndpointType,
      hostname: `obj-bucket-${randomBucketNumber}.${region}.linodeobjects.com`,
      label: `obj-bucket-${randomBucketNumber}`,
      region,
    });

    return HttpResponse.json({
      data: buckets.slice(
        (page - 1) * pageSize,
        (page - 1) * pageSize + pageSize
      ),
      page,
      pages: Math.ceil(buckets.length / pageSize),
      results: buckets.length,
    });
  }),
  http.get('*/object-storage/buckets', () => {
    const buckets = objectStorageBucketFactoryGen2.buildList(10);
    return HttpResponse.json(makeResourcePage(buckets));
  }),
  http.post('*/object-storage/buckets', () => {
    return HttpResponse.json(objectStorageBucketFactoryGen2.build());
  }),
  http.get('*object-storage/clusters', () => {
    const jakartaCluster = objectStorageClusterFactory.build({
      id: `id-cgk-0` as any,
      region: 'id-cgk',
    });
    const saoPauloCluster = objectStorageClusterFactory.build({
      id: `br-gru-0` as any,
      region: 'br-gru',
    });
    const basePricingCluster = objectStorageClusterFactory.build({
      id: `us-east-0` as any,
      region: 'us-east',
    });
    const clusters = objectStorageClusterFactory.buildList(3);
    return HttpResponse.json(
      makeResourcePage([
        jakartaCluster,
        saoPauloCluster,
        basePricingCluster,
        ...clusters,
      ])
    );
  }),

  http.get('*object-storage/keys', () => {
    return HttpResponse.json(
      makeResourcePage([
        ...objectStorageKeyFactory.buildList(1),
        ...objectStorageKeyFactory.buildList(1, {
          regions: [
            { id: 'us-east', s3_endpoint: 'us-east.com' },
            { id: 'nl-ams', s3_endpoint: 'nl-ams.com' },
            { id: 'us-southeast', s3_endpoint: 'us-southeast.com' },
            { id: 'in-maa', s3_endpoint: 'in-maa.com' },
            { id: 'us-lax', s3_endpoint: 'us-lax.com' },
            { id: 'us-mia', s3_endpoint: 'us-mia.com' },
            { id: 'it-mil', s3_endpoint: 'it-mil.com' },
          ],
        }),
        ...objectStorageKeyFactory.buildList(1, {
          regions: [
            { id: 'us-east', s3_endpoint: 'us-east.com' },
            { id: 'nl-ams', s3_endpoint: 'nl-ams.com' },
            { id: 'us-southeast', s3_endpoint: 'us-southeast.com' },
            { id: 'in-maa', s3_endpoint: 'in-maa.com' },
            { id: 'us-lax', s3_endpoint: 'us-lax.com' },
          ],
        }),
        ...objectStorageKeyFactory.buildList(1, {
          bucket_access: [
            {
              bucket_name: 'test007',
              cluster: 'us-east-1',
              permissions: 'read_only',
              region: 'us-east',
            },
            {
              bucket_name: 'test001',
              cluster: 'nl-ams-1',
              permissions: 'read_write',
              region: 'nl-ams',
            },
          ],
          limited: true,
          regions: [
            { id: 'us-east', s3_endpoint: 'us-east.com' },
            { id: 'nl-ams', s3_endpoint: 'nl-ams.com' },
          ],
        }),
      ])
    );
  }),
  http.post<any, CreateObjectStorageKeyPayload>(
    '*object-storage/keys',
    async ({ request }) => {
      const body = await request.json();
      const { label, regions } = body;

      const regionsData = regions?.map((region: string) => ({
        id: region,
        s3_endpoint: `${region}.com`,
      }));

      return HttpResponse.json(
        objectStorageKeyFactory.build({
          label,
          regions: regionsData,
        })
      );
    }
  ),
  http.put<any, CreateObjectStorageKeyPayload>(
    '*object-storage/keys/:id',
    async ({ request }) => {
      const body = await request.json();
      const { label, regions } = body;

      const regionsData = regions?.map((region: string) => ({
        id: region,
        s3_endpoint: `${region}.com`,
      }));

      return HttpResponse.json(
        objectStorageKeyFactory.build({
          label,
          regions: regionsData,
        })
      );
    }
  ),
  http.delete('*object-storage/keys/:id', () => {
    return HttpResponse.json({});
  }),
  http.get('*/v4/domains', () => {
    const domains = domainFactory.buildList(10);
    return HttpResponse.json(makeResourcePage(domains));
  }),
  http.get('*/v4/domains/:id', () => {
    const domain = domainFactory.build();
    return HttpResponse.json(domain);
  }),
  http.get('*/v4/domains/*/records', () => {
    const records = domainRecordFactory.buildList(1);
    return HttpResponse.json(makeResourcePage(records));
  }),
  http.post('*/domains/*/records', () => {
    const record = domainRecordFactory.build();
    return HttpResponse.json(record);
  }),
  http.post('*/volumes/migrate', () => {
    return HttpResponse.json({});
  }),
  http.get('*/regions/*/migration-queue', () => {
    return HttpResponse.json({
      linodes: 8,
      volumes: 953,
    });
  }),
  http.get('*/volumes', () => {
    const statuses: VolumeStatus[] = [
      'active',
      'creating',
      'migrating',
      'offline',
      'resizing',
    ];
    const volumes = statuses.map((status) => volumeFactory.build({ status }));
    return HttpResponse.json(makeResourcePage(volumes));
  }),
  http.get('*/volumes/types', () => {
    const volumeTypes = volumeTypeFactory.buildList(1);
    return HttpResponse.json(makeResourcePage(volumeTypes));
  }),
  http.post('*/volumes', () => {
    const volume = volumeFactory.build();
    return HttpResponse.json(volume);
  }),
  http.get('*/vlans', () => {
    const vlans = VLANFactory.buildList(2);
    return HttpResponse.json(makeResourcePage(vlans));
  }),
  http.get('*/profile/preferences', () => {
    return HttpResponse.json({
      theme: getStorage(MOCK_THEME_STORAGE_KEY) ?? 'system',
    });
  }),
  http.get('*/profile/devices', () => {
    return HttpResponse.json(makeResourcePage([]));
  }),
  http.put('*/profile/preferences', async ({ request }) => {
    const reqBody = await request.json();
    const body = reqBody as any;
    return HttpResponse.json({ ...body });
  }),
  http.get('*/kubeconfig', () => {
    return HttpResponse.json({ kubeconfig: 'SSBhbSBhIHRlYXBvdA==' });
  }),
  http.get('*invoices/555/items', () => {
    return HttpResponse.json(
      makeResourcePage([
        invoiceItemFactory.build({
          label: 'Linode',
          region: 'br-gru',
        }),
        invoiceItemFactory.build({
          label: 'Outbound Transfer Overage',
          region: null,
        }),
        invoiceItemFactory.build({
          label: 'Outbound Transfer Overage',
          region: 'id-cgk',
        }),
      ])
    );
  }),

  http.get('*invoices/:invoiceId/items', () => {
    const items = invoiceItemFactory.buildList(10);
    return HttpResponse.json(makeResourcePage(items, { page: 1, pages: 4 }));
  }),
  http.get('*/account', () => {
    const account = accountFactory.build({
      active_promotions: promoFactory.buildList(1),
      active_since: '2022-11-30',
      balance: 50,
      company: 'Mock Company',
    });
    return HttpResponse.json(account);
  }),
  http.get('*/account/availability', () => {
    const newarkStorage = accountAvailabilityFactory.build({
      region: 'us-east-0',
      unavailable: ['Object Storage'],
    });
    const atlanta = accountAvailabilityFactory.build({
      region: 'us-southeast',
      unavailable: ['Block Storage', 'Managed Databases'],
    });
    const singapore = accountAvailabilityFactory.build({
      region: 'ap-south',
      unavailable: ['Linodes', 'Kubernetes', 'NodeBalancers'],
    });
    const tokyo = accountAvailabilityFactory.build({
      region: 'ap-northeast',
      unavailable: ['Linodes', 'Block Storage', 'Kubernetes', 'NodeBalancers'],
    });
    return HttpResponse.json(
      makeResourcePage([atlanta, newarkStorage, singapore, tokyo])
    );
  }),
  http.get('*/account/availability/:regionId', () => {
    return HttpResponse.json(accountAvailabilityFactory.build());
  }),
  http.put('*/account', async ({ request }) => {
    const body = await request.json();
    return HttpResponse.json({ ...accountFactory.build(), ...(body as any) });
  }),
  http.get('*/account/transfer', () => {
    const transfer = accountTransferFactory.build();
    return HttpResponse.json(transfer);
  }),
  http.get('*/account/payments', () => {
    const paymentWithLargeId = paymentFactory.build({
      id: 123_456_789_123_456,
    });
    const payments = paymentFactory.buildList(5);
    return HttpResponse.json(
      makeResourcePage([paymentWithLargeId, ...payments])
    );
  }),
  http.get('*/account/invoices', () => {
    const linodeInvoice = invoiceFactory.build({
      date: '2022-12-01T18:04:01',
      label: 'LinodeInvoice',
    });
    const akamaiInvoice = invoiceFactory.build({
      date: '2022-12-16T18:04:01',
      label: 'AkamaiInvoice',
    });
    const invoiceWithLargerId = invoiceFactory.build({
      id: 123_456_789_123_456,
      label: 'Invoice with Large ID',
    });
    return HttpResponse.json(
      makeResourcePage([linodeInvoice, akamaiInvoice, invoiceWithLargerId])
    );
  }),
  http.get('*/account/invoices/:invoiceId', () => {
    const linodeInvoice = invoiceFactory.build({
      date: '2022-12-01T18:04:01',
      id: 1234,
      label: 'LinodeInvoice',
    });
    return HttpResponse.json(linodeInvoice);
  }),
  http.get('*/account/maintenance', ({ request }) => {
    const url = new URL(request.url);

    accountMaintenanceFactory.resetSequenceNumber();
    const page = Number(url.searchParams.get('page') || 1);
    const pageSize = Number(url.searchParams.get('page_size') || 25);
    const headers = JSON.parse(request.headers.get('x-filter') || '{}');

    const accountMaintenance =
      headers.status === 'completed'
        ? accountMaintenanceFactory.buildList(30, { status: 'completed' })
        : [
            ...accountMaintenanceFactory.buildList(90, { status: 'pending' }),
            ...accountMaintenanceFactory.buildList(3, { status: 'started' }),
          ];

    if (request.headers.get('x-filter')) {
      accountMaintenance.sort((a, b) => {
        const statusA = a[headers['+order_by'] as keyof AccountMaintenance];
        const statusB = b[headers['+order_by'] as keyof AccountMaintenance];

        if (statusA < statusB) {
          return -1;
        }
        if (statusA > statusB) {
          return 1;
        }
        return 0;
      });

      if (headers['+order'] == 'desc') {
        accountMaintenance.reverse();
      }
      return HttpResponse.json({
        data: accountMaintenance.slice(
          (page - 1) * pageSize,
          (page - 1) * pageSize + pageSize
        ),
        page,
        pages: Math.ceil(accountMaintenance.length / pageSize),
        results: accountMaintenance.length,
      });
    }

    return HttpResponse.json(makeResourcePage(accountMaintenance));
  }),

  http.get('*/account/child-accounts', ({ request }) => {
    const url = new URL(request.url);
    const page = Number(url.searchParams.get('page') || 1);
    const pageSize = Number(url.searchParams.get('page_size') || 25);
    const childAccounts = accountFactory.buildList(100);
    return HttpResponse.json({
      data: childAccounts.slice(
        (page - 1) * pageSize,
        (page - 1) * pageSize + pageSize
      ),
      page,
      pages: Math.ceil(childAccounts.length / pageSize),
      results: childAccounts.length,
    });
  }),
  http.get('*/account/child-accounts/:euuid', () => {
    const childAccount = accountFactory.buildList(1);
    return HttpResponse.json(childAccount);
  }),
  http.post('*/account/child-accounts/:euuid/token', () => {
    // Proxy tokens expire in 15 minutes.
    const now = new Date();
    const expiry = new Date(now.setMinutes(now.getMinutes() + 15));

    const proxyToken = appTokenFactory.build({
      expiry: expiry.toISOString(),
      token: `Bearer ${import.meta.env.REACT_APP_PROXY_PAT}`,
    });
    return HttpResponse.json(proxyToken);
  }),
  http.get('*/account/users', ({ request }) => {
    const url = new URL(request.url);
    const page = Number(url.searchParams.get('page') || 1);
    const pageSize = Number(url.searchParams.get('page_size') || 25);
    const headers = JSON.parse(request.headers.get('x-filter') || '{}');

    const accountUsers = [
      accountUserFactory.build({
        last_login: { login_datetime: '2023-10-16T17:04', status: 'failed' },
        tfa_enabled: true,
      }),
      accountUserFactory.build({
        last_login: {
          login_datetime: '2023-10-06T12:04',
          status: 'successful',
        },
      }),
      accountUserFactory.build({ last_login: null }),
      childAccountUser,
      parentAccountUser,
      proxyAccountUser,
      parentAccountNonAdminUser,
    ];

    if (request.headers.get('x-filter')) {
      let filteredAccountUsers = accountUsers;

      if (headers['user_type']) {
        if (headers['user_type']['+neq']) {
          filteredAccountUsers = accountUsers.filter(
            (user) => user.user_type !== headers['user_type']['+neq']
          );
        } else {
          filteredAccountUsers = accountUsers.filter(
            (user) => user.user_type === headers['user_type']
          );
        }
      }

      filteredAccountUsers.sort((a, b) => {
        const statusA = a[headers['+order_by'] as keyof User];
        const statusB = b[headers['+order_by'] as keyof User];

        if (!statusA || !statusB) {
          return 0;
        }

        if (statusA < statusB) {
          return -1;
        }
        if (statusA > statusB) {
          return 1;
        }
        return 0;
      });

      if (headers['+order'] == 'desc') {
        filteredAccountUsers.reverse();
      }
      return HttpResponse.json({
        data: filteredAccountUsers.slice(
          (page - 1) * pageSize,
          (page - 1) * pageSize + pageSize
        ),
        page,
        pages: Math.ceil(filteredAccountUsers.length / pageSize),
        results: filteredAccountUsers.length,
      });
    }

    // Return default response if 'x-filter' header is not present
    return HttpResponse.json(makeResourcePage(accountUsers));
  }),

  http.get(`*/account/users/${childAccountUser.username}`, () => {
    return HttpResponse.json(childAccountUser);
  }),
  http.get(`*/account/users/${proxyAccountUser.username}`, () => {
    return HttpResponse.json(proxyAccountUser);
  }),
  http.get(`*/account/users/${parentAccountUser.username}`, () => {
    return HttpResponse.json(parentAccountUser);
  }),
  http.get(`*/account/users/${parentAccountNonAdminUser.username}`, () => {
    return HttpResponse.json(parentAccountNonAdminUser);
  }),
  http.get('*/account/users/:user', () => {
    return HttpResponse.json(accountUserFactory.build({ user_type: 'parent' }));
  }),
  http.put<any, Partial<User>>(
    `*/account/users/${parentAccountNonAdminUser.username}`,
    async ({ request }) => {
      const body = await request.json();
      const { restricted } = body;
      if (restricted !== undefined) {
        parentAccountNonAdminUser.restricted = restricted;
      }
      return HttpResponse.json(parentAccountNonAdminUser);
    }
  ),
  http.get(`*/account/users/${childAccountUser.username}/grants`, () => {
    return HttpResponse.json(
      grantsFactory.build({
        global: {
          account_access: 'read_write',
          cancel_account: false,
        },
      })
    );
  }),
  http.get(`*/account/users/${proxyAccountUser.username}/grants`, () => {
    return HttpResponse.json(
      grantsFactory.build({
        global: {
          account_access: 'read_write',
          add_domains: false,
          add_firewalls: false,
          add_images: false,
          add_linodes: false,
          add_longview: false,
          add_nodebalancers: false,
          add_stackscripts: false,
          add_volumes: false,
          add_vpcs: false,
          cancel_account: false,
          longview_subscription: false,
        },
      })
    );
  }),
  http.get(`*/account/users/${parentAccountUser.username}/grants`, () => {
    return HttpResponse.json(
      grantsFactory.build({
        global: {
          cancel_account: false,
          child_account_access: true,
        },
      })
    );
  }),
  http.get(
    `*/account/users/${parentAccountNonAdminUser.username}/grants`,
    () => {
      const grantsResponse = grantsFactory.build({
        global: parentAccountNonAdminUser.restricted
          ? {
              cancel_account: false,
              child_account_access: true,
            }
          : undefined,
      });
      return HttpResponse.json(grantsResponse);
    }
  ),
  http.get('*/account/users/:user/grants', () => {
    return HttpResponse.json(
      grantsFactory.build({
        domain: [],
        firewall: [],
        global: {
          cancel_account: true,
        },
        image: [],
        linode: grantFactory.buildList(6000),
        longview: [],
        nodebalancer: [],
        stackscript: grantFactory.buildList(30),
        volume: grantFactory.buildList(100),
      })
    );
  }),
  http.get('*/account/logins', () => {
    const failedRestrictedAccountLogin = accountLoginFactory.build({
      restricted: true,
      status: 'failed',
    });
    const successfulAccountLogins = accountLoginFactory.buildList(25);

    return HttpResponse.json(
      makeResourcePage([
        failedRestrictedAccountLogin,
        ...successfulAccountLogins,
      ])
    );
  }),
  http.get('*/account/payment-methods', () => {
    const defaultPaymentMethod = paymentMethodFactory.build({
      data: { card_type: 'MasterCard' },
      is_default: true,
    });

    const googlePayPaymentMethod = paymentMethodFactory.build({
      type: 'google_pay',
    });

    const paypalPaymentMethod = paymentMethodFactory.build({
      data: {
        email: 'test@example.com',
        paypal_id: '6781945682',
      },
      type: 'paypal',
    });

    const otherPaymentMethod = paymentMethodFactory.build();

    return HttpResponse.json(
      makeResourcePage([
        defaultPaymentMethod,
        otherPaymentMethod,
        googlePayPaymentMethod,
        paypalPaymentMethod,
      ])
    );
  }),
  http.post('*/seen', () => {
    return HttpResponse.json({});
  }),
  http.get(
    '*/events',
    () => {
      const events = eventFactory.buildList(1, {
        action: 'lke_node_create',
        entity: {
          id: 1,
          label: 'linode-1',
          type: 'linode',
          url: 'https://google.com',
        },
        message:
          'Rebooting this thing and showing an extremely long event message for no discernible reason other than the fairly obvious reason that we want to do some testing of whether or not these messages wrap.',
        percent_complete: 15,
        secondary_entity: {
          id: 1,
          label: 'my config',
          type: 'linode',
          url: 'https://google.com',
        },
        status: 'notification',
      });

      const dbEvents = eventFactory.buildList(1, {
        action: 'database_low_disk_space',
        entity: { id: 999, label: 'database-1', type: 'database' },
        message: 'Low disk space.',
        status: 'notification',
      });
      const dbMigrationEvents = eventFactory.buildList(1, {
        action: 'database_migrate',
        entity: { id: 11, label: 'database-11', type: 'database' },
        message: 'Database migration started.',
        status: 'started',
      });
      const dbMigrationFinishedEvents = eventFactory.buildList(1, {
        action: 'database_migrate',
        entity: { id: 11, label: 'database-11', type: 'database' },
        message: 'Database migration finished.',
        status: 'finished',
      });
      const oldEvents = eventFactory.buildList(20, {
        action: 'account_update',
        percent_complete: 100,
        seen: true,
      });
      const eventWithSpecialCharacters = eventFactory.build({
        action: 'ticket_update',
        entity: {
          id: 10,
          label: 'Ticket name with special characters... (?)',
          type: 'ticket',
        },
        message: 'Ticket name with special characters... (?)',
        percent_complete: 100,
        status: 'notification',
      });
      const placementGroupCreateEvent = eventFactory.buildList(1, {
        action: 'placement_group_create',
        entity: { id: 999, label: 'PG-1', type: 'placement_group' },
        message: 'Placement Group successfully created.',
        percent_complete: 100,
        status: 'notification',
      });
      const placementGroupAssignedEvent = eventFactory.buildList(1, {
        action: 'placement_group_assign',
        entity: { id: 990, label: 'PG-2', type: 'placement_group' },
        message: 'Placement Group successfully assigned.',
        percent_complete: 100,
        secondary_entity: {
          id: 1,
          label: 'My Config',
          type: 'linode',
          url: '/v4/linode/instances/1/configs/1',
        },
        status: 'notification',
      });

      return HttpResponse.json(
        makeResourcePage([
          ...events,
          ...dbMigrationEvents,
          ...dbMigrationFinishedEvents,
          ...dbEvents,
          ...placementGroupAssignedEvent,
          ...placementGroupCreateEvent,
          eventWithSpecialCharacters,
          ...oldEvents,
        ])
      );
    },
    {
      once: false,
    }
  ),

  http.get('*/support/tickets', () => {
    const tickets = supportTicketFactory.buildList(15, {
      severity: 1,
      status: 'open',
    });
    return HttpResponse.json(makeResourcePage(tickets));
  }),
  http.get('*/support/tickets/999', () => {
    const ticket = supportTicketFactory.build({
      closed: new Date().toISOString(),
      id: 999,
    });
    return HttpResponse.json(ticket);
  }),
  http.get('*/support/tickets/:ticketId', ({ params }) => {
    const ticket = supportTicketFactory.build({
      id: Number(params.ticketId),
      severity: 1,
    });
    return HttpResponse.json(ticket);
  }),
  http.get('*/support/tickets/:ticketId/replies', () => {
    const replies = supportReplyFactory.buildList(15);
    return HttpResponse.json(makeResourcePage(replies));
  }),
  http.put('*/longview/plan', () => {
    return HttpResponse.json({});
  }),
  http.get('*/longview/plan', () => {
    const plan = longviewActivePlanFactory.build({});
    return HttpResponse.json(plan);
  }),
  http.get('*/longview/subscriptions', () => {
    const subscriptions = longviewSubscriptionFactory.buildList(10);
    return HttpResponse.json(makeResourcePage(subscriptions));
  }),
  http.post('https://longview.linode.com/fetch', () => {
    return HttpResponse.json({});
  }),
  http.get('*/longview/clients', () => {
    const clients = longviewClientFactory.buildList(10);
    return HttpResponse.json(makeResourcePage(clients));
  }),
  http.post('*/backups/enable/*', () => {
    return HttpResponse.json({});
  }),
  http.get('*/account/settings', () => {
    return HttpResponse.json({
      backups_enabled: true,
      longview_subscription: 'longview-100',
      managed: true,
      network_helper: true,
      object_storage: 'active',
    });
  }),
  http.put('*/account/settings/*', async ({ request }) => {
    const body = await request.json();
    return HttpResponse.json(body as any);
  }),
  http.get('*/tags', () => {
    tagFactory.resetSequenceNumber();
    const tags = tagFactory.buildList(5);
    return HttpResponse.json(makeResourcePage(tags));
  }),
  http.get('*gravatar*', () => {
    return HttpResponse.json({}, { status: 400 });
  }),
  http.get('*linode.com/blog/feed*', () => {
    return HttpResponse.json(null, { status: 400 });
  }),
  http.get('*managed/services', () => {
    const monitors = monitorFactory.buildList(25);
    const downUnresolvedMonitor = monitorFactory.build({
      id: 998,
      status: 'problem',
    });
    const downResolvedMonitor = monitorFactory.build({
      id: 999,
      label: 'Problem',
      status: 'problem',
    });
    return HttpResponse.json(
      makeResourcePage([
        ...monitors,
        downUnresolvedMonitor,
        downResolvedMonitor,
      ])
    );
  }),

  http.post('*/managed/services', async ({ request }) => {
    const body = await request.json();
    const monitor = monitorFactory.build(body as any);
    return HttpResponse.json(monitor);
  }),
  http.put('*/managed/services/:id', async ({ params, request }) => {
    const body = await request.json();
    const payload = body as any;

    return HttpResponse.json(
      monitorFactory.build({
        ...payload,
        id: Number(params.id),
      })
    );
  }),
  http.delete('*/managed/services/:id', () => {
    return HttpResponse.json({});
  }),
  http.get('*managed/stats', () => {
    const stats = managedStatsFactory.build();
    return HttpResponse.json(stats);
  }),
  http.get('*managed/issues', () => {
    const openIssue = managedIssueFactory.build({
      created: DateTime.now().minus({ days: 2 }).toISO(),
      entity: { id: 1 },
      services: [998],
    });
    const closedIssue = managedIssueFactory.build({
      created: DateTime.now().minus({ days: 2 }).toISO(),
      entity: { id: 999 },
      services: [999],
    });
    return HttpResponse.json(makeResourcePage([openIssue, closedIssue]));
  }),
  http.get('*managed/linode-settings', () => {
    return HttpResponse.json(
      makeResourcePage(managedLinodeSettingFactory.buildList(5))
    );
  }),
  http.get('*managed/credentials/sshkey', () => {
    return HttpResponse.json(managedSSHPubKeyFactory.build());
  }),
  http.get('*managed/credentials', () => {
    return HttpResponse.json(makeResourcePage(credentialFactory.buildList(5)));
  }),
  http.post('*managed/credentials', async ({ request }) => {
    const body = await request.json();
    const response = credentialFactory.build({
      ...(body as any),
    });

    return HttpResponse.json(response);
  }),
  http.post('*managed/credentials/:id/revoke', () => {
    return HttpResponse.json({});
  }),
  http.get('*managed/contacts', () => {
    return HttpResponse.json(makeResourcePage(contactFactory.buildList(5)));
  }),
  http.delete('*managed/contacts/:id', () => {
    return HttpResponse.json({});
  }),
  http.put('*managed/contacts/:id', async ({ params, request }) => {
    const body = await request.json();
    const payload = {
      ...(body as any),
      id: Number(params.id),
    };

    return HttpResponse.json(payload);
  }),
  http.post('*managed/contacts', async ({ request }) => {
    const body = await request.json();
    const response = contactFactory.build({
      ...(body as any),
    });
    return HttpResponse.json(response);
  }),
  http.get('*stackscripts/', () => {
    return HttpResponse.json(makeResourcePage(stackScriptFactory.buildList(1)));
  }),

  http.get('*/notifications', () => {
    // pastDueBalance included here merely for ease of testing for Notifications section in the Notifications drawer.
    const pastDueBalance = notificationFactory.build({
      body: null,
      entity: null,
      label: 'past due',
      message: `You have a past due balance of $58.50. Please make a payment immediately to avoid service disruption.`,
      severity: 'critical',
      type: 'payment_due',
      until: null,
      when: null,
    });

    // const gdprNotification = gdprComplianceNotification.build();

    const generalGlobalNotice = {
      body: null,
      entity: null,
      label: "We've updated our policies.",

      message:
        "We've updated our policies. See <a href='https://cloud.linode.com/support'>this page</a> for more information.",
      severity: 'minor',
      type: 'notice',
      until: null,
      when: null,
    };

    const outageNotification = {
      body: null,
      entity: {
        id: 'us-east',
        label: null,
        type: 'region',
        url: '/regions/us-east',
      },
      label: 'There is an issue affecting service in this facility',
      message:
        'We are aware of an issue affecting service in this facility. If you are experiencing service issues in this facility, there is no need to open a support ticket at this time. Please monitor our status blog at https://status.linode.com for further information.  Thank you for your patience and understanding.',
      severity: 'major',
      type: 'outage',
      until: null,
      when: null,
    };

    // const emailBounce = notificationFactory.build({
    //   body: null,
    //   entity: null,
    //   label: 'We are unable to send emails to your billing email address!',
    //   message: 'We are unable to send emails to your billing email address!',
    //   severity: 'major',
    //   type: 'billing_email_bounce',
    //   until: null,
    //   when: null,
    // });

    // const abuseTicket = abuseTicketNotificationFactory.build();

    const migrationNotification = notificationFactory.build({
      entity: { id: 0, label: 'linode-0', type: 'linode' },
      label: 'You have a migration pending!',
      message:
        'You have a migration pending! Your Linode must be offline before starting the migration.',
      severity: 'major',
      type: 'migration_pending',
    });

    const minorSeverityNotification = notificationFactory.build({
      message: 'Testing for minor notification',
      severity: 'minor',
      type: 'notice',
    });

    const criticalSeverityNotification = notificationFactory.build({
      message: 'Testing for critical notification',
      severity: 'critical',
      type: 'notice',
    });

    const balanceNotification = notificationFactory.build({
      message: 'You have an overdue balance!',
      severity: 'major',
      type: 'payment_due',
    });

    const blockStorageMigrationScheduledNotification =
      notificationFactory.build({
        body: 'Your volumes in us-east will be upgraded to NVMe.',
        entity: {
          id: 20,
          label: 'eligibleNow',
          type: 'volume',
          url: '/volumes/20',
        },
        label: 'You have a scheduled Block Storage volume upgrade pending!',
        message:
          'The Linode that the volume is attached to will shut down in order to complete the upgrade and reboot once it is complete. Any other volumes attached to the same Linode will also be upgraded.',
        severity: 'critical',
        type: 'volume_migration_scheduled' as NotificationType,
        until: '2021-10-16T04:00:00',
        when: '2021-09-30T04:00:00',
      });

    const blockStorageMigrationScheduledNotificationUnattached =
      notificationFactory.build({
        body: 'Your volume will be upgraded to NVMe.',
        entity: {
          id: 30,
          label: 'hdd-unattached',
          type: 'volume',
          url: '/volumes/30',
        },
        label: 'You have a scheduled Block Storage volume upgrade pending!',
        message:
          'This unattached volume is scheduled to be migrated to NVMe I think.',
        severity: 'critical',
        type: 'volume_migration_scheduled' as NotificationType,
        until: '2021-10-16T04:00:00',
        when: '2021-09-30T04:00:00',
      });

    const blockStorageMigrationImminentNotification = notificationFactory.build(
      {
        body: 'Your volumes in us-east will be upgraded to NVMe.',
        entity: {
          id: 2,
          label: 'example-upgrading',
          type: 'volume',
          url: '/volumes/2',
        },
        label: 'You have a scheduled Block Storage volume upgrade pending!',
        message:
          'The Linode that the volume is attached to will shut down in order to complete the upgrade and reboot once it is complete. Any other volumes attached to the same Linode will also be upgraded.',
        severity: 'major',
        type: 'volume_migration_imminent' as NotificationType,
        until: '2021-10-16T04:00:00',
        when: '2021-09-30T04:00:00',
      }
    );

    return HttpResponse.json(
      makeResourcePage([
        pastDueBalance,
        ...notificationFactory.buildList(1),
        // gdprNotification,
        generalGlobalNotice,
        outageNotification,
        minorSeverityNotification,
        criticalSeverityNotification,
        // abuseTicket,
        // emailBounce,
        migrationNotification,
        balanceNotification,
        blockStorageMigrationScheduledNotification,
        blockStorageMigrationImminentNotification,
        blockStorageMigrationScheduledNotificationUnattached,
      ])
    );
  }),

  http.post('*/networking/vlans', () => {
    return HttpResponse.json({});
  }),
  http.post<{}, { prefix_length: number }>(
    '*/networking/ipv6/ranges',
    async ({ request }) => {
      const body = await request.json();
      const range = body?.['prefix_length'];
      return HttpResponse.json({ range, route_target: '2001:DB8::0000' });
    }
  ),
  http.post('*/networking/ips/assign', () => {
    return HttpResponse.json({});
  }),
  http.post('*/account/payments', () => {
    return HttpResponse.json(creditPaymentResponseFactory.build());
  }),
  http.get('*/profile/tokens', () => {
    return HttpResponse.json(makeResourcePage(appTokenFactory.buildList(30)));
  }),
  http.post<any, TokenRequest>('*/profile/tokens', async ({ request }) => {
    const body = await request.json();
    const data = body;
    return HttpResponse.json(appTokenFactory.build(data));
  }),
  http.put<any, Partial<TokenRequest>>(
    '*/profile/tokens/:id',
    async ({ params, request }) => {
      const body = await request.json();
      const data = body;
      return HttpResponse.json(
        appTokenFactory.build({ id: Number(params.id), ...data })
      );
    }
  ),
  http.delete('*/profile/tokens/:id', () => {
    return HttpResponse.json({});
  }),
  http.get('*/v4*/account/betas', () => {
    return HttpResponse.json(
      makeResourcePage([
        ...accountBetaFactory.buildList(5),
        accountBetaFactory.build({
          ended: DateTime.now().minus({ days: 5 }).toISO(),
          enrolled: DateTime.now().minus({ days: 20 }).toISO(),
          started: DateTime.now().minus({ days: 30 }).toISO(),
        }),
        accountBetaFactory.build({
          ended: DateTime.now().plus({ days: 5 }).toISO(),
          enrolled: undefined,
          started: DateTime.now().minus({ days: 30 }).toISO(),
        }),
      ])
    );
  }),
  http.get('*/v4*/account/betas/:id', ({ params }) => {
    if (params.id !== 'undefined') {
      return HttpResponse.json(
        accountBetaFactory.build({ id: params.id as string })
      );
    }
    return HttpResponse.json({}, { status: 404 });
  }),
  http.get('*/v4*/betas', () => {
    return HttpResponse.json(makeResourcePage(betaFactory.buildList(5)));
  }),
  http.get('*/v4*/betas/:id', ({ params }) => {
    const id = params.id.toString();
    if (params.id !== 'undefined') {
      return HttpResponse.json(betaFactory.build({ id }));
    }
    return HttpResponse.json({}, { status: 404 });
  }),
  http.get('*regions/availability', () => {
    return HttpResponse.json(
      makeResourcePage([
        regionAvailabilityFactory.build({
          plan: 'g6-standard-6',
          region: 'us-east',
        }),
        regionAvailabilityFactory.build({
          plan: 'g6-standard-7',
          region: 'us-east',
        }),
        regionAvailabilityFactory.build({
          plan: 'g6-dedicated-5',
          region: 'us-central',
        }),
        regionAvailabilityFactory.build({
          plan: 'g6-dedicated-6',
          region: 'us-central',
        }),
      ])
    );
  }),
  http.get('*regions/:regionId/availability', ({ params }) => {
    const selectedRegion = params.regionId as string;

    return HttpResponse.json([
      regionAvailabilityFactory.build({
        plan: 'g6-standard-6',
        region: selectedRegion,
      }),
      regionAvailabilityFactory.build({
        plan: 'g6-standard-7',
        region: selectedRegion,
      }),
      // Region-based availability of MTC plans is shown only for customers with MTC customer tag.
      ...(MTC_TT['availability_regions'].includes(
        selectedRegion as (typeof MTC_TT)['availability_regions'][number]
      )
        ? [
            regionAvailabilityFactory.build({
              available: true,
              plan: 'g8-premium-128-ht',
              region: selectedRegion,
            }),
          ]
        : [
            regionAvailabilityFactory.build({
              available: false,
              plan: 'g8-premium-128-ht',
              region: selectedRegion,
            }),
          ]),
    ]);
  }),

  // Placement Groups
  http.get('*/placement/groups', () => {
    return HttpResponse.json(
      makeResourcePage([
        placementGroupFactory.build({
          id: 1,
          is_compliant: true,
          members: [1, 2, 3, 4, 5, 6, 7, 8, 43].map((linode) => ({
            is_compliant: true,
            linode_id: linode,
          })),
          placement_group_policy: 'strict',
          placement_group_type: 'anti_affinity:local',
          region: 'us-east',
        }),
        placementGroupFactory.build({
          id: 2,
          is_compliant: true,
          members: [
            {
              is_compliant: true,
              linode_id: 9,
            },
            {
              is_compliant: true,
              linode_id: 10,
            },
            {
              is_compliant: true,
              linode_id: 11,
            },
          ],
          placement_group_policy: 'strict',
          placement_group_type: 'affinity:local',
          region: 'us-west',
        }),
        placementGroupFactory.build({
          id: 3,
          is_compliant: true,
          members: [
            {
              is_compliant: true,
              linode_id: 12,
            },
          ],
          placement_group_policy: 'strict',
          placement_group_type: 'affinity:local',
          region: 'ca-central',
        }),
      ])
    );
  }),
  http.get('*/placement/groups/:placementGroupId', ({ params }) => {
    if (params.placementGroupId === 'undefined') {
      return HttpResponse.json({}, { status: 404 });
    }

    return HttpResponse.json(
      placementGroupFactory.build({
        id: 1,
      })
    );
  }),
  http.post('*/placement/groups', async ({ request }) => {
    const reqBody = await request.json();
    const body = reqBody as any;
    const response = placementGroupFactory.build({
      ...body,
    });

    return HttpResponse.json(response);
  }),
  http.put(
    '*/placement/groups/:placementGroupId',
    async ({ params, request }) => {
      const body = await request.json();

      if (params.placementGroupId === '-1') {
        return HttpResponse.json({}, { status: 404 });
      }

      const response = placementGroupFactory.build({
        ...(body as any),
      });

      return HttpResponse.json(response);
    }
  ),
  http.delete('*/placement/groups/:placementGroupId', ({ params }) => {
    if (params.placementGroupId === '-1') {
      return HttpResponse.json({}, { status: 404 });
    }

    return HttpResponse.json({});
  }),
  http.post(
    '*/placement/groups/:placementGroupId/assign',
    async ({ params, request }) => {
      const body = await request.json();

      if (params.placementGroupId === '-1') {
        return HttpResponse.json({}, { status: 404 });
      }

      const response = placementGroupFactory.build({
        id: Number(params.placementGroupId) || -1,
        label: 'pg-1',
        members: [
          {
            is_compliant: true,
            linode_id: 1,
          },
          {
            is_compliant: true,
            linode_id: 2,
          },
          {
            is_compliant: true,
            linode_id: 3,
          },
          {
            is_compliant: true,
            linode_id: 4,
          },
          {
            is_compliant: true,
            linode_id: 5,
          },
          {
            is_compliant: true,
            linode_id: 6,
          },
          {
            is_compliant: true,
            linode_id: 7,
          },
          {
            is_compliant: true,
            linode_id: 8,
          },
          {
            is_compliant: false,
            linode_id: 43,
          },
          {
            is_compliant: true,
            linode_id: (body as any).linodes[0],
          },
        ],
        placement_group_type: 'anti_affinity:local',
      });

      return HttpResponse.json(response);
    }
  ),
  http.post('*/placement/groups/:placementGroupId/unassign', ({ params }) => {
    if (params.placementGroupId === '-1') {
      return HttpResponse.json({}, { status: 404 });
    }

    const response = placementGroupFactory.build({
      id: Number(params.placementGroupId) || -1,
      label: 'pg-1',
      members: [
        {
          is_compliant: true,
          linode_id: 1,
        },

        {
          is_compliant: true,
          linode_id: 2,
        },
        {
          is_compliant: true,
          linode_id: 3,
        },
        {
          is_compliant: true,
          linode_id: 4,
        },
        {
          is_compliant: true,
          linode_id: 5,
        },
        {
          is_compliant: true,
          linode_id: 6,
        },
        {
          is_compliant: true,
          linode_id: 7,
        },
        {
          is_compliant: true,
          linode_id: 8,
        },
        {
          is_compliant: false,
          linode_id: 43,
        },
      ],
      placement_group_type: 'anti_affinity:local',
    });

    return HttpResponse.json(response);
  }),
  http.post(
    '*/monitor/services/:service_type/alert-definitions',
    async ({ request }) => {
      const types: AlertDefinitionType[] = ['system', 'user'];
      const status: AlertStatusType[] = ['enabled', 'disabled'];
      const severity: AlertSeverityType[] = [0, 1, 2, 3];
      const users = ['user1', 'user2', 'user3'];
      const serviceTypes: AlertServiceType[] = ['linode', 'dbaas'];
      const reqBody = await request.json();
      const response = alertFactory.build({
        ...(reqBody as CreateAlertDefinitionPayload),
        created_by: pickRandom(users),
        service_type: pickRandom(serviceTypes),
        severity: pickRandom(severity),
        status: pickRandom(status),
        type: pickRandom(types),
        updated_by: pickRandom(users),
      });
      return HttpResponse.json(response);
    }
  ),
  http.get(
    '*/monitor/services/:serviceType/alert-definitions',
    async ({ params }) => {
      const serviceType = params.serviceType;
      alertFactory.resetSequenceNumber();
      return HttpResponse.json({
        data: [
          ...alertFactory.buildList(20, {
            rule_criteria: {
              rules: alertRulesFactory.buildList(2),
            },
            service_type: serviceType === 'dbaas' ? 'dbaas' : 'linode',
          }),
          ...alertFactory.buildList(5, {
            service_type: serviceType === 'dbaas' ? 'dbaas' : 'linode',
            type: 'user',
          }),
        ],
      });
    }
  ),
  http.get('*/monitor/alert-definitions', async () => {
    const customAlerts = alertFactory.buildList(10, {
      created_by: 'user1',
      severity: 0,
      type: 'user',
      updated: '2021-10-16T04:00:00',
      updated_by: 'user1',
    });
    const customAlertsWithServiceType = alertFactory.buildList(10, {
      created_by: 'user1',
      service_type: 'dbaas',
      severity: 1,
      type: 'user',
      updated_by: 'user1',
    });
    const defaultAlerts = alertFactory.buildList(15);
    const defaultAlertsWithServiceType = alertFactory.buildList(7, {
      service_type: 'dbaas',
      severity: 3,
    });
    const alerts = [
      ...defaultAlerts,
      ...alertFactory.buildList(8, {
        created_by: 'user1',
        service_type: 'linode',
        status: 'disabled',
        type: 'user',
        updated_by: 'user1',
      }),
      ...customAlerts,
      ...defaultAlertsWithServiceType,
      ...alertFactory.buildList(3),
      ...alertFactory.buildList(36, {
        status: 'disabled',
        tags: ['tag-3'],
        updated: '2021-10-16T04:00:00',
      }),
      ...customAlertsWithServiceType,
      ...alertFactory.buildList(2, {
        created_by: 'user1',
        service_type: 'linode',
        status: 'in progress',
        tags: ['tag-1', 'tag-2'],
        type: 'user',
        updated_by: 'user1',
      }),
      ...alertFactory.buildList(2, {
        created_by: 'user1',
        service_type: 'linode',
        status: 'failed',
        tags: ['tag-1', 'tag-2'],
        type: 'user',
        updated_by: 'user1',
      }),
    ];
    return HttpResponse.json(makeResourcePage(alerts));
  }),
  http.get(
    '*/monitor/services/:serviceType/alert-definitions/:id',
    ({ params }) => {
      if (params.id !== undefined) {
        return HttpResponse.json(
          alertFactory.build({
            id: Number(params.id),
            rule_criteria: {
              rules: [
                ...alertRulesFactory.buildList(2, {
                  dimension_filters: alertDimensionsFactory.buildList(2),
                }),
                ...alertRulesFactory.buildList(1, { dimension_filters: [] }),
              ],
            },
            service_type: params.serviceType === 'linode' ? 'linode' : 'dbaas',
            type: 'user',
          })
        );
      }
      return HttpResponse.json({}, { status: 404 });
    }
  ),
  http.put(
    '*/monitor/services/:serviceType/alert-definitions/:id',
    ({ params, request }) => {
      const body: any = request.json();
      return HttpResponse.json(
        alertFactory.build({
          id: Number(params.id),
          label: `Alert-${params.id}`,
          status: body.status === 'enabled' ? 'disabled' : 'enabled',
        }),
        {
          status: 200,
        }
      );
    }
  ),
  http.get('*/monitor/alert-channels', () => {
    return HttpResponse.json(
      makeResourcePage(notificationChannelFactory.buildList(7))
    );
  }),
  http.delete('*/monitor/services/:serviceType/alert-definitions/:id', () => {
    return HttpResponse.json({});
  }),
  http.get('*/monitor/services', () => {
    const response: ServiceTypesList = {
      data: [
        serviceTypesFactory.build({
          label: 'Linodes',
          service_type: 'linode',
        }),
        serviceTypesFactory.build({
          label: 'Databases',
          service_type: 'dbaas',
        }),
      ],
    };

    return HttpResponse.json(response);
  }),
  http.get('*/monitor/services/:serviceType/dashboards', ({ params }) => {
    const response = {
      data: [] as Dashboard[],
    };
    if (params.serviceType === 'linode') {
      response.data.push(
        dashboardFactory.build({
          label: 'Linode Dashboard',
          service_type: 'linode',
          widgets: [
            widgetFactory.build({
              label: 'CPU utilization',
              metric: 'system_cpu_utilization_percent',
              unit: '%',
              group_by: ['entity_id'],
              y_label: 'system_cpu_utilization_ratio',
            }),
          ],
        })
      );
    } else if (params.serviceType === 'dbaas') {
      response.data.push(
        dashboardFactory.build({
          label: 'DBaaS Dashboard',
          service_type: 'dbaas',
          widgets: [
            widgetFactory.build({
              label: 'CPU utilization',
              metric: 'system_cpu_utilization_percent',
              unit: '%',
              group_by: ['entity_id'],
              y_label: 'system_cpu_utilization_ratio',
            }),
          ],
        })
      );
    }

    return HttpResponse.json(response);
  }),
  http.get('*/monitor/services/:serviceType/metric-definitions', () => {
    const response = {
      data: [
        {
          available_aggregate_functions: ['min', 'max', 'avg'],
          dimensions: [
            {
              dimension_label: 'cpu',
              label: 'CPU name',
              values: null,
            },
            {
              dimension_label: 'state',
              label: 'State of CPU',
              values: [
                'user',
                'system',
                'idle',
                'interrupt',
                'nice',
                'softirq',
                'steal',
                'wait',
              ],
            },
            {
              dimension_label: 'LINODE_ID',
              label: 'Linode ID',
              values: null,
            },
          ],
          label: 'CPU utilization',
          metric: 'system_cpu_utilization_percent',
          metric_type: 'gauge',
          scrape_interval: '2m',
          unit: 'percent',
        },
        {
          available_aggregate_functions: ['min', 'max', 'avg', 'sum'],
          dimensions: [
            {
              dimension_label: 'state',
              label: 'State of memory',
              values: [
                'used',
                'free',
                'buffered',
                'cached',
                'slab_reclaimable',
                'slab_unreclaimable',
              ],
            },
            {
              dimension_label: 'LINODE_ID',
              label: 'Linode ID',
              values: null,
            },
          ],
          label: 'Memory Usage',
          metric: 'system_memory_usage_by_resource',
          metric_type: 'gauge',
          scrape_interval: '30s',
          unit: 'byte',
        },
        {
          available_aggregate_functions: ['min', 'max', 'avg', 'sum'],
          dimensions: [
            {
              dimension_label: 'device',
              label: 'Device name',
              values: ['lo', 'eth0'],
            },
            {
              dimension_label: 'direction',
              label: 'Direction of network transfer',
              values: ['transmit', 'receive'],
            },
            {
              dimension_label: 'LINODE_ID',
              label: 'Linode ID',
              values: null,
            },
          ],
          label: 'Network Traffic',
          metric: 'system_network_io_by_resource',
          metric_type: 'counter',
          scrape_interval: '30s',
          unit: 'byte',
        },
        {
          available_aggregate_functions: ['min', 'max', 'avg', 'sum'],
          dimensions: [
            {
              dimension_label: 'device',
              label: 'Device name',
              values: ['loop0', 'sda', 'sdb'],
            },
            {
              dimension_label: 'direction',
              label: 'Operation direction',
              values: ['read', 'write'],
            },
            {
              dimension_label: 'LINODE_ID',
              label: 'Linode ID',
              values: null,
            },
          ],
          label: 'Disk I/O',
          metric: 'system_disk_OPS_total',
          metric_type: 'counter',
          scrape_interval: '30s',
          unit: 'ops_per_second',
        },
      ],
    };

    return HttpResponse.json(response);
  }),
  http.post('*/monitor/services/:serviceType/token', () => {
    const response = {
      token: 'eyJhbGciOiAiZGlyIiwgImVuYyI6ICJBMTI4Q0JDLUhTMjU2IiwgImtpZCI6ID',
    };
    return HttpResponse.json(response);
  }),

  http.get('*/monitor/dashboards/:id', ({ params }) => {
    const response = {
      created: '2024-04-29T17:09:29',
      id: params.id,
      label:
        params.id === '1'
          ? 'DBaaS Service I/O Statistics'
          : 'Linode Service I/O Statistics',
      service_type: params.id === '1' ? 'dbaas' : 'linode', // just update the service type and label and use same widget configs
      type: 'standard',
      updated: null,
      widgets: [
        {
          aggregate_function: 'avg',
          chart_type: 'area',
          color: 'default',
          label: 'CPU utilization',
          metric: 'system_cpu_utilization_percent',
          size: 12,
          unit: '%',
          group_by: ['entity_id'],
          y_label: 'system_cpu_utilization_ratio',
          filters: dimensionFilterFactory.buildList(5, {
            operator: pickRandom(['endswith', 'eq', 'neq', 'startswith']),
          }),
        },
        {
          aggregate_function: 'avg',
          chart_type: 'area',
          color: 'default',
          label: 'Memory Usage',
          metric: 'system_memory_usage_by_resource',
          size: 12,
          unit: 'Bytes',
          group_by: ['entity_id'],
          y_label: 'system_memory_usage_bytes',
        },
        {
          aggregate_function: 'avg',
          chart_type: 'area',
          color: 'default',
          label: 'Network Traffic',
          metric: 'system_network_io_by_resource',
          size: 6,
          unit: 'Bytes',
          y_label: 'system_network_io_bytes_total',
          group_by: ['entity_id'],
<<<<<<< HEAD
          filters: dimensionFilterFactory.buildList(3, {
            operator: pickRandom(['endswith', 'eq', 'neq', 'startswith']),
          }),
=======
>>>>>>> 34f715a9
        },
        {
          aggregate_function: 'avg',
          chart_type: 'area',
          color: 'default',
          label: 'Disk I/O',
          metric: 'system_disk_OPS_total',
          size: 6,
          unit: 'OPS',
          group_by: ['entity_id'],
          y_label: 'system_disk_operations_total',
        },
      ],
    };
    return HttpResponse.json(response);
  }),
  http.post('*/monitor/services/:serviceType/metrics', () => {
    const response = {
      data: {
        result: [
          {
            metric: {
              entity_id: '123',
              metric_name: 'average_cpu_usage',
              node_id: 'primary-1',
            },
            values: [
              [1721854379, '0.2744841110560275'],
              [1721857979, '0.2980357104166823'],
              [1721861579, '0.3290476561287732'],
              [1721865179, '0.32148793964961897'],
              [1721868779, '0.3269247326830727'],
              [1721872379, '0.3393055885526987'],
              [1721875979, '0.3237102833940027'],
              [1721879579, '0.3153372503472701'],
              [1721883179, '0.26811506053820466'],
              [1721886779, '0.25839295774934357'],
              [1721890379, '0.26863082415681144'],
              [1721893979, '0.26126998689934394'],
              [1721897579, '0.26164641539434685'],
            ],
          },
          // Uncomment this to add more metrics and see a scrollable legend if legendHeight is set (ex: CloudPulse)
          // ...Array.from({ length: 10 }, (_, i) => ({
          //   metric: {
          //     test: `Test${i + 2}`,
          //   },
          //   values: [
          //     [1721854379, '0.2744841110560275'],
          //     [1721857979, '0.2980357104166823'],
          //     [1721861579, '0.3290476561287732'],
          //     [1721865179, '0.32148793964961897'],
          //     [1721868779, '0.3269247326830727'],
          //     [1721872379, '0.3393055885526987'],
          //     [1721875979, '0.3237102833940027'],
          //     [1721879579, '0.3153372503472701'],
          //     [1721883179, '0.26811506053820466'],
          //     [1721886779, '0.25839295774934357'],
          //     [1721890379, '0.26863082415681144'],
          //     [1721893979, '0.26126998689934394'],
          //     [1721897579, '0.26164641539434685'],
          //   ],
          // })),
          {
            metric: {
              entity_id: '456',
              metric_name: 'average_cpu_usage',
              node_id: 'primary-2',
            },
            values: [
              [1721854379, '0.3744841110560275'],
              [1721857979, '0.4980357104166823'],
              [1721861579, '0.3290476561287732'],
              [1721865179, '0.42148793964961897'],
              [1721868779, '0.2269247326830727'],
              [1721872379, '0.3393055885526987'],
              [1721875979, '0.5237102833940027'],
              [1721879579, '0.3153372503472701'],
              [1721883179, '0.26811506053820466'],
              [1721886779, '0.35839295774934357'],
              [1721890379, '0.36863082415681144'],
              [1721893979, '0.46126998689934394'],
              [1721897579, '0.56164641539434685'],
            ],
          },
          {
            metric: {
              entity_id: '789',
              metric_name: 'average_cpu_usage',
              node_id: 'primary-3',
            },
            values: [
              [1721854379, '0.3744841110560275'],
              [1721857979, '0.4980357104166823'],
              [1721861579, '0.3290476561287732'],
              [1721865179, '0.4148793964961897'],
              [1721868779, '0.4269247326830727'],
              [1721872379, '0.3393055885526987'],
              [1721875979, '0.6237102833940027'],
              [1721879579, '0.3153372503472701'],
              [1721883179, '0.26811506053820466'],
              [1721886779, '0.45839295774934357'],
              [1721890379, '0.36863082415681144'],
              [1721893979, '0.56126998689934394'],
              [1721897579, '0.66164641539434685'],
            ],
          },
        ],
        resultType: 'matrix',
      },
      isPartial: false,
      stats: {
        executionTimeMsec: 23,
        seriesFetched: '14',
      },
      status: 'success',
    };

    return HttpResponse.json(response);
  }),
  http.get('*/src/routes/*LazyRoutes', ({ request }) => {
    return new Response('export const module = {};', {
      headers: {
        'Content-Type': 'application/javascript',
      },
    });
  }),
  ...entityTransfers,
  ...statusPage,
  ...databases,
  ...vpc,
  ...iam,
  ...entities,
];<|MERGE_RESOLUTION|>--- conflicted
+++ resolved
@@ -2905,12 +2905,9 @@
           unit: 'Bytes',
           y_label: 'system_network_io_bytes_total',
           group_by: ['entity_id'],
-<<<<<<< HEAD
           filters: dimensionFilterFactory.buildList(3, {
             operator: pickRandom(['endswith', 'eq', 'neq', 'startswith']),
           }),
-=======
->>>>>>> 34f715a9
         },
         {
           aggregate_function: 'avg',
