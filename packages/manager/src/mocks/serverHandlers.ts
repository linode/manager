--- conflicted
+++ resolved
@@ -57,11 +57,7 @@
 import { MockData } from 'src/dev-tools/mockDataController';
 import { grantsFactory } from 'src/factories/grants';
 import { accountAgreementsFactory } from 'src/factories/accountAgreements';
-<<<<<<< HEAD
-import { NotificationType } from '@linode/api-v4';
-=======
 import { EventAction, NotificationType } from '@linode/api-v4';
->>>>>>> cab68512
 
 export const makeResourcePage = (
   e: any[],
@@ -784,10 +780,7 @@
           // migrationNotification,
           // balanceNotification,
           blockStorageMigrationNotification,
-<<<<<<< HEAD
           blockStorageMigrationNotification2,
-=======
->>>>>>> cab68512
         ])
       )
     );
