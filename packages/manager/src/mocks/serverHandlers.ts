--- conflicted
+++ resolved
@@ -2847,8 +2847,7 @@
   }),
 
   http.get('*/monitor/services/:serviceType', ({ params }) => {
-<<<<<<< HEAD
-    const serviceType = params.serviceType;
+    const serviceType= params.serviceType as string;
     const serviceTypesMap: Record<string, string> = {
       linode: 'Linode',
       dbaas: 'Databases',
@@ -2856,28 +2855,10 @@
     };
     const response = serviceTypesFactory.build({
       service_type: `${serviceType}`,
-      label: serviceTypesMap[serviceType as string],
+      label: serviceTypesMap[serviceType],
       alert:
         serviceType === 'dbaas'
           ? serviceAlertFactory.build({
-=======
-    if (params.serviceType !== 'dbaas' && params.serviceType !== 'linode') {
-      return HttpResponse.json({}, { status: 404 });
-    }
-
-    const response =
-      params.serviceType === 'linode'
-        ? serviceTypesFactory.build({
-            label: 'Linodes',
-            service_type: 'linode',
-            regions: 'us-iad,us-east',
-            alert: serviceAlertFactory.build({ scope: ['entity'] }),
-          })
-        : serviceTypesFactory.build({
-            label: 'Databases',
-            service_type: 'dbaas',
-            alert: serviceAlertFactory.build({
->>>>>>> a967564e
               evaluation_period_seconds: [300],
               polling_interval_seconds: [300],
             }),
