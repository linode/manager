--- conflicted
+++ resolved
@@ -57,7 +57,7 @@
 import { MockData } from 'src/dev-tools/mockDataController';
 import { grantsFactory } from 'src/factories/grants';
 import { accountAgreementsFactory } from 'src/factories/accountAgreements';
-import { NotificationType } from '@linode/api-v4';
+import { EventAction, NotificationType } from '@linode/api-v4';
 
 export const makeResourcePage = (
   e: any[],
@@ -546,7 +546,7 @@
     });
     const volumeMigrationScheduled = eventFactory.build({
       entity: { type: 'volume', id: 0, label: 'volume-0' },
-      action: 'volume_migrate_scheduled',
+      action: 'volume_migrate_scheduled' as EventAction,
       message: 'Volume 0 has been scheduled for upgrade to NVMe.',
       percent_complete: 100,
     });
@@ -721,11 +721,7 @@
     // });
 
     const blockStorageMigrationNotification = notificationFactory.build({
-<<<<<<< HEAD
       type: 'volume_migration_scheduled' as NotificationType,
-=======
-      type: 'volume_migration_scheduled',
->>>>>>> 7d28956e
       entity: {
         type: 'volume',
         label: 'volume-0',
@@ -747,10 +743,7 @@
           // pastDueBalance,
           // ...notificationFactory.buildList(1),
           // gdprNotification,
-<<<<<<< HEAD
-=======
           blockStorageMigrationNotification,
->>>>>>> 7d28956e
           // generalGlobalNotice,
           // outageNotification,
           // minorSeverityNotification,
