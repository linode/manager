--- conflicted
+++ resolved
@@ -392,18 +392,16 @@
   rest.delete('*/vpcs/:vpcId', (req, res, ctx) => {
     return res(ctx.json({}));
   }),
-<<<<<<< HEAD
+  rest.put('*/vpcs/:vpcId', (req, res, ctx) => {
+    return res(ctx.json(vpcFactory.build({ description: 'testing' })));
+  }),
+  rest.get('*/vpcs/:vpcID', (req, res, ctx) => {
+    const id = Number(req.params.id);
+    return res(ctx.json(vpcFactory.build({ id })));
+  }),
   rest.post('*/vpcs', (req, res, ctx) => {
     const vpc = vpcFactory.build({ ...(req.body as any) });
     return res(ctx.json(vpc));
-=======
-  rest.put('*/vpcs/:vpcId', (req, res, ctx) => {
-    return res(ctx.json(vpcFactory.build({ description: 'testing' })));
-  }),
-  rest.get('*/vpcs/:vpcID', (req, res, ctx) => {
-    const id = Number(req.params.id);
-    return res(ctx.json(vpcFactory.build({ id })));
->>>>>>> 8367e9d1
   }),
 ];
 
