/**
 * @deprecated
 *
 * This mocking mode is being phased out.
 * It remains available in out DEV tools for convenience and backward compatibility, it is however discouraged to add new handlers to it.
 *
 * New handlers should be added to the CRUD baseline preset instead (ex: src/mocks/presets/crud/handlers/linodes.ts) which support a much more dynamic data mocking.
 */
import {
  accountAvailabilityFactory,
  accountBetaFactory,
  betaFactory,
  dedicatedTypeFactory,
  grantFactory,
  grantsFactory,
  linodeFactory,
  linodeIPFactory,
  linodeStatsFactory,
  linodeTransferFactory,
  linodeTypeFactory,
  nodeBalancerConfigFactory,
  nodeBalancerConfigNodeFactory,
  nodeBalancerFactory,
  pickRandom,
  proDedicatedTypeFactory,
  profileFactory,
  regionAvailabilityFactory,
  regions,
  securityQuestionsFactory,
} from '@linode/utilities';
import { DateTime } from 'luxon';
import { http, HttpResponse } from 'msw';

import { MOCK_THEME_STORAGE_KEY } from 'src/dev-tools/ThemeSelector';
import {
  // abuseTicketNotificationFactory,
  accountFactory,
  accountMaintenanceFactory,
  accountTransferFactory,
  alertDimensionsFactory,
  alertFactory,
  alertRulesFactory,
  appTokenFactory,
  contactFactory,
  credentialFactory,
  creditPaymentResponseFactory,
  dashboardFactory,
  databaseBackupFactory,
  databaseEngineFactory,
  databaseFactory,
  databaseInstanceFactory,
  databaseTypeFactory,
  dimensionFilterFactory,
  domainFactory,
  domainRecordFactory,
  entityTransferFactory,
  eventFactory,
  firewallDeviceFactory,
  firewallFactory,
  imageFactory,
  incidentResponseFactory,
  invoiceFactory,
  invoiceItemFactory,
  kubeEndpointFactory,
  kubeLinodeFactory,
  kubernetesAPIResponse,
  kubernetesVersionFactory,
  linodeConfigFactory,
  linodeDiskFactory,
  lkeEnterpriseTypeFactory,
  lkeHighAvailabilityTypeFactory,
  lkeStandardAvailabilityTypeFactory,
  longviewActivePlanFactory,
  longviewClientFactory,
  longviewSubscriptionFactory,
  maintenanceResponseFactory,
  makeObjectsPage,
  managedIssueFactory,
  managedLinodeSettingFactory,
  managedSSHPubKeyFactory,
  managedStatsFactory,
  monitorFactory,
  mysqlConfigResponse,
  nodeBalancerTypeFactory,
  nodePoolFactory,
  notificationChannelFactory,
  notificationFactory,
  objectStorageBucketFactoryGen2,
  objectStorageClusterFactory,
  objectStorageEndpointsFactory,
  objectStorageKeyFactory,
  objectStorageOverageTypeFactory,
  objectStorageTypeFactory,
  paymentFactory,
  paymentMethodFactory,
  placementGroupFactory,
  possibleMySQLReplicationTypes,
  possiblePostgresReplicationTypes,
  postgresConfigResponse,
  promoFactory,
  serviceAlertFactory,
  serviceTypesFactory,
  stackScriptFactory,
  staticObjects,
  subnetFactory,
  supportReplyFactory,
  supportTicketFactory,
  tagFactory,
  VLANFactory,
  volumeFactory,
  volumeTypeFactory,
  vpcFactory,
  widgetFactory,
} from 'src/factories';
import { accountAgreementsFactory } from 'src/factories/accountAgreements';
import { accountLoginFactory } from 'src/factories/accountLogin';
import { accountUserFactory } from 'src/factories/accountUsers';
import { LinodeKernelFactory } from 'src/factories/linodeKernel';
import { quotaFactory } from 'src/factories/quotas';
import { getStorage } from 'src/utilities/storage';

const getRandomWholeNumber = (min: number, max: number) =>
  Math.floor(Math.random() * (max - min + 1) + min);

import { accountEntityFactory } from 'src/factories/accountEntities';
import { accountRolesFactory } from 'src/factories/accountRoles';
import { trustedDeviceFactory } from 'src/factories/devices';
import { maintenancePolicyFactory } from 'src/factories/maintenancePolicy';
import { userAccountPermissionsFactory } from 'src/factories/userAccountPermissions';
import { userEntityPermissionsFactory } from 'src/factories/userEntityPermissions';
import { userRolesFactory } from 'src/factories/userRoles';
import { MTC_SUPPORTED_REGIONS } from 'src/features/components/PlansPanel/constants';

import type {
  AccountMaintenance,
  AlertDefinitionType,
  AlertServiceType,
  AlertSeverityType,
  AlertStatusType,
  CreateAlertDefinitionPayload,
  CreateObjectStorageKeyPayload,
  Dashboard,
  FirewallStatus,
  NotificationType,
  ObjectStorageEndpointTypes,
  SecurityQuestionsPayload,
  ServiceTypesList,
  TokenRequest,
  UpdateImageRegionsPayload,
  User,
  VolumeStatus,
} from '@linode/api-v4';

export const makeResourcePage = <T>(
  e: T[],
  override: { page: number; pages: number; results?: number } = {
    page: 1,
    pages: 1,
  }
) => ({
  data: e,
  page: override.page ?? 1,
  pages: override.pages ?? 1,
  results: override.results ?? e.length,
});

const statusPage = [
  http.get('*/api/v2/incidents*', () => {
    const response = incidentResponseFactory.build();
    return HttpResponse.json(response);
  }),
  http.get('*/api/v2/scheduled-maintenances*', () => {
    const response = maintenanceResponseFactory.build();
    return HttpResponse.json(response);
  }),
];

function sleep(ms: number) {
  return new Promise((resolve) => setTimeout(resolve, ms));
}

const entityTransfers = [
  http.get('*/account/entity-transfers', () => {
    const transfers1 = entityTransferFactory.buildList(10);
    const transfers2 = entityTransferFactory.buildList(10, {
      token: 'TEST123',
    });
    const transfers3 = entityTransferFactory.buildList(10, {
      token: '987TEST',
    });
    const transfer4 = entityTransferFactory.build({
      is_sender: true,
      status: 'pending',
    });
    const transfer5 = entityTransferFactory.build({
      is_sender: true,
      status: 'canceled',
    });

    const combinedTransfers = transfers1.concat(
      transfers2,
      transfers3,
      transfer4,
      transfer5
    );
    return HttpResponse.json(makeResourcePage(combinedTransfers));
  }),
  http.get('*/account/entity-transfers/:transferId', () => {
    const transfer = entityTransferFactory.build();
    return HttpResponse.json(transfer);
  }),
  http.get('*/account/agreements', () =>
    HttpResponse.json(accountAgreementsFactory.build())
  ),
  http.post('*/account/entity-transfers', async ({ request }) => {
    const body = await request.json();
    const payload = body as any;
    const newTransfer = entityTransferFactory.build({
      entities: payload.entities,
    });
    return HttpResponse.json(newTransfer);
  }),
  http.post('*/account/entity-transfers/:transferId/accept', () => {
    return HttpResponse.json({});
  }),
  http.delete('*/account/entity-transfers/:transferId', () => {
    return HttpResponse.json({});
  }),
];

const databases = [
  http.get('*/databases/instances', () => {
    const database1 = databaseInstanceFactory.build({
      cluster_size: 1,
      id: 1,
      label: 'database-instance-1',
    });
    const database2 = databaseInstanceFactory.build({
      cluster_size: 2,
      id: 2,
      label: 'database-instance-2',
    });
    const database3 = databaseInstanceFactory.build({
      cluster_size: 3,
      id: 3,
      label: 'database-instance-3',
    });
    const database4 = databaseInstanceFactory.build({
      cluster_size: 1,
      id: 4,
      label: 'database-instance-4',
    });
    const database5 = databaseInstanceFactory.build({
      cluster_size: 1,
      id: 5,
      label: 'database-instance-5',
    });

    const databases = [database1, database2, database3, database4, database5];
    return HttpResponse.json(makeResourcePage(databases));
  }),

  http.get('*/databases/types', () => {
    const standardTypes = [
      databaseTypeFactory.build({
        class: 'nanode',
        id: 'g6-nanode-1',
        label: `Nanode 1 GB`,
        memory: 1024,
      }),
      databaseTypeFactory.build({
        class: 'nanode',
        id: 'g6-standard-1',
        label: `Linode 2 GB`,
        memory: 2048,
      }),
      ...databaseTypeFactory.buildList(7, { class: 'standard' }),
    ];
    const dedicatedTypes = databaseTypeFactory.buildList(7, {
      class: 'dedicated',
    });
    return HttpResponse.json(
      makeResourcePage([...standardTypes, ...dedicatedTypes])
    );
  }),

  http.get('*/databases/engines', () => {
    const engine1 = databaseEngineFactory.buildList(3);
    const engine2 = databaseEngineFactory.buildList(3, {
      engine: 'postgresql',
    });

    const combinedList = [...engine1, ...engine2];

    return HttpResponse.json(makeResourcePage(combinedList));
  }),

  http.get('*/databases/:engine/instances/:id', ({ params }) => {
    const isDefault = Number(params.id) % 2 !== 0;
    const db: Record<string, boolean | number | string | undefined> = {
      engine: params.engine as 'mysql',
      id: Number(params.id),
      label: `database-${params.id}`,
      platform: isDefault ? 'rdbms-default' : 'rdbms-legacy',
    };
    if (!isDefault) {
      db.replication_commit_type =
        params.engine === 'postgresql' ? 'local' : undefined;
      db.replication_type =
        params.engine === 'mysql'
          ? pickRandom(possibleMySQLReplicationTypes)
          : params.engine === 'postgresql'
            ? pickRandom(possiblePostgresReplicationTypes)
            : (undefined as any);
      db.ssl_connection = true;
    }
    const database = databaseFactory.build(db);
    if (database.platform !== 'rdbms-default') {
      delete database.private_network;
    }
    return HttpResponse.json(database);
  }),

  http.get('*/databases/:engine/instances/:databaseId/backups', () => {
    const backups = databaseBackupFactory.buildList(10);
    return HttpResponse.json(makeResourcePage(backups));
  }),

  http.get('*/databases/:engine/instances/:databaseId/credentials', () => {
    return HttpResponse.json({
      password: 'password123',
      username: 'lnroot',
    });
  }),

  http.get('*/databases/:engine/instances/:databaseId/ssl', () => {
    return HttpResponse.json({
      certificate: 'testcertificate',
      public_key: 'testkey',
    });
  }),

  http.post('*/databases/:engine/instances', async ({ params, request }) => {
    const body = await request.json();
    const payload: any = body;
    return HttpResponse.json({
      ...databaseFactory.build({
        engine: params.engine as 'mysql',
        label: payload?.label ?? 'Database',
      }),
    });
  }),

  http.post(
    '*/databases/:engine/instances/:databaseId/backups/:backupId/restore',
    () => {
      return HttpResponse.json({});
    }
  ),

  http.post(
    '*/databases/:engine/instances/:databaseId/credentials/reset',
    () => {
      return HttpResponse.json({});
    }
  ),

  http.put(
    '*/databases/mysql/instances/:databaseId',
    async ({ params, request }) => {
      const reqBody = await request.json();
      const id = Number(params.databaseId);
      const body = reqBody as any;
      return HttpResponse.json({ ...databaseFactory.build({ id }), ...body });
    }
  ),

  http.delete('*/databases/mysql/instances/:databaseId', () => {
    return HttpResponse.json({});
  }),

  http.post('*/databases/:engine/instances/:databaseId/suspend', () => {
    return HttpResponse.json({});
  }),

  http.post('*/databases/:engine/instances/:databaseId/resume', () => {
    return HttpResponse.json({});
  }),
  http.get('*/databases/:engine/config', ({ params }) => {
    const { engine } = params as { engine: string };
    if (engine === 'mysql') {
      return HttpResponse.json(mysqlConfigResponse);
    }
    if (engine === 'postgresql') {
      return HttpResponse.json(postgresConfigResponse);
    }

    return HttpResponse.json(mysqlConfigResponse);
  }),
];

const vpc = [
  http.get('*/v4beta/vpcs', () => {
    const vpcsWithSubnet1 = vpcFactory.buildList(5, {
      subnets: subnetFactory.buildList(Math.floor(Math.random() * 10) + 1),
    });
    const vpcsWithSubnet2 = vpcFactory.buildList(5, {
      region: 'eu-west',
      subnets: subnetFactory.buildList(Math.floor(Math.random() * 20) + 1),
    });
    const vpcsWithoutSubnet = vpcFactory.buildList(20);
    return HttpResponse.json(
      makeResourcePage([
        ...vpcsWithSubnet1,
        ...vpcsWithSubnet2,
        ...vpcsWithoutSubnet,
      ])
    );
  }),
  http.get('*/v4beta/vpcs/:vpcId', () => {
    return HttpResponse.json(
      vpcFactory.build({
        description: `VPC for webserver and database. VPC for webserver and database. VPC for webserver and database. VPC for webserver and database. VPC for webserver VPC for webserver VPC for webserver VPC for webserver VPC for webserver.VPC for webserver and database!!! VPC`,
        subnets: subnetFactory.buildList(Math.floor(Math.random() * 10) + 1),
      })
    );
  }),
  http.get('*/v4beta/vpcs/:vpcId/subnets', () => {
    return HttpResponse.json(makeResourcePage(subnetFactory.buildList(30)));
  }),
  http.delete('*/v4beta/vpcs/:vpcId/subnets/:subnetId', () => {
    return HttpResponse.json({});
  }),
  http.delete('*/v4beta/vpcs/:vpcId', () => {
    return HttpResponse.json({});
  }),
  http.put('*/v4beta/vpcs/:vpcId', () => {
    return HttpResponse.json(vpcFactory.build({ description: 'testing' }));
  }),
  http.get('*/v4beta/vpcs/:vpcID', ({ params }) => {
    const id = Number(params.id);
    return HttpResponse.json(vpcFactory.build({ id }));
  }),
  http.post('*/v4beta/vpcs', async ({ request }) => {
    const body = await request.json();
    const vpc = vpcFactory.build({ ...(body as any) });
    return HttpResponse.json(vpc);
  }),
  http.post('*/v4beta/vpcs/:vpcId/subnets', async ({ request }) => {
    const body = await request.json();
    const subnet = subnetFactory.build({ ...(body as any) });
    return HttpResponse.json(subnet);
  }),
];

const iam = [
  http.get('*/iam/role-permissions', () => {
    return HttpResponse.json(accountRolesFactory.build());
  }),
  http.get('*/iam/users/:username/role-permissions', () => {
    return HttpResponse.json(userRolesFactory.build());
  }),
  http.get('*/iam/users/:username/permissions/:entity_type/:entity_id', () => {
    return HttpResponse.json(userEntityPermissionsFactory);
  }),
  http.get('*/v4*/iam/users/:username/permissions/account', () => {
    return HttpResponse.json(userAccountPermissionsFactory);
  }),
];

const entities = [
  http.get('*/v4*/entities', () => {
    const entity1 = accountEntityFactory.buildList(10, {
      type: 'linode',
    });
    const entity2 = accountEntityFactory.build({
      type: 'image',
    });
    const entity3 = accountEntityFactory.build({
      id: 1,
      label: 'firewall-1',
      type: 'firewall',
    });
    const entities = [...entity1, entity2, entity3];

    return HttpResponse.json(makeResourcePage(entities));
  }),
];

const nanodeType = linodeTypeFactory.build({ id: 'g6-nanode-1' });
const standardTypes = linodeTypeFactory.buildList(7);
const dedicatedTypes = dedicatedTypeFactory.buildList(7);
const proDedicatedType = proDedicatedTypeFactory.build();
const gpuTypesAda = linodeTypeFactory.buildList(7, {
  class: 'gpu',
  gpus: 5,
  label: 'Ada Lovelace',
  transfer: 0,
});
const gpuTypesRX = linodeTypeFactory.buildList(7, {
  class: 'gpu',
  gpus: 1,
  transfer: 5000,
});
const premiumTypes = [
  ...linodeTypeFactory.buildList(6, {
    class: 'premium',
  }),
  linodeTypeFactory.build({
    class: 'premium',
    disk: 10240000,
    id: 'g8-premium-128-ht',
    label: 'Premium HT 512 GB',
    memory: 524288,
    network_out: 40000,
    price: {
      hourly: 7.0,
      monthly: 5040.0,
    },
    transfer: 24000,
    vcpus: 128,
  }),
];

const acceleratedType = linodeTypeFactory.buildList(7, {
  accelerated_devices: 1,
  class: 'accelerated',
  label: 'Netint Quadra T1U X',
  transfer: 0,
});
const proxyAccountUser = accountUserFactory.build({
  email: 'partner@proxy.com',
  last_login: null,
  user_type: 'proxy',
  username: 'ParentCompany_a1b2c3d4e5',
});
const parentAccountUser = accountUserFactory.build({
  email: 'parent@acme.com',
  last_login: null,
  restricted: false,
  user_type: 'parent',
  username: 'ParentUser',
});
const childAccountUser = accountUserFactory.build({
  email: 'child@linode.com',
  last_login: null,
  restricted: false,
  user_type: 'child',
  username: 'ChildUser',
});
const parentAccountNonAdminUser = accountUserFactory.build({
  email: 'account@linode.com',
  last_login: null,
  restricted: false,
  username: 'NonAdminUser',
});

export const handlers = [
  ...iam,
  http.get('*/profile', () => {
    const profile = profileFactory.build({
      restricted: false,
      // Parent/Child: switch the `user_type` depending on what account view you need to mock.
      user_type: 'parent',
      // PLACEMENT GROUPS TESTING - Permissions and Grants:
      // Uncomment the two lines below: This is important! The grants endpoint is only called for restricted users.
      // restricted: true,
      // user_type: 'default',
    });
    return HttpResponse.json(profile);
  }),

  http.put('*/profile', async ({ request }) => {
    const body = await request.json();

    return HttpResponse.json({ ...profileFactory.build(), ...(body as any) });
  }),
  http.get('*/profile/grants', () => {
    // PLACEMENT GROUPS TESTING - Permissions and Grants
    return HttpResponse.json(
      grantsFactory.build({ global: { add_linodes: false } })
    );
  }),
  http.get('*/profile/apps', () => {
    const tokens = appTokenFactory.buildList(30);
    return HttpResponse.json(makeResourcePage(tokens));
  }),
  http.post('*/profile/phone-number', async () => {
    await sleep(2000);
    return HttpResponse.json({});
  }),
  http.post('*/profile/phone-number/verify', async () => {
    await sleep(2000);
    return HttpResponse.json({});
  }),
  http.delete('*/profile/phone-number', () => {
    return HttpResponse.json({});
  }),
  http.get('*/profile/security-questions', () => {
    return HttpResponse.json(securityQuestionsFactory.build());
  }),
  http.post<any, SecurityQuestionsPayload>(
    '*/profile/security-questions',
    async ({ request }) => {
      const body = await request.json();

      return HttpResponse.json(body);
    }
  ),
  http.get('*/regions', async () => {
    return HttpResponse.json(makeResourcePage(regions));
  }),
  http.get<{ id: string }>('*/v4/images/:id', ({ params }) => {
    const distributedImage = imageFactory.build({
      capabilities: ['cloud-init', 'distributed-sites'],
      id: 'private/distributed-image',
      label: 'distributed-image',
      regions: [{ region: 'us-east', status: 'available' }],
    });

    if (params.id === distributedImage.id) {
      return HttpResponse.json(distributedImage);
    }

    return HttpResponse.json(imageFactory.build());
  }),
  http.get('*/images', async ({ request }) => {
    const filter = request.headers.get('x-filter');

    if (filter?.includes('manual')) {
      const images = [
        imageFactory.build({
          capabilities: ['distributed-sites'],
          regions: [{ region: 'us-east', status: 'available' }],
          type: 'manual',
        }),
        imageFactory.build({ capabilities: [], regions: [], type: 'manual' }),
        imageFactory.build({
          capabilities: ['distributed-sites', 'cloud-init'],
          regions: [{ region: 'us-east', status: 'available' }],
          type: 'manual',
        }),
        imageFactory.build({
          capabilities: ['cloud-init'],
          regions: [],
          type: 'manual',
        }),
      ];
      return HttpResponse.json(makeResourcePage(images));
    }

    if (filter?.includes('automatic')) {
      const images = imageFactory.buildList(5, {
        capabilities: [],
        regions: [],
        type: 'automatic',
      });
      return HttpResponse.json(makeResourcePage(images));
    }

    return HttpResponse.json(makeResourcePage([]));
  }),
  http.post<any, UpdateImageRegionsPayload>(
    '*/v4/images/:id/regions',
    async ({ request }) => {
      const data = await request.json();

      const image = imageFactory.build();

      image.regions = data.regions.map((regionId) => ({
        region: regionId,
        status: 'pending replication',
      }));

      return HttpResponse.json(image);
    }
  ),

  http.get('*/linode/types', () => {
    return HttpResponse.json(
      makeResourcePage([
        nanodeType,
        ...standardTypes,
        ...dedicatedTypes,
        ...gpuTypesAda,
        ...gpuTypesRX,
        ...premiumTypes,
        ...acceleratedType,
        proDedicatedType,
      ])
    );
  }),
  http.get('*/linode/types-legacy', () => {
    return HttpResponse.json(makeResourcePage(linodeTypeFactory.buildList(0)));
  }),
  ...[
    nanodeType,
    ...standardTypes,
    ...dedicatedTypes,
    ...premiumTypes,
    proDedicatedType,
  ].map((type) =>
    http.get(`*/linode/types/${type.id}`, () => {
      return HttpResponse.json(type);
    })
  ),
  http.get(`*/linode/types/*`, () => {
    return HttpResponse.json(linodeTypeFactory.build());
  }),
  http.get('*/linode/instances', async ({ request }) => {
    linodeFactory.resetSequenceNumber();
    const metadataLinodeWithCompatibleImage = linodeFactory.build({
      image: 'metadata-test-image',
      label: 'metadata-test-image',
    });
    const metadataLinodeWithCompatibleImageAndRegion = linodeFactory.build({
      image: 'metadata-test-image',
      label: 'metadata-test-region',
      region: 'eu-west',
    });
    const linodeInDistributedRegion = linodeFactory.build({
      image: 'distributed-region-test-image',
      label: 'Gecko Distributed Region Test',
      region: 'us-den-10',
      site_type: 'distributed',
      id: 1000,
    });
    const onlineLinodes = linodeFactory.buildList(40, {
      backups: { enabled: false },
      ipv4: ['000.000.000.000'],
      region: 'us-ord',
    });
    const linodeWithEligibleVolumes = linodeFactory.build({
      id: 20,
      label: 'debianDistro',
    });
    const offlineLinodes = linodeFactory.buildList(1, { status: 'offline' });
    const busyLinodes = linodeFactory.buildList(1, { status: 'migrating' });
    const eventLinode = linodeFactory.build({
      id: 999,
      label: 'eventful',
      status: 'rebooting',
    });
    const multipleIPLinode = linodeFactory.build({
      ipv4: [
        '192.168.0.0',
        '192.168.0.1',
        '192.168.0.2',
        '192.168.0.3',
        '192.168.0.4',
        '192.168.0.5',
      ],
      label: 'multiple-ips',
      tags: ['test1', 'test2', 'test3'],
    });
    const nonMTCPlanInMTCSupportedRegionsLinode = linodeFactory.build({
      label: 'non-mtc-plan-in-mtc-supported-regions-linode',
      region: 'us-iad',
      id: 1003,
    });
    const mtcLinodes = [
      linodeFactory.build({
        label: 'mtc-custom-plan-linode-1',
        region: 'us-iad',
        type: 'g8-premium-128-ht',
        id: 1001,
      }),
      linodeFactory.build({
        label: 'mtc-custom-plan-linode-2',
        region: 'no-east',
        type: 'g8-premium-128-ht',
        id: 1002,
      }),
    ];
    const aclpSupportedRegionLinodes = [
      linodeFactory.build({
        label: 'aclp-supported-region-linode-1',
        region: 'us-iad',
        id: 1004,
      }),
      linodeFactory.build({
        label: 'aclp-supported-region-linode-2',
        region: 'us-east',
        id: 1005,
      }),
    ];
    const linodes = [
      ...mtcLinodes,
      ...aclpSupportedRegionLinodes,
      nonMTCPlanInMTCSupportedRegionsLinode,
      metadataLinodeWithCompatibleImage,
      metadataLinodeWithCompatibleImageAndRegion,
      linodeInDistributedRegion,
      ...onlineLinodes,
      linodeWithEligibleVolumes,
      ...offlineLinodes,
      ...busyLinodes,
      linodeFactory.build({
        backups: { enabled: false },
        label: 'shadow-plan',
        type: 'g5-standard-20-s1',
      }),
      linodeFactory.build({
        backups: { enabled: false },
        label: 'shadow-plan-with-tags',
        tags: ['test1', 'test2', 'test3'],
        type: 'g5-standard-20-s1',
      }),
      linodeFactory.build({
        label: 'linode_with_tags_test1_test2',
        // eslint-disable-next-line sonarjs/no-duplicate-string
        region: 'us-central',
        tags: ['test1', 'test2'],
      }),
      linodeFactory.build({
        label: 'linode_with_tags_test2_test3',
        region: 'us-central',
        tags: ['test2', 'test3'],
      }),
      linodeFactory.build({
        label: 'linode_with_no_tags',
        region: 'us-central',
      }),
      linodeFactory.build({
        label: 'linode_with_tag_test4',
        region: 'us-east',
        tags: ['test4'],
      }),
      linodeFactory.build({
        label: 'eu-linode',
        region: 'eu-west',
      }),
      linodeFactory.build({
        backups: { enabled: false },
        label: 'DC-Specific Pricing Linode',
        region: 'id-cgk',
      }),
      eventLinode,
      multipleIPLinode,
    ];

    if (request.headers.get('x-filter')) {
      const headers = JSON.parse(request.headers.get('x-filter') || '{}');
      const orFilters = headers['+or'];
      const andFilters = headers['+and'];
      const regionFilter = headers.region;

      let filteredLinodes = linodes; // Default to the original linodes in case no filters are applied

      // filter the linodes based on id or region
      if (andFilters?.length) {
        filteredLinodes = filteredLinodes.filter((linode) => {
          const filteredById = andFilters.every(
            (filter: { id: number }) => filter.id === linode.id
          );
          const filteredByRegion = andFilters.every(
            (filter: { region: string }) => filter.region === linode.region
          );

          return filteredById || filteredByRegion;
        });
      }

      // after the linodes are filtered based on region, filter the region-filtered linodes based on selected tags if any
      if (orFilters?.length) {
        filteredLinodes = filteredLinodes.filter((linode) => {
          return orFilters.some((filter: { tags: string }) =>
            linode.tags.includes(filter.tags)
          );
        });
      }

      // filter the linodes based on supported regions
      if (orFilters?.length) {
        filteredLinodes = linodes.filter((linode) => {
          return orFilters.some(
            (filter: { region: string }) => linode.region === filter.region
          );
        });
      }

      if (regionFilter) {
        filteredLinodes = filteredLinodes.filter((linode) => {
          return linode.region === regionFilter;
        });
      }

      return HttpResponse.json(makeResourcePage(filteredLinodes));
    }
    return HttpResponse.json(makeResourcePage(linodes));
  }),

  http.get('*/linode/instances/:id', async ({ params }) => {
    const mockLinodeDetailById = (id: number) => {
      const linodeMTCPlanDetails = [
        linodeFactory.build({
          id,
          backups: { enabled: false },
          label: 'mtc-custom-plan-linode-1',
          region: 'us-iad',
          type: 'g8-premium-128-ht',
        }),
        linodeFactory.build({
          id,
          backups: { enabled: false },
          label: 'mtc-custom-plan-linode-2',
          region: 'no-east',
          type: 'g8-premium-128-ht',
        }),
      ];
      const linodeAclpSupportedRegionDetails = [
        linodeFactory.build({
          id,
          backups: { enabled: false },
          label: 'aclp-supported-region-linode-1',
          region: 'us-iad',
        }),
        linodeFactory.build({
          id,
          backups: { enabled: false },
          label: 'aclp-supported-region-linode-2',
          region: 'us-east',
        }),
      ];
      const linodeNonMTCPlanInMTCSupportedRegionsDetail = linodeFactory.build({
        id,
        backups: { enabled: false },
        label: 'non-mtc-plan-in-mtc-supported-regions-linode',
        region: 'us-iad',
      });
      const linodeInDistributedRegionDetail = linodeFactory.build({
        id,
        backups: { enabled: false },
        label: 'Gecko Distributed Region Test',
        region: 'us-den-10',
      });
      const linodeDetail = linodeFactory.build({
        id,
        backups: { enabled: false },
        label: 'linode-detail',
        region: 'us-ord',
      });

      switch (id) {
        case 1000:
          return linodeInDistributedRegionDetail;
        case 1001:
          return linodeMTCPlanDetails[0];
        case 1002:
          return linodeMTCPlanDetails[1];
        case 1003:
          return linodeNonMTCPlanInMTCSupportedRegionsDetail;
        case 1004:
          return linodeAclpSupportedRegionDetails[0];
        case 1005:
          return linodeAclpSupportedRegionDetails[1];
        default:
          return linodeDetail;
      }
    };
    const id = Number(params.id);
    const response = mockLinodeDetailById(id);
    return HttpResponse.json(response);
  }),
  http.get('*/linode/instances/:id/firewalls', async () => {
    const firewalls = firewallFactory.buildList(10);
    firewallFactory.resetSequenceNumber();
    return HttpResponse.json(makeResourcePage(firewalls));
  }),
  http.get('*/linode/kernels', async () => {
    const kernels = LinodeKernelFactory.buildList(10);
    return HttpResponse.json(makeResourcePage(kernels));
  }),
  http.delete('*/instances/*', async () => {
    return HttpResponse.json({});
  }),
  http.get('*/instances/*/configs', async () => {
    const configs = linodeConfigFactory.buildList(3);
    return HttpResponse.json(makeResourcePage(configs));
  }),
  http.get('*/instances/*/disks', async () => {
    const disks = linodeDiskFactory.buildList(3);
    return HttpResponse.json(makeResourcePage(disks));
  }),
  http.put('*/instances/*/disks/:id', async ({ params }) => {
    const id = Number(params.id);
    const disk = linodeDiskFactory.build({ id });
    // If you want to mock an error
    // return HttpResponse.json({ errors: [{ field: 'label', reason: 'OMG!' }] }));
    return HttpResponse.json(disk);
  }),
  http.get('*/instances/*/transfer', async () => {
    const transfer = linodeTransferFactory.build();
    return HttpResponse.json(transfer);
  }),
  http.get('*/instances/*/stats*', async () => {
    const stats = linodeStatsFactory.build();
    return HttpResponse.json(stats);
  }),
  http.get('*/instances/*/stats', async () => {
    const stats = linodeStatsFactory.build();
    return HttpResponse.json(stats);
  }),
  http.get('*/instances/*/ips', async () => {
    const ips = linodeIPFactory.build();
    return HttpResponse.json(ips);
  }),
  http.post('*/linode/instances', async ({ request }) => {
    const body = await request.json();
    const payload = body as any;
    const linode = linodeFactory.build({
      image: payload?.image ?? 'linode/debian-10',
      label: payload?.label ?? 'new-linode',
      region: payload?.region ?? 'us-east',
      type: payload?.type ?? 'g6-standard-1',
    });
    return HttpResponse.json(linode);
    // return HttpResponse.json({ errors: [{ reason: 'Invalid label', field: 'data.label' }] }));
  }),

  http.get('*/lke/clusters', async () => {
    const clusters = kubernetesAPIResponse.buildList(10);
    return HttpResponse.json(makeResourcePage(clusters));
  }),
  http.get('*/lke/types', async () => {
    const lkeTypes = [
      lkeStandardAvailabilityTypeFactory.build(),
      lkeHighAvailabilityTypeFactory.build(),
      lkeEnterpriseTypeFactory.build(),
    ];
    return HttpResponse.json(makeResourcePage(lkeTypes));
  }),
  http.get('*/lke/versions', async () => {
    const versions = kubernetesVersionFactory.buildList(1);
    return HttpResponse.json(makeResourcePage(versions));
  }),
  http.get('*/lke/clusters/:clusterId', async ({ params }) => {
    const id = Number(params.clusterId);
    const cluster = kubernetesAPIResponse.build({ id, k8s_version: '1.16' });
    return HttpResponse.json(cluster);
    // return HttpResponse.json({}, { status: 404 });
  }),
  http.put('*/lke/clusters/:clusterId', async ({ params }) => {
    const id = Number(params.clusterId);
    const k8s_version = params.k8s_version as string;
    const cluster = kubernetesAPIResponse.build({
      id,
      k8s_version,
    });
    return HttpResponse.json(cluster);
  }),
  http.get('*/lke/clusters/:clusterId/pools', async () => {
    const encryptedPools = nodePoolFactory.buildList(5);
    const unencryptedPools = nodePoolFactory.buildList(5, {
      disk_encryption: 'disabled',
    });
    const paginatedPool = nodePoolFactory.build({
      nodes: kubeLinodeFactory.buildList(26),
    });
    return HttpResponse.json(
      makeResourcePage([...encryptedPools, ...unencryptedPools, paginatedPool])
    );
  }),
  http.get('*/lke/clusters/*/api-endpoints', async () => {
    const endpoints = kubeEndpointFactory.buildList(2);
    return HttpResponse.json(makeResourcePage(endpoints));
  }),
  http.get('*/lke/clusters/*/recycle', async () => {
    return HttpResponse.json({});
  }),
  http.get('*/v4beta/networking/firewalls', () => {
    const firewalls = firewallFactory.buildList(10);
    firewallFactory.resetSequenceNumber();
    return HttpResponse.json(makeResourcePage(firewalls));
  }),
  http.get('*/v4beta/networking/firewalls/*/devices', () => {
    const devices = firewallDeviceFactory.buildList(10);
    return HttpResponse.json(makeResourcePage(devices));
  }),
  http.get('*/v4beta/networking/firewalls/:firewallId', () => {
    const firewall = firewallFactory.build();
    return HttpResponse.json(firewall);
  }),
  http.put<{}, { status: FirewallStatus }>(
    '*/v4beta/networking/firewalls/:firewallId',
    async ({ request }) => {
      const body = await request.json();
      const firewall = firewallFactory.build({
        status: body?.['status'] ?? 'disabled',
      });
      return HttpResponse.json(firewall);
    }
  ),
  // http.post('*/account/agreements', () => {
  //   return res(ctx.status(500), ctx.json({ reason: 'Unknown error' }));
  // }),
  http.post('*/v4beta/networking/firewalls', async ({ request }) => {
    const body = await request.json();
    const payload = body as any;
    const newFirewall = firewallFactory.build({
      label: payload.label ?? 'mock-firewall',
    });
    return HttpResponse.json(newFirewall);
  }),
  http.get('*/v4/nodebalancers', () => {
    const nodeBalancers = nodeBalancerFactory.buildList(3);
    return HttpResponse.json(makeResourcePage(nodeBalancers));
  }),
  http.get('*/v4/nodebalancers/types', () => {
    const nodeBalancerTypes = nodeBalancerTypeFactory.buildList(1);
    return HttpResponse.json(makeResourcePage(nodeBalancerTypes));
  }),
  http.get('*/v4/nodebalancers/:nodeBalancerID', ({ params }) => {
    const nodeBalancer = nodeBalancerFactory.build({
      id: Number(params.nodeBalancerID),
    });
    return HttpResponse.json(nodeBalancer);
  }),
  http.get('*/v4beta/nodebalancers/:nodeBalancerID', ({ params }) => {
    const nodeBalancer = nodeBalancerFactory.build({
      id: Number(params.nodeBalancerID),
      lke_cluster: {
        id: 1,
        label: 'lke-e-123',
        type: 'lkecluster',
        url: 'v4/lke/clusters/1',
      },
      type: 'premium',
    });
    return HttpResponse.json(nodeBalancer);
  }),
  http.get('*/nodebalancers/:nodeBalancerID/configs', ({ params }) => {
    const configs = nodeBalancerConfigFactory.buildList(2, {
      nodebalancer_id: Number(params.nodeBalancerID),
    });
    return HttpResponse.json(makeResourcePage(configs));
  }),
  http.get('*/nodebalancers/:nodeBalancerID/configs/:configID/nodes', () => {
    const configs = [
      nodeBalancerConfigNodeFactory.build({ status: 'UP' }),
      nodeBalancerConfigNodeFactory.build({ status: 'DOWN' }),
      nodeBalancerConfigNodeFactory.build({ status: 'unknown' }),
    ];
    return HttpResponse.json(makeResourcePage(configs));
  }),
  http.get('*/v4/object-storage/types', () => {
    const objectStorageTypes = [
      objectStorageTypeFactory.build(),
      objectStorageOverageTypeFactory.build(),
    ];
    return HttpResponse.json(makeResourcePage(objectStorageTypes));
  }),
  http.get('*/v4/object-storage/endpoints', ({}) => {
    const endpoints = [
      objectStorageEndpointsFactory.build({
        endpoint_type: 'E0',
        region: 'us-sea',
        s3_endpoint: null,
      }),
      objectStorageEndpointsFactory.build({
        endpoint_type: 'E1',
        region: 'us-sea',
        s3_endpoint: 'us-sea-1.linodeobjects.com',
      }),
      objectStorageEndpointsFactory.build({
        endpoint_type: 'E1',
        region: 'us-sea',
        s3_endpoint: null,
      }),
      objectStorageEndpointsFactory.build({
        endpoint_type: 'E2',
        region: 'us-sea',
        s3_endpoint: null,
      }),
      objectStorageEndpointsFactory.build({
        endpoint_type: 'E3',
        region: 'us-sea',
        s3_endpoint: null,
      }),
      objectStorageEndpointsFactory.build({
        endpoint_type: 'E3',
        region: 'us-east',
        s3_endpoint: null,
      }),
      objectStorageEndpointsFactory.build({
        endpoint_type: 'E3',
        region: 'us-mia',
        s3_endpoint: 'us-mia-1.linodeobjects.com',
      }),
    ];
    return HttpResponse.json(makeResourcePage(endpoints));
  }),
  http.get('*/v4*/object-storage/quotas*', () => {
    const quotas = [
      quotaFactory.build({
        description: 'The total capacity of your Object Storage account',
        endpoint_type: 'E0',
        quota_limit: 1_000_000_000_000_000,
        quota_name: 'Total Capacity',
        resource_metric: 'byte',
        s3_endpoint: 'endpoint1',
      }),
    ];

    return HttpResponse.json(makeResourcePage(quotas));
  }),
  http.get('*object-storage/buckets/*/*/access', async () => {
    await sleep(2000);
    return HttpResponse.json({
      acl: 'private',
      acl_xml:
        '<AccessControlPolicy xmlns="http://s3.amazonaws.com/doc/2006-03-01/"><Owner><ID>2a2ce653-20dd-43f1-b803-e8a924ee6374</ID><DisplayName>2a2ce653-20dd-43f1-b803-e8a924ee6374</DisplayName></Owner><AccessControlList><Grant><Grantee xmlns:xsi="http://www.w3.org/2001/XMLSchema-instance" xsi:type="CanonicalUser"><ID>2a2ce653-20dd-43f1-b803-e8a924ee6374</ID><DisplayName>2a2ce653-20dd-43f1-b803-e8a924ee6374</DisplayName></Grantee><Permission>FULL_CONTROL</Permission></Grant></AccessControlList></AccessControlPolicy>',
      cors_enabled: true,
      cors_xml:
        '<CORSConfiguration><CORSRule><AllowedMethod>GET</AllowedMethod><AllowedMethod>PUT</AllowedMethod><AllowedMethod>DELETE</AllowedMethod><AllowedMethod>HEAD</AllowedMethod><AllowedMethod>POST</AllowedMethod><AllowedOrigin>*</AllowedOrigin><AllowedHeader>*</AllowedHeader></CORSRule></CORSConfiguration>',
    });
  }),

  http.put('*object-storage/buckets/*/*/access', async () => {
    await sleep(2000);
    return HttpResponse.json({});
  }),
  http.get('*object-storage/buckets/*/*/ssl', async () => {
    await sleep(2000);
    return HttpResponse.json({ ssl: false });
  }),
  http.post('*object-storage/buckets/*/*/ssl', async () => {
    await sleep(2000);
    return HttpResponse.json({ ssl: true });
  }),
  http.delete('*object-storage/buckets/*/*/ssl', async () => {
    await sleep(2000);
    return HttpResponse.json({});
  }),
  http.delete('*object-storage/buckets/*/*', async () => {
    await sleep(2000);
    return HttpResponse.json({});
  }),
  http.get('*/object-storage/buckets/*/*/object-list', ({ request }) => {
    const url = new URL(request.url);
    const pageSize = Number(url.searchParams.get('page_size') || 100);
    const marker = url.searchParams.get('marker');

    if (!marker) {
      const end =
        pageSize > staticObjects.length ? staticObjects.length : pageSize;
      const is_truncated = staticObjects.length > pageSize;

      const page = staticObjects.slice(0, end);
      return HttpResponse.json(
        makeObjectsPage(page, {
          is_truncated,
          next_marker: is_truncated ? staticObjects[pageSize].name : null,
        })
      );
    }
    const index = staticObjects.findIndex((object) => object.name == marker);

    const end =
      index + pageSize > staticObjects.length
        ? staticObjects.length
        : index + pageSize;

    const page = staticObjects.slice(index, end);

    const is_truncated =
      page[page.length - 1].name !=
      staticObjects[staticObjects.length - 1].name;

    return HttpResponse.json(
      makeObjectsPage(page, {
        is_truncated,
        next_marker: is_truncated ? staticObjects[end].name : null,
      })
    );
  }),
  http.get('*/object-storage/buckets/:region', ({ params, request }) => {
    const url = new URL(request.url);

    const region = params.region as string;

    objectStorageBucketFactoryGen2.resetSequenceNumber();
    const page = Number(url.searchParams.get('page') || 1);
    const pageSize = Number(url.searchParams.get('page_size') || 25);

    const randomBucketNumber = getRandomWholeNumber(1, 500);
    const randomEndpointType = `E${Math.floor(
      Math.random() * 4
    )}` as ObjectStorageEndpointTypes;

    const buckets = objectStorageBucketFactoryGen2.buildList(1, {
      cluster: `${region}-1`,
      endpoint_type: randomEndpointType,
      hostname: `obj-bucket-${randomBucketNumber}.${region}.linodeobjects.com`,
      label: `obj-bucket-${randomBucketNumber}`,
      region,
    });

    return HttpResponse.json({
      data: buckets.slice(
        (page - 1) * pageSize,
        (page - 1) * pageSize + pageSize
      ),
      page,
      pages: Math.ceil(buckets.length / pageSize),
      results: buckets.length,
    });
  }),
  http.get('*/object-storage/buckets', () => {
    const buckets = objectStorageBucketFactoryGen2.buildList(10);
    return HttpResponse.json(makeResourcePage(buckets));
  }),
  http.post('*/object-storage/buckets', () => {
    return HttpResponse.json(objectStorageBucketFactoryGen2.build());
  }),
  http.get('*object-storage/clusters', () => {
    const jakartaCluster = objectStorageClusterFactory.build({
      id: `id-cgk-0` as any,
      region: 'id-cgk',
    });
    const saoPauloCluster = objectStorageClusterFactory.build({
      id: `br-gru-0` as any,
      region: 'br-gru',
    });
    const basePricingCluster = objectStorageClusterFactory.build({
      id: `us-east-0` as any,
      region: 'us-east',
    });
    const clusters = objectStorageClusterFactory.buildList(3);
    return HttpResponse.json(
      makeResourcePage([
        jakartaCluster,
        saoPauloCluster,
        basePricingCluster,
        ...clusters,
      ])
    );
  }),

  http.get('*object-storage/keys', () => {
    return HttpResponse.json(
      makeResourcePage([
        ...objectStorageKeyFactory.buildList(1),
        ...objectStorageKeyFactory.buildList(1, {
          regions: [
            { id: 'us-east', s3_endpoint: 'us-east.com' },
            { id: 'nl-ams', s3_endpoint: 'nl-ams.com' },
            { id: 'us-southeast', s3_endpoint: 'us-southeast.com' },
            { id: 'in-maa', s3_endpoint: 'in-maa.com' },
            { id: 'us-lax', s3_endpoint: 'us-lax.com' },
            { id: 'us-mia', s3_endpoint: 'us-mia.com' },
            { id: 'it-mil', s3_endpoint: 'it-mil.com' },
          ],
        }),
        ...objectStorageKeyFactory.buildList(1, {
          regions: [
            { id: 'us-east', s3_endpoint: 'us-east.com' },
            { id: 'nl-ams', s3_endpoint: 'nl-ams.com' },
            { id: 'us-southeast', s3_endpoint: 'us-southeast.com' },
            { id: 'in-maa', s3_endpoint: 'in-maa.com' },
            { id: 'us-lax', s3_endpoint: 'us-lax.com' },
          ],
        }),
        ...objectStorageKeyFactory.buildList(1, {
          bucket_access: [
            {
              bucket_name: 'test007',
              cluster: 'us-east-1',
              permissions: 'read_only',
              region: 'us-east',
            },
            {
              bucket_name: 'test001',
              cluster: 'nl-ams-1',
              permissions: 'read_write',
              region: 'nl-ams',
            },
          ],
          limited: true,
          regions: [
            { id: 'us-east', s3_endpoint: 'us-east.com' },
            { id: 'nl-ams', s3_endpoint: 'nl-ams.com' },
          ],
        }),
      ])
    );
  }),
  http.post<any, CreateObjectStorageKeyPayload>(
    '*object-storage/keys',
    async ({ request }) => {
      const body = await request.json();
      const { label, regions } = body;

      const regionsData = regions?.map((region: string) => ({
        id: region,
        s3_endpoint: `${region}.com`,
      }));

      return HttpResponse.json(
        objectStorageKeyFactory.build({
          label,
          regions: regionsData,
        })
      );
    }
  ),
  http.put<any, CreateObjectStorageKeyPayload>(
    '*object-storage/keys/:id',
    async ({ request }) => {
      const body = await request.json();
      const { label, regions } = body;

      const regionsData = regions?.map((region: string) => ({
        id: region,
        s3_endpoint: `${region}.com`,
      }));

      return HttpResponse.json(
        objectStorageKeyFactory.build({
          label,
          regions: regionsData,
        })
      );
    }
  ),
  http.delete('*object-storage/keys/:id', () => {
    return HttpResponse.json({});
  }),
  http.get('*/v4/domains', () => {
    const domains = domainFactory.buildList(10);
    return HttpResponse.json(makeResourcePage(domains));
  }),
  http.get('*/v4/domains/:id', () => {
    const domain = domainFactory.build();
    return HttpResponse.json(domain);
  }),
  http.get('*/v4/domains/*/records', () => {
    const records = domainRecordFactory.buildList(1);
    return HttpResponse.json(makeResourcePage(records));
  }),
  http.post('*/domains/*/records', () => {
    const record = domainRecordFactory.build();
    return HttpResponse.json(record);
  }),
  http.post('*/volumes/migrate', () => {
    return HttpResponse.json({});
  }),
  http.get('*/regions/*/migration-queue', () => {
    return HttpResponse.json({
      linodes: 8,
      volumes: 953,
    });
  }),
  http.get('*/volumes', () => {
    const statuses: VolumeStatus[] = [
      'active',
      'creating',
      'migrating',
      'key_rotating',
      'offline',
      'resizing',
    ];
    const volumes = statuses.map((status) => volumeFactory.build({ status }));
    return HttpResponse.json(makeResourcePage(volumes));
  }),
  http.get('*/volumes/types', () => {
    const volumeTypes = volumeTypeFactory.buildList(1);
    return HttpResponse.json(makeResourcePage(volumeTypes));
  }),
  http.post('*/volumes', () => {
    const volume = volumeFactory.build();
    return HttpResponse.json(volume);
  }),
  http.get('*/vlans', () => {
    const vlans = VLANFactory.buildList(30);
    return HttpResponse.json(makeResourcePage(vlans));
  }),
  http.get('*/profile/preferences', () => {
    return HttpResponse.json({
      theme: getStorage(MOCK_THEME_STORAGE_KEY) ?? 'system',
    });
  }),
  http.get('*/profile/devices', () => {
    return HttpResponse.json(
      makeResourcePage(trustedDeviceFactory.buildList(30))
    );
  }),
  http.put('*/profile/preferences', async ({ request }) => {
    const reqBody = await request.json();
    const body = reqBody as any;
    return HttpResponse.json({ ...body });
  }),
  http.get('*/kubeconfig', () => {
    return HttpResponse.json({ kubeconfig: 'SSBhbSBhIHRlYXBvdA==' });
  }),
  http.get('*invoices/555/items', () => {
    return HttpResponse.json(
      makeResourcePage([
        invoiceItemFactory.build({
          label: 'Linode',
          region: 'br-gru',
        }),
        invoiceItemFactory.build({
          label: 'Outbound Transfer Overage',
          region: null,
        }),
        invoiceItemFactory.build({
          label: 'Outbound Transfer Overage',
          region: 'id-cgk',
        }),
      ])
    );
  }),

  http.get('*invoices/:invoiceId/items', () => {
    const items = invoiceItemFactory.buildList(10);
    return HttpResponse.json(makeResourcePage(items, { page: 1, pages: 4 }));
  }),
  http.get('*/account', () => {
    const account = accountFactory.build({
      active_promotions: promoFactory.buildList(1),
      active_since: '2022-11-30',
      balance: 50,
      company: 'Mock Company',
    });
    return HttpResponse.json(account);
  }),
  http.get('*/account/availability', () => {
    const newarkStorage = accountAvailabilityFactory.build({
      region: 'us-east-0',
      unavailable: ['Object Storage'],
    });
    const atlanta = accountAvailabilityFactory.build({
      region: 'us-southeast',
      unavailable: ['Block Storage', 'Managed Databases'],
    });
    const singapore = accountAvailabilityFactory.build({
      region: 'ap-south',
      unavailable: ['Linodes', 'Kubernetes', 'NodeBalancers'],
    });
    const tokyo = accountAvailabilityFactory.build({
      region: 'ap-northeast',
      unavailable: ['Linodes', 'Block Storage', 'Kubernetes', 'NodeBalancers'],
    });
    return HttpResponse.json(
      makeResourcePage([atlanta, newarkStorage, singapore, tokyo])
    );
  }),
  http.get('*/account/availability/:regionId', () => {
    return HttpResponse.json(accountAvailabilityFactory.build());
  }),
  http.put('*/account', async ({ request }) => {
    const body = await request.json();
    return HttpResponse.json({ ...accountFactory.build(), ...(body as any) });
  }),
  http.get('*/account/transfer', () => {
    const transfer = accountTransferFactory.build();
    return HttpResponse.json(transfer);
  }),
  http.get('*/account/payments', () => {
    const paymentWithLargeId = paymentFactory.build({
      id: 123_456_789_123_456,
    });
    const payments = paymentFactory.buildList(5);
    return HttpResponse.json(
      makeResourcePage([paymentWithLargeId, ...payments])
    );
  }),
  http.get('*/account/invoices', () => {
    const linodeInvoice = invoiceFactory.build({
      date: '2022-12-01T18:04:01',
      label: 'LinodeInvoice',
    });
    const akamaiInvoice = invoiceFactory.build({
      date: '2022-12-16T18:04:01',
      label: 'AkamaiInvoice',
    });
    const invoiceWithLargerId = invoiceFactory.build({
      id: 123_456_789_123_456,
      label: 'Invoice with Large ID',
    });
    return HttpResponse.json(
      makeResourcePage([linodeInvoice, akamaiInvoice, invoiceWithLargerId])
    );
  }),
  http.get('*/account/invoices/:invoiceId', () => {
    const linodeInvoice = invoiceFactory.build({
      date: '2022-12-01T18:04:01',
      id: 1234,
      label: 'LinodeInvoice',
    });
    return HttpResponse.json(linodeInvoice);
  }),
  http.get('*/account/maintenance', ({ request }) => {
    const url = new URL(request.url);

    accountMaintenanceFactory.resetSequenceNumber();
    const page = Number(url.searchParams.get('page') || 1);
    const pageSize = Number(url.searchParams.get('page_size') || 25);
    const headers = JSON.parse(request.headers.get('x-filter') || '{}');

    const accountMaintenance =
      headers.status === 'completed'
        ? accountMaintenanceFactory.buildList(30, { status: 'completed' })
        : [
            ...accountMaintenanceFactory.buildList(90, { status: 'pending' }),
            ...accountMaintenanceFactory.buildList(3, { status: 'started' }),
          ];

    if (request.headers.get('x-filter')) {
      accountMaintenance.sort((a, b) => {
        const statusA = a[headers['+order_by'] as keyof AccountMaintenance];
        const statusB = b[headers['+order_by'] as keyof AccountMaintenance];

        if (statusA < statusB) {
          return -1;
        }
        if (statusA > statusB) {
          return 1;
        }
        return 0;
      });

      if (headers['+order'] == 'desc') {
        accountMaintenance.reverse();
      }
      return HttpResponse.json({
        data: accountMaintenance.slice(
          (page - 1) * pageSize,
          (page - 1) * pageSize + pageSize
        ),
        page,
        pages: Math.ceil(accountMaintenance.length / pageSize),
        results: accountMaintenance.length,
      });
    }

    return HttpResponse.json(makeResourcePage(accountMaintenance));
  }),

  http.get('*/account/child-accounts', ({ request }) => {
    const url = new URL(request.url);
    const page = Number(url.searchParams.get('page') || 1);
    const pageSize = Number(url.searchParams.get('page_size') || 25);
    const childAccounts = accountFactory.buildList(100);
    return HttpResponse.json({
      data: childAccounts.slice(
        (page - 1) * pageSize,
        (page - 1) * pageSize + pageSize
      ),
      page,
      pages: Math.ceil(childAccounts.length / pageSize),
      results: childAccounts.length,
    });
  }),
  http.get('*/account/child-accounts/:euuid', () => {
    const childAccount = accountFactory.buildList(1);
    return HttpResponse.json(childAccount);
  }),
  http.post('*/account/child-accounts/:euuid/token', () => {
    // Proxy tokens expire in 15 minutes.
    const now = new Date();
    const expiry = new Date(now.setMinutes(now.getMinutes() + 15));

    const proxyToken = appTokenFactory.build({
      expiry: expiry.toISOString(),
      token: `Bearer ${import.meta.env.REACT_APP_PROXY_PAT}`,
    });
    return HttpResponse.json(proxyToken);
  }),
  http.get('*/account/users', ({ request }) => {
    const url = new URL(request.url);
    const page = Number(url.searchParams.get('page') || 1);
    const pageSize = Number(url.searchParams.get('page_size') || 25);
    const headers = JSON.parse(request.headers.get('x-filter') || '{}');

    const accountUsers = [
      accountUserFactory.build({
        last_login: { login_datetime: '2023-10-16T17:04', status: 'failed' },
        tfa_enabled: true,
      }),
      accountUserFactory.build({
        last_login: {
          login_datetime: '2023-10-06T12:04',
          status: 'successful',
        },
      }),
      accountUserFactory.build({ last_login: null }),
      childAccountUser,
      parentAccountUser,
      proxyAccountUser,
      parentAccountNonAdminUser,
    ];

    if (request.headers.get('x-filter')) {
      let filteredAccountUsers = accountUsers;

      if (headers['user_type']) {
        if (headers['user_type']['+neq']) {
          filteredAccountUsers = accountUsers.filter(
            (user) => user.user_type !== headers['user_type']['+neq']
          );
        } else {
          filteredAccountUsers = accountUsers.filter(
            (user) => user.user_type === headers['user_type']
          );
        }
      }

      filteredAccountUsers.sort((a, b) => {
        const statusA = a[headers['+order_by'] as keyof User];
        const statusB = b[headers['+order_by'] as keyof User];

        if (!statusA || !statusB) {
          return 0;
        }

        if (statusA < statusB) {
          return -1;
        }
        if (statusA > statusB) {
          return 1;
        }
        return 0;
      });

      if (headers['+order'] == 'desc') {
        filteredAccountUsers.reverse();
      }
      return HttpResponse.json({
        data: filteredAccountUsers.slice(
          (page - 1) * pageSize,
          (page - 1) * pageSize + pageSize
        ),
        page,
        pages: Math.ceil(filteredAccountUsers.length / pageSize),
        results: filteredAccountUsers.length,
      });
    }

    // Return default response if 'x-filter' header is not present
    return HttpResponse.json(makeResourcePage(accountUsers));
  }),

  http.get(`*/account/users/${childAccountUser.username}`, () => {
    return HttpResponse.json(childAccountUser);
  }),
  http.get(`*/account/users/${proxyAccountUser.username}`, () => {
    return HttpResponse.json(proxyAccountUser);
  }),
  http.get(`*/account/users/${parentAccountUser.username}`, () => {
    return HttpResponse.json(parentAccountUser);
  }),
  http.get(`*/account/users/${parentAccountNonAdminUser.username}`, () => {
    return HttpResponse.json(parentAccountNonAdminUser);
  }),
  http.get('*/account/users/:user', () => {
    return HttpResponse.json(accountUserFactory.build({ user_type: 'parent' }));
  }),
  http.put<any, Partial<User>>(
    `*/account/users/${parentAccountNonAdminUser.username}`,
    async ({ request }) => {
      const body = await request.json();
      const { restricted } = body;
      if (restricted !== undefined) {
        parentAccountNonAdminUser.restricted = restricted;
      }
      return HttpResponse.json(parentAccountNonAdminUser);
    }
  ),
  http.get(`*/account/users/${childAccountUser.username}/grants`, () => {
    return HttpResponse.json(
      grantsFactory.build({
        global: {
          account_access: 'read_write',
          cancel_account: false,
        },
      })
    );
  }),
  http.get(`*/account/users/${proxyAccountUser.username}/grants`, () => {
    return HttpResponse.json(
      grantsFactory.build({
        global: {
          account_access: 'read_write',
          add_domains: false,
          add_firewalls: false,
          add_images: false,
          add_linodes: false,
          add_longview: false,
          add_nodebalancers: false,
          add_stackscripts: false,
          add_volumes: false,
          add_vpcs: false,
          cancel_account: false,
          longview_subscription: false,
        },
      })
    );
  }),
  http.get(`*/account/users/${parentAccountUser.username}/grants`, () => {
    return HttpResponse.json(
      grantsFactory.build({
        global: {
          cancel_account: false,
          child_account_access: true,
        },
      })
    );
  }),
  http.get(
    `*/account/users/${parentAccountNonAdminUser.username}/grants`,
    () => {
      const grantsResponse = grantsFactory.build({
        global: parentAccountNonAdminUser.restricted
          ? {
              cancel_account: false,
              child_account_access: true,
            }
          : undefined,
      });
      return HttpResponse.json(grantsResponse);
    }
  ),
  http.get('*/account/users/:user/grants', () => {
    return HttpResponse.json(
      grantsFactory.build({
        domain: [],
        firewall: [],
        global: {
          cancel_account: true,
        },
        image: [],
        linode: grantFactory.buildList(6000),
        longview: [],
        nodebalancer: [],
        stackscript: grantFactory.buildList(30),
        volume: grantFactory.buildList(100),
      })
    );
  }),
  http.get('*/account/logins', () => {
    const failedRestrictedAccountLogin = accountLoginFactory.build({
      restricted: true,
      status: 'failed',
    });
    const successfulAccountLogins = accountLoginFactory.buildList(25);

    return HttpResponse.json(
      makeResourcePage([
        failedRestrictedAccountLogin,
        ...successfulAccountLogins,
      ])
    );
  }),
  http.get('*/account/payment-methods', () => {
    const defaultPaymentMethod = paymentMethodFactory.build({
      data: { card_type: 'MasterCard' },
      is_default: true,
    });

    const googlePayPaymentMethod = paymentMethodFactory.build({
      type: 'google_pay',
    });

    const paypalPaymentMethod = paymentMethodFactory.build({
      data: {
        email: 'test@example.com',
        paypal_id: '6781945682',
      },
      type: 'paypal',
    });

    const otherPaymentMethod = paymentMethodFactory.build();

    return HttpResponse.json(
      makeResourcePage([
        defaultPaymentMethod,
        otherPaymentMethod,
        googlePayPaymentMethod,
        paypalPaymentMethod,
      ])
    );
  }),
  http.post('*/seen', () => {
    return HttpResponse.json({});
  }),
  http.get(
    '*/events',
    () => {
      const events = eventFactory.buildList(1, {
        action: 'lke_node_create',
        entity: {
          id: 1,
          label: 'linode-1',
          type: 'linode',
          url: 'https://google.com',
        },
        message:
          'Rebooting this thing and showing an extremely long event message for no discernible reason other than the fairly obvious reason that we want to do some testing of whether or not these messages wrap.',
        percent_complete: 15,
        secondary_entity: {
          id: 1,
          label: 'my config',
          type: 'linode',
          url: 'https://google.com',
        },
        status: 'notification',
      });

      const dbEvents = eventFactory.buildList(1, {
        action: 'database_low_disk_space',
        entity: { id: 999, label: 'database-1', type: 'database' },
        message: 'Low disk space.',
        status: 'notification',
      });
      const dbMigrationEvents = eventFactory.buildList(1, {
        action: 'database_migrate',
        entity: { id: 11, label: 'database-11', type: 'database' },
        message: 'Database migration started.',
        status: 'started',
      });
      const dbMigrationFinishedEvents = eventFactory.buildList(1, {
        action: 'database_migrate',
        entity: { id: 11, label: 'database-11', type: 'database' },
        message: 'Database migration finished.',
        status: 'finished',
      });
      const oldEvents = eventFactory.buildList(20, {
        action: 'account_update',
        percent_complete: 100,
        seen: true,
      });
      const eventWithSpecialCharacters = eventFactory.build({
        action: 'ticket_update',
        entity: {
          id: 10,
          label: 'Ticket name with special characters... (?)',
          type: 'ticket',
        },
        message: 'Ticket name with special characters... (?)',
        percent_complete: 100,
        status: 'notification',
      });
      const placementGroupCreateEvent = eventFactory.buildList(1, {
        action: 'placement_group_create',
        entity: { id: 999, label: 'PG-1', type: 'placement_group' },
        message: 'Placement Group successfully created.',
        percent_complete: 100,
        status: 'notification',
      });
      const placementGroupAssignedEvent = eventFactory.buildList(1, {
        action: 'placement_group_assign',
        entity: { id: 990, label: 'PG-2', type: 'placement_group' },
        message: 'Placement Group successfully assigned.',
        percent_complete: 100,
        secondary_entity: {
          id: 1,
          label: 'My Config',
          type: 'linode',
          url: '/v4/linode/instances/1/configs/1',
        },
        status: 'notification',
      });

      return HttpResponse.json(
        makeResourcePage([
          ...events,
          ...dbMigrationEvents,
          ...dbMigrationFinishedEvents,
          ...dbEvents,
          ...placementGroupAssignedEvent,
          ...placementGroupCreateEvent,
          eventWithSpecialCharacters,
          ...oldEvents,
        ])
      );
    },
    {
      once: false,
    }
  ),

  http.get('*/support/tickets', () => {
    const tickets = supportTicketFactory.buildList(15, {
      severity: 1,
      status: 'open',
    });
    return HttpResponse.json(makeResourcePage(tickets));
  }),
  http.get('*/support/tickets/999', () => {
    const ticket = supportTicketFactory.build({
      closed: new Date().toISOString(),
      id: 999,
    });
    return HttpResponse.json(ticket);
  }),
  http.get('*/support/tickets/:ticketId', ({ params }) => {
    const ticket = supportTicketFactory.build({
      id: Number(params.ticketId),
      severity: 1,
    });
    return HttpResponse.json(ticket);
  }),
  http.get('*/support/tickets/:ticketId/replies', () => {
    const replies = supportReplyFactory.buildList(15);
    return HttpResponse.json(makeResourcePage(replies));
  }),
  http.put('*/longview/plan', () => {
    return HttpResponse.json({});
  }),
  http.get('*/longview/plan', () => {
    const plan = longviewActivePlanFactory.build({});
    return HttpResponse.json(plan);
  }),
  http.get('*/longview/subscriptions', () => {
    const subscriptions = longviewSubscriptionFactory.buildList(10);
    return HttpResponse.json(makeResourcePage(subscriptions));
  }),
  http.post('https://longview.linode.com/fetch', () => {
    return HttpResponse.json({});
  }),
  http.get('*/longview/clients', () => {
    const clients = longviewClientFactory.buildList(10);
    return HttpResponse.json(makeResourcePage(clients));
  }),
  http.post('*/backups/enable/*', () => {
    return HttpResponse.json({});
  }),
  http.get('*/account/settings', () => {
    return HttpResponse.json({
      backups_enabled: true,
      longview_subscription: 'longview-100',
      managed: true,
      maintenance_policy: 'linode/migrate',
      network_helper: true,
      object_storage: 'active',
    });
  }),
  http.put('*/account/settings/*', async ({ request }) => {
    const body = await request.json();
    return HttpResponse.json(body as any);
  }),
  http.get('*/tags', () => {
    tagFactory.resetSequenceNumber();
    const tags = tagFactory.buildList(5);
    return HttpResponse.json(makeResourcePage(tags));
  }),
  http.get('*gravatar*', () => {
    return HttpResponse.json({}, { status: 400 });
  }),
  http.get('*linode.com/blog/feed*', () => {
    return HttpResponse.json(null, { status: 400 });
  }),
  http.get('*managed/services', () => {
    const monitors = monitorFactory.buildList(25);
    const downUnresolvedMonitor = monitorFactory.build({
      id: 998,
      status: 'problem',
    });
    const downResolvedMonitor = monitorFactory.build({
      id: 999,
      label: 'Problem',
      status: 'problem',
    });
    return HttpResponse.json(
      makeResourcePage([
        ...monitors,
        downUnresolvedMonitor,
        downResolvedMonitor,
      ])
    );
  }),

  http.post('*/managed/services', async ({ request }) => {
    const body = await request.json();
    const monitor = monitorFactory.build(body as any);
    return HttpResponse.json(monitor);
  }),
  http.put('*/managed/services/:id', async ({ params, request }) => {
    const body = await request.json();
    const payload = body as any;

    return HttpResponse.json(
      monitorFactory.build({
        ...payload,
        id: Number(params.id),
      })
    );
  }),
  http.delete('*/managed/services/:id', () => {
    return HttpResponse.json({});
  }),
  http.get('*managed/stats', () => {
    const stats = managedStatsFactory.build();
    return HttpResponse.json(stats);
  }),
  http.get('*managed/issues', () => {
    const openIssue = managedIssueFactory.build({
      created: DateTime.now().minus({ days: 2 }).toISO(),
      entity: { id: 1 },
      services: [998],
    });
    const closedIssue = managedIssueFactory.build({
      created: DateTime.now().minus({ days: 2 }).toISO(),
      entity: { id: 999 },
      services: [999],
    });
    return HttpResponse.json(makeResourcePage([openIssue, closedIssue]));
  }),
  http.get('*managed/linode-settings', () => {
    return HttpResponse.json(
      makeResourcePage(managedLinodeSettingFactory.buildList(5))
    );
  }),
  http.get('*managed/credentials/sshkey', () => {
    return HttpResponse.json(managedSSHPubKeyFactory.build());
  }),
  http.get('*managed/credentials', () => {
    return HttpResponse.json(makeResourcePage(credentialFactory.buildList(5)));
  }),
  http.post('*managed/credentials', async ({ request }) => {
    const body = await request.json();
    const response = credentialFactory.build({
      ...(body as any),
    });

    return HttpResponse.json(response);
  }),
  http.post('*managed/credentials/:id/revoke', () => {
    return HttpResponse.json({});
  }),
  http.get('*managed/contacts', () => {
    return HttpResponse.json(makeResourcePage(contactFactory.buildList(5)));
  }),
  http.delete('*managed/contacts/:id', () => {
    return HttpResponse.json({});
  }),
  http.put('*managed/contacts/:id', async ({ params, request }) => {
    const body = await request.json();
    const payload = {
      ...(body as any),
      id: Number(params.id),
    };

    return HttpResponse.json(payload);
  }),
  http.post('*managed/contacts', async ({ request }) => {
    const body = await request.json();
    const response = contactFactory.build({
      ...(body as any),
    });
    return HttpResponse.json(response);
  }),
  http.get('*stackscripts/', () => {
    return HttpResponse.json(makeResourcePage(stackScriptFactory.buildList(1)));
  }),

  http.get('*/notifications', () => {
    // pastDueBalance included here merely for ease of testing for Notifications section in the Notifications drawer.
    const pastDueBalance = notificationFactory.build({
      body: null,
      entity: null,
      label: 'past due',
      message: `You have a past due balance of $58.50. Please make a payment immediately to avoid service disruption.`,
      severity: 'critical',
      type: 'payment_due',
      until: null,
      when: null,
    });

    // const gdprNotification = gdprComplianceNotification.build();

    const generalGlobalNotice = {
      body: null,
      entity: null,
      label: "We've updated our policies.",

      message:
        "We've updated our policies. See <a href='https://cloud.linode.com/support'>this page</a> for more information.",
      severity: 'minor',
      type: 'notice',
      until: null,
      when: null,
    };

    const outageNotification = {
      body: null,
      entity: {
        id: 'us-east',
        label: null,
        type: 'region',
        url: '/regions/us-east',
      },
      label: 'There is an issue affecting service in this facility',
      message:
        'We are aware of an issue affecting service in this facility. If you are experiencing service issues in this facility, there is no need to open a support ticket at this time. Please monitor our status blog at https://status.linode.com for further information.  Thank you for your patience and understanding.',
      severity: 'major',
      type: 'outage',
      until: null,
      when: null,
    };

    // const emailBounce = notificationFactory.build({
    //   body: null,
    //   entity: null,
    //   label: 'We are unable to send emails to your billing email address!',
    //   message: 'We are unable to send emails to your billing email address!',
    //   severity: 'major',
    //   type: 'billing_email_bounce',
    //   until: null,
    //   when: null,
    // });

    // const abuseTicket = abuseTicketNotificationFactory.build();

    const migrationNotification = notificationFactory.build({
      entity: { id: 0, label: 'linode-0', type: 'linode' },
      label: 'You have a migration pending!',
      message:
        'You have a migration pending! Your Linode must be offline before starting the migration.',
      severity: 'major',
      type: 'migration_pending',
    });

    const minorSeverityNotification = notificationFactory.build({
      message: 'Testing for minor notification',
      severity: 'minor',
      type: 'notice',
    });

    const criticalSeverityNotification = notificationFactory.build({
      message: 'Testing for critical notification',
      severity: 'critical',
      type: 'notice',
    });

    const balanceNotification = notificationFactory.build({
      message: 'You have an overdue balance!',
      severity: 'major',
      type: 'payment_due',
    });

    const blockStorageMigrationScheduledNotification =
      notificationFactory.build({
        body: 'Your volumes in us-east will be upgraded to NVMe.',
        entity: {
          id: 20,
          label: 'eligibleNow',
          type: 'volume',
          url: '/volumes/20',
        },
        label: 'You have a scheduled Block Storage volume upgrade pending!',
        message:
          'The Linode that the volume is attached to will shut down in order to complete the upgrade and reboot once it is complete. Any other volumes attached to the same Linode will also be upgraded.',
        severity: 'critical',
        type: 'volume_migration_scheduled' as NotificationType,
        until: '2021-10-16T04:00:00',
        when: '2021-09-30T04:00:00',
      });

    const blockStorageMigrationScheduledNotificationUnattached =
      notificationFactory.build({
        body: 'Your volume will be upgraded to NVMe.',
        entity: {
          id: 30,
          label: 'hdd-unattached',
          type: 'volume',
          url: '/volumes/30',
        },
        label: 'You have a scheduled Block Storage volume upgrade pending!',
        message:
          'This unattached volume is scheduled to be migrated to NVMe I think.',
        severity: 'critical',
        type: 'volume_migration_scheduled' as NotificationType,
        until: '2021-10-16T04:00:00',
        when: '2021-09-30T04:00:00',
      });

    const blockStorageMigrationImminentNotification = notificationFactory.build(
      {
        body: 'Your volumes in us-east will be upgraded to NVMe.',
        entity: {
          id: 2,
          label: 'example-upgrading',
          type: 'volume',
          url: '/volumes/2',
        },
        label: 'You have a scheduled Block Storage volume upgrade pending!',
        message:
          'The Linode that the volume is attached to will shut down in order to complete the upgrade and reboot once it is complete. Any other volumes attached to the same Linode will also be upgraded.',
        severity: 'major',
        type: 'volume_migration_imminent' as NotificationType,
        until: '2021-10-16T04:00:00',
        when: '2021-09-30T04:00:00',
      }
    );

    return HttpResponse.json(
      makeResourcePage([
        pastDueBalance,
        ...notificationFactory.buildList(1),
        // gdprNotification,
        generalGlobalNotice,
        outageNotification,
        minorSeverityNotification,
        criticalSeverityNotification,
        // abuseTicket,
        // emailBounce,
        migrationNotification,
        balanceNotification,
        blockStorageMigrationScheduledNotification,
        blockStorageMigrationImminentNotification,
        blockStorageMigrationScheduledNotificationUnattached,
      ])
    );
  }),

  http.post('*/networking/vlans', () => {
    return HttpResponse.json({});
  }),
  http.post<{}, { prefix_length: number }>(
    '*/networking/ipv6/ranges',
    async ({ request }) => {
      const body = await request.json();
      const range = body?.['prefix_length'];
      return HttpResponse.json({ range, route_target: '2001:DB8::0000' });
    }
  ),
  http.post('*/networking/ips/assign', () => {
    return HttpResponse.json({});
  }),
  http.post('*/account/payments', () => {
    return HttpResponse.json(creditPaymentResponseFactory.build());
  }),
  http.get('*/profile/tokens', () => {
    return HttpResponse.json(makeResourcePage(appTokenFactory.buildList(30)));
  }),
  http.post<any, TokenRequest>('*/profile/tokens', async ({ request }) => {
    const body = await request.json();
    const data = body;
    return HttpResponse.json(appTokenFactory.build(data));
  }),
  http.put<any, Partial<TokenRequest>>(
    '*/profile/tokens/:id',
    async ({ params, request }) => {
      const body = await request.json();
      const data = body;
      return HttpResponse.json(
        appTokenFactory.build({ id: Number(params.id), ...data })
      );
    }
  ),
  http.delete('*/profile/tokens/:id', () => {
    return HttpResponse.json({});
  }),
  http.get('*/v4*/account/betas', () => {
    return HttpResponse.json(
      makeResourcePage([
        ...accountBetaFactory.buildList(5),
        accountBetaFactory.build({
          ended: DateTime.now().minus({ days: 5 }).toISO(),
          enrolled: DateTime.now().minus({ days: 20 }).toISO(),
          started: DateTime.now().minus({ days: 30 }).toISO(),
        }),
        accountBetaFactory.build({
          ended: DateTime.now().plus({ days: 5 }).toISO(),
          enrolled: undefined,
          started: DateTime.now().minus({ days: 30 }).toISO(),
        }),
      ])
    );
  }),
  http.get('*/v4*/account/betas/:id', ({ params }) => {
    if (params.id !== 'undefined') {
      return HttpResponse.json(
        accountBetaFactory.build({ id: params.id as string })
      );
    }
    return HttpResponse.json({}, { status: 404 });
  }),
  http.get('*/v4*/betas', () => {
    return HttpResponse.json(makeResourcePage(betaFactory.buildList(5)));
  }),
  http.get('*/v4*/betas/:id', ({ params }) => {
    const id = params.id.toString();
    if (params.id !== 'undefined') {
      return HttpResponse.json(betaFactory.build({ id }));
    }
    return HttpResponse.json({}, { status: 404 });
  }),
  http.get('*regions/availability', () => {
    return HttpResponse.json(
      makeResourcePage([
        regionAvailabilityFactory.build({
          plan: 'g6-standard-6',
          region: 'us-east',
        }),
        regionAvailabilityFactory.build({
          plan: 'g6-standard-7',
          region: 'us-east',
        }),
        regionAvailabilityFactory.build({
          plan: 'g6-dedicated-5',
          region: 'us-central',
        }),
        regionAvailabilityFactory.build({
          plan: 'g6-dedicated-6',
          region: 'us-central',
        }),
      ])
    );
  }),
  http.get('*regions/:regionId/availability', ({ params }) => {
    const selectedRegion = params.regionId as string;

    return HttpResponse.json([
      regionAvailabilityFactory.build({
        plan: 'g6-standard-6',
        region: selectedRegion,
      }),
      regionAvailabilityFactory.build({
        plan: 'g6-standard-7',
        region: selectedRegion,
      }),
      // MTC plans are region-specific. The supported regions list below is hardcoded for testing purposes and will expand over time.
      // The availability of MTC plans is fully handled by this endpoint, which determines the plan's availability status (true/false) for the selected region.
      ...(MTC_SUPPORTED_REGIONS.includes(selectedRegion)
        ? [
            regionAvailabilityFactory.build({
              available: true, // In supported regions, this can be `true` (plan available) or `false` (plan sold-out).
              plan: 'g8-premium-128-ht',
              region: selectedRegion,
            }),
          ]
        : [
            regionAvailabilityFactory.build({
              available: false, // In unsupported region, this will always be `false` (Plan not offered/not available).
              plan: 'g8-premium-128-ht',
              region: selectedRegion,
            }),
          ]),
    ]);
  }),

  // Placement Groups
  http.get('*/placement/groups', () => {
    return HttpResponse.json(
      makeResourcePage([
        placementGroupFactory.build({
          id: 1,
          is_compliant: true,
          members: [1, 2, 3, 4, 5, 6, 7, 8, 43].map((linode) => ({
            is_compliant: true,
            linode_id: linode,
          })),
          placement_group_policy: 'strict',
          placement_group_type: 'anti_affinity:local',
          region: 'us-east',
        }),
        placementGroupFactory.build({
          id: 2,
          is_compliant: true,
          members: [
            {
              is_compliant: true,
              linode_id: 9,
            },
            {
              is_compliant: true,
              linode_id: 10,
            },
            {
              is_compliant: true,
              linode_id: 11,
            },
          ],
          placement_group_policy: 'strict',
          placement_group_type: 'affinity:local',
          region: 'us-west',
        }),
        placementGroupFactory.build({
          id: 3,
          is_compliant: true,
          members: [
            {
              is_compliant: true,
              linode_id: 12,
            },
          ],
          placement_group_policy: 'strict',
          placement_group_type: 'affinity:local',
          region: 'ca-central',
        }),
      ])
    );
  }),
  http.get('*/placement/groups/:placementGroupId', ({ params }) => {
    if (params.placementGroupId === 'undefined') {
      return HttpResponse.json({}, { status: 404 });
    }

    return HttpResponse.json(
      placementGroupFactory.build({
        id: 1,
      })
    );
  }),
  http.post('*/placement/groups', async ({ request }) => {
    const reqBody = await request.json();
    const body = reqBody as any;
    const response = placementGroupFactory.build({
      ...body,
    });

    return HttpResponse.json(response);
  }),
  http.put(
    '*/placement/groups/:placementGroupId',
    async ({ params, request }) => {
      const body = await request.json();

      if (params.placementGroupId === '-1') {
        return HttpResponse.json({}, { status: 404 });
      }

      const response = placementGroupFactory.build({
        ...(body as any),
      });

      return HttpResponse.json(response);
    }
  ),
  http.delete('*/placement/groups/:placementGroupId', ({ params }) => {
    if (params.placementGroupId === '-1') {
      return HttpResponse.json({}, { status: 404 });
    }

    return HttpResponse.json({});
  }),
  http.post(
    '*/placement/groups/:placementGroupId/assign',
    async ({ params, request }) => {
      const body = await request.json();

      if (params.placementGroupId === '-1') {
        return HttpResponse.json({}, { status: 404 });
      }

      const response = placementGroupFactory.build({
        id: Number(params.placementGroupId) || -1,
        label: 'pg-1',
        members: [
          {
            is_compliant: true,
            linode_id: 1,
          },
          {
            is_compliant: true,
            linode_id: 2,
          },
          {
            is_compliant: true,
            linode_id: 3,
          },
          {
            is_compliant: true,
            linode_id: 4,
          },
          {
            is_compliant: true,
            linode_id: 5,
          },
          {
            is_compliant: true,
            linode_id: 6,
          },
          {
            is_compliant: true,
            linode_id: 7,
          },
          {
            is_compliant: true,
            linode_id: 8,
          },
          {
            is_compliant: false,
            linode_id: 43,
          },
          {
            is_compliant: true,
            linode_id: (body as any).linodes[0],
          },
        ],
        placement_group_type: 'anti_affinity:local',
      });

      return HttpResponse.json(response);
    }
  ),
  http.post('*/placement/groups/:placementGroupId/unassign', ({ params }) => {
    if (params.placementGroupId === '-1') {
      return HttpResponse.json({}, { status: 404 });
    }

    const response = placementGroupFactory.build({
      id: Number(params.placementGroupId) || -1,
      label: 'pg-1',
      members: [
        {
          is_compliant: true,
          linode_id: 1,
        },

        {
          is_compliant: true,
          linode_id: 2,
        },
        {
          is_compliant: true,
          linode_id: 3,
        },
        {
          is_compliant: true,
          linode_id: 4,
        },
        {
          is_compliant: true,
          linode_id: 5,
        },
        {
          is_compliant: true,
          linode_id: 6,
        },
        {
          is_compliant: true,
          linode_id: 7,
        },
        {
          is_compliant: true,
          linode_id: 8,
        },
        {
          is_compliant: false,
          linode_id: 43,
        },
      ],
      placement_group_type: 'anti_affinity:local',
    });

    return HttpResponse.json(response);
  }),
  http.post(
    '*/monitor/services/:service_type/alert-definitions',
    async ({ request }) => {
      const types: AlertDefinitionType[] = ['system', 'user'];
      const status: AlertStatusType[] = ['enabled', 'disabled'];
      const severity: AlertSeverityType[] = [0, 1, 2, 3];
      const users = ['user1', 'user2', 'user3'];
      const serviceTypes: AlertServiceType[] = ['linode', 'dbaas'];
      const reqBody = await request.json();
      const response = alertFactory.build({
        ...(reqBody as CreateAlertDefinitionPayload),
        created_by: pickRandom(users),
        service_type: pickRandom(serviceTypes),
        severity: pickRandom(severity),
        status: pickRandom(status),
        type: pickRandom(types),
        updated_by: pickRandom(users),
      });
      return HttpResponse.json(response);
    }
  ),
  http.get(
    '*/monitor/services/:serviceType/alert-definitions',
    async ({ params }) => {
      const serviceType = params.serviceType;
      alertFactory.resetSequenceNumber();
      return HttpResponse.json({
        data: [
          ...alertFactory.buildList(20, {
            rule_criteria: {
              rules: alertRulesFactory.buildList(2),
            },
            service_type: serviceType === 'dbaas' ? 'dbaas' : 'linode',
          }),
          ...alertFactory.buildList(6, {
<<<<<<< HEAD
            service_type: serviceType === 'dbaas' ? 'dbaas' : 'linode',
            type: 'user',
            scope: 'account',
          }),
          ...alertFactory.buildList(6, {
            service_type: serviceType === 'dbaas' ? 'dbaas' : 'linode',
            type: 'user',
=======
            service_type: serviceType === 'dbaas' ? 'dbaas' : 'linode',
            type: 'user',
            scope: 'account',
          }),
          ...alertFactory.buildList(6, {
            service_type: serviceType === 'dbaas' ? 'dbaas' : 'linode',
            type: 'user',
>>>>>>> c1aedc3f
            scope: 'region',
          }),
        ],
      });
    }
  ),
  http.get('*/monitor/alert-definitions', async () => {
    const customAlerts = alertFactory.buildList(10, {
      created_by: 'user1',
      severity: 0,
      type: 'user',
      updated: '2021-10-16T04:00:00',
      updated_by: 'user1',
      scope: pickRandom(['account', 'entity', 'region']),
    });
    const customAlertsWithServiceType = alertFactory.buildList(10, {
      created_by: 'user1',
      service_type: 'dbaas',
      severity: 1,
      type: 'user',
      updated_by: 'user1',
      scope: pickRandom(['account', 'entity', 'region']),
    });
    const defaultAlerts = alertFactory.buildList(15);
    const defaultAlertsWithServiceType = alertFactory.buildList(7, {
      service_type: 'dbaas',
      severity: 3,
      scope: pickRandom(['account', 'entity', 'region']),
    });
    const alerts = [
      ...defaultAlerts,
      ...alertFactory.buildList(8, {
        created_by: 'user1',
        service_type: 'linode',
        status: 'disabled',
        type: 'user',
        updated_by: 'user1',
      }),
      ...customAlerts,
      ...defaultAlertsWithServiceType,
      ...alertFactory.buildList(3),
      ...alertFactory.buildList(36, {
        status: 'disabled',
        tags: ['tag-3'],
        updated: '2021-10-16T04:00:00',
      }),
      ...customAlertsWithServiceType,
      ...alertFactory.buildList(2, {
        created_by: 'user1',
        service_type: 'linode',
        status: 'in progress',
        tags: ['tag-1', 'tag-2'],
        type: 'user',
        updated_by: 'user1',
      }),
      ...alertFactory.buildList(2, {
        created_by: 'user1',
        service_type: 'linode',
        status: 'failed',
        tags: ['tag-1', 'tag-2'],
        type: 'user',
        updated_by: 'user1',
      }),
    ];
    return HttpResponse.json(makeResourcePage(alerts));
  }),
  http.get(
    '*/monitor/services/:serviceType/alert-definitions/:id',
    ({ params }) => {
      if (params.id !== undefined) {
        return HttpResponse.json(
          alertFactory.build({
            id: Number(params.id),
            rule_criteria: {
              rules: [
                ...alertRulesFactory.buildList(2, {
                  dimension_filters: alertDimensionsFactory.buildList(2),
                }),
                ...alertRulesFactory.buildList(1, { dimension_filters: [] }),
              ],
            },
            service_type: params.serviceType === 'linode' ? 'linode' : 'dbaas',
            type: 'user',
            scope: pickRandom(['account', 'entity', 'region']),
          })
        );
      }
      return HttpResponse.json({}, { status: 404 });
    }
  ),
  http.put(
    '*/monitor/services/:serviceType/alert-definitions/:id',
    ({ params, request }) => {
      const body: any = request.json();
      return HttpResponse.json(
        alertFactory.build({
          id: Number(params.id),
          label: `Alert-${params.id}`,
          status: body.status === 'enabled' ? 'disabled' : 'enabled',
        }),
        {
          status: 200,
        }
      );
    }
  ),
  http.delete('*/monitor/services/:serviceType/alert-definitions/:id', () => {
    return HttpResponse.json({});
  }),
  http.get('*/monitor/alert-channels', () => {
    return HttpResponse.json(
      makeResourcePage(notificationChannelFactory.buildList(7))
    );
  }),
  http.delete('*/monitor/services/:serviceType/alert-definitions/:id', () => {
    return HttpResponse.json({});
  }),
  http.get('*/monitor/services', () => {
    const response: ServiceTypesList = {
      data: [
        serviceTypesFactory.build({
          label: 'Linodes',
          service_type: 'linode',
          alert: serviceAlertFactory.build({ scope: ['entity'] }),
        }),
        serviceTypesFactory.build({
          label: 'Databases',
          service_type: 'dbaas',
          alert: {
            evaluation_period_seconds: [300],
            polling_interval_seconds: [300],
          },
        }),
        serviceTypesFactory.build({
          label: 'Nodebalancers',
          service_type: 'nodebalancer',
          regions: 'us-iad,us-east',
          alert: serviceAlertFactory.build({ scope: ['entity'] }),
        }),
        serviceTypesFactory.build({
          label: 'Nodebalancers',
          service_type: 'nodebalancer',
          regions: 'us-iad,us-east',
          alert: serviceAlertFactory.build({ scope: ['entity'] }),
        }),
      ],
    };

    return HttpResponse.json(response);
  }),
<<<<<<< HEAD
=======
  http.get('*/monitor/services/:serviceType', ({ params }) => {
    if (params.serviceType !== 'dbaas' && params.serviceType !== 'linode') {
      return HttpResponse.json({}, { status: 404 });
    }

    const response =
      params.serviceType === 'linode'
        ? serviceTypesFactory.build({
            label: 'Linodes',
            service_type: 'linode',
            regions: 'us-iad,us-east',
            alert: serviceAlertFactory.build({ scope: ['entity'] }),
          })
        : serviceTypesFactory.build({
            label: 'Databases',
            service_type: 'dbaas',
          });
>>>>>>> c1aedc3f

  http.get('*/monitor/services/:serviceType', ({ params }) => {
    const serviceType = params.serviceType;

    const response = serviceTypesFactory.build({
      service_type: `${serviceType}`,
      label: serviceType === 'dbaas' ? 'Databases' : 'Linodes',
      alert:
        serviceType === 'dbaas'
          ? serviceAlertFactory.build({
              evaluation_period_seconds: [300],
              polling_interval_seconds: [300],
            })
          : serviceAlertFactory.build({ scope: ['entity'] }),
    });
    return HttpResponse.json(response);
  }),
  http.get('*/monitor/services/:serviceType/dashboards', ({ params }) => {
    const response = {
      data: [] as Dashboard[],
    };

    if (params.serviceType === 'dbaas') {
      response.data.push(
        dashboardFactory.build({
          id: 1,
          label: 'DBaaS Dashboard',
          service_type: 'dbaas',
          widgets: [
            widgetFactory.build({
              label: 'CPU utilization',
              metric: 'system_cpu_utilization_percent',
              unit: '%',
              group_by: ['entity_id'],
              y_label: 'system_cpu_utilization_ratio',
            }),
          ],
        })
      );
    }

    if (params.serviceType === 'linode') {
      response.data.push(
        dashboardFactory.build({
          id: 2,
          label: 'Linode Dashboard',
          service_type: 'linode',
          widgets: [
            widgetFactory.build({
              label: 'CPU utilization',
              metric: 'system_cpu_utilization_percent',
              unit: '%',
              group_by: ['entity_id'],
              y_label: 'system_cpu_utilization_ratio',
            }),
          ],
        })
      );
    }

    if (params.serviceType === 'nodebalancer') {
      response.data.push(
        dashboardFactory.build({
          id: 3,
          label: 'Nodebalancer Dashboard',
          service_type: 'nodebalancer',
        })
      );
    }

    return HttpResponse.json(response);
  }),
  http.get('*/monitor/services/:serviceType/metric-definitions', () => {
    const response = {
      data: [
        {
          available_aggregate_functions: ['min', 'max', 'avg'],
          dimensions: [
            {
              dimension_label: 'cpu',
              label: 'CPU name',
              values: null,
            },
            {
              dimension_label: 'state',
              label: 'State of CPU',
              values: [
                'user',
                'system',
                'idle',
                'interrupt',
                'nice',
                'softirq',
                'steal',
                'wait',
              ],
            },
            {
              dimension_label: 'LINODE_ID',
              label: 'Linode ID',
              values: null,
            },
          ],
          label: 'CPU utilization',
          metric: 'system_cpu_utilization_percent',
          metric_type: 'gauge',
          scrape_interval: '2m',
          unit: 'percent',
        },
        {
          available_aggregate_functions: ['min', 'max', 'avg', 'sum'],
          dimensions: [
            {
              dimension_label: 'state',
              label: 'State of memory',
              values: [
                'used',
                'free',
                'buffered',
                'cached',
                'slab_reclaimable',
                'slab_unreclaimable',
              ],
            },
            {
              dimension_label: 'LINODE_ID',
              label: 'Linode ID',
              values: null,
            },
          ],
          label: 'Memory Usage',
          metric: 'system_memory_usage_by_resource',
          metric_type: 'gauge',
          scrape_interval: '30s',
          unit: 'byte',
        },
        {
          available_aggregate_functions: ['min', 'max', 'avg', 'sum'],
          dimensions: [
            {
              dimension_label: 'device',
              label: 'Device name',
              values: ['lo', 'eth0'],
            },
            {
              dimension_label: 'direction',
              label: 'Direction of network transfer',
              values: ['transmit', 'receive'],
            },
            {
              dimension_label: 'LINODE_ID',
              label: 'Linode ID',
              values: null,
            },
            {
              dimension_label: 'port',
              label: ' Port',
              values: [],
            },
          ],
          label: 'Network Traffic',
          metric: 'system_network_io_by_resource',
          metric_type: 'counter',
          scrape_interval: '30s',
          unit: 'byte',
        },
        {
          available_aggregate_functions: ['min', 'max', 'avg', 'sum'],
          dimensions: [
            {
              dimension_label: 'device',
              label: 'Device name',
              values: ['loop0', 'sda', 'sdb'],
            },
            {
              dimension_label: 'direction',
              label: 'Operation direction',
              values: ['read', 'write'],
            },
            {
              dimension_label: 'LINODE_ID',
              label: 'Linode ID',
              values: null,
            },
          ],
          label: 'Disk I/O',
          metric: 'system_disk_OPS_total',
          metric_type: 'counter',
          scrape_interval: '30s',
          unit: 'ops_per_second',
        },
      ],
    };

    return HttpResponse.json(response);
  }),
  http.post('*/monitor/services/:serviceType/token', () => {
    const response = {
      token: 'eyJhbGciOiAiZGlyIiwgImVuYyI6ICJBMTI4Q0JDLUhTMjU2IiwgImtpZCI6ID',
    };
    return HttpResponse.json(response);
  }),

  http.get('*/monitor/dashboards/:id', ({ params }) => {
    const response = {
      created: '2024-04-29T17:09:29',
      id: params.id,
      label:
        params.id === '1'
          ? 'DBaaS Service I/O Statistics'
          : params.id === '3'
            ? 'NodeBalancer Service I/O Statistics'
            : 'Linode Service I/O Statistics',
      service_type:
        params.id === '1'
          ? 'dbaas'
          : params.id === '3'
            ? 'nodebalancer'
            : 'linode', // just update the service type and label and use same widget configs
      type: 'standard',
      updated: null,
      widgets: [
        {
          aggregate_function: 'avg',
          chart_type: 'area',
          color: 'default',
          label: 'CPU utilization',
          metric: 'system_cpu_utilization_percent',
          size: 12,
          unit: '%',
          group_by: ['entity_id'],
          y_label: 'system_cpu_utilization_ratio',
          filters: dimensionFilterFactory.buildList(5, {
            operator: pickRandom(['endswith', 'eq', 'neq', 'startswith']),
          }),
        },
        {
          aggregate_function: 'avg',
          chart_type: 'area',
          color: 'default',
          label: 'Memory Usage',
          metric: 'system_memory_usage_by_resource',
          size: 12,
          unit: 'Bytes',
          group_by: ['entity_id'],
          y_label: 'system_memory_usage_bytes',
        },
        {
          aggregate_function: 'avg',
          chart_type: 'area',
          color: 'default',
          label: 'Network Traffic In By The Instance',
          metric: 'system_network_io_by_resource',
          size: 6,
          unit: 'Bytes',
          y_label: 'system_network_io_bytes_total',
          filters: dimensionFilterFactory.buildList(3, {
            operator: pickRandom(['endswith', 'eq', 'neq', 'startswith', 'in']),
          }),
          group_by: ['entity_id'],
        },
        {
          aggregate_function: 'avg',
          chart_type: 'area',
          color: 'default',
          label: 'Disk I/O',
          metric: 'system_disk_OPS_total',
          size: 6,
          unit: 'OPS',
          group_by: ['entity_id'],
          y_label: 'system_disk_operations_total',
        },
      ],
    };
    return HttpResponse.json(response);
  }),
  http.post('*/monitor/services/:serviceType/metrics', () => {
    const response = {
      data: {
        result: [
          {
            metric: {
              entity_id: '123',
              metric_name: 'average_cpu_usage',
              node_id: 'primary-1',
            },
            values: [
              [1721854379, '0.2744841110560275'],
              [1721857979, '0.2980357104166823'],
              [1721861579, '0.3290476561287732'],
              [1721865179, '0.32148793964961897'],
              [1721868779, '0.3269247326830727'],
              [1721872379, '0.3393055885526987'],
              [1721875979, '0.3237102833940027'],
              [1721879579, '0.3153372503472701'],
              [1721883179, '0.26811506053820466'],
              [1721886779, '0.25839295774934357'],
              [1721890379, '0.26863082415681144'],
              [1721893979, '0.26126998689934394'],
              [1721897579, '0.26164641539434685'],
            ],
          },
          // Uncomment this to add more metrics and see a scrollable legend if legendHeight is set (ex: CloudPulse)
          // ...Array.from({ length: 10 }, (_, i) => ({
          //   metric: {
          //     test: `Test${i + 2}`,
          //   },
          //   values: [
          //     [1721854379, '0.2744841110560275'],
          //     [1721857979, '0.2980357104166823'],
          //     [1721861579, '0.3290476561287732'],
          //     [1721865179, '0.32148793964961897'],
          //     [1721868779, '0.3269247326830727'],
          //     [1721872379, '0.3393055885526987'],
          //     [1721875979, '0.3237102833940027'],
          //     [1721879579, '0.3153372503472701'],
          //     [1721883179, '0.26811506053820466'],
          //     [1721886779, '0.25839295774934357'],
          //     [1721890379, '0.26863082415681144'],
          //     [1721893979, '0.26126998689934394'],
          //     [1721897579, '0.26164641539434685'],
          //   ],
          // })),
          {
            metric: {
              entity_id: '456',
              metric_name: 'average_cpu_usage',
              node_id: 'primary-2',
            },
            values: [
              [1721854379, '0.3744841110560275'],
              [1721857979, '0.4980357104166823'],
              [1721861579, '0.3290476561287732'],
              [1721865179, '0.42148793964961897'],
              [1721868779, '0.2269247326830727'],
              [1721872379, '0.3393055885526987'],
              [1721875979, '0.5237102833940027'],
              [1721879579, '0.3153372503472701'],
              [1721883179, '0.26811506053820466'],
              [1721886779, '0.35839295774934357'],
              [1721890379, '0.36863082415681144'],
              [1721893979, '0.46126998689934394'],
              [1721897579, '0.56164641539434685'],
            ],
          },
          {
            metric: {
              entity_id: '789',
              metric_name: 'average_cpu_usage',
              node_id: 'primary-3',
            },
            values: [
              [1721854379, '0.3744841110560275'],
              [1721857979, '0.4980357104166823'],
              [1721861579, '0.3290476561287732'],
              [1721865179, '0.4148793964961897'],
              [1721868779, '0.4269247326830727'],
              [1721872379, '0.3393055885526987'],
              [1721875979, '0.6237102833940027'],
              [1721879579, '0.3153372503472701'],
              [1721883179, '0.26811506053820466'],
              [1721886779, '0.45839295774934357'],
              [1721890379, '0.36863082415681144'],
              [1721893979, '0.56126998689934394'],
              [1721897579, '0.66164641539434685'],
            ],
          },
        ],
        resultType: 'matrix',
      },
      isPartial: false,
      stats: {
        executionTimeMsec: 23,
        seriesFetched: '14',
      },
      status: 'success',
    };

    return HttpResponse.json(response);
  }),
  http.get('*/src/routes/*LazyRoutes', ({ request }) => {
    return new Response('export const module = {};', {
      headers: {
        'Content-Type': 'application/javascript',
      },
    });
  }),
  ...entityTransfers,
  ...statusPage,
  ...databases,
  ...vpc,
  ...entities,
  http.get('*/v4beta/maintenance/policies', () => {
    return HttpResponse.json(
      makeResourcePage(maintenancePolicyFactory.buildList(2))
    );
  }),
];<|MERGE_RESOLUTION|>--- conflicted
+++ resolved
@@ -2685,7 +2685,6 @@
             service_type: serviceType === 'dbaas' ? 'dbaas' : 'linode',
           }),
           ...alertFactory.buildList(6, {
-<<<<<<< HEAD
             service_type: serviceType === 'dbaas' ? 'dbaas' : 'linode',
             type: 'user',
             scope: 'account',
@@ -2693,15 +2692,6 @@
           ...alertFactory.buildList(6, {
             service_type: serviceType === 'dbaas' ? 'dbaas' : 'linode',
             type: 'user',
-=======
-            service_type: serviceType === 'dbaas' ? 'dbaas' : 'linode',
-            type: 'user',
-            scope: 'account',
-          }),
-          ...alertFactory.buildList(6, {
-            service_type: serviceType === 'dbaas' ? 'dbaas' : 'linode',
-            type: 'user',
->>>>>>> c1aedc3f
             scope: 'region',
           }),
         ],
@@ -2852,26 +2842,6 @@
 
     return HttpResponse.json(response);
   }),
-<<<<<<< HEAD
-=======
-  http.get('*/monitor/services/:serviceType', ({ params }) => {
-    if (params.serviceType !== 'dbaas' && params.serviceType !== 'linode') {
-      return HttpResponse.json({}, { status: 404 });
-    }
-
-    const response =
-      params.serviceType === 'linode'
-        ? serviceTypesFactory.build({
-            label: 'Linodes',
-            service_type: 'linode',
-            regions: 'us-iad,us-east',
-            alert: serviceAlertFactory.build({ scope: ['entity'] }),
-          })
-        : serviceTypesFactory.build({
-            label: 'Databases',
-            service_type: 'dbaas',
-          });
->>>>>>> c1aedc3f
 
   http.get('*/monitor/services/:serviceType', ({ params }) => {
     const serviceType = params.serviceType;
