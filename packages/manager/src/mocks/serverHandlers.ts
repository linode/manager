--- conflicted
+++ resolved
@@ -2833,17 +2833,11 @@
           regions: 'us-iad,us-east',
           alert: serviceAlertFactory.build({ scope: ['entity'] }),
         }),
-<<<<<<< HEAD
-        serviceTypesFactory.build({
-          label: 'Firewalls',
-          service_type: 'firewall',
-=======
 
         serviceTypesFactory.build({
           label: 'Firewalls',
           service_type: 'firewall',
           regions: 'us-iad,us-east',
->>>>>>> a967564e
           alert: serviceAlertFactory.build({ scope: ['entity'] }),
         }),
       ],
