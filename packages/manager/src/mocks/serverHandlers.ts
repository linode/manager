/**
 * @deprecated
 *
 * This mocking mode is being phased out.
 * It remains available in out DEV tools for convenience and backward compatibility, it is however discouraged to add new handlers to it.
 *
 * New handlers should be added to the CRUD baseline preset instead (ex: src/mocks/presets/crud/handlers/linodes.ts) which support a much more dynamic data mocking.
 */
import {
  accountAvailabilityFactory,
  accountBetaFactory,
  betaFactory,
  dedicatedTypeFactory,
  grantFactory,
  grantsFactory,
  linodeFactory,
  linodeIPFactory,
  linodeStatsFactory,
  linodeTransferFactory,
  linodeTypeFactory,
  nodeBalancerConfigFactory,
  nodeBalancerConfigNodeFactory,
  nodeBalancerFactory,
  pickRandom,
  proDedicatedTypeFactory,
  profileFactory,
  regionAvailabilityFactory,
  regions,
  securityQuestionsFactory,
} from '@linode/utilities';
import { DateTime } from 'luxon';
import { http, HttpResponse } from 'msw';

import { MOCK_THEME_STORAGE_KEY } from 'src/dev-tools/ThemeSelector';
import {
  // abuseTicketNotificationFactory,
  accountFactory,
  accountMaintenanceFactory,
  accountTransferFactory,
  alertDimensionsFactory,
  alertFactory,
  alertRulesFactory,
  appTokenFactory,
  contactFactory,
  credentialFactory,
  creditPaymentResponseFactory,
  dashboardFactory,
  databaseBackupFactory,
  databaseEngineConfigFactory,
  databaseEngineFactory,
  databaseFactory,
  databaseInstanceFactory,
  databaseTypeFactory,
  dimensionFilterFactory,
  domainFactory,
  domainRecordFactory,
  entityTransferFactory,
  eventFactory,
  firewallDeviceFactory,
  firewallFactory,
  imageFactory,
  incidentResponseFactory,
  invoiceFactory,
  invoiceItemFactory,
  kubeEndpointFactory,
  kubeLinodeFactory,
  kubernetesAPIResponse,
  kubernetesVersionFactory,
  linodeConfigFactory,
  linodeDiskFactory,
  lkeEnterpriseTypeFactory,
  lkeHighAvailabilityTypeFactory,
  lkeStandardAvailabilityTypeFactory,
  longviewActivePlanFactory,
  longviewClientFactory,
  longviewSubscriptionFactory,
  maintenanceResponseFactory,
  makeObjectsPage,
  managedIssueFactory,
  managedLinodeSettingFactory,
  managedSSHPubKeyFactory,
  managedStatsFactory,
  monitorFactory,
  nodeBalancerTypeFactory,
  nodePoolFactory,
  notificationChannelFactory,
  notificationFactory,
  objectStorageBucketFactoryGen2,
  objectStorageClusterFactory,
  objectStorageEndpointsFactory,
  objectStorageKeyFactory,
  objectStorageOverageTypeFactory,
  objectStorageTypeFactory,
  paymentFactory,
  paymentMethodFactory,
  placementGroupFactory,
  possibleMySQLReplicationTypes,
  possiblePostgresReplicationTypes,
  promoFactory,
  serviceTypesFactory,
  stackScriptFactory,
  staticObjects,
  subnetFactory,
  supportReplyFactory,
  supportTicketFactory,
  tagFactory,
  VLANFactory,
  volumeFactory,
  volumeTypeFactory,
  vpcFactory,
  widgetFactory,
} from 'src/factories';
import { accountAgreementsFactory } from 'src/factories/accountAgreements';
import { accountLoginFactory } from 'src/factories/accountLogin';
import { accountUserFactory } from 'src/factories/accountUsers';
import { LinodeKernelFactory } from 'src/factories/linodeKernel';
import { getStorage } from 'src/utilities/storage';

const getRandomWholeNumber = (min: number, max: number) =>
  Math.floor(Math.random() * (max - min + 1) + min);

import { accountEntityFactory } from 'src/factories/accountEntities';
import { accountPermissionsFactory } from 'src/factories/accountPermissions';
import { userPermissionsFactory } from 'src/factories/userPermissions';
import { MTC_TT } from 'src/features/components/PlansPanel/constants';

import type {
  AccountMaintenance,
  AlertDefinitionType,
  AlertServiceType,
  AlertSeverityType,
  AlertStatusType,
  CreateAlertDefinitionPayload,
  CreateObjectStorageKeyPayload,
  Dashboard,
  FirewallStatus,
  NotificationType,
  ObjectStorageEndpointTypes,
  SecurityQuestionsPayload,
  ServiceTypesList,
  TokenRequest,
  UpdateImageRegionsPayload,
  User,
  VolumeStatus,
} from '@linode/api-v4';

export const makeResourcePage = <T>(
  e: T[],
  override: { page: number; pages: number; results?: number } = {
    page: 1,
    pages: 1,
  }
) => ({
  data: e,
  page: override.page ?? 1,
  pages: override.pages ?? 1,
  results: override.results ?? e.length,
});

const statusPage = [
  http.get('*/api/v2/incidents*', () => {
    const response = incidentResponseFactory.build();
    return HttpResponse.json(response);
  }),
  http.get('*/api/v2/scheduled-maintenances*', () => {
    const response = maintenanceResponseFactory.build();
    return HttpResponse.json(response);
  }),
];

function sleep(ms: number) {
  return new Promise((resolve) => setTimeout(resolve, ms));
}

const entityTransfers = [
  http.get('*/account/entity-transfers', () => {
    const transfers1 = entityTransferFactory.buildList(10);
    const transfers2 = entityTransferFactory.buildList(10, {
      token: 'TEST123',
    });
    const transfers3 = entityTransferFactory.buildList(10, {
      token: '987TEST',
    });
    const transfer4 = entityTransferFactory.build({
      is_sender: true,
      status: 'pending',
    });
    const transfer5 = entityTransferFactory.build({
      is_sender: true,
      status: 'canceled',
    });

    const combinedTransfers = transfers1.concat(
      transfers2,
      transfers3,
      transfer4,
      transfer5
    );
    return HttpResponse.json(makeResourcePage(combinedTransfers));
  }),
  http.get('*/account/entity-transfers/:transferId', () => {
    const transfer = entityTransferFactory.build();
    return HttpResponse.json(transfer);
  }),
  http.get('*/account/agreements', () =>
    HttpResponse.json(accountAgreementsFactory.build())
  ),
  http.post('*/account/entity-transfers', async ({ request }) => {
    const body = await request.json();
    const payload = body as any;
    const newTransfer = entityTransferFactory.build({
      entities: payload.entities,
    });
    return HttpResponse.json(newTransfer);
  }),
  http.post('*/account/entity-transfers/:transferId/accept', () => {
    return HttpResponse.json({});
  }),
  http.delete('*/account/entity-transfers/:transferId', () => {
    return HttpResponse.json({});
  }),
];

const databases = [
  http.get('*/databases/instances', () => {
    const database1 = databaseInstanceFactory.build({
      cluster_size: 1,
      id: 1,
      label: 'database-instance-1',
    });
    const database2 = databaseInstanceFactory.build({
      cluster_size: 2,
      id: 2,
      label: 'database-instance-2',
    });
    const database3 = databaseInstanceFactory.build({
      cluster_size: 3,
      id: 3,
      label: 'database-instance-3',
    });
    const database4 = databaseInstanceFactory.build({
      cluster_size: 1,
      id: 4,
      label: 'database-instance-4',
    });
    const database5 = databaseInstanceFactory.build({
      cluster_size: 1,
      id: 5,
      label: 'database-instance-5',
    });

    const databases = [database1, database2, database3, database4, database5];
    return HttpResponse.json(makeResourcePage(databases));
  }),

  http.get('*/databases/types', () => {
    const standardTypes = [
      databaseTypeFactory.build({
        class: 'nanode',
        id: 'g6-nanode-1',
        label: `Nanode 1 GB`,
        memory: 1024,
      }),
      databaseTypeFactory.build({
        class: 'nanode',
        id: 'g6-standard-1',
        label: `Linode 2 GB`,
        memory: 2048,
      }),
      ...databaseTypeFactory.buildList(7, { class: 'standard' }),
    ];
    const dedicatedTypes = databaseTypeFactory.buildList(7, {
      class: 'dedicated',
    });
    return HttpResponse.json(
      makeResourcePage([...standardTypes, ...dedicatedTypes])
    );
  }),

  http.get('*/databases/engines', () => {
    const engine1 = databaseEngineFactory.buildList(3);
    const engine2 = databaseEngineFactory.buildList(3, {
      engine: 'postgresql',
    });

    const combinedList = [...engine1, ...engine2];

    return HttpResponse.json(makeResourcePage(combinedList));
  }),

  http.get('*/databases/:engine/instances/:id', ({ params }) => {
    const isDefault = Number(params.id) % 2 !== 0;
    const db: Record<string, boolean | number | string | undefined> = {
      engine: params.engine as 'mysql',
      id: Number(params.id),
      label: `database-${params.id}`,
      platform: isDefault ? 'rdbms-default' : 'rdbms-legacy',
    };
    if (!isDefault) {
      db.replication_commit_type =
        params.engine === 'postgresql' ? 'local' : undefined;
      db.replication_type =
        params.engine === 'mysql'
          ? pickRandom(possibleMySQLReplicationTypes)
          : params.engine === 'postgresql'
            ? pickRandom(possiblePostgresReplicationTypes)
            : (undefined as any);
      db.ssl_connection = true;
    }
    const database = databaseFactory.build(db);
    return HttpResponse.json(database);
  }),

  http.get('*/databases/:engine/instances/:databaseId/backups', () => {
    const backups = databaseBackupFactory.buildList(10);
    return HttpResponse.json(makeResourcePage(backups));
  }),

  http.get('*/databases/:engine/instances/:databaseId/credentials', () => {
    return HttpResponse.json({
      password: 'password123',
      username: 'lnroot',
    });
  }),

  http.get('*/databases/:engine/instances/:databaseId/ssl', () => {
    return HttpResponse.json({
      certificate: 'testcertificate',
      public_key: 'testkey',
    });
  }),

  http.post('*/databases/:engine/instances', async ({ params, request }) => {
    const body = await request.json();
    const payload: any = body;
    return HttpResponse.json({
      ...databaseFactory.build({
        engine: params.engine as 'mysql',
        label: payload?.label ?? 'Database',
      }),
    });
  }),

  http.post(
    '*/databases/:engine/instances/:databaseId/backups/:backupId/restore',
    () => {
      return HttpResponse.json({});
    }
  ),

  http.post(
    '*/databases/:engine/instances/:databaseId/credentials/reset',
    () => {
      return HttpResponse.json({});
    }
  ),

  http.put(
    '*/databases/mysql/instances/:databaseId',
    async ({ params, request }) => {
      const reqBody = await request.json();
      const id = Number(params.databaseId);
      const body = reqBody as any;
      return HttpResponse.json({ ...databaseFactory.build({ id }), ...body });
    }
  ),

  http.delete('*/databases/mysql/instances/:databaseId', () => {
    return HttpResponse.json({});
  }),

  http.post('*/databases/:engine/instances/:databaseId/suspend', () => {
    return HttpResponse.json({});
  }),

  http.post('*/databases/:engine/instances/:databaseId/resume', () => {
    return HttpResponse.json({});
  }),
  http.get('*/databases/:engine/config', () => {
    return HttpResponse.json(databaseEngineConfigFactory.build());
  }),
];

const vpc = [
  http.get('*/v4beta/vpcs', () => {
    const vpcsWithSubnet1 = vpcFactory.buildList(5, {
      subnets: subnetFactory.buildList(Math.floor(Math.random() * 10) + 1),
    });
    const vpcsWithSubnet2 = vpcFactory.buildList(5, {
      region: 'eu-west',
      subnets: subnetFactory.buildList(Math.floor(Math.random() * 20) + 1),
    });
    const vpcsWithoutSubnet = vpcFactory.buildList(20);
    return HttpResponse.json(
      makeResourcePage([
        ...vpcsWithSubnet1,
        ...vpcsWithSubnet2,
        ...vpcsWithoutSubnet,
      ])
    );
  }),
  http.get('*/v4beta/vpcs/:vpcId', () => {
    return HttpResponse.json(
      vpcFactory.build({
        description: `VPC for webserver and database. VPC for webserver and database. VPC for webserver and database. VPC for webserver and database. VPC for webserver VPC for webserver VPC for webserver VPC for webserver VPC for webserver.VPC for webserver and database!!! VPC`,
        subnets: subnetFactory.buildList(Math.floor(Math.random() * 10) + 1),
      })
    );
  }),
  http.get('*/v4beta/vpcs/:vpcId/subnets', () => {
    return HttpResponse.json(makeResourcePage(subnetFactory.buildList(30)));
  }),
  http.delete('*/v4beta/vpcs/:vpcId/subnets/:subnetId', () => {
    return HttpResponse.json({});
  }),
  http.delete('*/v4beta/vpcs/:vpcId', () => {
    return HttpResponse.json({});
  }),
  http.put('*/v4beta/vpcs/:vpcId', () => {
    return HttpResponse.json(vpcFactory.build({ description: 'testing' }));
  }),
  http.get('*/v4beta/vpcs/:vpcID', ({ params }) => {
    const id = Number(params.id);
    return HttpResponse.json(vpcFactory.build({ id }));
  }),
  http.post('*/v4beta/vpcs', async ({ request }) => {
    const body = await request.json();
    const vpc = vpcFactory.build({ ...(body as any) });
    return HttpResponse.json(vpc);
  }),
  http.post('*/v4beta/vpcs/:vpcId/subnets', async ({ request }) => {
    const body = await request.json();
    const subnet = subnetFactory.build({ ...(body as any) });
    return HttpResponse.json(subnet);
  }),
];

const iam = [
  http.get('*/iam/role-permissions', () => {
    return HttpResponse.json(accountPermissionsFactory.build());
  }),
  http.get('*/iam/users/:username/role-permissions', () => {
    return HttpResponse.json(userPermissionsFactory.build());
  }),
];

const entities = [
  http.get('*/v4*/entities', () => {
    const entity1 = accountEntityFactory.buildList(10, {
      type: 'linode',
    });
    const entity2 = accountEntityFactory.build({
      type: 'image',
    });
    const entity3 = accountEntityFactory.build({
      id: 1,
      label: 'firewall-1',
      type: 'firewall',
    });
    const entities = [...entity1, entity2, entity3];

    return HttpResponse.json(makeResourcePage(entities));
  }),
];

const nanodeType = linodeTypeFactory.build({ id: 'g6-nanode-1' });
const standardTypes = linodeTypeFactory.buildList(7);
const dedicatedTypes = dedicatedTypeFactory.buildList(7);
const proDedicatedType = proDedicatedTypeFactory.build();
const gpuTypesAda = linodeTypeFactory.buildList(7, {
  class: 'gpu',
  gpus: 5,
  label: 'Ada Lovelace',
  transfer: 0,
});
const gpuTypesRX = linodeTypeFactory.buildList(7, {
  class: 'gpu',
  gpus: 1,
  transfer: 5000,
});
const premiumTypes = [
  ...linodeTypeFactory.buildList(6, {
    class: 'premium',
  }),
  linodeTypeFactory.build({
    class: 'premium',
    disk: 10240000,
    id: 'g8-premium-128-ht',
    label: 'Premium HT 512 GB',
    memory: 524288,
    network_out: 40000,
    price: {
      hourly: 7.0,
      monthly: 5040.0,
    },
    transfer: 24000,
    vcpus: 128,
  }),
];

const acceleratedType = linodeTypeFactory.buildList(7, {
  accelerated_devices: 1,
  class: 'accelerated',
  label: 'Netint Quadra T1U X',
  transfer: 0,
});
const proxyAccountUser = accountUserFactory.build({
  email: 'partner@proxy.com',
  last_login: null,
  user_type: 'proxy',
  username: 'ParentCompany_a1b2c3d4e5',
});
const parentAccountUser = accountUserFactory.build({
  email: 'parent@acme.com',
  last_login: null,
  restricted: false,
  user_type: 'parent',
  username: 'ParentUser',
});
const childAccountUser = accountUserFactory.build({
  email: 'child@linode.com',
  last_login: null,
  restricted: false,
  user_type: 'child',
  username: 'ChildUser',
});
const parentAccountNonAdminUser = accountUserFactory.build({
  email: 'account@linode.com',
  last_login: null,
  restricted: false,
  username: 'NonAdminUser',
});

export const handlers = [
  http.get('*/profile', () => {
    const profile = profileFactory.build({
      restricted: false,
      // Parent/Child: switch the `user_type` depending on what account view you need to mock.
      user_type: 'parent',
      // PLACEMENT GROUPS TESTING - Permissions and Grants:
      // Uncomment the two lines below: This is important! The grants endpoint is only called for restricted users.
      // restricted: true,
      // user_type: 'default',
    });
    return HttpResponse.json(profile);
  }),

  http.put('*/profile', async ({ request }) => {
    const body = await request.json();

    return HttpResponse.json({ ...profileFactory.build(), ...(body as any) });
  }),
  http.get('*/profile/grants', () => {
    // PLACEMENT GROUPS TESTING - Permissions and Grants
    return HttpResponse.json(
      grantsFactory.build({ global: { add_linodes: false } })
    );
  }),
  http.get('*/profile/apps', () => {
    const tokens = appTokenFactory.buildList(5);
    return HttpResponse.json(makeResourcePage(tokens));
  }),
  http.post('*/profile/phone-number', async () => {
    await sleep(2000);
    return HttpResponse.json({});
  }),
  http.post('*/profile/phone-number/verify', async () => {
    await sleep(2000);
    return HttpResponse.json({});
  }),
  http.delete('*/profile/phone-number', () => {
    return HttpResponse.json({});
  }),
  http.get('*/profile/security-questions', () => {
    return HttpResponse.json(securityQuestionsFactory.build());
  }),
  http.post<any, SecurityQuestionsPayload>(
    '*/profile/security-questions',
    async ({ request }) => {
      const body = await request.json();

      return HttpResponse.json(body);
    }
  ),
  http.get('*/regions', async () => {
    return HttpResponse.json(makeResourcePage(regions));
  }),
  http.get<{ id: string }>('*/v4/images/:id', ({ params }) => {
    const distributedImage = imageFactory.build({
      capabilities: ['cloud-init', 'distributed-sites'],
      id: 'private/distributed-image',
      label: 'distributed-image',
      regions: [{ region: 'us-east', status: 'available' }],
    });

    if (params.id === distributedImage.id) {
      return HttpResponse.json(distributedImage);
    }

    return HttpResponse.json(imageFactory.build());
  }),
  http.get('*/images', async ({ request }) => {
    const filter = request.headers.get('x-filter');

    if (filter?.includes('manual')) {
      const images = [
        imageFactory.build({
          capabilities: ['distributed-sites'],
          regions: [{ region: 'us-east', status: 'available' }],
          type: 'manual',
        }),
        imageFactory.build({ capabilities: [], regions: [], type: 'manual' }),
        imageFactory.build({
          capabilities: ['distributed-sites', 'cloud-init'],
          regions: [{ region: 'us-east', status: 'available' }],
          type: 'manual',
        }),
        imageFactory.build({
          capabilities: ['cloud-init'],
          regions: [],
          type: 'manual',
        }),
      ];
      return HttpResponse.json(makeResourcePage(images));
    }

    if (filter?.includes('automatic')) {
      const images = imageFactory.buildList(5, {
        capabilities: [],
        regions: [],
        type: 'automatic',
      });
      return HttpResponse.json(makeResourcePage(images));
    }

    return HttpResponse.json(makeResourcePage([]));
  }),
  http.post<any, UpdateImageRegionsPayload>(
    '*/v4/images/:id/regions',
    async ({ request }) => {
      const data = await request.json();

      const image = imageFactory.build();

      image.regions = data.regions.map((regionId) => ({
        region: regionId,
        status: 'pending replication',
      }));

      return HttpResponse.json(image);
    }
  ),

  http.get('*/linode/types', () => {
    return HttpResponse.json(
      makeResourcePage([
        nanodeType,
        ...standardTypes,
        ...dedicatedTypes,
        ...gpuTypesAda,
        ...gpuTypesRX,
        ...premiumTypes,
        ...acceleratedType,
        proDedicatedType,
      ])
    );
  }),
  http.get('*/linode/types-legacy', () => {
    return HttpResponse.json(makeResourcePage(linodeTypeFactory.buildList(0)));
  }),
  ...[nanodeType, ...standardTypes, ...dedicatedTypes, proDedicatedType].map(
    (type) =>
      http.get(`*/linode/types/${type.id}`, () => {
        return HttpResponse.json(type);
      })
  ),
  http.get(`*/linode/types/*`, () => {
    return HttpResponse.json(linodeTypeFactory.build());
  }),
  http.get('*/linode/instances', async ({ request }) => {
    linodeFactory.resetSequenceNumber();
    const metadataLinodeWithCompatibleImage = linodeFactory.build({
      image: 'metadata-test-image',
      label: 'metadata-test-image',
    });
    const metadataLinodeWithCompatibleImageAndRegion = linodeFactory.build({
      image: 'metadata-test-image',
      label: 'metadata-test-region',
      region: 'eu-west',
    });
    const linodeInDistributedRegion = linodeFactory.build({
      image: 'distributed-region-test-image',
      label: 'Gecko Distributed Region Test',
      region: 'us-den-10',
      site_type: 'distributed',
    });
    const onlineLinodes = linodeFactory.buildList(40, {
      backups: { enabled: false },
      ipv4: ['000.000.000.000'],
    });
    const linodeWithEligibleVolumes = linodeFactory.build({
      id: 20,
      label: 'debianDistro',
    });
    const offlineLinodes = linodeFactory.buildList(1, { status: 'offline' });
    const busyLinodes = linodeFactory.buildList(1, { status: 'migrating' });
    const eventLinode = linodeFactory.build({
      id: 999,
      label: 'eventful',
      status: 'rebooting',
    });
    const multipleIPLinode = linodeFactory.build({
      ipv4: [
        '192.168.0.0',
        '192.168.0.1',
        '192.168.0.2',
        '192.168.0.3',
        '192.168.0.4',
        '192.168.0.5',
      ],
      label: 'multiple-ips',
      tags: ['test1', 'test2', 'test3'],
    });
    const mtcTTLinodes = [
      linodeFactory.build({
        label: 'mtc-tt-custom-plan-linode-1',
        region: 'us-iad',
        type: 'g8-premium-128-ht',
        id: 1234,
      }),
      linodeFactory.build({
        label: 'mtc-tt-custom-plan-linode-2',
        region: 'no-east',
        type: 'g8-premium-128-ht',
        id: 1235,
      }),
    ];
    const linodes = [
      ...mtcTTLinodes,
      metadataLinodeWithCompatibleImage,
      metadataLinodeWithCompatibleImageAndRegion,
      linodeInDistributedRegion,
      ...onlineLinodes,
      linodeWithEligibleVolumes,
      ...offlineLinodes,
      ...busyLinodes,
      linodeFactory.build({
        backups: { enabled: false },
        label: 'shadow-plan',
        type: 'g5-standard-20-s1',
      }),
      linodeFactory.build({
        backups: { enabled: false },
        label: 'shadow-plan-with-tags',
        tags: ['test1', 'test2', 'test3'],
        type: 'g5-standard-20-s1',
      }),
      linodeFactory.build({
        label: 'linode_with_tags_test1_test2',
        // eslint-disable-next-line sonarjs/no-duplicate-string
        region: 'us-central',
        tags: ['test1', 'test2'],
      }),
      linodeFactory.build({
        label: 'linode_with_tags_test2_test3',
        region: 'us-central',
        tags: ['test2', 'test3'],
      }),
      linodeFactory.build({
        label: 'linode_with_no_tags',
        region: 'us-central',
      }),
      linodeFactory.build({
        label: 'linode_with_tag_test4',
        region: 'us-east',
        tags: ['test4'],
      }),
      linodeFactory.build({
        label: 'eu-linode',
        region: 'eu-west',
      }),
      linodeFactory.build({
        backups: { enabled: false },
        label: 'DC-Specific Pricing Linode',
        region: 'id-cgk',
      }),
      eventLinode,
      multipleIPLinode,
    ];

    if (request.headers.get('x-filter')) {
      const headers = JSON.parse(request.headers.get('x-filter') || '{}');
      const orFilters = headers['+or'];
      const andFilters = headers['+and'];
      const regionFilter = headers.region;

      let filteredLinodes = linodes; // Default to the original linodes in case no filters are applied

      // filter the linodes based on id or region
      if (andFilters?.length) {
        filteredLinodes = filteredLinodes.filter((linode) => {
          const filteredById = andFilters.every(
            (filter: { id: number }) => filter.id === linode.id
          );
          const filteredByRegion = andFilters.every(
            (filter: { region: string }) => filter.region === linode.region
          );

          return filteredById || filteredByRegion;
        });
      }

      // after the linodes are filtered based on region, filter the region-filtered linodes based on selected tags if any
      if (orFilters?.length) {
        filteredLinodes = filteredLinodes.filter((linode) => {
          return orFilters.some((filter: { tags: string }) =>
            linode.tags.includes(filter.tags)
          );
        });
      }

      // filter the linodes based on supported regions
      if (orFilters?.length) {
        filteredLinodes = linodes.filter((linode) => {
          return orFilters.some(
            (filter: { region: string }) => linode.region === filter.region
          );
        });
      }

      if (regionFilter) {
        filteredLinodes = filteredLinodes.filter((linode) => {
          return linode.region === regionFilter;
        });
      }

      return HttpResponse.json(makeResourcePage(filteredLinodes));
    }
    return HttpResponse.json(makeResourcePage(linodes));
  }),

  http.get('*/linode/instances/:id', async ({ params }) => {
    const id = Number(params.id);
    const linodeMTCTTPlanDetail = linodeFactory.build({
      id,
      backups: { enabled: false },
      label: 'mtc-tt-custom-plan-linode',
      region: 'us-iad',
      type: 'g8-premium-128-ht',
    });
    const linodeDetail = linodeFactory.build({
      id,
      backups: { enabled: false },
      label: 'Gecko Distributed Region Test',
      region: 'us-den-10',
    });
    const response = [1234, 1235].includes(id)
      ? linodeMTCTTPlanDetail
      : linodeDetail;
    return HttpResponse.json(response);
  }),
  http.get('*/linode/instances/:id/firewalls', async () => {
    const firewalls = firewallFactory.buildList(10);
    firewallFactory.resetSequenceNumber();
    return HttpResponse.json(makeResourcePage(firewalls));
  }),
  http.get('*/linode/kernels', async () => {
    const kernels = LinodeKernelFactory.buildList(10);
    return HttpResponse.json(makeResourcePage(kernels));
  }),
  http.delete('*/instances/*', async () => {
    return HttpResponse.json({});
  }),
  http.get('*/instances/*/configs', async () => {
    const configs = linodeConfigFactory.buildList(3);
    return HttpResponse.json(makeResourcePage(configs));
  }),
  http.get('*/instances/*/disks', async () => {
    const disks = linodeDiskFactory.buildList(3);
    return HttpResponse.json(makeResourcePage(disks));
  }),
  http.put('*/instances/*/disks/:id', async ({ params }) => {
    const id = Number(params.id);
    const disk = linodeDiskFactory.build({ id });
    // If you want to mock an error
    // return HttpResponse.json({ errors: [{ field: 'label', reason: 'OMG!' }] }));
    return HttpResponse.json(disk);
  }),
  http.get('*/instances/*/transfer', async () => {
    const transfer = linodeTransferFactory.build();
    return HttpResponse.json(transfer);
  }),
  http.get('*/instances/*/stats*', async () => {
    const stats = linodeStatsFactory.build();
    return HttpResponse.json(stats);
  }),
  http.get('*/instances/*/stats', async () => {
    const stats = linodeStatsFactory.build();
    return HttpResponse.json(stats);
  }),
  http.get('*/instances/*/ips', async () => {
    const ips = linodeIPFactory.build();
    return HttpResponse.json(ips);
  }),
  http.post('*/linode/instances', async ({ request }) => {
    const body = await request.json();
    const payload = body as any;
    const linode = linodeFactory.build({
      image: payload?.image ?? 'linode/debian-10',
      label: payload?.label ?? 'new-linode',
      region: payload?.region ?? 'us-east',
      type: payload?.type ?? 'g6-standard-1',
    });
    return HttpResponse.json(linode);
    // return HttpResponse.json({ errors: [{ reason: 'Invalid label', field: 'data.label' }] }));
  }),

  http.get('*/lke/clusters', async () => {
    const clusters = kubernetesAPIResponse.buildList(10);
    return HttpResponse.json(makeResourcePage(clusters));
  }),
  http.get('*/lke/types', async () => {
    const lkeTypes = [
      lkeStandardAvailabilityTypeFactory.build(),
      lkeHighAvailabilityTypeFactory.build(),
      lkeEnterpriseTypeFactory.build(),
    ];
    return HttpResponse.json(makeResourcePage(lkeTypes));
  }),
  http.get('*/lke/versions', async () => {
    const versions = kubernetesVersionFactory.buildList(1);
    return HttpResponse.json(makeResourcePage(versions));
  }),
  http.get('*/lke/clusters/:clusterId', async ({ params }) => {
    const id = Number(params.clusterId);
    const cluster = kubernetesAPIResponse.build({ id, k8s_version: '1.16' });
    return HttpResponse.json(cluster);
    // return HttpResponse.json({}, { status: 404 });
  }),
  http.put('*/lke/clusters/:clusterId', async ({ params }) => {
    const id = Number(params.clusterId);
    const k8s_version = params.k8s_version as string;
    const cluster = kubernetesAPIResponse.build({
      id,
      k8s_version,
    });
    return HttpResponse.json(cluster);
  }),
  http.get('*/lke/clusters/:clusterId/pools', async () => {
    const encryptedPools = nodePoolFactory.buildList(5);
    const unencryptedPools = nodePoolFactory.buildList(5, {
      disk_encryption: 'disabled',
    });
    const paginatedPool = nodePoolFactory.build({
      nodes: kubeLinodeFactory.buildList(26),
    });
    return HttpResponse.json(
      makeResourcePage([...encryptedPools, ...unencryptedPools, paginatedPool])
    );
  }),
  http.get('*/lke/clusters/*/api-endpoints', async () => {
    const endpoints = kubeEndpointFactory.buildList(2);
    return HttpResponse.json(makeResourcePage(endpoints));
  }),
  http.get('*/lke/clusters/*/recycle', async () => {
    return HttpResponse.json({});
  }),
  http.get('*/v4beta/networking/firewalls', () => {
    const firewalls = firewallFactory.buildList(10);
    firewallFactory.resetSequenceNumber();
    return HttpResponse.json(makeResourcePage(firewalls));
  }),
  http.get('*/v4beta/networking/firewalls/*/devices', () => {
    const devices = firewallDeviceFactory.buildList(10);
    return HttpResponse.json(makeResourcePage(devices));
  }),
  http.get('*/v4beta/networking/firewalls/:firewallId', () => {
    const firewall = firewallFactory.build();
    return HttpResponse.json(firewall);
  }),
  http.put<{}, { status: FirewallStatus }>(
    '*/v4beta/networking/firewalls/:firewallId',
    async ({ request }) => {
      const body = await request.json();
      const firewall = firewallFactory.build({
        status: body?.['status'] ?? 'disabled',
      });
      return HttpResponse.json(firewall);
    }
  ),
  // http.post('*/account/agreements', () => {
  //   return res(ctx.status(500), ctx.json({ reason: 'Unknown error' }));
  // }),
  http.post('*/v4beta/networking/firewalls', async ({ request }) => {
    const body = await request.json();
    const payload = body as any;
    const newFirewall = firewallFactory.build({
      label: payload.label ?? 'mock-firewall',
    });
    return HttpResponse.json(newFirewall);
  }),
  http.get('*/v4/nodebalancers', () => {
    const nodeBalancers = nodeBalancerFactory.buildList(1);
    return HttpResponse.json(makeResourcePage(nodeBalancers));
  }),
  http.get('*/v4/nodebalancers/types', () => {
    const nodeBalancerTypes = nodeBalancerTypeFactory.buildList(1);
    return HttpResponse.json(makeResourcePage(nodeBalancerTypes));
  }),
  http.get('*/v4/nodebalancers/:nodeBalancerID', ({ params }) => {
    const nodeBalancer = nodeBalancerFactory.build({
      id: Number(params.nodeBalancerID),
    });
    return HttpResponse.json(nodeBalancer);
  }),
  http.get('*/v4beta/nodebalancers/:nodeBalancerID', ({ params }) => {
    const nodeBalancer = nodeBalancerFactory.build({
      id: Number(params.nodeBalancerID),
      lke_cluster: {
        id: 1,
        label: 'lke-e-123',
        type: 'lkecluster',
        url: 'v4/lke/clusters/1',
      },
      type: 'premium',
    });
    return HttpResponse.json(nodeBalancer);
  }),
  http.get('*/nodebalancers/:nodeBalancerID/configs', ({ params }) => {
    const configs = nodeBalancerConfigFactory.buildList(2, {
      nodebalancer_id: Number(params.nodeBalancerID),
    });
    return HttpResponse.json(makeResourcePage(configs));
  }),
  http.get('*/nodebalancers/:nodeBalancerID/configs/:configID/nodes', () => {
    const configs = [
      nodeBalancerConfigNodeFactory.build({ status: 'UP' }),
      nodeBalancerConfigNodeFactory.build({ status: 'DOWN' }),
      nodeBalancerConfigNodeFactory.build({ status: 'unknown' }),
    ];
    return HttpResponse.json(makeResourcePage(configs));
  }),
  http.get('*/v4/object-storage/types', () => {
    const objectStorageTypes = [
      objectStorageTypeFactory.build(),
      objectStorageOverageTypeFactory.build(),
    ];
    return HttpResponse.json(makeResourcePage(objectStorageTypes));
  }),
  http.get('*/v4/object-storage/endpoints', ({}) => {
    const endpoints = [
      objectStorageEndpointsFactory.build({
        endpoint_type: 'E0',
        region: 'us-sea',
        s3_endpoint: null,
      }),
      objectStorageEndpointsFactory.build({
        endpoint_type: 'E1',
        region: 'us-sea',
        s3_endpoint: 'us-sea-1.linodeobjects.com',
      }),
      objectStorageEndpointsFactory.build({
        endpoint_type: 'E1',
        region: 'us-sea',
        s3_endpoint: null,
      }),
      objectStorageEndpointsFactory.build({
        endpoint_type: 'E2',
        region: 'us-sea',
        s3_endpoint: null,
      }),
      objectStorageEndpointsFactory.build({
        endpoint_type: 'E3',
        region: 'us-sea',
        s3_endpoint: null,
      }),
      objectStorageEndpointsFactory.build({
        endpoint_type: 'E3',
        region: 'us-east',
        s3_endpoint: null,
      }),
      objectStorageEndpointsFactory.build({
        endpoint_type: 'E3',
        region: 'us-mia',
        s3_endpoint: 'us-mia-1.linodeobjects.com',
      }),
    ];
    return HttpResponse.json(makeResourcePage(endpoints));
  }),
  http.get('*object-storage/buckets/*/*/access', async () => {
    await sleep(2000);
    return HttpResponse.json({
      acl: 'private',
      acl_xml:
        '<AccessControlPolicy xmlns="http://s3.amazonaws.com/doc/2006-03-01/"><Owner><ID>2a2ce653-20dd-43f1-b803-e8a924ee6374</ID><DisplayName>2a2ce653-20dd-43f1-b803-e8a924ee6374</DisplayName></Owner><AccessControlList><Grant><Grantee xmlns:xsi="http://www.w3.org/2001/XMLSchema-instance" xsi:type="CanonicalUser"><ID>2a2ce653-20dd-43f1-b803-e8a924ee6374</ID><DisplayName>2a2ce653-20dd-43f1-b803-e8a924ee6374</DisplayName></Grantee><Permission>FULL_CONTROL</Permission></Grant></AccessControlList></AccessControlPolicy>',
      cors_enabled: true,
      cors_xml:
        '<CORSConfiguration><CORSRule><AllowedMethod>GET</AllowedMethod><AllowedMethod>PUT</AllowedMethod><AllowedMethod>DELETE</AllowedMethod><AllowedMethod>HEAD</AllowedMethod><AllowedMethod>POST</AllowedMethod><AllowedOrigin>*</AllowedOrigin><AllowedHeader>*</AllowedHeader></CORSRule></CORSConfiguration>',
    });
  }),

  http.put('*object-storage/buckets/*/*/access', async () => {
    await sleep(2000);
    return HttpResponse.json({});
  }),
  http.get('*object-storage/buckets/*/*/ssl', async () => {
    await sleep(2000);
    return HttpResponse.json({ ssl: false });
  }),
  http.post('*object-storage/buckets/*/*/ssl', async () => {
    await sleep(2000);
    return HttpResponse.json({ ssl: true });
  }),
  http.delete('*object-storage/buckets/*/*/ssl', async () => {
    await sleep(2000);
    return HttpResponse.json({});
  }),
  http.delete('*object-storage/buckets/*/*', async () => {
    await sleep(2000);
    return HttpResponse.json({});
  }),
  http.get('*/object-storage/buckets/*/*/object-list', ({ request }) => {
    const url = new URL(request.url);
    const pageSize = Number(url.searchParams.get('page_size') || 100);
    const marker = url.searchParams.get('marker');

    if (!marker) {
      const end =
        pageSize > staticObjects.length ? staticObjects.length : pageSize;
      const is_truncated = staticObjects.length > pageSize;

      const page = staticObjects.slice(0, end);
      return HttpResponse.json(
        makeObjectsPage(page, {
          is_truncated,
          next_marker: is_truncated ? staticObjects[pageSize].name : null,
        })
      );
    }
    const index = staticObjects.findIndex((object) => object.name == marker);

    const end =
      index + pageSize > staticObjects.length
        ? staticObjects.length
        : index + pageSize;

    const page = staticObjects.slice(index, end);

    const is_truncated =
      page[page.length - 1].name !=
      staticObjects[staticObjects.length - 1].name;

    return HttpResponse.json(
      makeObjectsPage(page, {
        is_truncated,
        next_marker: is_truncated ? staticObjects[end].name : null,
      })
    );
  }),
  http.get('*/object-storage/buckets/:region', ({ params, request }) => {
    const url = new URL(request.url);

    const region = params.region as string;

    objectStorageBucketFactoryGen2.resetSequenceNumber();
    const page = Number(url.searchParams.get('page') || 1);
    const pageSize = Number(url.searchParams.get('page_size') || 25);

    const randomBucketNumber = getRandomWholeNumber(1, 500);
    const randomEndpointType = `E${Math.floor(
      Math.random() * 4
    )}` as ObjectStorageEndpointTypes;

    const buckets = objectStorageBucketFactoryGen2.buildList(1, {
      cluster: `${region}-1`,
      endpoint_type: randomEndpointType,
      hostname: `obj-bucket-${randomBucketNumber}.${region}.linodeobjects.com`,
      label: `obj-bucket-${randomBucketNumber}`,
      region,
    });

    return HttpResponse.json({
      data: buckets.slice(
        (page - 1) * pageSize,
        (page - 1) * pageSize + pageSize
      ),
      page,
      pages: Math.ceil(buckets.length / pageSize),
      results: buckets.length,
    });
  }),
  http.get('*/object-storage/buckets', () => {
    const buckets = objectStorageBucketFactoryGen2.buildList(10);
    return HttpResponse.json(makeResourcePage(buckets));
  }),
  http.post('*/object-storage/buckets', () => {
    return HttpResponse.json(objectStorageBucketFactoryGen2.build());
  }),
  http.get('*object-storage/clusters', () => {
    const jakartaCluster = objectStorageClusterFactory.build({
      id: `id-cgk-0` as any,
      region: 'id-cgk',
    });
    const saoPauloCluster = objectStorageClusterFactory.build({
      id: `br-gru-0` as any,
      region: 'br-gru',
    });
    const basePricingCluster = objectStorageClusterFactory.build({
      id: `us-east-0` as any,
      region: 'us-east',
    });
    const clusters = objectStorageClusterFactory.buildList(3);
    return HttpResponse.json(
      makeResourcePage([
        jakartaCluster,
        saoPauloCluster,
        basePricingCluster,
        ...clusters,
      ])
    );
  }),

  http.get('*object-storage/keys', () => {
    return HttpResponse.json(
      makeResourcePage([
        ...objectStorageKeyFactory.buildList(1),
        ...objectStorageKeyFactory.buildList(1, {
          regions: [
            { id: 'us-east', s3_endpoint: 'us-east.com' },
            { id: 'nl-ams', s3_endpoint: 'nl-ams.com' },
            { id: 'us-southeast', s3_endpoint: 'us-southeast.com' },
            { id: 'in-maa', s3_endpoint: 'in-maa.com' },
            { id: 'us-lax', s3_endpoint: 'us-lax.com' },
            { id: 'us-mia', s3_endpoint: 'us-mia.com' },
            { id: 'it-mil', s3_endpoint: 'it-mil.com' },
          ],
        }),
        ...objectStorageKeyFactory.buildList(1, {
          regions: [
            { id: 'us-east', s3_endpoint: 'us-east.com' },
            { id: 'nl-ams', s3_endpoint: 'nl-ams.com' },
            { id: 'us-southeast', s3_endpoint: 'us-southeast.com' },
            { id: 'in-maa', s3_endpoint: 'in-maa.com' },
            { id: 'us-lax', s3_endpoint: 'us-lax.com' },
          ],
        }),
        ...objectStorageKeyFactory.buildList(1, {
          bucket_access: [
            {
              bucket_name: 'test007',
              cluster: 'us-east-1',
              permissions: 'read_only',
              region: 'us-east',
            },
            {
              bucket_name: 'test001',
              cluster: 'nl-ams-1',
              permissions: 'read_write',
              region: 'nl-ams',
            },
          ],
          limited: true,
          regions: [
            { id: 'us-east', s3_endpoint: 'us-east.com' },
            { id: 'nl-ams', s3_endpoint: 'nl-ams.com' },
          ],
        }),
      ])
    );
  }),
  http.post<any, CreateObjectStorageKeyPayload>(
    '*object-storage/keys',
    async ({ request }) => {
      const body = await request.json();
      const { label, regions } = body;

      const regionsData = regions?.map((region: string) => ({
        id: region,
        s3_endpoint: `${region}.com`,
      }));

      return HttpResponse.json(
        objectStorageKeyFactory.build({
          label,
          regions: regionsData,
        })
      );
    }
  ),
  http.put<any, CreateObjectStorageKeyPayload>(
    '*object-storage/keys/:id',
    async ({ request }) => {
      const body = await request.json();
      const { label, regions } = body;

      const regionsData = regions?.map((region: string) => ({
        id: region,
        s3_endpoint: `${region}.com`,
      }));

      return HttpResponse.json(
        objectStorageKeyFactory.build({
          label,
          regions: regionsData,
        })
      );
    }
  ),
  http.delete('*object-storage/keys/:id', () => {
    return HttpResponse.json({});
  }),
  http.get('*/v4/domains', () => {
    const domains = domainFactory.buildList(10);
    return HttpResponse.json(makeResourcePage(domains));
  }),
  http.get('*/v4/domains/:id', () => {
    const domain = domainFactory.build();
    return HttpResponse.json(domain);
  }),
  http.get('*/v4/domains/*/records', () => {
    const records = domainRecordFactory.buildList(1);
    return HttpResponse.json(makeResourcePage(records));
  }),
  http.post('*/domains/*/records', () => {
    const record = domainRecordFactory.build();
    return HttpResponse.json(record);
  }),
  http.post('*/volumes/migrate', () => {
    return HttpResponse.json({});
  }),
  http.get('*/regions/*/migration-queue', () => {
    return HttpResponse.json({
      linodes: 8,
      volumes: 953,
    });
  }),
  http.get('*/volumes', () => {
    const statuses: VolumeStatus[] = [
      'active',
      'creating',
      'migrating',
      'offline',
      'resizing',
    ];
    const volumes = statuses.map((status) => volumeFactory.build({ status }));
    return HttpResponse.json(makeResourcePage(volumes));
  }),
  http.get('*/volumes/types', () => {
    const volumeTypes = volumeTypeFactory.buildList(1);
    return HttpResponse.json(makeResourcePage(volumeTypes));
  }),
  http.post('*/volumes', () => {
    const volume = volumeFactory.build();
    return HttpResponse.json(volume);
  }),
  http.get('*/vlans', () => {
    const vlans = VLANFactory.buildList(2);
    return HttpResponse.json(makeResourcePage(vlans));
  }),
  http.get('*/profile/preferences', () => {
    return HttpResponse.json({
      theme: getStorage(MOCK_THEME_STORAGE_KEY) ?? 'system',
    });
  }),
  http.get('*/profile/devices', () => {
    return HttpResponse.json(makeResourcePage([]));
  }),
  http.put('*/profile/preferences', async ({ request }) => {
    const reqBody = await request.json();
    const body = reqBody as any;
    return HttpResponse.json({ ...body });
  }),
  http.get('*/kubeconfig', () => {
    return HttpResponse.json({ kubeconfig: 'SSBhbSBhIHRlYXBvdA==' });
  }),
  http.get('*invoices/555/items', () => {
    return HttpResponse.json(
      makeResourcePage([
        invoiceItemFactory.build({
          label: 'Linode',
          region: 'br-gru',
        }),
        invoiceItemFactory.build({
          label: 'Outbound Transfer Overage',
          region: null,
        }),
        invoiceItemFactory.build({
          label: 'Outbound Transfer Overage',
          region: 'id-cgk',
        }),
      ])
    );
  }),

  http.get('*invoices/:invoiceId/items', () => {
    const items = invoiceItemFactory.buildList(10);
    return HttpResponse.json(makeResourcePage(items, { page: 1, pages: 4 }));
  }),
  http.get('*/account', () => {
    const account = accountFactory.build({
      active_promotions: promoFactory.buildList(1),
      active_since: '2022-11-30',
      balance: 50,
      company: 'Mock Company',
    });
    return HttpResponse.json(account);
  }),
  http.get('*/account/availability', () => {
    const newarkStorage = accountAvailabilityFactory.build({
      region: 'us-east-0',
      unavailable: ['Object Storage'],
    });
    const atlanta = accountAvailabilityFactory.build({
      region: 'us-southeast',
      unavailable: ['Block Storage', 'Managed Databases'],
    });
    const singapore = accountAvailabilityFactory.build({
      region: 'ap-south',
      unavailable: ['Linodes', 'Kubernetes', 'NodeBalancers'],
    });
    const tokyo = accountAvailabilityFactory.build({
      region: 'ap-northeast',
      unavailable: ['Linodes', 'Block Storage', 'Kubernetes', 'NodeBalancers'],
    });
    return HttpResponse.json(
      makeResourcePage([atlanta, newarkStorage, singapore, tokyo])
    );
  }),
  http.get('*/account/availability/:regionId', () => {
    return HttpResponse.json(accountAvailabilityFactory.build());
  }),
  http.put('*/account', async ({ request }) => {
    const body = await request.json();
    return HttpResponse.json({ ...accountFactory.build(), ...(body as any) });
  }),
  http.get('*/account/transfer', () => {
    const transfer = accountTransferFactory.build();
    return HttpResponse.json(transfer);
  }),
  http.get('*/account/payments', () => {
    const paymentWithLargeId = paymentFactory.build({
      id: 123_456_789_123_456,
    });
    const payments = paymentFactory.buildList(5);
    return HttpResponse.json(
      makeResourcePage([paymentWithLargeId, ...payments])
    );
  }),
  http.get('*/account/invoices', () => {
    const linodeInvoice = invoiceFactory.build({
      date: '2022-12-01T18:04:01',
      label: 'LinodeInvoice',
    });
    const akamaiInvoice = invoiceFactory.build({
      date: '2022-12-16T18:04:01',
      label: 'AkamaiInvoice',
    });
    const invoiceWithLargerId = invoiceFactory.build({
      id: 123_456_789_123_456,
      label: 'Invoice with Large ID',
    });
    return HttpResponse.json(
      makeResourcePage([linodeInvoice, akamaiInvoice, invoiceWithLargerId])
    );
  }),
  http.get('*/account/invoices/:invoiceId', () => {
    const linodeInvoice = invoiceFactory.build({
      date: '2022-12-01T18:04:01',
      id: 1234,
      label: 'LinodeInvoice',
    });
    return HttpResponse.json(linodeInvoice);
  }),
  http.get('*/account/maintenance', ({ request }) => {
    const url = new URL(request.url);

    accountMaintenanceFactory.resetSequenceNumber();
    const page = Number(url.searchParams.get('page') || 1);
    const pageSize = Number(url.searchParams.get('page_size') || 25);
    const headers = JSON.parse(request.headers.get('x-filter') || '{}');

    const accountMaintenance =
      headers.status === 'completed'
        ? accountMaintenanceFactory.buildList(30, { status: 'completed' })
        : [
            ...accountMaintenanceFactory.buildList(90, { status: 'pending' }),
            ...accountMaintenanceFactory.buildList(3, { status: 'started' }),
          ];

    if (request.headers.get('x-filter')) {
      accountMaintenance.sort((a, b) => {
        const statusA = a[headers['+order_by'] as keyof AccountMaintenance];
        const statusB = b[headers['+order_by'] as keyof AccountMaintenance];

        if (statusA < statusB) {
          return -1;
        }
        if (statusA > statusB) {
          return 1;
        }
        return 0;
      });

      if (headers['+order'] == 'desc') {
        accountMaintenance.reverse();
      }
      return HttpResponse.json({
        data: accountMaintenance.slice(
          (page - 1) * pageSize,
          (page - 1) * pageSize + pageSize
        ),
        page,
        pages: Math.ceil(accountMaintenance.length / pageSize),
        results: accountMaintenance.length,
      });
    }

    return HttpResponse.json(makeResourcePage(accountMaintenance));
  }),

  http.get('*/account/child-accounts', ({ request }) => {
    const url = new URL(request.url);
    const page = Number(url.searchParams.get('page') || 1);
    const pageSize = Number(url.searchParams.get('page_size') || 25);
    const childAccounts = accountFactory.buildList(100);
    return HttpResponse.json({
      data: childAccounts.slice(
        (page - 1) * pageSize,
        (page - 1) * pageSize + pageSize
      ),
      page,
      pages: Math.ceil(childAccounts.length / pageSize),
      results: childAccounts.length,
    });
  }),
  http.get('*/account/child-accounts/:euuid', () => {
    const childAccount = accountFactory.buildList(1);
    return HttpResponse.json(childAccount);
  }),
  http.post('*/account/child-accounts/:euuid/token', () => {
    // Proxy tokens expire in 15 minutes.
    const now = new Date();
    const expiry = new Date(now.setMinutes(now.getMinutes() + 15));

    const proxyToken = appTokenFactory.build({
      expiry: expiry.toISOString(),
      token: `Bearer ${import.meta.env.REACT_APP_PROXY_PAT}`,
    });
    return HttpResponse.json(proxyToken);
  }),
  http.get('*/account/users', ({ request }) => {
    const url = new URL(request.url);
    const page = Number(url.searchParams.get('page') || 1);
    const pageSize = Number(url.searchParams.get('page_size') || 25);
    const headers = JSON.parse(request.headers.get('x-filter') || '{}');

    const accountUsers = [
      accountUserFactory.build({
        last_login: { login_datetime: '2023-10-16T17:04', status: 'failed' },
        tfa_enabled: true,
      }),
      accountUserFactory.build({
        last_login: {
          login_datetime: '2023-10-06T12:04',
          status: 'successful',
        },
      }),
      accountUserFactory.build({ last_login: null }),
      childAccountUser,
      parentAccountUser,
      proxyAccountUser,
      parentAccountNonAdminUser,
    ];

    if (request.headers.get('x-filter')) {
      let filteredAccountUsers = accountUsers;

      if (headers['user_type']) {
        if (headers['user_type']['+neq']) {
          filteredAccountUsers = accountUsers.filter(
            (user) => user.user_type !== headers['user_type']['+neq']
          );
        } else {
          filteredAccountUsers = accountUsers.filter(
            (user) => user.user_type === headers['user_type']
          );
        }
      }

      filteredAccountUsers.sort((a, b) => {
        const statusA = a[headers['+order_by'] as keyof User];
        const statusB = b[headers['+order_by'] as keyof User];

        if (!statusA || !statusB) {
          return 0;
        }

        if (statusA < statusB) {
          return -1;
        }
        if (statusA > statusB) {
          return 1;
        }
        return 0;
      });

      if (headers['+order'] == 'desc') {
        filteredAccountUsers.reverse();
      }
      return HttpResponse.json({
        data: filteredAccountUsers.slice(
          (page - 1) * pageSize,
          (page - 1) * pageSize + pageSize
        ),
        page,
        pages: Math.ceil(filteredAccountUsers.length / pageSize),
        results: filteredAccountUsers.length,
      });
    }

    // Return default response if 'x-filter' header is not present
    return HttpResponse.json(makeResourcePage(accountUsers));
  }),

  http.get(`*/account/users/${childAccountUser.username}`, () => {
    return HttpResponse.json(childAccountUser);
  }),
  http.get(`*/account/users/${proxyAccountUser.username}`, () => {
    return HttpResponse.json(proxyAccountUser);
  }),
  http.get(`*/account/users/${parentAccountUser.username}`, () => {
    return HttpResponse.json(parentAccountUser);
  }),
  http.get(`*/account/users/${parentAccountNonAdminUser.username}`, () => {
    return HttpResponse.json(parentAccountNonAdminUser);
  }),
  http.get('*/account/users/:user', () => {
    return HttpResponse.json(accountUserFactory.build({ user_type: 'parent' }));
  }),
  http.put<any, Partial<User>>(
    `*/account/users/${parentAccountNonAdminUser.username}`,
    async ({ request }) => {
      const body = await request.json();
      const { restricted } = body;
      if (restricted !== undefined) {
        parentAccountNonAdminUser.restricted = restricted;
      }
      return HttpResponse.json(parentAccountNonAdminUser);
    }
  ),
  http.get(`*/account/users/${childAccountUser.username}/grants`, () => {
    return HttpResponse.json(
      grantsFactory.build({
        global: {
          account_access: 'read_write',
          cancel_account: false,
        },
      })
    );
  }),
  http.get(`*/account/users/${proxyAccountUser.username}/grants`, () => {
    return HttpResponse.json(
      grantsFactory.build({
        global: {
          account_access: 'read_write',
          add_domains: false,
          add_firewalls: false,
          add_images: false,
          add_linodes: false,
          add_longview: false,
          add_nodebalancers: false,
          add_stackscripts: false,
          add_volumes: false,
          add_vpcs: false,
          cancel_account: false,
          longview_subscription: false,
        },
      })
    );
  }),
  http.get(`*/account/users/${parentAccountUser.username}/grants`, () => {
    return HttpResponse.json(
      grantsFactory.build({
        global: {
          cancel_account: false,
          child_account_access: true,
        },
      })
    );
  }),
  http.get(
    `*/account/users/${parentAccountNonAdminUser.username}/grants`,
    () => {
      const grantsResponse = grantsFactory.build({
        global: parentAccountNonAdminUser.restricted
          ? {
              cancel_account: false,
              child_account_access: true,
            }
          : undefined,
      });
      return HttpResponse.json(grantsResponse);
    }
  ),
  http.get('*/account/users/:user/grants', () => {
    return HttpResponse.json(
      grantsFactory.build({
        domain: [],
        firewall: [],
        global: {
          cancel_account: true,
        },
        image: [],
        linode: grantFactory.buildList(6000),
        longview: [],
        nodebalancer: [],
        stackscript: grantFactory.buildList(30),
        volume: grantFactory.buildList(100),
      })
    );
  }),
  http.get('*/account/logins', () => {
    const failedRestrictedAccountLogin = accountLoginFactory.build({
      restricted: true,
      status: 'failed',
    });
    const successfulAccountLogins = accountLoginFactory.buildList(25);

    return HttpResponse.json(
      makeResourcePage([
        failedRestrictedAccountLogin,
        ...successfulAccountLogins,
      ])
    );
  }),
  http.get('*/account/payment-methods', () => {
    const defaultPaymentMethod = paymentMethodFactory.build({
      data: { card_type: 'MasterCard' },
      is_default: true,
    });

    const googlePayPaymentMethod = paymentMethodFactory.build({
      type: 'google_pay',
    });

    const paypalPaymentMethod = paymentMethodFactory.build({
      data: {
        email: 'test@example.com',
        paypal_id: '6781945682',
      },
      type: 'paypal',
    });

    const otherPaymentMethod = paymentMethodFactory.build();

    return HttpResponse.json(
      makeResourcePage([
        defaultPaymentMethod,
        otherPaymentMethod,
        googlePayPaymentMethod,
        paypalPaymentMethod,
      ])
    );
  }),
  http.post('*/seen', () => {
    return HttpResponse.json({});
  }),
  http.get(
    '*/events',
    () => {
      const events = eventFactory.buildList(1, {
        action: 'lke_node_create',
        entity: {
          id: 1,
          label: 'linode-1',
          type: 'linode',
          url: 'https://google.com',
        },
        message:
          'Rebooting this thing and showing an extremely long event message for no discernible reason other than the fairly obvious reason that we want to do some testing of whether or not these messages wrap.',
        percent_complete: 15,
        secondary_entity: {
          id: 1,
          label: 'my config',
          type: 'linode',
          url: 'https://google.com',
        },
        status: 'notification',
      });

      const dbEvents = eventFactory.buildList(1, {
        action: 'database_low_disk_space',
        entity: { id: 999, label: 'database-1', type: 'database' },
        message: 'Low disk space.',
        status: 'notification',
      });
      const dbMigrationEvents = eventFactory.buildList(1, {
        action: 'database_migrate',
        entity: { id: 11, label: 'database-11', type: 'database' },
        message: 'Database migration started.',
        status: 'started',
      });
      const dbMigrationFinishedEvents = eventFactory.buildList(1, {
        action: 'database_migrate',
        entity: { id: 11, label: 'database-11', type: 'database' },
        message: 'Database migration finished.',
        status: 'finished',
      });
      const oldEvents = eventFactory.buildList(20, {
        action: 'account_update',
        percent_complete: 100,
        seen: true,
      });
      const eventWithSpecialCharacters = eventFactory.build({
        action: 'ticket_update',
        entity: {
          id: 10,
          label: 'Ticket name with special characters... (?)',
          type: 'ticket',
        },
        message: 'Ticket name with special characters... (?)',
        percent_complete: 100,
        status: 'notification',
      });
      const placementGroupCreateEvent = eventFactory.buildList(1, {
        action: 'placement_group_create',
        entity: { id: 999, label: 'PG-1', type: 'placement_group' },
        message: 'Placement Group successfully created.',
        percent_complete: 100,
        status: 'notification',
      });
      const placementGroupAssignedEvent = eventFactory.buildList(1, {
        action: 'placement_group_assign',
        entity: { id: 990, label: 'PG-2', type: 'placement_group' },
        message: 'Placement Group successfully assigned.',
        percent_complete: 100,
        secondary_entity: {
          id: 1,
          label: 'My Config',
          type: 'linode',
          url: '/v4/linode/instances/1/configs/1',
        },
        status: 'notification',
      });

      return HttpResponse.json(
        makeResourcePage([
          ...events,
          ...dbMigrationEvents,
          ...dbMigrationFinishedEvents,
          ...dbEvents,
          ...placementGroupAssignedEvent,
          ...placementGroupCreateEvent,
          eventWithSpecialCharacters,
          ...oldEvents,
        ])
      );
    },
    {
      once: false,
    }
  ),

  http.get('*/support/tickets', () => {
    const tickets = supportTicketFactory.buildList(15, {
      severity: 1,
      status: 'open',
    });
    return HttpResponse.json(makeResourcePage(tickets));
  }),
  http.get('*/support/tickets/999', () => {
    const ticket = supportTicketFactory.build({
      closed: new Date().toISOString(),
      id: 999,
    });
    return HttpResponse.json(ticket);
  }),
  http.get('*/support/tickets/:ticketId', ({ params }) => {
    const ticket = supportTicketFactory.build({
      id: Number(params.ticketId),
      severity: 1,
    });
    return HttpResponse.json(ticket);
  }),
  http.get('*/support/tickets/:ticketId/replies', () => {
    const replies = supportReplyFactory.buildList(15);
    return HttpResponse.json(makeResourcePage(replies));
  }),
  http.put('*/longview/plan', () => {
    return HttpResponse.json({});
  }),
  http.get('*/longview/plan', () => {
    const plan = longviewActivePlanFactory.build({});
    return HttpResponse.json(plan);
  }),
  http.get('*/longview/subscriptions', () => {
    const subscriptions = longviewSubscriptionFactory.buildList(10);
    return HttpResponse.json(makeResourcePage(subscriptions));
  }),
  http.post('https://longview.linode.com/fetch', () => {
    return HttpResponse.json({});
  }),
  http.get('*/longview/clients', () => {
    const clients = longviewClientFactory.buildList(10);
    return HttpResponse.json(makeResourcePage(clients));
  }),
  http.post('*/backups/enable/*', () => {
    return HttpResponse.json({});
  }),
  http.get('*/account/settings', () => {
    return HttpResponse.json({
      backups_enabled: true,
      longview_subscription: 'longview-100',
      managed: true,
      network_helper: true,
      object_storage: 'active',
    });
  }),
  http.put('*/account/settings/*', async ({ request }) => {
    const body = await request.json();
    return HttpResponse.json(body as any);
  }),
  http.get('*/tags', () => {
    tagFactory.resetSequenceNumber();
    const tags = tagFactory.buildList(5);
    return HttpResponse.json(makeResourcePage(tags));
  }),
  http.get('*gravatar*', () => {
    return HttpResponse.json({}, { status: 400 });
  }),
  http.get('*linode.com/blog/feed*', () => {
    return HttpResponse.json(null, { status: 400 });
  }),
  http.get('*managed/services', () => {
    const monitors = monitorFactory.buildList(25);
    const downUnresolvedMonitor = monitorFactory.build({
      id: 998,
      status: 'problem',
    });
    const downResolvedMonitor = monitorFactory.build({
      id: 999,
      label: 'Problem',
      status: 'problem',
    });
    return HttpResponse.json(
      makeResourcePage([
        ...monitors,
        downUnresolvedMonitor,
        downResolvedMonitor,
      ])
    );
  }),

  http.post('*/managed/services', async ({ request }) => {
    const body = await request.json();
    const monitor = monitorFactory.build(body as any);
    return HttpResponse.json(monitor);
  }),
  http.put('*/managed/services/:id', async ({ params, request }) => {
    const body = await request.json();
    const payload = body as any;

    return HttpResponse.json(
      monitorFactory.build({
        ...payload,
        id: Number(params.id),
      })
    );
  }),
  http.delete('*/managed/services/:id', () => {
    return HttpResponse.json({});
  }),
  http.get('*managed/stats', () => {
    const stats = managedStatsFactory.build();
    return HttpResponse.json(stats);
  }),
  http.get('*managed/issues', () => {
    const openIssue = managedIssueFactory.build({
      created: DateTime.now().minus({ days: 2 }).toISO(),
      entity: { id: 1 },
      services: [998],
    });
    const closedIssue = managedIssueFactory.build({
      created: DateTime.now().minus({ days: 2 }).toISO(),
      entity: { id: 999 },
      services: [999],
    });
    return HttpResponse.json(makeResourcePage([openIssue, closedIssue]));
  }),
  http.get('*managed/linode-settings', () => {
    return HttpResponse.json(
      makeResourcePage(managedLinodeSettingFactory.buildList(5))
    );
  }),
  http.get('*managed/credentials/sshkey', () => {
    return HttpResponse.json(managedSSHPubKeyFactory.build());
  }),
  http.get('*managed/credentials', () => {
    return HttpResponse.json(makeResourcePage(credentialFactory.buildList(5)));
  }),
  http.post('*managed/credentials', async ({ request }) => {
    const body = await request.json();
    const response = credentialFactory.build({
      ...(body as any),
    });

    return HttpResponse.json(response);
  }),
  http.post('*managed/credentials/:id/revoke', () => {
    return HttpResponse.json({});
  }),
  http.get('*managed/contacts', () => {
    return HttpResponse.json(makeResourcePage(contactFactory.buildList(5)));
  }),
  http.delete('*managed/contacts/:id', () => {
    return HttpResponse.json({});
  }),
  http.put('*managed/contacts/:id', async ({ params, request }) => {
    const body = await request.json();
    const payload = {
      ...(body as any),
      id: Number(params.id),
    };

    return HttpResponse.json(payload);
  }),
  http.post('*managed/contacts', async ({ request }) => {
    const body = await request.json();
    const response = contactFactory.build({
      ...(body as any),
    });
    return HttpResponse.json(response);
  }),
  http.get('*stackscripts/', () => {
    return HttpResponse.json(makeResourcePage(stackScriptFactory.buildList(1)));
  }),

  http.get('*/notifications', () => {
    // pastDueBalance included here merely for ease of testing for Notifications section in the Notifications drawer.
    const pastDueBalance = notificationFactory.build({
      body: null,
      entity: null,
      label: 'past due',
      message: `You have a past due balance of $58.50. Please make a payment immediately to avoid service disruption.`,
      severity: 'critical',
      type: 'payment_due',
      until: null,
      when: null,
    });

    // const gdprNotification = gdprComplianceNotification.build();

    const generalGlobalNotice = {
      body: null,
      entity: null,
      label: "We've updated our policies.",
      // eslint-disable-next-line xss/no-mixed-html
      message:
        "We've updated our policies. See <a href='https://cloud.linode.com/support'>this page</a> for more information.",
      severity: 'minor',
      type: 'notice',
      until: null,
      when: null,
    };

    const outageNotification = {
      body: null,
      entity: {
        id: 'us-east',
        label: null,
        type: 'region',
        url: '/regions/us-east',
      },
      label: 'There is an issue affecting service in this facility',
      message:
        'We are aware of an issue affecting service in this facility. If you are experiencing service issues in this facility, there is no need to open a support ticket at this time. Please monitor our status blog at https://status.linode.com for further information.  Thank you for your patience and understanding.',
      severity: 'major',
      type: 'outage',
      until: null,
      when: null,
    };

    // const emailBounce = notificationFactory.build({
    //   body: null,
    //   entity: null,
    //   label: 'We are unable to send emails to your billing email address!',
    //   message: 'We are unable to send emails to your billing email address!',
    //   severity: 'major',
    //   type: 'billing_email_bounce',
    //   until: null,
    //   when: null,
    // });

    // const abuseTicket = abuseTicketNotificationFactory.build();

    const migrationNotification = notificationFactory.build({
      entity: { id: 0, label: 'linode-0', type: 'linode' },
      label: 'You have a migration pending!',
      message:
        'You have a migration pending! Your Linode must be offline before starting the migration.',
      severity: 'major',
      type: 'migration_pending',
    });

    const minorSeverityNotification = notificationFactory.build({
      message: 'Testing for minor notification',
      severity: 'minor',
      type: 'notice',
    });

    const criticalSeverityNotification = notificationFactory.build({
      message: 'Testing for critical notification',
      severity: 'critical',
      type: 'notice',
    });

    const balanceNotification = notificationFactory.build({
      message: 'You have an overdue balance!',
      severity: 'major',
      type: 'payment_due',
    });

    const blockStorageMigrationScheduledNotification =
      notificationFactory.build({
        body: 'Your volumes in us-east will be upgraded to NVMe.',
        entity: {
          id: 20,
          label: 'eligibleNow',
          type: 'volume',
          url: '/volumes/20',
        },
        label: 'You have a scheduled Block Storage volume upgrade pending!',
        message:
          'The Linode that the volume is attached to will shut down in order to complete the upgrade and reboot once it is complete. Any other volumes attached to the same Linode will also be upgraded.',
        severity: 'critical',
        type: 'volume_migration_scheduled' as NotificationType,
        until: '2021-10-16T04:00:00',
        when: '2021-09-30T04:00:00',
      });

    const blockStorageMigrationScheduledNotificationUnattached =
      notificationFactory.build({
        body: 'Your volume will be upgraded to NVMe.',
        entity: {
          id: 30,
          label: 'hdd-unattached',
          type: 'volume',
          url: '/volumes/30',
        },
        label: 'You have a scheduled Block Storage volume upgrade pending!',
        message:
          'This unattached volume is scheduled to be migrated to NVMe I think.',
        severity: 'critical',
        type: 'volume_migration_scheduled' as NotificationType,
        until: '2021-10-16T04:00:00',
        when: '2021-09-30T04:00:00',
      });

    const blockStorageMigrationImminentNotification = notificationFactory.build(
      {
        body: 'Your volumes in us-east will be upgraded to NVMe.',
        entity: {
          id: 2,
          label: 'example-upgrading',
          type: 'volume',
          url: '/volumes/2',
        },
        label: 'You have a scheduled Block Storage volume upgrade pending!',
        message:
          'The Linode that the volume is attached to will shut down in order to complete the upgrade and reboot once it is complete. Any other volumes attached to the same Linode will also be upgraded.',
        severity: 'major',
        type: 'volume_migration_imminent' as NotificationType,
        until: '2021-10-16T04:00:00',
        when: '2021-09-30T04:00:00',
      }
    );

    return HttpResponse.json(
      makeResourcePage([
        pastDueBalance,
        ...notificationFactory.buildList(1),
        // gdprNotification,
        generalGlobalNotice,
        outageNotification,
        minorSeverityNotification,
        criticalSeverityNotification,
        // abuseTicket,
        // emailBounce,
        migrationNotification,
        balanceNotification,
        blockStorageMigrationScheduledNotification,
        blockStorageMigrationImminentNotification,
        blockStorageMigrationScheduledNotificationUnattached,
      ])
    );
  }),

  http.post('*/networking/vlans', () => {
    return HttpResponse.json({});
  }),
  http.post<{}, { prefix_length: number }>(
    '*/networking/ipv6/ranges',
    async ({ request }) => {
      const body = await request.json();
      const range = body?.['prefix_length'];
      return HttpResponse.json({ range, route_target: '2001:DB8::0000' });
    }
  ),
  http.post('*/networking/ips/assign', () => {
    return HttpResponse.json({});
  }),
  http.post('*/account/payments', () => {
    return HttpResponse.json(creditPaymentResponseFactory.build());
  }),
  http.get('*/profile/tokens', () => {
    return HttpResponse.json(makeResourcePage(appTokenFactory.buildList(30)));
  }),
  http.post<any, TokenRequest>('*/profile/tokens', async ({ request }) => {
    const body = await request.json();
    const data = body;
    return HttpResponse.json(appTokenFactory.build(data));
  }),
  http.put<any, Partial<TokenRequest>>(
    '*/profile/tokens/:id',
    async ({ params, request }) => {
      const body = await request.json();
      const data = body;
      return HttpResponse.json(
        appTokenFactory.build({ id: Number(params.id), ...data })
      );
    }
  ),
  http.delete('*/profile/tokens/:id', () => {
    return HttpResponse.json({});
  }),
  http.get('*/v4*/account/betas', () => {
    return HttpResponse.json(
      makeResourcePage([
        ...accountBetaFactory.buildList(5),
        accountBetaFactory.build({
          ended: DateTime.now().minus({ days: 5 }).toISO(),
          enrolled: DateTime.now().minus({ days: 20 }).toISO(),
          started: DateTime.now().minus({ days: 30 }).toISO(),
        }),
        accountBetaFactory.build({
          ended: DateTime.now().plus({ days: 5 }).toISO(),
          enrolled: undefined,
          started: DateTime.now().minus({ days: 30 }).toISO(),
        }),
      ])
    );
  }),
  http.get('*/v4*/account/betas/:id', ({ params }) => {
    if (params.id !== 'undefined') {
      return HttpResponse.json(
        accountBetaFactory.build({ id: params.id as string })
      );
    }
    return HttpResponse.json({}, { status: 404 });
  }),
  http.get('*/v4*/betas', () => {
    return HttpResponse.json(makeResourcePage(betaFactory.buildList(5)));
  }),
  http.get('*/v4*/betas/:id', ({ params }) => {
    const id = params.id.toString();
    if (params.id !== 'undefined') {
      return HttpResponse.json(betaFactory.build({ id }));
    }
    return HttpResponse.json({}, { status: 404 });
  }),
  http.get('*regions/availability', () => {
    return HttpResponse.json(
      makeResourcePage([
        regionAvailabilityFactory.build({
          plan: 'g6-standard-6',
          region: 'us-east',
        }),
        regionAvailabilityFactory.build({
          plan: 'g6-standard-7',
          region: 'us-east',
        }),
        regionAvailabilityFactory.build({
          plan: 'g6-dedicated-5',
          region: 'us-central',
        }),
        regionAvailabilityFactory.build({
          plan: 'g6-dedicated-6',
          region: 'us-central',
        }),
      ])
    );
  }),
  http.get('*regions/:regionId/availability', ({ params }) => {
    const selectedRegion = params.regionId as string;

    return HttpResponse.json([
      regionAvailabilityFactory.build({
        plan: 'g6-standard-6',
        region: selectedRegion,
      }),
      regionAvailabilityFactory.build({
        plan: 'g6-standard-7',
        region: selectedRegion,
      }),
      // Region-based availability of MTC plans is shown only for customers with MTC customer tag.
      ...(MTC_TT['availability_regions'].includes(
        selectedRegion as (typeof MTC_TT)['availability_regions'][number]
      )
        ? [
            regionAvailabilityFactory.build({
              available: true,
              plan: 'g8-premium-128-ht',
              region: selectedRegion,
            }),
          ]
        : [
            regionAvailabilityFactory.build({
              available: false,
              plan: 'g8-premium-128-ht',
              region: selectedRegion,
            }),
          ]),
    ]);
  }),

  // Placement Groups
  http.get('*/placement/groups', () => {
    return HttpResponse.json(
      makeResourcePage([
        placementGroupFactory.build({
          id: 1,
          is_compliant: true,
          members: [1, 2, 3, 4, 5, 6, 7, 8, 43].map((linode) => ({
            is_compliant: true,
            linode_id: linode,
          })),
          placement_group_policy: 'strict',
          placement_group_type: 'anti_affinity:local',
          region: 'us-east',
        }),
        placementGroupFactory.build({
          id: 2,
          is_compliant: true,
          members: [
            {
              is_compliant: true,
              linode_id: 9,
            },
            {
              is_compliant: true,
              linode_id: 10,
            },
            {
              is_compliant: true,
              linode_id: 11,
            },
          ],
          placement_group_policy: 'strict',
          placement_group_type: 'affinity:local',
          region: 'us-west',
        }),
        placementGroupFactory.build({
          id: 3,
          is_compliant: true,
          members: [
            {
              is_compliant: true,
              linode_id: 12,
            },
          ],
          placement_group_policy: 'strict',
          placement_group_type: 'affinity:local',
          region: 'ca-central',
        }),
      ])
    );
  }),
  http.get('*/placement/groups/:placementGroupId', ({ params }) => {
    if (params.placementGroupId === 'undefined') {
      return HttpResponse.json({}, { status: 404 });
    }

    return HttpResponse.json(
      placementGroupFactory.build({
        id: 1,
      })
    );
  }),
  http.post('*/placement/groups', async ({ request }) => {
    const reqBody = await request.json();
    const body = reqBody as any;
    const response = placementGroupFactory.build({
      ...body,
    });

    return HttpResponse.json(response);
  }),
  http.put(
    '*/placement/groups/:placementGroupId',
    async ({ params, request }) => {
      const body = await request.json();

      if (params.placementGroupId === '-1') {
        return HttpResponse.json({}, { status: 404 });
      }

      const response = placementGroupFactory.build({
        ...(body as any),
      });

      return HttpResponse.json(response);
    }
  ),
  http.delete('*/placement/groups/:placementGroupId', ({ params }) => {
    if (params.placementGroupId === '-1') {
      return HttpResponse.json({}, { status: 404 });
    }

    return HttpResponse.json({});
  }),
  http.post(
    '*/placement/groups/:placementGroupId/assign',
    async ({ params, request }) => {
      const body = await request.json();

      if (params.placementGroupId === '-1') {
        return HttpResponse.json({}, { status: 404 });
      }

      const response = placementGroupFactory.build({
        id: Number(params.placementGroupId) || -1,
        label: 'pg-1',
        members: [
          {
            is_compliant: true,
            linode_id: 1,
          },
          {
            is_compliant: true,
            linode_id: 2,
          },
          {
            is_compliant: true,
            linode_id: 3,
          },
          {
            is_compliant: true,
            linode_id: 4,
          },
          {
            is_compliant: true,
            linode_id: 5,
          },
          {
            is_compliant: true,
            linode_id: 6,
          },
          {
            is_compliant: true,
            linode_id: 7,
          },
          {
            is_compliant: true,
            linode_id: 8,
          },
          {
            is_compliant: false,
            linode_id: 43,
          },
          {
            is_compliant: true,
            linode_id: (body as any).linodes[0],
          },
        ],
        placement_group_type: 'anti_affinity:local',
      });

      return HttpResponse.json(response);
    }
  ),
  http.post('*/placement/groups/:placementGroupId/unassign', ({ params }) => {
    if (params.placementGroupId === '-1') {
      return HttpResponse.json({}, { status: 404 });
    }

    const response = placementGroupFactory.build({
      id: Number(params.placementGroupId) || -1,
      label: 'pg-1',
      members: [
        {
          is_compliant: true,
          linode_id: 1,
        },

        {
          is_compliant: true,
          linode_id: 2,
        },
        {
          is_compliant: true,
          linode_id: 3,
        },
        {
          is_compliant: true,
          linode_id: 4,
        },
        {
          is_compliant: true,
          linode_id: 5,
        },
        {
          is_compliant: true,
          linode_id: 6,
        },
        {
          is_compliant: true,
          linode_id: 7,
        },
        {
          is_compliant: true,
          linode_id: 8,
        },
        {
          is_compliant: false,
          linode_id: 43,
        },
      ],
      placement_group_type: 'anti_affinity:local',
    });

    return HttpResponse.json(response);
  }),
  http.post(
    '*/monitor/services/:service_type/alert-definitions',
    async ({ request }) => {
      const types: AlertDefinitionType[] = ['system', 'user'];
      const status: AlertStatusType[] = ['enabled', 'disabled'];
      const severity: AlertSeverityType[] = [0, 1, 2, 3];
      const users = ['user1', 'user2', 'user3'];
      const serviceTypes: AlertServiceType[] = ['linode', 'dbaas'];

      const reqBody = await request.json();
      const response = alertFactory.build({
        ...(reqBody as CreateAlertDefinitionPayload),
        created_by: pickRandom(users),
        service_type: pickRandom(serviceTypes),
        severity: pickRandom(severity),
        status: pickRandom(status),
        type: pickRandom(types),
        updated_by: pickRandom(users),
      });
      return HttpResponse.json(response);
    }
  ),
  http.get(
    '*/monitor/services/:serviceType/alert-definitions',
    async ({ params }) => {
      const serviceType = params.serviceType;
      alertFactory.resetSequenceNumber();
      return HttpResponse.json({
        data: [
          ...alertFactory.buildList(20, {
            rule_criteria: {
              rules: alertRulesFactory.buildList(2),
            },
            service_type: serviceType === 'dbaas' ? 'dbaas' : 'linode',
          }),
          ...alertFactory.buildList(5, {
            service_type: serviceType === 'dbaas' ? 'dbaas' : 'linode',
            type: 'user',
          }),
        ],
      });
    }
  ),
  http.get('*/monitor/alert-definitions', async () => {
    const customAlerts = alertFactory.buildList(10, {
      created_by: 'user1',
      severity: 0,
      type: 'user',
      updated: '2021-10-16T04:00:00',
      updated_by: 'user1',
    });
    const customAlertsWithServiceType = alertFactory.buildList(10, {
      created_by: 'user1',
      service_type: 'dbaas',
      severity: 1,
      type: 'user',
      updated_by: 'user1',
    });
    const defaultAlerts = alertFactory.buildList(15);
    const defaultAlertsWithServiceType = alertFactory.buildList(7, {
      service_type: 'dbaas',
      severity: 3,
    });
    const alerts = [
      ...defaultAlerts,
      ...alertFactory.buildList(8, {
        created_by: 'user1',
        service_type: 'linode',
        status: 'disabled',
        type: 'user',
        updated_by: 'user1',
      }),
      ...customAlerts,
      ...defaultAlertsWithServiceType,
      ...alertFactory.buildList(3),
      ...alertFactory.buildList(36, {
        status: 'disabled',
        tags: ['tag-3'],
        updated: '2021-10-16T04:00:00',
      }),
      ...customAlertsWithServiceType,
      ...alertFactory.buildList(2, {
        created_by: 'user1',
        service_type: 'linode',
        status: 'in progress',
        tags: ['tag-1', 'tag-2'],
        type: 'user',
        updated_by: 'user1',
      }),
      ...alertFactory.buildList(2, {
        created_by: 'user1',
        service_type: 'linode',
        status: 'failed',
        tags: ['tag-1', 'tag-2'],
        type: 'user',
        updated_by: 'user1',
      }),
    ];
    return HttpResponse.json(makeResourcePage(alerts));
  }),
  http.get(
    '*/monitor/services/:serviceType/alert-definitions/:id',
    ({ params }) => {
      if (params.id !== undefined) {
        return HttpResponse.json(
          alertFactory.build({
            id: Number(params.id),
            rule_criteria: {
              rules: [
                ...alertRulesFactory.buildList(2, {
                  dimension_filters: alertDimensionsFactory.buildList(2),
                }),
                ...alertRulesFactory.buildList(1, { dimension_filters: [] }),
              ],
            },
            service_type: params.serviceType === 'linode' ? 'linode' : 'dbaas',
            type: 'user',
          })
        );
      }
      return HttpResponse.json({}, { status: 404 });
    }
  ),
  http.put(
    '*/monitor/services/:serviceType/alert-definitions/:id',
    ({ params, request }) => {
      const body: any = request.json();
      return HttpResponse.json(
        alertFactory.build({
          id: Number(params.id),
          label: `Alert-${params.id}`,
          status: body.status === 'enabled' ? 'disabled' : 'enabled',
        }),
        {
          status: 200,
        }
      );
    }
  ),
  http.get('*/monitor/alert-channels', () => {
    return HttpResponse.json(
      makeResourcePage(notificationChannelFactory.buildList(7))
    );
  }),
  http.get('*/monitor/services', () => {
    const response: ServiceTypesList = {
      data: [
        serviceTypesFactory.build({
          label: 'Linodes',
          service_type: 'linode',
        }),
        serviceTypesFactory.build({
          label: 'Databases',
          service_type: 'dbaas',
        }),
      ],
    };

    return HttpResponse.json(response);
  }),
  http.get('*/monitor/services/:serviceType/dashboards', ({ params }) => {
    const response = {
      data: [] as Dashboard[],
    };
    if (params.serviceType === 'linode') {
      response.data.push(
        dashboardFactory.build({
          label: 'Linode Dashboard',
          service_type: 'linode',
          widgets: [
            widgetFactory.build({
              label: 'CPU utilization',
              metric: 'system_cpu_utilization_percent',
              unit: '%',
              group_by: ['entity_id'],
              y_label: 'system_cpu_utilization_ratio',
            }),
          ],
        })
      );
    } else if (params.serviceType === 'dbaas') {
      response.data.push(
        dashboardFactory.build({
          label: 'DBaaS Dashboard',
          service_type: 'dbaas',
          widgets: [
            widgetFactory.build({
              label: 'CPU utilization',
              metric: 'system_cpu_utilization_percent',
              unit: '%',
              group_by: ['entity_id'],
              y_label: 'system_cpu_utilization_ratio',
            }),
          ],
        })
      );
    }

    return HttpResponse.json(response);
  }),
  http.get('*/monitor/services/:serviceType/metric-definitions', () => {
    const response = {
      data: [
        {
          available_aggregate_functions: ['min', 'max', 'avg'],
          dimensions: [
            {
              dimension_label: 'cpu',
              label: 'CPU name',
              values: null,
            },
            {
              dimension_label: 'state',
              label: 'State of CPU',
              values: [
                'user',
                'system',
                'idle',
                'interrupt',
                'nice',
                'softirq',
                'steal',
                'wait',
              ],
            },
            {
              dimension_label: 'LINODE_ID',
              label: 'Linode ID',
              values: null,
            },
          ],
          label: 'CPU utilization',
          metric: 'system_cpu_utilization_percent',
          metric_type: 'gauge',
          scrape_interval: '2m',
          unit: 'percent',
        },
        {
          available_aggregate_functions: ['min', 'max', 'avg', 'sum'],
          dimensions: [
            {
              dimension_label: 'state',
              label: 'State of memory',
              values: [
                'used',
                'free',
                'buffered',
                'cached',
                'slab_reclaimable',
                'slab_unreclaimable',
              ],
            },
            {
              dimension_label: 'LINODE_ID',
              label: 'Linode ID',
              values: null,
            },
          ],
          label: 'Memory Usage',
          metric: 'system_memory_usage_by_resource',
          metric_type: 'gauge',
          scrape_interval: '30s',
          unit: 'byte',
        },
        {
          available_aggregate_functions: ['min', 'max', 'avg', 'sum'],
          dimensions: [
            {
              dimension_label: 'device',
              label: 'Device name',
              values: ['lo', 'eth0'],
            },
            {
              dimension_label: 'direction',
              label: 'Direction of network transfer',
              values: ['transmit', 'receive'],
            },
            {
              dimension_label: 'LINODE_ID',
              label: 'Linode ID',
              values: null,
            },
          ],
          label: 'Network Traffic',
          metric: 'system_network_io_by_resource',
          metric_type: 'counter',
          scrape_interval: '30s',
          unit: 'byte',
        },
        {
          available_aggregate_functions: ['min', 'max', 'avg', 'sum'],
          dimensions: [
            {
              dimension_label: 'device',
              label: 'Device name',
              values: ['loop0', 'sda', 'sdb'],
            },
            {
              dimension_label: 'direction',
              label: 'Operation direction',
              values: ['read', 'write'],
            },
            {
              dimension_label: 'LINODE_ID',
              label: 'Linode ID',
              values: null,
            },
          ],
          label: 'Disk I/O',
          metric: 'system_disk_OPS_total',
          metric_type: 'counter',
          scrape_interval: '30s',
          unit: 'ops_per_second',
        },
      ],
    };

    return HttpResponse.json(response);
  }),
  http.post('*/monitor/services/:serviceType/token', () => {
    const response = {
      token: 'eyJhbGciOiAiZGlyIiwgImVuYyI6ICJBMTI4Q0JDLUhTMjU2IiwgImtpZCI6ID',
    };
    return HttpResponse.json(response);
  }),

  http.get('*/monitor/dashboards/:id', ({ params }) => {
    const response = {
      created: '2024-04-29T17:09:29',
      id: params.id,
      label:
        params.id === '1'
          ? 'DBaaS Service I/O Statistics'
          : 'Linode Service I/O Statistics',
      service_type: params.id === '1' ? 'dbaas' : 'linode', // just update the service type and label and use same widget configs
      type: 'standard',
      updated: null,
      widgets: [
        {
          aggregate_function: 'avg',
          chart_type: 'area',
          color: 'default',
          label: 'CPU utilization',
          metric: 'system_cpu_utilization_percent',
          size: 12,
          unit: '%',
          group_by: ['entity_id'],
          y_label: 'system_cpu_utilization_ratio',
          filters: dimensionFilterFactory.buildList(5, {
            operator: pickRandom(['endswith', 'eq', 'neq', 'startswith']),
          }),
        },
        {
          aggregate_function: 'avg',
          chart_type: 'area',
          color: 'default',
          label: 'Memory Usage',
          metric: 'system_memory_usage_by_resource',
          size: 12,
          unit: 'Bytes',
          group_by: ['entity_id'],
          y_label: 'system_memory_usage_bytes',
        },
        {
          aggregate_function: 'avg',
          chart_type: 'area',
          color: 'default',
          label: 'Network Traffic',
          metric: 'system_network_io_by_resource',
          size: 6,
          unit: 'Bytes',
          y_label: 'system_network_io_bytes_total',
<<<<<<< HEAD
          filters: dimensionFilterFactory.buildList(3, {
            operator: pickRandom(['endswith', 'eq', 'neq', 'startswith', 'in']),
          }),
=======
          group_by: ['entity_id'],
>>>>>>> 34f715a9
        },
        {
          aggregate_function: 'avg',
          chart_type: 'area',
          color: 'default',
          label: 'Disk I/O',
          metric: 'system_disk_OPS_total',
          size: 6,
          unit: 'OPS',
          group_by: ['entity_id'],
          y_label: 'system_disk_operations_total',
        },
      ],
    };
    return HttpResponse.json(response);
  }),
  http.post('*/monitor/services/:serviceType/metrics', () => {
    const response = {
      data: {
        result: [
          {
            metric: {
              entity_id: '123',
              metric_name: 'average_cpu_usage',
              node_id: 'primary-1',
            },
            values: [
              [1721854379, '0.2744841110560275'],
              [1721857979, '0.2980357104166823'],
              [1721861579, '0.3290476561287732'],
              [1721865179, '0.32148793964961897'],
              [1721868779, '0.3269247326830727'],
              [1721872379, '0.3393055885526987'],
              [1721875979, '0.3237102833940027'],
              [1721879579, '0.3153372503472701'],
              [1721883179, '0.26811506053820466'],
              [1721886779, '0.25839295774934357'],
              [1721890379, '0.26863082415681144'],
              [1721893979, '0.26126998689934394'],
              [1721897579, '0.26164641539434685'],
            ],
          },
          // Uncomment this to add more metrics and see a scrollable legend if legendHeight is set (ex: CloudPulse)
          // ...Array.from({ length: 10 }, (_, i) => ({
          //   metric: {
          //     test: `Test${i + 2}`,
          //   },
          //   values: [
          //     [1721854379, '0.2744841110560275'],
          //     [1721857979, '0.2980357104166823'],
          //     [1721861579, '0.3290476561287732'],
          //     [1721865179, '0.32148793964961897'],
          //     [1721868779, '0.3269247326830727'],
          //     [1721872379, '0.3393055885526987'],
          //     [1721875979, '0.3237102833940027'],
          //     [1721879579, '0.3153372503472701'],
          //     [1721883179, '0.26811506053820466'],
          //     [1721886779, '0.25839295774934357'],
          //     [1721890379, '0.26863082415681144'],
          //     [1721893979, '0.26126998689934394'],
          //     [1721897579, '0.26164641539434685'],
          //   ],
          // })),
          {
            metric: {
              entity_id: '456',
              metric_name: 'average_cpu_usage',
              node_id: 'primary-2',
            },
            values: [
              [1721854379, '0.3744841110560275'],
              [1721857979, '0.4980357104166823'],
              [1721861579, '0.3290476561287732'],
              [1721865179, '0.42148793964961897'],
              [1721868779, '0.2269247326830727'],
              [1721872379, '0.3393055885526987'],
              [1721875979, '0.5237102833940027'],
              [1721879579, '0.3153372503472701'],
              [1721883179, '0.26811506053820466'],
              [1721886779, '0.35839295774934357'],
              [1721890379, '0.36863082415681144'],
              [1721893979, '0.46126998689934394'],
              [1721897579, '0.56164641539434685'],
            ],
          },
          {
            metric: {
              entity_id: '789',
              metric_name: 'average_cpu_usage',
              node_id: 'primary-3',
            },
            values: [
              [1721854379, '0.3744841110560275'],
              [1721857979, '0.4980357104166823'],
              [1721861579, '0.3290476561287732'],
              [1721865179, '0.4148793964961897'],
              [1721868779, '0.4269247326830727'],
              [1721872379, '0.3393055885526987'],
              [1721875979, '0.6237102833940027'],
              [1721879579, '0.3153372503472701'],
              [1721883179, '0.26811506053820466'],
              [1721886779, '0.45839295774934357'],
              [1721890379, '0.36863082415681144'],
              [1721893979, '0.56126998689934394'],
              [1721897579, '0.66164641539434685'],
            ],
          },
        ],
        resultType: 'matrix',
      },
      isPartial: false,
      stats: {
        executionTimeMsec: 23,
        seriesFetched: '14',
      },
      status: 'success',
    };

    return HttpResponse.json(response);
  }),
  http.get('*/src/routes/*LazyRoutes', ({ request }) => {
    return new Response('export const module = {};', {
      headers: {
        'Content-Type': 'application/javascript',
      },
    });
  }),
  ...entityTransfers,
  ...statusPage,
  ...databases,
  ...vpc,
  ...iam,
  ...entities,
];<|MERGE_RESOLUTION|>--- conflicted
+++ resolved
@@ -2902,13 +2902,10 @@
           size: 6,
           unit: 'Bytes',
           y_label: 'system_network_io_bytes_total',
-<<<<<<< HEAD
           filters: dimensionFilterFactory.buildList(3, {
             operator: pickRandom(['endswith', 'eq', 'neq', 'startswith', 'in']),
           }),
-=======
           group_by: ['entity_id'],
->>>>>>> 34f715a9
         },
         {
           aggregate_function: 'avg',
