/**
 * @deprecated
 *
 * This mocking mode is being phased out.
 * It remains available in out DEV tools for convenience and backward compatibility, it is however discouraged to add new handlers to it.
 *
 * New handlers should be added to the CRUD baseline preset instead (ex: src/mocks/presets/crud/handlers/linodes.ts) which support a much more dynamic data mocking.
 */
import {
  accountAvailabilityFactory,
  accountBetaFactory,
  betaFactory,
  dedicatedTypeFactory,
  grantFactory,
  grantsFactory,
  linodeFactory,
  linodeIPFactory,
  linodeStatsFactory,
  linodeTransferFactory,
  linodeTypeFactory,
  nodeBalancerConfigFactory,
  nodeBalancerConfigNodeFactory,
  nodeBalancerFactory,
  pickRandom,
  proDedicatedTypeFactory,
  profileFactory,
  regionAvailabilityFactory,
  regions,
  securityQuestionsFactory,
} from '@linode/utilities';
import { DateTime } from 'luxon';
import { http, HttpResponse } from 'msw';

import { MOCK_THEME_STORAGE_KEY } from 'src/dev-tools/ThemeSelector';
import {
  // abuseTicketNotificationFactory,
  accountFactory,
  accountMaintenanceFactory,
  accountTransferFactory,
  alertDimensionsFactory,
  alertFactory,
  alertRulesFactory,
  appTokenFactory,
  blockStorageMetricCriteria,
  blockStorageMetricRules,
  contactFactory,
  credentialFactory,
  creditPaymentResponseFactory,
  dashboardFactory,
  databaseBackupFactory,
  databaseEngineFactory,
  databaseFactory,
  databaseInstanceFactory,
  databaseTypeFactory,
  dimensionFilterFactory,
  domainFactory,
  domainRecordFactory,
  entityTransferFactory,
  eventFactory,
  firewallDeviceFactory,
  firewallEntityfactory,
  firewallFactory,
  firewallMetricDefinitionsResponse,
  firewallMetricRulesFactory,
  firewallNodebalancerMetricCriteria,
  imageFactory,
  incidentResponseFactory,
  invoiceFactory,
  invoiceItemFactory,
  kubeEndpointFactory,
  kubeLinodeFactory,
  kubernetesAPIResponse,
  kubernetesVersionFactory,
  linodeConfigFactory,
  linodeDiskFactory,
  lkeEnterpriseTypeFactory,
  lkeHighAvailabilityTypeFactory,
  lkeStandardAvailabilityTypeFactory,
  longviewActivePlanFactory,
  longviewClientFactory,
  longviewSubscriptionFactory,
  maintenanceResponseFactory,
  makeObjectsPage,
  managedIssueFactory,
  managedLinodeSettingFactory,
  managedSSHPubKeyFactory,
  managedStatsFactory,
  monitorFactory,
  mysqlConfigResponse,
  nodeBalancerTypeFactory,
  nodePoolFactory,
  notificationChannelFactory,
  notificationFactory,
  objectStorageBucketFactoryGen2,
  objectStorageClusterFactory,
  objectStorageEndpointsFactory,
  objectStorageKeyFactory,
  objectStorageMetricCriteria,
  objectStorageMetricRules,
  objectStorageOverageTypeFactory,
  objectStorageTypeFactory,
  paymentFactory,
  paymentMethodFactory,
  placementGroupFactory,
  possibleMySQLReplicationTypes,
  possiblePostgresReplicationTypes,
  postgresConfigResponse,
  promoFactory,
  serviceAlertFactory,
  serviceTypesFactory,
  stackScriptFactory,
  staticObjects,
  subnetFactory,
  supportReplyFactory,
  supportTicketFactory,
  tagFactory,
  VLANFactory,
  volumeFactory,
  volumeTypeFactory,
  vpcFactory,
  widgetFactory,
} from 'src/factories';
import { accountAgreementsFactory } from 'src/factories/accountAgreements';
import { accountLoginFactory } from 'src/factories/accountLogin';
import { accountUserFactory } from 'src/factories/accountUsers';
import { LinodeKernelFactory } from 'src/factories/linodeKernel';
import { quotaFactory } from 'src/factories/quotas';
import { getStorage } from 'src/utilities/storage';

import type { PathParams } from 'msw';

const getRandomWholeNumber = (min: number, max: number) =>
  Math.floor(Math.random() * (max - min + 1) + min);

import { accountEntityFactory } from 'src/factories/accountEntities';
import { accountRolesFactory } from 'src/factories/accountRoles';
import { trustedDeviceFactory } from 'src/factories/devices';
import { maintenancePolicyFactory } from 'src/factories/maintenancePolicy';
import { userAccountPermissionsFactory } from 'src/factories/userAccountPermissions';
import { userEntityPermissionsFactory } from 'src/factories/userEntityPermissions';
import { userRolesFactory } from 'src/factories/userRoles';

import type {
  AccountMaintenance,
  AlertDefinitionScope,
  AlertDefinitionType,
  AlertSeverityType,
  AlertStatusType,
  CloudPulseServiceType,
  CreateAlertDefinitionPayload,
  CreateObjectStorageKeyPayload,
  Dashboard,
  Database,
  FirewallStatus,
  NotificationType,
  ObjectStorageEndpointTypes,
  SecurityQuestionsPayload,
  ServiceTypesList,
  TokenRequest,
  UpdateImageRegionsPayload,
  User,
  VolumeStatus,
} from '@linode/api-v4';

export const makeResourcePage = <T>(
  e: T[],
  override: { page: number; pages: number; results?: number } = {
    page: 1,
    pages: 1,
  }
) => ({
  data: e,
  page: override.page ?? 1,
  pages: override.pages ?? 1,
  results: override.results ?? e.length,
});

const makeMockDatabase = (params: PathParams): Database => {
  const isDefault = Number(params.id) % 2 !== 0;
  const db: Record<string, boolean | number | string | undefined> = {
    engine: params.engine as 'mysql',
    id: Number(params.id),
    label: `database-${params.id}`,
    platform: isDefault ? 'rdbms-default' : 'rdbms-legacy',
  };
  if (!isDefault) {
    db.replication_commit_type =
      params.engine === 'postgresql' ? 'local' : undefined;

    db.replication_type =
      params.engine === 'mysql'
        ? pickRandom(possibleMySQLReplicationTypes)
        : undefined;

    db.replication_type =
      params.engine === 'postgresql'
        ? pickRandom(possiblePostgresReplicationTypes)
        : undefined;

    db.ssl_connection = true;
  }
  const database = databaseFactory.build(db);

  if (database.platform !== 'rdbms-default') {
    delete database.private_network;
  }

  if (database.platform === 'rdbms-default' && !!database.private_network) {
    // When a database is configured with a VPC, the primary and standby hostnames are prepended with 'private-' in the backend
    database.hosts = {
      primary: 'private-db-mysql-primary-0.b.linodeb.net',
      standby: 'private-db-mysql-standby-0.b.linodeb.net',
    };
  }

  return database;
};

const statusPage = [
  http.get('*/api/v2/incidents*', () => {
    const response = incidentResponseFactory.build();
    return HttpResponse.json(response);
  }),
  http.get('*/api/v2/scheduled-maintenances*', () => {
    const response = maintenanceResponseFactory.build();
    return HttpResponse.json(response);
  }),
];

function sleep(ms: number) {
  return new Promise((resolve) => setTimeout(resolve, ms));
}

const entityTransfers = [
  http.get('*/account/service-transfers', () => {
    const transfers1 = entityTransferFactory.buildList(10);
    const transfers2 = entityTransferFactory.buildList(10, {
      token: 'TEST123',
    });
    const transfers3 = entityTransferFactory.buildList(10, {
      token: '987TEST',
    });
    const transfer4 = entityTransferFactory.build({
      is_sender: true,
      status: 'pending',
    });
    const transfer5 = entityTransferFactory.build({
      is_sender: true,
      status: 'canceled',
    });

    const combinedTransfers = transfers1.concat(
      transfers2,
      transfers3,
      transfer4,
      transfer5
    );
    return HttpResponse.json(makeResourcePage(combinedTransfers));
  }),
  http.get('*/account/service-transfers/:transferId', () => {
    const transfer = entityTransferFactory.build();
    return HttpResponse.json(transfer);
  }),
  http.get('*/account/agreements', () =>
    HttpResponse.json(accountAgreementsFactory.build())
  ),
  http.post('*/account/service-transfers', async ({ request }) => {
    const body = await request.json();
    const payload = body as any;
    const newTransfer = entityTransferFactory.build({
      entities: payload.entities,
    });
    return HttpResponse.json(newTransfer);
  }),
  http.post('*/account/service-transfers/:transferId/accept', () => {
    return HttpResponse.json({});
  }),
  http.delete('*/account/service-transfers/:transferId', () => {
    return HttpResponse.json({});
  }),
];

const databases = [
  http.get('*/databases/instances', () => {
    const database1 = databaseInstanceFactory.build({
      cluster_size: 1,
      id: 1,
      label: 'database-instance-1',
    });
    const database2 = databaseInstanceFactory.build({
      cluster_size: 2,
      id: 2,
      label: 'database-instance-2',
    });
    const database3 = databaseInstanceFactory.build({
      cluster_size: 3,
      id: 3,
      label: 'database-instance-3',
    });
    const database4 = databaseInstanceFactory.build({
      cluster_size: 1,
      id: 4,
      label: 'database-instance-4',
    });
    const database5 = databaseInstanceFactory.build({
      cluster_size: 1,
      id: 5,
      label: 'database-instance-5',
    });

    const databases = [database1, database2, database3, database4, database5];
    return HttpResponse.json(makeResourcePage(databases));
  }),

  http.get('*/databases/types', () => {
    const standardTypes = [
      databaseTypeFactory.build({
        class: 'nanode',
        id: 'g6-nanode-1',
        label: `Nanode 1 GB`,
        memory: 1024,
      }),
      databaseTypeFactory.build({
        class: 'nanode',
        id: 'g6-standard-1',
        label: `Linode 2 GB`,
        memory: 2048,
      }),
      ...databaseTypeFactory.buildList(7, { class: 'standard' }),
    ];
    const dedicatedTypes = databaseTypeFactory.buildList(7, {
      class: 'dedicated',
    });

    const planSizes = [4, 8, 16, 32, 64, 96, 128, 256];
    const premiumTypes = planSizes.map((size) => {
      return databaseTypeFactory.build({
        class: 'premium',
        id: `premium-${size}`,
        label: `DBaaS - Premium ${size} GB`,
        memory: size * 1024,
      });
    });

    return HttpResponse.json(
      makeResourcePage([...standardTypes, ...dedicatedTypes, ...premiumTypes])
    );
  }),

  http.get('*/databases/engines', () => {
    const engine1 = databaseEngineFactory.buildList(3);
    const engine2 = databaseEngineFactory.buildList(3, {
      engine: 'postgresql',
    });

    const combinedList = [...engine1, ...engine2];

    return HttpResponse.json(makeResourcePage(combinedList));
  }),

  http.get('*/databases/:engine/instances/:id', ({ params }) => {
    const database = makeMockDatabase(params);
    return HttpResponse.json(database);
  }),

  http.put('*/databases/:engine/instances/:id', ({ params }) => {
    const database = makeMockDatabase(params);
    return HttpResponse.json(database);
  }),

  http.get('*/databases/:engine/instances/:databaseId/backups', () => {
    const backups = databaseBackupFactory.buildList(10);
    return HttpResponse.json(makeResourcePage(backups));
  }),

  http.get('*/databases/:engine/instances/:databaseId/credentials', () => {
    return HttpResponse.json({
      password: 'password123',
      username: 'lnroot',
    });
  }),

  http.get('*/databases/:engine/instances/:databaseId/ssl', () => {
    return HttpResponse.json({
      certificate: 'testcertificate',
      public_key: 'testkey',
    });
  }),

  http.post('*/databases/:engine/instances', async ({ params, request }) => {
    const body = await request.json();
    const payload: any = body;
    return HttpResponse.json({
      ...databaseFactory.build({
        engine: params.engine as 'mysql',
        label: payload?.label ?? 'Database',
      }),
    });
  }),

  http.post(
    '*/databases/:engine/instances/:databaseId/backups/:backupId/restore',
    () => {
      return HttpResponse.json({});
    }
  ),

  http.post(
    '*/databases/:engine/instances/:databaseId/credentials/reset',
    () => {
      return HttpResponse.json({});
    }
  ),

  http.put(
    '*/databases/mysql/instances/:databaseId',
    async ({ params, request }) => {
      const reqBody = await request.json();
      const id = Number(params.databaseId);
      const body = reqBody as any;
      return HttpResponse.json({ ...databaseFactory.build({ id }), ...body });
    }
  ),

  http.delete('*/databases/mysql/instances/:databaseId', () => {
    return HttpResponse.json({});
  }),

  http.post('*/databases/:engine/instances/:databaseId/suspend', () => {
    return HttpResponse.json({});
  }),

  http.post('*/databases/:engine/instances/:databaseId/resume', () => {
    return HttpResponse.json({});
  }),
  http.get('*/databases/:engine/config', ({ params }) => {
    const { engine } = params as { engine: string };
    if (engine === 'mysql') {
      return HttpResponse.json(mysqlConfigResponse);
    }
    if (engine === 'postgresql') {
      return HttpResponse.json(postgresConfigResponse);
    }

    return HttpResponse.json(mysqlConfigResponse);
  }),
];

const vpc = [
  http.get('*/v4beta/vpcs', () => {
    const vpcsWithSubnet1 = vpcFactory.buildList(5, {
      subnets: subnetFactory.buildList(Math.floor(Math.random() * 10) + 1),
    });
    const vpcsWithSubnet2 = vpcFactory.buildList(5, {
      region: 'eu-west',
      subnets: subnetFactory.buildList(Math.floor(Math.random() * 20) + 1),
    });
    const vpcsWithoutSubnet = vpcFactory.buildList(20);
    return HttpResponse.json(
      makeResourcePage([
        ...vpcsWithSubnet1,
        ...vpcsWithSubnet2,
        ...vpcsWithoutSubnet,
      ])
    );
  }),
  http.get('*/v4beta/vpcs/:vpcId', () => {
    return HttpResponse.json(
      vpcFactory.build({
        description: `VPC for webserver and database. VPC for webserver and database. VPC for webserver and database. VPC for webserver and database. VPC for webserver VPC for webserver VPC for webserver VPC for webserver VPC for webserver.VPC for webserver and database!!! VPC`,
        subnets: subnetFactory.buildList(Math.floor(Math.random() * 10) + 1),
      })
    );
  }),
  http.get('*/v4beta/vpcs/:vpcId/subnets', () => {
    return HttpResponse.json(makeResourcePage(subnetFactory.buildList(30)));
  }),
  http.delete('*/v4beta/vpcs/:vpcId/subnets/:subnetId', () => {
    return HttpResponse.json({});
  }),
  http.delete('*/v4beta/vpcs/:vpcId', () => {
    return HttpResponse.json({});
  }),
  http.put('*/v4beta/vpcs/:vpcId', () => {
    return HttpResponse.json(vpcFactory.build({ description: 'testing' }));
  }),
  http.get('*/v4beta/vpcs/:vpcID', ({ params }) => {
    const id = Number(params.id);
    return HttpResponse.json(vpcFactory.build({ id }));
  }),
  http.post('*/v4beta/vpcs', async ({ request }) => {
    const body = await request.json();
    const vpc = vpcFactory.build({ ...(body as any) });
    return HttpResponse.json(vpc);
  }),
  http.post('*/v4beta/vpcs/:vpcId/subnets', async ({ request }) => {
    const body = await request.json();
    const subnet = subnetFactory.build({ ...(body as any) });
    return HttpResponse.json(subnet);
  }),
];

const iam = [
  http.get('*/iam/role-permissions', () => {
    return HttpResponse.json(accountRolesFactory.build());
  }),
  http.get('*/iam/users/:username/role-permissions', () => {
    return HttpResponse.json(userRolesFactory.build());
  }),
  http.get('*/iam/users/:username/permissions/:entity_type/:entity_id', () => {
    return HttpResponse.json(userEntityPermissionsFactory);
  }),
  http.get('*/v4*/iam/users/:username/permissions/account', () => {
    return HttpResponse.json(userAccountPermissionsFactory);
  }),
];

const entities = [
  http.get('*/v4*/entities', () => {
    const entity1 = accountEntityFactory.buildList(10, {
      type: 'linode',
    });
    const entity2 = accountEntityFactory.build({
      type: 'image',
    });
    const entity3 = accountEntityFactory.build({
      id: 1,
      label: 'firewall-1',
      type: 'firewall',
    });
    const entities = [...entity1, entity2, entity3];

    return HttpResponse.json(makeResourcePage(entities));
  }),
];

const nanodeType = linodeTypeFactory.build({ id: 'g6-nanode-1' });
const standardTypes = linodeTypeFactory.buildList(7);
const dedicatedTypes = dedicatedTypeFactory.buildList(7);
const proDedicatedType = proDedicatedTypeFactory.build();
const gpuTypesAda = linodeTypeFactory.buildList(7, {
  class: 'gpu',
  gpus: 5,
  label: 'Ada Lovelace',
  transfer: 0,
});
const gpuTypesRX = linodeTypeFactory.buildList(7, {
  class: 'gpu',
  gpus: 1,
  transfer: 5000,
});
const premiumTypes = [
  ...linodeTypeFactory.buildList(6, {
    class: 'premium',
  }),
  linodeTypeFactory.build({
    class: 'premium',
    disk: 10240000,
    id: 'g8-premium-128-ht',
    label: 'Premium HT 512 GB',
    memory: 524288,
    network_out: 40000,
    price: {
      hourly: 7.0,
      monthly: 5040.0,
    },
    transfer: 24000,
    vcpus: 128,
  }),
];

const acceleratedType = linodeTypeFactory.buildList(7, {
  accelerated_devices: 1,
  class: 'accelerated',
  label: 'Netint Quadra T1U X',
  transfer: 0,
});
const proxyAccountUser = accountUserFactory.build({
  email: 'partner@proxy.com',
  last_login: null,
  user_type: 'proxy',
  username: 'ParentCompany_a1b2c3d4e5',
});
const parentAccountUser = accountUserFactory.build({
  email: 'parent@acme.com',
  last_login: null,
  restricted: false,
  user_type: 'parent',
  username: 'ParentUser',
});
const childAccountUser = accountUserFactory.build({
  email: 'child@linode.com',
  last_login: null,
  restricted: false,
  user_type: 'child',
  username: 'ChildUser',
});
const parentAccountNonAdminUser = accountUserFactory.build({
  email: 'account@linode.com',
  last_login: null,
  restricted: false,
  username: 'NonAdminUser',
});

export const handlers = [
  ...iam,
  http.get('*/profile', () => {
    const profile = profileFactory.build({
      restricted: false,
      // Parent/Child: switch the `user_type` depending on what account view you need to mock.
      user_type: 'parent',
      // PLACEMENT GROUPS TESTING - Permissions and Grants:
      // Uncomment the two lines below: This is important! The grants endpoint is only called for restricted users.
      // restricted: true,
      // user_type: 'default',
    });
    return HttpResponse.json(profile);
  }),

  http.put('*/profile', async ({ request }) => {
    const body = await request.json();

    return HttpResponse.json({ ...profileFactory.build(), ...(body as any) });
  }),
  http.get('*/profile/grants', () => {
    // PLACEMENT GROUPS TESTING - Permissions and Grants
    return HttpResponse.json(
      grantsFactory.build({ global: { add_linodes: false } })
    );
  }),
  http.get('*/profile/apps', () => {
    const tokens = appTokenFactory.buildList(30);
    return HttpResponse.json(makeResourcePage(tokens));
  }),
  http.post('*/profile/phone-number', async () => {
    await sleep(2000);
    return HttpResponse.json({});
  }),
  http.post('*/profile/phone-number/verify', async () => {
    await sleep(2000);
    return HttpResponse.json({});
  }),
  http.delete('*/profile/phone-number', () => {
    return HttpResponse.json({});
  }),
  http.get('*/profile/security-questions', () => {
    return HttpResponse.json(securityQuestionsFactory.build());
  }),
  http.post<any, SecurityQuestionsPayload>(
    '*/profile/security-questions',
    async ({ request }) => {
      const body = await request.json();

      return HttpResponse.json(body);
    }
  ),
  http.get('*/regions', async () => {
    return HttpResponse.json(makeResourcePage(regions));
  }),
  http.get<{ id: string }>('*/v4/images/:id', ({ params }) => {
    const distributedImage = imageFactory.build({
      capabilities: ['cloud-init', 'distributed-sites'],
      id: 'private/distributed-image',
      label: 'distributed-image',
      regions: [{ region: 'us-east', status: 'available' }],
    });

    if (params.id === distributedImage.id) {
      return HttpResponse.json(distributedImage);
    }

    return HttpResponse.json(imageFactory.build());
  }),
  http.get('*/images', async ({ request }) => {
    const filter = request.headers.get('x-filter');

    if (filter?.includes('manual')) {
      const images = [
        imageFactory.build({
          capabilities: ['distributed-sites'],
          regions: [{ region: 'us-east', status: 'available' }],
          type: 'manual',
        }),
        imageFactory.build({ capabilities: [], regions: [], type: 'manual' }),
        imageFactory.build({
          capabilities: ['distributed-sites', 'cloud-init'],
          regions: [{ region: 'us-east', status: 'available' }],
          type: 'manual',
        }),
        imageFactory.build({
          capabilities: ['cloud-init'],
          regions: [],
          type: 'manual',
        }),
      ];
      return HttpResponse.json(makeResourcePage(images));
    }

    if (filter?.includes('automatic')) {
      const images = imageFactory.buildList(5, {
        capabilities: [],
        regions: [],
        type: 'automatic',
      });
      return HttpResponse.json(makeResourcePage(images));
    }

    return HttpResponse.json(makeResourcePage([]));
  }),
  http.post<any, UpdateImageRegionsPayload>(
    '*/v4/images/:id/regions',
    async ({ request }) => {
      const data = await request.json();

      const image = imageFactory.build();

      image.regions = data.regions.map((regionId) => ({
        region: regionId,
        status: 'pending replication',
      }));

      return HttpResponse.json(image);
    }
  ),

  http.get('*/linode/types', () => {
    return HttpResponse.json(
      makeResourcePage([
        nanodeType,
        ...standardTypes,
        ...dedicatedTypes,
        ...gpuTypesAda,
        ...gpuTypesRX,
        ...premiumTypes,
        ...acceleratedType,
        proDedicatedType,
      ])
    );
  }),
  http.get('*/linode/types-legacy', () => {
    return HttpResponse.json(makeResourcePage(linodeTypeFactory.buildList(0)));
  }),
  ...[
    nanodeType,
    ...standardTypes,
    ...dedicatedTypes,
    ...premiumTypes,
    proDedicatedType,
  ].map((type) =>
    http.get(`*/linode/types/${type.id}`, () => {
      return HttpResponse.json(type);
    })
  ),
  http.get(`*/linode/types/*`, () => {
    return HttpResponse.json(linodeTypeFactory.build());
  }),
  http.get('*/linode/instances', async ({ request }) => {
    linodeFactory.resetSequenceNumber();
    const linodesWithFirewall = linodeFactory.buildList(10, {
      region: 'ap-west',
    });
    const metadataLinodeWithCompatibleImage = linodeFactory.build({
      image: 'metadata-test-image',
      label: 'metadata-test-image',
    });
    const metadataLinodeWithCompatibleImageAndRegion = linodeFactory.build({
      image: 'metadata-test-image',
      label: 'metadata-test-region',
      region: 'eu-west',
    });
    const linodeInDistributedRegion = linodeFactory.build({
      image: 'distributed-region-test-image',
      label: 'Gecko Distributed Region Test',
      region: 'us-den-10',
      site_type: 'distributed',
      id: 1000,
    });
    const onlineLinodes = linodeFactory.buildList(40, {
      backups: { enabled: false },
      ipv4: ['000.000.000.000'],
      region: 'us-ord',
    });
    const linodeWithEligibleVolumes = linodeFactory.build({
      id: 20,
      label: 'debianDistro',
    });
    const offlineLinodes = linodeFactory.buildList(1, { status: 'offline' });
    const busyLinodes = linodeFactory.buildList(1, { status: 'migrating' });
    const eventLinode = linodeFactory.build({
      id: 999,
      label: 'eventful',
      status: 'rebooting',
    });
    const multipleIPLinode = linodeFactory.build({
      ipv4: [
        '192.168.0.0',
        '192.168.0.1',
        '192.168.0.2',
        '192.168.0.3',
        '192.168.0.4',
        '192.168.0.5',
      ],
      label: 'multiple-ips',
      tags: ['test1', 'test2', 'test3'],
    });
    const nonMTCPlanInMTCSupportedRegionsLinode = linodeFactory.build({
      label: 'non-mtc-plan-in-mtc-supported-regions-linode',
      region: 'us-iad',
      id: 1003,
    });
    const mtcLinodes = [
      linodeFactory.build({
        label: 'mtc-custom-plan-linode-1',
        region: 'us-iad',
        type: 'g8-premium-128-ht',
        id: 1001,
      }),
      linodeFactory.build({
        label: 'mtc-custom-plan-linode-2',
        region: 'no-osl-1',
        type: 'g8-premium-128-ht',
        id: 1002,
      }),
    ];
    const aclpSupportedRegionLinodes = [
      linodeFactory.build({
        label: 'aclp-supported-region-linode-1',
        region: 'us-iad',
        id: 1004,
      }),
      linodeFactory.build({
        label: 'aclp-supported-region-linode-2',
        region: 'us-east',
        id: 1005,
      }),
      linodeFactory.build({
        label: 'aclp-supported-region-linode-3',
        region: 'us-iad',
        id: 1006,
      }),
    ];
    const linodeFirewall = linodeFactory.build({
      region: 'ap-west',
      label: 'Linode-firewall-test',
      id: 90909,
    });
    const linodes = [
      ...linodesWithFirewall,
      ...mtcLinodes,
      ...aclpSupportedRegionLinodes,
      nonMTCPlanInMTCSupportedRegionsLinode,
      metadataLinodeWithCompatibleImage,
      metadataLinodeWithCompatibleImageAndRegion,
      linodeInDistributedRegion,
      ...onlineLinodes,
      linodeWithEligibleVolumes,
      ...offlineLinodes,
      ...busyLinodes,
      linodeFactory.build({
        backups: { enabled: false },
        label: 'shadow-plan',
        type: 'g5-standard-20-s1',
      }),
      linodeFactory.build({
        backups: { enabled: false },
        label: 'shadow-plan-with-tags',
        tags: ['test1', 'test2', 'test3'],
        type: 'g5-standard-20-s1',
      }),
      linodeFactory.build({
        label: 'linode_with_tags_test1_test2',
        // eslint-disable-next-line sonarjs/no-duplicate-string
        region: 'us-central',
        tags: ['test1', 'test2'],
      }),
      linodeFactory.build({
        label: 'linode_with_tags_test2_test3',
        region: 'us-central',
        tags: ['test2', 'test3'],
      }),
      linodeFactory.build({
        label: 'linode_with_no_tags',
        region: 'us-central',
      }),
      linodeFactory.build({
        label: 'linode_with_tag_test4',
        region: 'us-east',
        tags: ['test4'],
      }),
      linodeFactory.build({
        label: 'eu-linode',
        region: 'eu-west',
      }),
      linodeFactory.build({
        backups: { enabled: false },
        label: 'DC-Specific Pricing Linode',
        region: 'id-cgk',
      }),
      eventLinode,
      multipleIPLinode,
      linodeFirewall,
    ];

    if (request.headers.get('x-filter')) {
      const headers = JSON.parse(request.headers.get('x-filter') || '{}');
      const orFilters = headers['+or'];
      const andFilters = headers['+and'];
      const regionFilter = headers.region;

      let filteredLinodes = linodes; // Default to the original linodes in case no filters are applied

      if (andFilters?.length) {
        // Check if this is a combined filter structure (multiple filter groups with +or arrays)
        const hasCombinedFilter = andFilters.some(
          (filterGroup: any) =>
            filterGroup['+or'] && Array.isArray(filterGroup['+or'])
        );

        if (hasCombinedFilter) {
          // Handle combined filter structure for CloudPulse alerts
          filteredLinodes = filteredLinodes.filter((linode) => {
            return andFilters.every((filterGroup: any) => {
              // Handle id filter group
              if (filterGroup['+or'] && Array.isArray(filterGroup['+or'])) {
                const idFilters = filterGroup['+or'].filter(
                  (f) => f.id !== undefined
                );
                const regionFilters = filterGroup['+or'].filter(
                  (f) => f.region !== undefined
                );

                // Check if linode matches any id in the id filter group
                const matchesId =
                  idFilters.length === 0 ||
                  idFilters.some((f) => Number(f.id) === linode.id);

                // Check if linode matches any region in the region filter group
                const matchesRegion =
                  regionFilters.length === 0 ||
                  regionFilters.some((f) => f.region === linode.region);

                return matchesId && matchesRegion;
              }

              return false;
            });
          });
        } else {
          // Handle legacy andFilters for other use cases
          filteredLinodes = filteredLinodes.filter((linode) => {
            const filteredById = andFilters.every(
              (filter: { id: number }) => filter.id === linode.id
            );
            const filteredByRegion = andFilters.every(
              (filter: { region: string }) => filter.region === linode.region
            );

            return filteredById || filteredByRegion;
          });
        }
      }

      // The legacy id/region filtering logic has been removed here because it
      // duplicated the work done above and incorrectly trimmed results when a
      // newer "combined" filter structure (an array of "+or" groups inside
      // "+and") was supplied. For legacy consumers the filtering is handled
      // in the `else` branch above (lines ~922–934).

      // after the linodes are filtered based on region, filter the region-filtered linodes based on selected tags if any
      if (orFilters?.length) {
        filteredLinodes = filteredLinodes.filter((linode) => {
          return orFilters.some((filter: { tags: string }) =>
            linode.tags.includes(filter.tags)
          );
        });
      }

      // filter the linodes based on supported regions
      if (orFilters?.length) {
        filteredLinodes = linodes.filter((linode) => {
          return orFilters.some(
            (filter: { region: string }) => linode.region === filter.region
          );
        });
      }

      if (regionFilter) {
        filteredLinodes = filteredLinodes.filter((linode) => {
          return linode.region === regionFilter;
        });
      }

      return HttpResponse.json(makeResourcePage(filteredLinodes));
    }
    return HttpResponse.json(makeResourcePage(linodes));
  }),

  http.get('*/linode/instances/:id', async ({ params }) => {
    const mockLinodeDetailById = (id: number) => {
      const linodeMTCPlanDetails = [
        linodeFactory.build({
          id,
          backups: { enabled: false },
          label: 'mtc-custom-plan-linode-1',
          region: 'us-iad',
          type: 'g8-premium-128-ht',
        }),
        linodeFactory.build({
          id,
          backups: { enabled: false },
          label: 'mtc-custom-plan-linode-2',
          region: 'no-osl-1',
          type: 'g8-premium-128-ht',
        }),
      ];
      const linodeAclpSupportedRegionDetails = [
        /** Whether a Linode is ACLP-subscribed can be determined using the useIsLinodeAclpSubscribed hook. */

        // 1. Example: ACLP-subscribed Linode in an ACLP-supported region (mock Linode ID: 1004)
        linodeFactory.build({
          id,
          backups: { enabled: false },
          label: 'aclp-supported-region-linode-1',
          region: 'us-iad',
          alerts: {
            user_alerts: [21, 22, 23, 24, 25],
            system_alerts: [19, 20],
            cpu: 0,
            io: 0,
            network_in: 0,
            network_out: 0,
            transfer_quota: 0,
          },
        }),
        // 2. Example: Linode not subscribed to ACLP in an ACLP-supported region (mock Linode ID: 1005)
        linodeFactory.build({
          id,
          backups: { enabled: false },
          label: 'aclp-supported-region-linode-2',
          region: 'us-east',
          alerts: {
            user_alerts: [],
            system_alerts: [],
            cpu: 10,
            io: 10000,
            network_in: 0,
            network_out: 0,
            transfer_quota: 80,
          },
        }),
        // 3. Example: Linode in an ACLP-supported region with NO enabled alerts (mock Linode ID: 1006)
        // - Whether this Linode is ACLP-subscribed depends on the ACLP release stage:
        //   a. Beta stage: NOT subscribed to ACLP
        //   b. GA stage: Subscribed to ACLP
        linodeFactory.build({
          id,
          backups: { enabled: false },
          label: 'aclp-supported-region-linode-3',
          region: 'us-iad',
          alerts: {
            user_alerts: [],
            system_alerts: [],
            cpu: 0,
            io: 0,
            network_in: 0,
            network_out: 0,
            transfer_quota: 0,
          },
        }),
      ];
      const linodeNonMTCPlanInMTCSupportedRegionsDetail = linodeFactory.build({
        id,
        backups: { enabled: false },
        label: 'non-mtc-plan-in-mtc-supported-regions-linode',
        region: 'us-iad',
      });
      const linodeInDistributedRegionDetail = linodeFactory.build({
        id,
        backups: { enabled: false },
        label: 'Gecko Distributed Region Test',
        region: 'us-den-10',
      });
      const linodeDetail = linodeFactory.build({
        id,
        backups: { enabled: false },
        label: 'linode-detail',
        region: 'us-ord',
      });

      switch (id) {
        case 1000:
          return linodeInDistributedRegionDetail;
        case 1001:
          return linodeMTCPlanDetails[0];
        case 1002:
          return linodeMTCPlanDetails[1];
        case 1003:
          return linodeNonMTCPlanInMTCSupportedRegionsDetail;
        case 1004:
          return linodeAclpSupportedRegionDetails[0];
        case 1005:
          return linodeAclpSupportedRegionDetails[1];
        case 1006:
          return linodeAclpSupportedRegionDetails[2];
        default:
          return linodeDetail;
      }
    };
    const id = Number(params.id);
    const response = mockLinodeDetailById(id);
    return HttpResponse.json(response);
  }),
  http.get('*/linode/instances/:id/firewalls', async () => {
    const firewalls = firewallFactory.buildList(1);
    firewallFactory.resetSequenceNumber();
    return HttpResponse.json(makeResourcePage(firewalls));
  }),
  http.get('*/linode/kernels', async () => {
    const kernels = LinodeKernelFactory.buildList(10);
    return HttpResponse.json(makeResourcePage(kernels));
  }),
  http.delete('*/instances/*', async () => {
    return HttpResponse.json({});
  }),
  http.get('*/instances/*/configs', async () => {
    const configs = linodeConfigFactory.buildList(3);
    return HttpResponse.json(makeResourcePage(configs));
  }),
  http.get('*/instances/*/disks', async () => {
    const disks = linodeDiskFactory.buildList(3);
    return HttpResponse.json(makeResourcePage(disks));
  }),
  http.put('*/instances/*/disks/:id', async ({ params }) => {
    const id = Number(params.id);
    const disk = linodeDiskFactory.build({ id });
    // If you want to mock an error
    // return HttpResponse.json({ errors: [{ field: 'label', reason: 'OMG!' }] }));
    return HttpResponse.json(disk);
  }),
  http.get('*/instances/*/transfer', async () => {
    const transfer = linodeTransferFactory.build();
    return HttpResponse.json(transfer);
  }),
  http.get('*/instances/*/stats*', async () => {
    const stats = linodeStatsFactory.build();
    return HttpResponse.json(stats);
  }),
  http.get('*/instances/*/stats', async () => {
    const stats = linodeStatsFactory.build();
    return HttpResponse.json(stats);
  }),
  http.get('*/instances/*/ips', async () => {
    const ips = linodeIPFactory.build();
    return HttpResponse.json(ips);
  }),
  http.post('*/linode/instances', async ({ request }) => {
    const body = await request.json();
    const payload = body as any;
    const linode = linodeFactory.build({
      image: payload?.image ?? 'linode/debian-10',
      label: payload?.label ?? 'new-linode',
      region: payload?.region ?? 'us-east',
      type: payload?.type ?? 'g6-standard-1',
    });
    return HttpResponse.json(linode);
    // return HttpResponse.json({ errors: [{ reason: 'Invalid label', field: 'data.label' }] }));
  }),

  http.get('*/lke/clusters', async () => {
    const clusters = kubernetesAPIResponse.buildList(10);
    return HttpResponse.json(makeResourcePage(clusters));
  }),
  http.get('*/lke/types', async () => {
    const lkeTypes = [
      lkeStandardAvailabilityTypeFactory.build(),
      lkeHighAvailabilityTypeFactory.build(),
      lkeEnterpriseTypeFactory.build(),
    ];
    return HttpResponse.json(makeResourcePage(lkeTypes));
  }),
  http.get('*/lke/versions', async () => {
    const versions = kubernetesVersionFactory.buildList(1);
    return HttpResponse.json(makeResourcePage(versions));
  }),
  http.get('*/lke/clusters/:clusterId', async ({ params }) => {
    const id = Number(params.clusterId);
    const cluster = kubernetesAPIResponse.build({ id, k8s_version: '1.16' });
    return HttpResponse.json(cluster);
    // return HttpResponse.json({}, { status: 404 });
  }),
  http.put('*/lke/clusters/:clusterId', async ({ params }) => {
    const id = Number(params.clusterId);
    const k8s_version = params.k8s_version as string;
    const cluster = kubernetesAPIResponse.build({
      id,
      k8s_version,
    });
    return HttpResponse.json(cluster);
  }),
  http.get('*/lke/clusters/:clusterId/pools', async () => {
    const encryptedPools = nodePoolFactory.buildList(5);
    const unencryptedPools = nodePoolFactory.buildList(5, {
      disk_encryption: 'disabled',
    });
    const paginatedPool = nodePoolFactory.build({
      nodes: kubeLinodeFactory.buildList(26),
    });
    return HttpResponse.json(
      makeResourcePage([...encryptedPools, ...unencryptedPools, paginatedPool])
    );
  }),
  http.get('*/lke/clusters/*/api-endpoints', async () => {
    const endpoints = kubeEndpointFactory.buildList(2);
    return HttpResponse.json(makeResourcePage(endpoints));
  }),
  http.get('*/lke/clusters/*/recycle', async () => {
    return HttpResponse.json({});
  }),
  http.get('*/v4beta/networking/firewalls', () => {
    const firewalls = [
      ...firewallFactory.buildList(9),
      firewallFactory.build({
        entities: [
          firewallEntityfactory.build({
            type: 'nodebalancer',
            parent_entity: null,
            id: 333,
            label: 'NodeBalancer-33',
          }),
        ],
      }),
      firewallFactory.build({
        entities: [
          firewallEntityfactory.build({
            type: 'linode_interface',
            parent_entity: firewallEntityfactory.build({
              type: 'linode',
              id: 123,
              label: 'Linode-123',
            }),
          }),
          firewallEntityfactory.build({
            type: 'linode',
            label: 'Linode-fireall-test',
            parent_entity: null,
            id: 90909,
          }),
        ],
      }),
      firewallFactory.build({
        label: 'Firewall - Nodebalancer',
        id: 25,
        entities: [
          firewallEntityfactory.build({
            type: 'nodebalancer',
            label: 'Nodebalancer-test',
            parent_entity: null,
            id: 333,
          }),
        ],
      }),
    ];
    firewallFactory.resetSequenceNumber();
    return HttpResponse.json(makeResourcePage(firewalls));
  }),
  http.get('*/v4beta/networking/firewalls/*/devices', () => {
    const devices = firewallDeviceFactory.buildList(10);
    return HttpResponse.json(makeResourcePage(devices));
  }),
  http.get('*/v4beta/networking/firewalls/:firewallId', () => {
    const firewall = firewallFactory.build();
    return HttpResponse.json(firewall);
  }),
  http.put<{}, { status: FirewallStatus }>(
    '*/v4beta/networking/firewalls/:firewallId',
    async ({ request }) => {
      const body = await request.json();
      const firewall = firewallFactory.build({
        status: body?.['status'] ?? 'disabled',
      });
      return HttpResponse.json(firewall);
    }
  ),
  // http.post('*/account/agreements', () => {
  //   return res(ctx.status(500), ctx.json({ reason: 'Unknown error' }));
  // }),
  http.post('*/v4beta/networking/firewalls', async ({ request }) => {
    const body = await request.json();
    const payload = body as any;
    const newFirewall = firewallFactory.build({
      label: payload.label ?? 'mock-firewall',
    });
    return HttpResponse.json(newFirewall);
  }),
  http.get('*/v4/nodebalancers', () => {
    const nodeBalancers = nodeBalancerFactory.buildList(3);
    nodeBalancers.push(
      nodeBalancerFactory.build({
        id: 333,
        label: 'NodeBalancer-33',
        region: 'ap-west',
      })
    );
    return HttpResponse.json(makeResourcePage(nodeBalancers));
  }),
  http.get('*/v4/nodebalancers/types', () => {
    const nodeBalancerTypes = nodeBalancerTypeFactory.buildList(1);
    return HttpResponse.json(makeResourcePage(nodeBalancerTypes));
  }),
  http.get('*/v4/nodebalancers/:nodeBalancerID', ({ params }) => {
    const nodeBalancer = nodeBalancerFactory.build({
      id: Number(params.nodeBalancerID),
    });
    return HttpResponse.json(nodeBalancer);
  }),
  http.get('*/v4beta/nodebalancers/:nodeBalancerID', ({ params }) => {
    const nodeBalancer = nodeBalancerFactory.build({
      id: Number(params.nodeBalancerID),
      lke_cluster: {
        id: 1,
        label: 'lke-e-123',
        type: 'lkecluster',
        url: 'v4/lke/clusters/1',
      },
      type: 'premium',
    });
    return HttpResponse.json(nodeBalancer);
  }),
  http.get('*/nodebalancers/:nodeBalancerID/configs', ({ params }) => {
    const configs = nodeBalancerConfigFactory.buildList(2, {
      nodebalancer_id: Number(params.nodeBalancerID),
    });
    return HttpResponse.json(makeResourcePage(configs));
  }),
  http.get('*/nodebalancers/:nodeBalancerID/configs/:configID/nodes', () => {
    const configs = [
      nodeBalancerConfigNodeFactory.build({ status: 'UP' }),
      nodeBalancerConfigNodeFactory.build({ status: 'DOWN' }),
      nodeBalancerConfigNodeFactory.build({ status: 'unknown' }),
    ];
    return HttpResponse.json(makeResourcePage(configs));
  }),
  http.get('*/v4/object-storage/types', () => {
    const objectStorageTypes = [
      objectStorageTypeFactory.build(),
      objectStorageOverageTypeFactory.build(),
    ];
    return HttpResponse.json(makeResourcePage(objectStorageTypes));
  }),
  http.get('*/v4/object-storage/endpoints', ({}) => {
    const endpoints = [
      objectStorageEndpointsFactory.build({
        endpoint_type: 'E0',
        region: 'us-sea',
        s3_endpoint: null,
      }),
      objectStorageEndpointsFactory.build({
        endpoint_type: 'E1',
        region: 'us-sea',
        s3_endpoint: 'us-sea-1.linodeobjects.com',
      }),
      objectStorageEndpointsFactory.build({
        endpoint_type: 'E1',
        region: 'us-sea',
        s3_endpoint: null,
      }),
      objectStorageEndpointsFactory.build({
        endpoint_type: 'E2',
        region: 'us-sea',
        s3_endpoint: null,
      }),
      objectStorageEndpointsFactory.build({
        endpoint_type: 'E3',
        region: 'us-sea',
        s3_endpoint: null,
      }),
      objectStorageEndpointsFactory.build({
        endpoint_type: 'E3',
        region: 'us-east',
        s3_endpoint: null,
      }),
      objectStorageEndpointsFactory.build({
        endpoint_type: 'E3',
        region: 'us-mia',
        s3_endpoint: 'us-mia-1.linodeobjects.com',
      }),
      objectStorageEndpointsFactory.build({
        endpoint_type: 'E3',
        region: 'ap-west',
        s3_endpoint: 'ap-west-1.linodeobjects.com',
      }),
      objectStorageEndpointsFactory.build({
        endpoint_type: 'E3',
        region: 'us-iad',
        s3_endpoint: 'us-iad-1.linodeobjects.com',
      }),
    ];
    return HttpResponse.json(makeResourcePage(endpoints));
  }),
  http.get('*/v4*/object-storage/quotas*', () => {
    const quotas = [
      quotaFactory.build({
        description: 'The total capacity of your Object Storage account',
        endpoint_type: 'E0',
        quota_limit: 1_000_000_000_000_000,
        quota_name: 'Total Capacity',
        resource_metric: 'byte',
        s3_endpoint: 'endpoint1',
      }),
    ];

    return HttpResponse.json(makeResourcePage(quotas));
  }),
  http.get('*object-storage/buckets/*/*/access', async () => {
    await sleep(2000);
    return HttpResponse.json({
      acl: 'private',
      acl_xml:
        '<AccessControlPolicy xmlns="http://s3.amazonaws.com/doc/2006-03-01/"><Owner><ID>2a2ce653-20dd-43f1-b803-e8a924ee6374</ID><DisplayName>2a2ce653-20dd-43f1-b803-e8a924ee6374</DisplayName></Owner><AccessControlList><Grant><Grantee xmlns:xsi="http://www.w3.org/2001/XMLSchema-instance" xsi:type="CanonicalUser"><ID>2a2ce653-20dd-43f1-b803-e8a924ee6374</ID><DisplayName>2a2ce653-20dd-43f1-b803-e8a924ee6374</DisplayName></Grantee><Permission>FULL_CONTROL</Permission></Grant></AccessControlList></AccessControlPolicy>',
      cors_enabled: true,
      cors_xml:
        '<CORSConfiguration><CORSRule><AllowedMethod>GET</AllowedMethod><AllowedMethod>PUT</AllowedMethod><AllowedMethod>DELETE</AllowedMethod><AllowedMethod>HEAD</AllowedMethod><AllowedMethod>POST</AllowedMethod><AllowedOrigin>*</AllowedOrigin><AllowedHeader>*</AllowedHeader></CORSRule></CORSConfiguration>',
    });
  }),

  http.put('*object-storage/buckets/*/*/access', async () => {
    await sleep(2000);
    return HttpResponse.json({});
  }),
  http.get('*object-storage/buckets/*/*/ssl', async () => {
    await sleep(2000);
    return HttpResponse.json({ ssl: false });
  }),
  http.post('*object-storage/buckets/*/*/ssl', async () => {
    await sleep(2000);
    return HttpResponse.json({ ssl: true });
  }),
  http.delete('*object-storage/buckets/*/*/ssl', async () => {
    await sleep(2000);
    return HttpResponse.json({});
  }),
  http.delete('*object-storage/buckets/*/*', async () => {
    await sleep(2000);
    return HttpResponse.json({});
  }),
  http.get('*/object-storage/buckets/*/*/object-list', ({ request }) => {
    const url = new URL(request.url);
    const pageSize = Number(url.searchParams.get('page_size') || 100);
    const marker = url.searchParams.get('marker');

    if (!marker) {
      const end =
        pageSize > staticObjects.length ? staticObjects.length : pageSize;
      const is_truncated = staticObjects.length > pageSize;

      const page = staticObjects.slice(0, end);
      return HttpResponse.json(
        makeObjectsPage(page, {
          is_truncated,
          next_marker: is_truncated ? staticObjects[pageSize].name : null,
        })
      );
    }
    const index = staticObjects.findIndex((object) => object.name == marker);

    const end =
      index + pageSize > staticObjects.length
        ? staticObjects.length
        : index + pageSize;

    const page = staticObjects.slice(index, end);

    const is_truncated =
      page[page.length - 1].name !=
      staticObjects[staticObjects.length - 1].name;

    return HttpResponse.json(
      makeObjectsPage(page, {
        is_truncated,
        next_marker: is_truncated ? staticObjects[end].name : null,
      })
    );
  }),
  http.get('*/object-storage/buckets/:region', ({ params, request }) => {
    const url = new URL(request.url);

    const region = params.region as string;

    objectStorageBucketFactoryGen2.resetSequenceNumber();
    const page = Number(url.searchParams.get('page') || 1);
    const pageSize = Number(url.searchParams.get('page_size') || 25);

    const randomBucketNumber = getRandomWholeNumber(1, 500);
    const randomEndpointType = `E${Math.floor(
      Math.random() * 4
    )}` as ObjectStorageEndpointTypes;

    const buckets =
      region !== 'ap-west' && region !== 'us-iad'
        ? objectStorageBucketFactoryGen2.buildList(1, {
            cluster: `${region}-1`,
            endpoint_type: randomEndpointType,
            hostname: `obj-bucket-${randomBucketNumber}.${region}.linodeobjects.com`,
            label: `obj-bucket-${randomBucketNumber}`,
            region,
          })
        : [];
    if (region === 'ap-west') {
      buckets.push(
        objectStorageBucketFactoryGen2.build({
          cluster: `ap-west-1`,
          endpoint_type: 'E3',
          s3_endpoint: 'ap-west-1.linodeobjects.com',
          hostname: `obj-bucket-804.ap-west.linodeobjects.com`,
          label: `obj-bucket-804`,
          region,
        })
      );
      buckets.push(
        objectStorageBucketFactoryGen2.build({
          cluster: `ap-west-1`,
          endpoint_type: 'E3',
          s3_endpoint: 'ap-west-1.linodeobjects.com',
          hostname: `obj-bucket-902.ap-west.linodeobjects.com`,
          label: `obj-bucket-902`,
          region,
        })
      );
    }
    if (region === 'us-iad')
      buckets.push(
        objectStorageBucketFactoryGen2.build({
          cluster: `us-iad-1`,
          endpoint_type: 'E3',
          s3_endpoint: 'us-iad-1.linodeobjects.com',
          hostname: `obj-bucket-230.us-iad.linodeobjects.com`,
          label: `obj-bucket-230`,
          region,
        })
      );
    return HttpResponse.json({
      data: buckets.slice(
        (page - 1) * pageSize,
        (page - 1) * pageSize + pageSize
      ),
      page,
      pages: Math.ceil(buckets.length / pageSize),
      results: buckets.length,
    });
  }),
  http.get('*/object-storage/buckets', () => {
    const buckets = objectStorageBucketFactoryGen2.buildList(10);
    return HttpResponse.json(makeResourcePage(buckets));
  }),
  http.post('*/object-storage/buckets', () => {
    return HttpResponse.json(objectStorageBucketFactoryGen2.build());
  }),
  http.get('*object-storage/clusters', () => {
    const jakartaCluster = objectStorageClusterFactory.build({
      id: `id-cgk-0` as any,
      region: 'id-cgk',
    });
    const saoPauloCluster = objectStorageClusterFactory.build({
      id: `br-gru-0` as any,
      region: 'br-gru',
    });
    const basePricingCluster = objectStorageClusterFactory.build({
      id: `us-east-0` as any,
      region: 'us-east',
    });
    const clusters = objectStorageClusterFactory.buildList(3);
    return HttpResponse.json(
      makeResourcePage([
        jakartaCluster,
        saoPauloCluster,
        basePricingCluster,
        ...clusters,
      ])
    );
  }),

  http.get('*object-storage/keys', () => {
    return HttpResponse.json(
      makeResourcePage([
        ...objectStorageKeyFactory.buildList(1),
        ...objectStorageKeyFactory.buildList(1, {
          regions: [
            { id: 'us-east', s3_endpoint: 'us-east.com' },
            { id: 'nl-ams', s3_endpoint: 'nl-ams.com' },
            { id: 'us-southeast', s3_endpoint: 'us-southeast.com' },
            { id: 'in-maa', s3_endpoint: 'in-maa.com' },
            { id: 'us-lax', s3_endpoint: 'us-lax.com' },
            { id: 'us-mia', s3_endpoint: 'us-mia.com' },
            { id: 'it-mil', s3_endpoint: 'it-mil.com' },
          ],
        }),
        ...objectStorageKeyFactory.buildList(1, {
          regions: [
            { id: 'us-east', s3_endpoint: 'us-east.com' },
            { id: 'nl-ams', s3_endpoint: 'nl-ams.com' },
            { id: 'us-southeast', s3_endpoint: 'us-southeast.com' },
            { id: 'in-maa', s3_endpoint: 'in-maa.com' },
            { id: 'us-lax', s3_endpoint: 'us-lax.com' },
          ],
        }),
        ...objectStorageKeyFactory.buildList(1, {
          bucket_access: [
            {
              bucket_name: 'test007',
              cluster: 'us-east-1',
              permissions: 'read_only',
              region: 'us-east',
            },
            {
              bucket_name: 'test001',
              cluster: 'nl-ams-1',
              permissions: 'read_write',
              region: 'nl-ams',
            },
          ],
          limited: true,
          regions: [
            { id: 'us-east', s3_endpoint: 'us-east.com' },
            { id: 'nl-ams', s3_endpoint: 'nl-ams.com' },
          ],
        }),
      ])
    );
  }),
  http.post<any, CreateObjectStorageKeyPayload>(
    '*object-storage/keys',
    async ({ request }) => {
      const body = await request.json();
      const { label, regions } = body;

      const regionsData = regions?.map((region: string) => ({
        id: region,
        s3_endpoint: `${region}.com`,
      }));

      return HttpResponse.json(
        objectStorageKeyFactory.build({
          label,
          regions: regionsData,
        })
      );
    }
  ),
  http.put<any, CreateObjectStorageKeyPayload>(
    '*object-storage/keys/:id',
    async ({ request }) => {
      const body = await request.json();
      const { label, regions } = body;

      const regionsData = regions?.map((region: string) => ({
        id: region,
        s3_endpoint: `${region}.com`,
      }));

      return HttpResponse.json(
        objectStorageKeyFactory.build({
          label,
          regions: regionsData,
        })
      );
    }
  ),
  http.delete('*object-storage/keys/:id', () => {
    return HttpResponse.json({});
  }),
  http.get('*/v4/domains', () => {
    const domains = domainFactory.buildList(10);
    return HttpResponse.json(makeResourcePage(domains));
  }),
  http.get('*/v4/domains/:id', () => {
    const domain = domainFactory.build();
    return HttpResponse.json(domain);
  }),
  http.get('*/v4/domains/*/records', () => {
    const records = domainRecordFactory.buildList(1);
    return HttpResponse.json(makeResourcePage(records));
  }),
  http.post('*/domains/*/records', () => {
    const record = domainRecordFactory.build();
    return HttpResponse.json(record);
  }),
  http.post('*/volumes/migrate', () => {
    return HttpResponse.json({});
  }),
  http.get('*/regions/*/migration-queue', () => {
    return HttpResponse.json({
      linodes: 8,
      volumes: 953,
    });
  }),
  http.get('*/volumes', () => {
    const statuses: VolumeStatus[] = [
      'active',
      'creating',
      'migrating',
      'key_rotating',
      'offline',
      'resizing',
    ];
    const volumes = statuses.map((status) =>
      volumeFactory.build({ status, region: 'ap-west', linode_id: 1 })
    );
    volumes.push(
      ...volumeFactory.buildList(2, { region: 'us-east', linode_id: 2 })
    );
    volumes.push(
      ...volumeFactory.buildList(2, { region: 'us-east', linode_id: 3 })
    );
    volumes.push(
      ...volumeFactory.buildList(2, { region: 'us-east', linode_id: 4 })
    );
    volumes.push(
      ...volumeFactory.buildList(2, { region: 'us-east', linode_id: 5 })
    );
    volumes.push(
      ...volumeFactory.buildList(5, { region: 'eu-central', linode_id: 1 })
    );
    return HttpResponse.json(makeResourcePage(volumes));
  }),
  http.get('*/volumes/types', () => {
    const volumeTypes = volumeTypeFactory.buildList(1);
    return HttpResponse.json(makeResourcePage(volumeTypes));
  }),
  http.post('*/volumes', () => {
    const volume = volumeFactory.build();
    return HttpResponse.json(volume);
  }),
  http.get('*/vlans', () => {
    const vlans = VLANFactory.buildList(30);
    return HttpResponse.json(makeResourcePage(vlans));
  }),
  http.get('*/profile/preferences', () => {
    return HttpResponse.json({
      theme: getStorage(MOCK_THEME_STORAGE_KEY) ?? 'system',
    });
  }),
  http.get('*/profile/devices', () => {
    return HttpResponse.json(
      makeResourcePage(trustedDeviceFactory.buildList(30))
    );
  }),
  http.put('*/profile/preferences', async ({ request }) => {
    const reqBody = await request.json();
    const body = reqBody as any;
    return HttpResponse.json({ ...body });
  }),
  http.get('*/kubeconfig', () => {
    return HttpResponse.json({ kubeconfig: 'SSBhbSBhIHRlYXBvdA==' });
  }),
  http.get('*invoices/555/items', () => {
    return HttpResponse.json(
      makeResourcePage([
        invoiceItemFactory.build({
          label: 'Linode',
          region: 'br-gru',
        }),
        invoiceItemFactory.build({
          label: 'Outbound Transfer Overage',
          region: null,
        }),
        invoiceItemFactory.build({
          label: 'Outbound Transfer Overage',
          region: 'id-cgk',
        }),
      ])
    );
  }),

  http.get('*invoices/:invoiceId/items', () => {
    const items = invoiceItemFactory.buildList(10);
    return HttpResponse.json(makeResourcePage(items, { page: 1, pages: 4 }));
  }),
  http.get('*/account', () => {
    const account = accountFactory.build({
      active_promotions: promoFactory.buildList(1),
      active_since: '2022-11-30',
      balance: 50,
      company: 'Mock Company',
    });
    return HttpResponse.json(account);
  }),
  http.get('*/account/availability', () => {
    const newarkStorage = accountAvailabilityFactory.build({
      region: 'us-east-0',
      unavailable: ['Object Storage'],
    });
    const atlanta = accountAvailabilityFactory.build({
      region: 'us-southeast',
      unavailable: ['Block Storage', 'Managed Databases'],
    });
    const singapore = accountAvailabilityFactory.build({
      region: 'ap-south',
      unavailable: ['Linodes', 'Kubernetes', 'NodeBalancers'],
    });
    const tokyo = accountAvailabilityFactory.build({
      region: 'ap-northeast',
      unavailable: ['Linodes', 'Block Storage', 'Kubernetes', 'NodeBalancers'],
    });
    return HttpResponse.json(
      makeResourcePage([atlanta, newarkStorage, singapore, tokyo])
    );
  }),
  http.get('*/account/availability/:regionId', () => {
    return HttpResponse.json(accountAvailabilityFactory.build());
  }),
  http.put('*/account', async ({ request }) => {
    const body = await request.json();
    return HttpResponse.json({ ...accountFactory.build(), ...(body as any) });
  }),
  http.get('*/account/transfer', () => {
    const transfer = accountTransferFactory.build();
    return HttpResponse.json(transfer);
  }),
  http.get('*/account/payments', () => {
    const paymentWithLargeId = paymentFactory.build({
      id: 123_456_789_123_456,
    });
    const payments = paymentFactory.buildList(5);
    return HttpResponse.json(
      makeResourcePage([paymentWithLargeId, ...payments])
    );
  }),
  http.get('*/account/invoices', () => {
    const linodeInvoice = invoiceFactory.build({
      date: '2022-12-01T18:04:01',
      label: 'LinodeInvoice',
    });
    const akamaiInvoice = invoiceFactory.build({
      date: '2022-12-16T18:04:01',
      label: 'AkamaiInvoice',
    });
    const invoiceWithLargerId = invoiceFactory.build({
      id: 123_456_789_123_456,
      label: 'Invoice with Large ID',
    });
    return HttpResponse.json(
      makeResourcePage([linodeInvoice, akamaiInvoice, invoiceWithLargerId])
    );
  }),
  http.get('*/account/invoices/:invoiceId', () => {
    const linodeInvoice = invoiceFactory.build({
      date: '2022-12-01T18:04:01',
      id: 1234,
      label: 'LinodeInvoice',
    });
    return HttpResponse.json(linodeInvoice);
  }),
  http.get('*/account/maintenance', ({ request }) => {
    const url = new URL(request.url);

    accountMaintenanceFactory.resetSequenceNumber();
    const page = Number(url.searchParams.get('page') || 1);
    const pageSize = Number(url.searchParams.get('page_size') || 25);
    const headers = JSON.parse(request.headers.get('x-filter') || '{}');

    const accountMaintenance =
      headers.status === 'completed'
        ? accountMaintenanceFactory.buildList(30, { status: 'completed' })
        : [
            ...accountMaintenanceFactory.buildList(90, { status: 'pending' }),
            ...accountMaintenanceFactory.buildList(3, { status: 'started' }),
          ];

    if (request.headers.get('x-filter')) {
      accountMaintenance.sort((a, b) => {
        const statusA = a[headers['+order_by'] as keyof AccountMaintenance];
        const statusB = b[headers['+order_by'] as keyof AccountMaintenance];

        if (statusA === null || statusB === null) {
          return 0;
        }

        if (statusA < statusB) {
          return -1;
        }
        if (statusA > statusB) {
          return 1;
        }
        return 0;
      });

      if (headers['+order'] == 'desc') {
        accountMaintenance.reverse();
      }
      return HttpResponse.json({
        data: accountMaintenance.slice(
          (page - 1) * pageSize,
          (page - 1) * pageSize + pageSize
        ),
        page,
        pages: Math.ceil(accountMaintenance.length / pageSize),
        results: accountMaintenance.length,
      });
    }

    return HttpResponse.json(makeResourcePage(accountMaintenance));
  }),

  http.get('*/account/child-accounts', ({ request }) => {
    const url = new URL(request.url);
    const page = Number(url.searchParams.get('page') || 1);
    const pageSize = Number(url.searchParams.get('page_size') || 25);
    const childAccounts = accountFactory.buildList(100);
    return HttpResponse.json({
      data: childAccounts.slice(
        (page - 1) * pageSize,
        (page - 1) * pageSize + pageSize
      ),
      page,
      pages: Math.ceil(childAccounts.length / pageSize),
      results: childAccounts.length,
    });
  }),
  http.get('*/account/child-accounts/:euuid', () => {
    const childAccount = accountFactory.buildList(1);
    return HttpResponse.json(childAccount);
  }),
  http.post('*/account/child-accounts/:euuid/token', () => {
    // Proxy tokens expire in 15 minutes.
    const now = new Date();
    const expiry = new Date(now.setMinutes(now.getMinutes() + 15));

    const proxyToken = appTokenFactory.build({
      expiry: expiry.toISOString(),
      token: `Bearer ${import.meta.env.REACT_APP_PROXY_PAT}`,
    });
    return HttpResponse.json(proxyToken);
  }),
  http.get('*/account/users', ({ request }) => {
    const url = new URL(request.url);
    const page = Number(url.searchParams.get('page') || 1);
    const pageSize = Number(url.searchParams.get('page_size') || 25);
    const headers = JSON.parse(request.headers.get('x-filter') || '{}');

    const accountUsers = [
      accountUserFactory.build({
        last_login: { login_datetime: '2023-10-16T17:04', status: 'failed' },
        tfa_enabled: true,
      }),
      accountUserFactory.build({
        last_login: {
          login_datetime: '2023-10-06T12:04',
          status: 'successful',
        },
      }),
      accountUserFactory.build({ last_login: null }),
      childAccountUser,
      parentAccountUser,
      proxyAccountUser,
      parentAccountNonAdminUser,
    ];

    if (request.headers.get('x-filter')) {
      let filteredAccountUsers = accountUsers;

      if (headers['user_type']) {
        if (headers['user_type']['+neq']) {
          filteredAccountUsers = accountUsers.filter(
            (user) => user.user_type !== headers['user_type']['+neq']
          );
        } else {
          filteredAccountUsers = accountUsers.filter(
            (user) => user.user_type === headers['user_type']
          );
        }
      }

      filteredAccountUsers.sort((a, b) => {
        const statusA = a[headers['+order_by'] as keyof User];
        const statusB = b[headers['+order_by'] as keyof User];

        if (!statusA || !statusB) {
          return 0;
        }

        if (statusA < statusB) {
          return -1;
        }
        if (statusA > statusB) {
          return 1;
        }
        return 0;
      });

      if (headers['+order'] == 'desc') {
        filteredAccountUsers.reverse();
      }
      return HttpResponse.json({
        data: filteredAccountUsers.slice(
          (page - 1) * pageSize,
          (page - 1) * pageSize + pageSize
        ),
        page,
        pages: Math.ceil(filteredAccountUsers.length / pageSize),
        results: filteredAccountUsers.length,
      });
    }

    // Return default response if 'x-filter' header is not present
    return HttpResponse.json(makeResourcePage(accountUsers));
  }),

  http.get(`*/account/users/${childAccountUser.username}`, () => {
    return HttpResponse.json(childAccountUser);
  }),
  http.get(`*/account/users/${proxyAccountUser.username}`, () => {
    return HttpResponse.json(proxyAccountUser);
  }),
  http.get(`*/account/users/${parentAccountUser.username}`, () => {
    return HttpResponse.json(parentAccountUser);
  }),
  http.get(`*/account/users/${parentAccountNonAdminUser.username}`, () => {
    return HttpResponse.json(parentAccountNonAdminUser);
  }),
  http.get('*/account/users/:user', () => {
    return HttpResponse.json(accountUserFactory.build({ user_type: 'parent' }));
  }),
  http.put<any, Partial<User>>(
    `*/account/users/${parentAccountNonAdminUser.username}`,
    async ({ request }) => {
      const body = await request.json();
      const { restricted } = body;
      if (restricted !== undefined) {
        parentAccountNonAdminUser.restricted = restricted;
      }
      return HttpResponse.json(parentAccountNonAdminUser);
    }
  ),
  http.get(`*/account/users/${childAccountUser.username}/grants`, () => {
    return HttpResponse.json(
      grantsFactory.build({
        global: {
          account_access: 'read_write',
          cancel_account: false,
        },
      })
    );
  }),
  http.get(`*/account/users/${proxyAccountUser.username}/grants`, () => {
    return HttpResponse.json(
      grantsFactory.build({
        global: {
          account_access: 'read_write',
          add_domains: false,
          add_firewalls: false,
          add_images: false,
          add_linodes: false,
          add_longview: false,
          add_nodebalancers: false,
          add_stackscripts: false,
          add_volumes: false,
          add_vpcs: false,
          cancel_account: false,
          longview_subscription: false,
        },
      })
    );
  }),
  http.get(`*/account/users/${parentAccountUser.username}/grants`, () => {
    return HttpResponse.json(
      grantsFactory.build({
        global: {
          cancel_account: false,
          child_account_access: true,
        },
      })
    );
  }),
  http.get(
    `*/account/users/${parentAccountNonAdminUser.username}/grants`,
    () => {
      const grantsResponse = grantsFactory.build({
        global: parentAccountNonAdminUser.restricted
          ? {
              cancel_account: false,
              child_account_access: true,
            }
          : undefined,
      });
      return HttpResponse.json(grantsResponse);
    }
  ),
  http.get('*/account/users/:user/grants', () => {
    return HttpResponse.json(
      grantsFactory.build({
        domain: [],
        firewall: [],
        global: {
          cancel_account: true,
        },
        image: [],
        linode: grantFactory.buildList(6000),
        longview: [],
        nodebalancer: [],
        stackscript: grantFactory.buildList(30),
        volume: grantFactory.buildList(100),
      })
    );
  }),
  http.get('*/account/logins', () => {
    const failedRestrictedAccountLogin = accountLoginFactory.build({
      restricted: true,
      status: 'failed',
    });
    const successfulAccountLogins = accountLoginFactory.buildList(25);

    return HttpResponse.json(
      makeResourcePage([
        failedRestrictedAccountLogin,
        ...successfulAccountLogins,
      ])
    );
  }),
  http.get('*/account/payment-methods', () => {
    const defaultPaymentMethod = paymentMethodFactory.build({
      data: { card_type: 'MasterCard' },
      is_default: true,
    });

    const googlePayPaymentMethod = paymentMethodFactory.build({
      type: 'google_pay',
    });

    const paypalPaymentMethod = paymentMethodFactory.build({
      data: {
        email: 'test@example.com',
        paypal_id: '6781945682',
      },
      type: 'paypal',
    });

    const otherPaymentMethod = paymentMethodFactory.build();

    return HttpResponse.json(
      makeResourcePage([
        defaultPaymentMethod,
        otherPaymentMethod,
        googlePayPaymentMethod,
        paypalPaymentMethod,
      ])
    );
  }),
  http.post('*/seen', () => {
    return HttpResponse.json({});
  }),
  http.get(
    '*/events',
    () => {
      const events = eventFactory.buildList(1, {
        action: 'lke_node_create',
        entity: {
          id: 1,
          label: 'linode-1',
          type: 'linode',
          url: 'https://google.com',
        },
        message:
          'Rebooting this thing and showing an extremely long event message for no discernible reason other than the fairly obvious reason that we want to do some testing of whether or not these messages wrap.',
        percent_complete: 15,
        secondary_entity: {
          id: 1,
          label: 'my config',
          type: 'linode',
          url: 'https://google.com',
        },
        status: 'notification',
      });

      const dbEvents = eventFactory.buildList(1, {
        action: 'database_low_disk_space',
        entity: { id: 999, label: 'database-1', type: 'database' },
        message: 'Low disk space.',
        status: 'notification',
      });
      const dbMigrationEvents = eventFactory.buildList(1, {
        action: 'database_migrate',
        entity: { id: 11, label: 'database-11', type: 'database' },
        message: 'Database migration started.',
        status: 'started',
      });
      const dbMigrationFinishedEvents = eventFactory.buildList(1, {
        action: 'database_migrate',
        entity: { id: 11, label: 'database-11', type: 'database' },
        message: 'Database migration finished.',
        status: 'finished',
      });
      const oldEvents = eventFactory.buildList(20, {
        action: 'account_update',
        percent_complete: 100,
        seen: true,
      });
      const eventWithSpecialCharacters = eventFactory.build({
        action: 'ticket_update',
        entity: {
          id: 10,
          label: 'Ticket name with special characters... (?)',
          type: 'ticket',
        },
        message: 'Ticket name with special characters... (?)',
        percent_complete: 100,
        status: 'notification',
      });
      const placementGroupCreateEvent = eventFactory.buildList(1, {
        action: 'placement_group_create',
        entity: { id: 999, label: 'PG-1', type: 'placement_group' },
        message: 'Placement Group successfully created.',
        percent_complete: 100,
        status: 'notification',
      });
      const placementGroupAssignedEvent = eventFactory.buildList(1, {
        action: 'placement_group_assign',
        entity: { id: 990, label: 'PG-2', type: 'placement_group' },
        message: 'Placement Group successfully assigned.',
        percent_complete: 100,
        secondary_entity: {
          id: 1,
          label: 'My Config',
          type: 'linode',
          url: '/v4/linode/instances/1/configs/1',
        },
        status: 'notification',
      });

      return HttpResponse.json(
        makeResourcePage([
          ...events,
          ...dbMigrationEvents,
          ...dbMigrationFinishedEvents,
          ...dbEvents,
          ...placementGroupAssignedEvent,
          ...placementGroupCreateEvent,
          eventWithSpecialCharacters,
          ...oldEvents,
        ])
      );
    },
    {
      once: false,
    }
  ),

  http.get('*/support/tickets', () => {
    const tickets = supportTicketFactory.buildList(15, {
      severity: 1,
      status: 'open',
    });
    return HttpResponse.json(makeResourcePage(tickets));
  }),
  http.get('*/support/tickets/999', () => {
    const ticket = supportTicketFactory.build({
      closed: new Date().toISOString(),
      id: 999,
    });
    return HttpResponse.json(ticket);
  }),
  http.get('*/support/tickets/:ticketId', ({ params }) => {
    const ticket = supportTicketFactory.build({
      id: Number(params.ticketId),
      severity: 1,
    });
    return HttpResponse.json(ticket);
  }),
  http.get('*/support/tickets/:ticketId/replies', () => {
    const replies = supportReplyFactory.buildList(15);
    return HttpResponse.json(makeResourcePage(replies));
  }),
  http.put('*/longview/plan', () => {
    return HttpResponse.json({});
  }),
  http.get('*/longview/plan', () => {
    const plan = longviewActivePlanFactory.build({});
    return HttpResponse.json(plan);
  }),
  http.get('*/longview/subscriptions', () => {
    const subscriptions = longviewSubscriptionFactory.buildList(10);
    return HttpResponse.json(makeResourcePage(subscriptions));
  }),
  http.post('https://longview.linode.com/fetch', () => {
    return HttpResponse.json({});
  }),
  http.get('*/longview/clients', () => {
    const clients = longviewClientFactory.buildList(10);
    return HttpResponse.json(makeResourcePage(clients));
  }),
  http.post('*/backups/enable/*', () => {
    return HttpResponse.json({});
  }),
  http.get('*/account/settings', () => {
    return HttpResponse.json({
      backups_enabled: true,
      longview_subscription: 'longview-100',
      managed: true,
      maintenance_policy: 'linode/migrate',
      network_helper: true,
      object_storage: 'active',
    });
  }),
  http.put('*/account/settings/*', async ({ request }) => {
    const body = await request.json();
    return HttpResponse.json(body as any);
  }),
  http.get('*/tags', () => {
    tagFactory.resetSequenceNumber();
    const tags = tagFactory.buildList(5);
    return HttpResponse.json(makeResourcePage(tags));
  }),
  http.get('*gravatar*', () => {
    return HttpResponse.json({}, { status: 400 });
  }),
  http.get('*linode.com/blog/feed*', () => {
    return HttpResponse.json(null, { status: 400 });
  }),
  http.get('*managed/services', () => {
    const monitors = monitorFactory.buildList(25);
    const downUnresolvedMonitor = monitorFactory.build({
      id: 998,
      status: 'problem',
    });
    const downResolvedMonitor = monitorFactory.build({
      id: 999,
      label: 'Problem',
      status: 'problem',
    });
    return HttpResponse.json(
      makeResourcePage([
        ...monitors,
        downUnresolvedMonitor,
        downResolvedMonitor,
      ])
    );
  }),

  http.post('*/managed/services', async ({ request }) => {
    const body = await request.json();
    const monitor = monitorFactory.build(body as any);
    return HttpResponse.json(monitor);
  }),
  http.put('*/managed/services/:id', async ({ params, request }) => {
    const body = await request.json();
    const payload = body as any;

    return HttpResponse.json(
      monitorFactory.build({
        ...payload,
        id: Number(params.id),
      })
    );
  }),
  http.delete('*/managed/services/:id', () => {
    return HttpResponse.json({});
  }),
  http.get('*managed/stats', () => {
    const stats = managedStatsFactory.build();
    return HttpResponse.json(stats);
  }),
  http.get('*managed/issues', () => {
    const openIssue = managedIssueFactory.build({
      created: DateTime.now().minus({ days: 2 }).toISO(),
      entity: { id: 1 },
      services: [998],
    });
    const closedIssue = managedIssueFactory.build({
      created: DateTime.now().minus({ days: 2 }).toISO(),
      entity: { id: 999 },
      services: [999],
    });
    return HttpResponse.json(makeResourcePage([openIssue, closedIssue]));
  }),
  http.get('*managed/linode-settings', () => {
    return HttpResponse.json(
      makeResourcePage(managedLinodeSettingFactory.buildList(5))
    );
  }),
  http.get('*managed/credentials/sshkey', () => {
    return HttpResponse.json(managedSSHPubKeyFactory.build());
  }),
  http.get('*managed/credentials', () => {
    return HttpResponse.json(makeResourcePage(credentialFactory.buildList(5)));
  }),
  http.post('*managed/credentials', async ({ request }) => {
    const body = await request.json();
    const response = credentialFactory.build({
      ...(body as any),
    });

    return HttpResponse.json(response);
  }),
  http.post('*managed/credentials/:id/revoke', () => {
    return HttpResponse.json({});
  }),
  http.get('*managed/contacts', () => {
    return HttpResponse.json(makeResourcePage(contactFactory.buildList(5)));
  }),
  http.delete('*managed/contacts/:id', () => {
    return HttpResponse.json({});
  }),
  http.put('*managed/contacts/:id', async ({ params, request }) => {
    const body = await request.json();
    const payload = {
      ...(body as any),
      id: Number(params.id),
    };

    return HttpResponse.json(payload);
  }),
  http.post('*managed/contacts', async ({ request }) => {
    const body = await request.json();
    const response = contactFactory.build({
      ...(body as any),
    });
    return HttpResponse.json(response);
  }),
  http.get('*stackscripts/', () => {
    return HttpResponse.json(makeResourcePage(stackScriptFactory.buildList(1)));
  }),

  http.get('*/notifications', () => {
    // pastDueBalance included here merely for ease of testing for Notifications section in the Notifications drawer.
    const pastDueBalance = notificationFactory.build({
      body: null,
      entity: null,
      label: 'past due',
      message: `You have a past due balance of $58.50. Please make a payment immediately to avoid service disruption.`,
      severity: 'critical',
      type: 'payment_due',
      until: null,
      when: null,
    });

    // const gdprNotification = gdprComplianceNotification.build();

    const generalGlobalNotice = {
      body: null,
      entity: null,
      label: "We've updated our policies.",

      message:
        "We've updated our policies. See <a href='https://cloud.linode.com/support'>this page</a> for more information.",
      severity: 'minor',
      type: 'notice',
      until: null,
      when: null,
    };

    const outageNotification = {
      body: null,
      entity: {
        id: 'us-east',
        label: null,
        type: 'region',
        url: '/regions/us-east',
      },
      label: 'There is an issue affecting service in this facility',
      message:
        'We are aware of an issue affecting service in this facility. If you are experiencing service issues in this facility, there is no need to open a support ticket at this time. Please monitor our status blog at https://status.linode.com for further information.  Thank you for your patience and understanding.',
      severity: 'major',
      type: 'outage',
      until: null,
      when: null,
    };

    // const emailBounce = notificationFactory.build({
    //   body: null,
    //   entity: null,
    //   label: 'We are unable to send emails to your billing email address!',
    //   message: 'We are unable to send emails to your billing email address!',
    //   severity: 'major',
    //   type: 'billing_email_bounce',
    //   until: null,
    //   when: null,
    // });

    // const abuseTicket = abuseTicketNotificationFactory.build();

    const migrationNotification = notificationFactory.build({
      entity: { id: 0, label: 'linode-0', type: 'linode' },
      label: 'You have a migration pending!',
      message:
        'You have a migration pending! Your Linode must be offline before starting the migration.',
      severity: 'major',
      type: 'migration_pending',
    });

    const minorSeverityNotification = notificationFactory.build({
      message: 'Testing for minor notification',
      severity: 'minor',
      type: 'notice',
    });

    const criticalSeverityNotification = notificationFactory.build({
      message: 'Testing for critical notification',
      severity: 'critical',
      type: 'notice',
    });

    const balanceNotification = notificationFactory.build({
      message: 'You have an overdue balance!',
      severity: 'major',
      type: 'payment_due',
    });

    const blockStorageMigrationScheduledNotification =
      notificationFactory.build({
        body: 'Your volumes in us-east will be upgraded to NVMe.',
        entity: {
          id: 20,
          label: 'eligibleNow',
          type: 'volume',
          url: '/volumes/20',
        },
        label: 'You have a scheduled Block Storage volume upgrade pending!',
        message:
          'The Linode that the volume is attached to will shut down in order to complete the upgrade and reboot once it is complete. Any other volumes attached to the same Linode will also be upgraded.',
        severity: 'critical',
        type: 'volume_migration_scheduled' as NotificationType,
        until: '2021-10-16T04:00:00',
        when: '2021-09-30T04:00:00',
      });

    const blockStorageMigrationScheduledNotificationUnattached =
      notificationFactory.build({
        body: 'Your volume will be upgraded to NVMe.',
        entity: {
          id: 30,
          label: 'hdd-unattached',
          type: 'volume',
          url: '/volumes/30',
        },
        label: 'You have a scheduled Block Storage volume upgrade pending!',
        message:
          'This unattached volume is scheduled to be migrated to NVMe I think.',
        severity: 'critical',
        type: 'volume_migration_scheduled' as NotificationType,
        until: '2021-10-16T04:00:00',
        when: '2021-09-30T04:00:00',
      });

    const blockStorageMigrationImminentNotification = notificationFactory.build(
      {
        body: 'Your volumes in us-east will be upgraded to NVMe.',
        entity: {
          id: 2,
          label: 'example-upgrading',
          type: 'volume',
          url: '/volumes/2',
        },
        label: 'You have a scheduled Block Storage volume upgrade pending!',
        message:
          'The Linode that the volume is attached to will shut down in order to complete the upgrade and reboot once it is complete. Any other volumes attached to the same Linode will also be upgraded.',
        severity: 'major',
        type: 'volume_migration_imminent' as NotificationType,
        until: '2021-10-16T04:00:00',
        when: '2021-09-30T04:00:00',
      }
    );

    return HttpResponse.json(
      makeResourcePage([
        pastDueBalance,
        ...notificationFactory.buildList(1),
        // gdprNotification,
        generalGlobalNotice,
        outageNotification,
        minorSeverityNotification,
        criticalSeverityNotification,
        // abuseTicket,
        // emailBounce,
        migrationNotification,
        balanceNotification,
        blockStorageMigrationScheduledNotification,
        blockStorageMigrationImminentNotification,
        blockStorageMigrationScheduledNotificationUnattached,
      ])
    );
  }),

  http.post('*/networking/vlans', () => {
    return HttpResponse.json({});
  }),
  http.post<{}, { prefix_length: number }>(
    '*/networking/ipv6/ranges',
    async ({ request }) => {
      const body = await request.json();
      const range = body?.['prefix_length'];
      return HttpResponse.json({ range, route_target: '2001:DB8::0000' });
    }
  ),
  http.post('*/networking/ips/assign', () => {
    return HttpResponse.json({});
  }),
  http.post('*/account/payments', () => {
    return HttpResponse.json(creditPaymentResponseFactory.build());
  }),
  http.get('*/profile/tokens', () => {
    return HttpResponse.json(makeResourcePage(appTokenFactory.buildList(30)));
  }),
  http.post<any, TokenRequest>('*/profile/tokens', async ({ request }) => {
    const body = await request.json();
    const data = body;
    return HttpResponse.json(appTokenFactory.build(data));
  }),
  http.put<any, Partial<TokenRequest>>(
    '*/profile/tokens/:id',
    async ({ params, request }) => {
      const body = await request.json();
      const data = body;
      return HttpResponse.json(
        appTokenFactory.build({ id: Number(params.id), ...data })
      );
    }
  ),
  http.delete('*/profile/tokens/:id', () => {
    return HttpResponse.json({});
  }),
  http.get('*/v4*/account/betas', () => {
    return HttpResponse.json(
      makeResourcePage([
        ...accountBetaFactory.buildList(5),
        accountBetaFactory.build({
          ended: DateTime.now().minus({ days: 5 }).toISO(),
          enrolled: DateTime.now().minus({ days: 20 }).toISO(),
          started: DateTime.now().minus({ days: 30 }).toISO(),
        }),
        accountBetaFactory.build({
          ended: DateTime.now().plus({ days: 5 }).toISO(),
          enrolled: undefined,
          started: DateTime.now().minus({ days: 30 }).toISO(),
        }),
      ])
    );
  }),
  http.get('*/v4*/account/betas/:id', ({ params }) => {
    if (params.id !== 'undefined') {
      return HttpResponse.json(
        accountBetaFactory.build({ id: params.id as string })
      );
    }
    return HttpResponse.json({}, { status: 404 });
  }),
  http.get('*/v4*/betas', () => {
    return HttpResponse.json(makeResourcePage(betaFactory.buildList(5)));
  }),
  http.get('*/v4*/betas/:id', ({ params }) => {
    const id = params.id.toString();
    if (params.id !== 'undefined') {
      return HttpResponse.json(betaFactory.build({ id }));
    }
    return HttpResponse.json({}, { status: 404 });
  }),
  http.get('*regions/availability', () => {
    return HttpResponse.json(
      makeResourcePage([
        regionAvailabilityFactory.build({
          plan: 'g6-standard-6',
          region: 'us-east',
        }),
        regionAvailabilityFactory.build({
          plan: 'g6-standard-7',
          region: 'us-east',
        }),
        regionAvailabilityFactory.build({
          plan: 'g6-dedicated-5',
          region: 'us-central',
        }),
        regionAvailabilityFactory.build({
          plan: 'g6-dedicated-6',
          region: 'us-central',
        }),
      ])
    );
  }),
  http.get('*regions/:regionId/availability', ({ params }) => {
    const selectedRegion = params.regionId as string;

    return HttpResponse.json([
      regionAvailabilityFactory.build({
        plan: 'g6-standard-6',
        region: selectedRegion,
      }),
      regionAvailabilityFactory.build({
        plan: 'g6-standard-7',
        region: selectedRegion,
      }),
      regionAvailabilityFactory.build({
        plan: 'premium-32',
        region: selectedRegion,
        available: false, // Mock for when a premium plan is not available or sold out in a region.
      }),
      // MTC plans are region-specific. The supported regions list below is hardcoded for testing purposes and will expand over time.
      // The availability of MTC plans is fully handled by this endpoint, which determines the plan's availability status (true/false) for the selected region.
      ...(['no-osl-1', 'us-iad', 'us-iad-2'].includes(selectedRegion)
        ? [
            regionAvailabilityFactory.build({
              available: true, // In supported regions, this can be `true` (plan available) or `false` (plan sold-out).
              plan: 'g8-premium-128-ht',
              region: selectedRegion,
            }),
          ]
        : [
            regionAvailabilityFactory.build({
              available: false, // In unsupported region, this will always be `false` (Plan not offered/not available).
              plan: 'g8-premium-128-ht',
              region: selectedRegion,
            }),
          ]),
    ]);
  }),

  // Placement Groups
  http.get('*/placement/groups', () => {
    return HttpResponse.json(
      makeResourcePage([
        placementGroupFactory.build({
          id: 1,
          is_compliant: true,
          members: [1, 2, 3, 4, 5, 6, 7, 8, 43].map((linode) => ({
            is_compliant: true,
            linode_id: linode,
          })),
          placement_group_policy: 'strict',
          placement_group_type: 'anti_affinity:local',
          region: 'us-east',
        }),
        placementGroupFactory.build({
          id: 2,
          is_compliant: true,
          members: [
            {
              is_compliant: true,
              linode_id: 9,
            },
            {
              is_compliant: true,
              linode_id: 10,
            },
            {
              is_compliant: true,
              linode_id: 11,
            },
          ],
          placement_group_policy: 'strict',
          placement_group_type: 'affinity:local',
          region: 'us-west',
        }),
        placementGroupFactory.build({
          id: 3,
          is_compliant: true,
          members: [
            {
              is_compliant: true,
              linode_id: 12,
            },
          ],
          placement_group_policy: 'strict',
          placement_group_type: 'affinity:local',
          region: 'ca-central',
        }),
      ])
    );
  }),
  http.get('*/placement/groups/:placementGroupId', ({ params }) => {
    if (params.placementGroupId === 'undefined') {
      return HttpResponse.json({}, { status: 404 });
    }

    return HttpResponse.json(
      placementGroupFactory.build({
        id: 1,
      })
    );
  }),
  http.post('*/placement/groups', async ({ request }) => {
    const reqBody = await request.json();
    const body = reqBody as any;
    const response = placementGroupFactory.build({
      ...body,
    });

    return HttpResponse.json(response);
  }),
  http.put(
    '*/placement/groups/:placementGroupId',
    async ({ params, request }) => {
      const body = await request.json();

      if (params.placementGroupId === '-1') {
        return HttpResponse.json({}, { status: 404 });
      }

      const response = placementGroupFactory.build({
        ...(body as any),
      });

      return HttpResponse.json(response);
    }
  ),
  http.delete('*/placement/groups/:placementGroupId', ({ params }) => {
    if (params.placementGroupId === '-1') {
      return HttpResponse.json({}, { status: 404 });
    }

    return HttpResponse.json({});
  }),
  http.post(
    '*/placement/groups/:placementGroupId/assign',
    async ({ params, request }) => {
      const body = await request.json();

      if (params.placementGroupId === '-1') {
        return HttpResponse.json({}, { status: 404 });
      }

      const response = placementGroupFactory.build({
        id: Number(params.placementGroupId) || -1,
        label: 'pg-1',
        members: [
          {
            is_compliant: true,
            linode_id: 1,
          },
          {
            is_compliant: true,
            linode_id: 2,
          },
          {
            is_compliant: true,
            linode_id: 3,
          },
          {
            is_compliant: true,
            linode_id: 4,
          },
          {
            is_compliant: true,
            linode_id: 5,
          },
          {
            is_compliant: true,
            linode_id: 6,
          },
          {
            is_compliant: true,
            linode_id: 7,
          },
          {
            is_compliant: true,
            linode_id: 8,
          },
          {
            is_compliant: false,
            linode_id: 43,
          },
          {
            is_compliant: true,
            linode_id: (body as any).linodes[0],
          },
        ],
        placement_group_type: 'anti_affinity:local',
      });

      return HttpResponse.json(response);
    }
  ),
  http.post('*/placement/groups/:placementGroupId/unassign', ({ params }) => {
    if (params.placementGroupId === '-1') {
      return HttpResponse.json({}, { status: 404 });
    }

    const response = placementGroupFactory.build({
      id: Number(params.placementGroupId) || -1,
      label: 'pg-1',
      members: [
        {
          is_compliant: true,
          linode_id: 1,
        },

        {
          is_compliant: true,
          linode_id: 2,
        },
        {
          is_compliant: true,
          linode_id: 3,
        },
        {
          is_compliant: true,
          linode_id: 4,
        },
        {
          is_compliant: true,
          linode_id: 5,
        },
        {
          is_compliant: true,
          linode_id: 6,
        },
        {
          is_compliant: true,
          linode_id: 7,
        },
        {
          is_compliant: true,
          linode_id: 8,
        },
        {
          is_compliant: false,
          linode_id: 43,
        },
      ],
      placement_group_type: 'anti_affinity:local',
    });

    return HttpResponse.json(response);
  }),
  http.post(
    '*/monitor/services/:service_type/alert-definitions',
    async ({ request }) => {
      const types: AlertDefinitionType[] = ['system', 'user'];
      const status: AlertStatusType[] = ['enabled', 'disabled'];
      const severity: AlertSeverityType[] = [0, 1, 2, 3];
      const users = ['user1', 'user2', 'user3'];
      const serviceTypes: CloudPulseServiceType[] = ['linode', 'dbaas'];
      const reqBody = await request.json();
      const response = alertFactory.build({
        ...(reqBody as CreateAlertDefinitionPayload),
        created_by: pickRandom(users),
        service_type: pickRandom(serviceTypes),
        severity: pickRandom(severity),
        status: pickRandom(status),
        type: pickRandom(types),
        updated_by: pickRandom(users),
      });
      return HttpResponse.json(response);
    }
  ),
  http.get(
    '*/monitor/services/:serviceType/alert-definitions',
    async ({ params }) => {
      const serviceType = params.serviceType;
      alertFactory.resetSequenceNumber();
      return HttpResponse.json({
        data: [
          ...alertFactory.buildList(18, {
            rule_criteria: {
              rules: alertRulesFactory.buildList(2),
            },
            service_type: serviceType === 'dbaas' ? 'dbaas' : 'linode',
          }),
          // Mocked 2 alert definitions associated with mock Linode ID '1004' (aclp-supported-region-linode-1)
          ...alertFactory.buildList(2, {
            rule_criteria: {
              rules: alertRulesFactory.buildList(2),
            },
            service_type: serviceType === 'dbaas' ? 'dbaas' : 'linode',
            entity_ids: ['1004'],
          }),
          ...alertFactory.buildList(6, {
            service_type: serviceType === 'dbaas' ? 'dbaas' : 'linode',
            type: 'user',
            regions: ['us-ord'],
            scope: 'account',
          }),
          ...alertFactory.buildList(6, {
            service_type: serviceType === 'dbaas' ? 'dbaas' : 'linode',
            type: 'user',
            scope: 'region',
            regions: ['us-east'],
          }),
          ...alertFactory.buildList(6, {
            service_type: serviceType === 'dbaas' ? 'dbaas' : 'linode',
            type: 'user',
            scope: 'entity',
            regions: ['us-east'],
            entity_ids: ['5', '6'],
          }),
        ],
      });
    }
  ),
  http.get('*/monitor/alert-definitions', async () => {
    const customAlerts = alertFactory.buildList(10, {
      created_by: 'user1',
      severity: 0,
      type: 'user',
      updated: '2021-10-16T04:00:00',
      updated_by: 'user1',
      scope: pickRandom(['account', 'entity', 'region']),
    });
    const customAlertsWithServiceType = alertFactory.buildList(10, {
      created_by: 'user1',
      service_type: 'dbaas',
      severity: 1,
      type: 'user',
      updated_by: 'user1',
      scope: pickRandom(['account', 'entity', 'region']),
    });
    const defaultAlerts = alertFactory.buildList(15);
    const defaultAlertsWithServiceType = alertFactory.buildList(7, {
      service_type: 'dbaas',
      severity: 3,
      scope: pickRandom(['account', 'entity', 'region']),
    });
    const alerts = [
      ...defaultAlerts,
      ...alertFactory.buildList(8, {
        created_by: 'user1',
        service_type: 'linode',
        status: 'disabled',
        type: 'user',
        updated_by: 'user1',
      }),
      ...customAlerts,
      ...defaultAlertsWithServiceType,
      ...alertFactory.buildList(3),
      ...alertFactory.buildList(36, {
        status: 'disabled',
        tags: ['tag-3'],
        updated: '2021-10-16T04:00:00',
      }),
      ...customAlertsWithServiceType,
      ...alertFactory.buildList(2, {
        created_by: 'user1',
        service_type: 'linode',
        status: 'in progress',
        tags: ['tag-1', 'tag-2'],
        type: 'user',
        updated_by: 'user1',
      }),
      ...alertFactory.buildList(2, {
        created_by: 'user1',
        service_type: 'linode',
        status: 'failed',
        tags: ['tag-1', 'tag-2'],
        type: 'user',
        updated_by: 'user1',
      }),
      alertFactory.build({
        id: 999,
        label: 'Firewall - testing',
        service_type: 'firewall',
        type: 'user',
        scope: 'account',
        created_by: 'user1',
        rule_criteria: {
          rules: [firewallMetricRulesFactory.build()],
        },
      }),
      alertFactory.build({
        id: 550,
        label: 'Object Storage - testing',
        type: 'user',
        service_type: 'objectstorage',
        entity_ids: ['obj-bucket-804.ap-west.linodeobjects.com'],
      }),
      alertFactory.build({
        id: 300,
        type: 'user',
        label: 'block-storage - testing',
        service_type: 'blockstorage',
        entity_ids: ['1', '2', '4', '3', '5', '6', '7', '8', '9', '10'],
        rule_criteria: {
          rules: [blockStorageMetricCriteria.build()],
        },
      }),
      alertFactory.build({
        id: 650,
        label: 'Firewall - nodebalancer',
        type: 'user',
        service_type: 'firewall',
        entity_ids: ['25'],
        rule_criteria: {
          rules: [firewallNodebalancerMetricCriteria.build()],
        },
      }),
    ];
    return HttpResponse.json(makeResourcePage(alerts));
  }),
  http.get(
    '*/monitor/services/:serviceType/alert-definitions/:id',
    ({ params }) => {
      if (params.id === '999' && params.serviceType === 'firewall') {
        return HttpResponse.json(
          alertFactory.build({
            scope: 'account',
            entity_ids: ['1', '2', '3'],
            id: 999,
            label: 'Firewall - testing',
            service_type: 'firewall',
            type: 'user',
            rule_criteria: {
              rules: [firewallMetricRulesFactory.build()],
            },
          })
        );
      }
      if (params.id === '550' && params.serviceType === 'objectstorage') {
        return HttpResponse.json(
          alertFactory.build({
            id: 550,
            type: 'user',
            label: 'object-storage -testing',
            service_type: 'objectstorage',
            entity_ids: [
              'obj-bucket-804.ap-west.linodeobjects.com',
              'obj-bucket-230.us-iad.linodeobjects.com',
            ],
            rule_criteria: {
              rules: [objectStorageMetricCriteria.build()],
            },
          })
        );
      }
      if (params.id === '300' && params.serviceType === 'blockstorage') {
        return HttpResponse.json(
          alertFactory.build({
            id: 300,
            type: 'user',
            label: 'block-storage - testing',
            service_type: 'blockstorage',
            entity_ids: ['1', '2', '4', '3', '5', '6', '7', '8', '9', '10'],
            rule_criteria: {
              rules: [blockStorageMetricCriteria.build()],
            },
          })
        );
      }
      if (params.id === '650' && params.serviceType === 'firewall') {
        return HttpResponse.json(
          alertFactory.build({
            id: 650,
            label: 'Firewall - nodebalancer',
            type: 'user',
            scope: 'entity',
            service_type: 'firewall',
            entity_ids: ['25'],
            rule_criteria: {
              rules: [firewallNodebalancerMetricCriteria.build()],
            },
          })
        );
      }
      if (params.id !== undefined) {
        return HttpResponse.json(
          alertFactory.build({
            id: Number(params.id),
            rule_criteria: {
              rules: [
                ...alertRulesFactory.buildList(2, {
                  dimension_filters: alertDimensionsFactory.buildList(2),
                }),
                ...alertRulesFactory.buildList(1, { dimension_filters: [] }),
              ],
            },
            service_type: params.serviceType === 'linode' ? 'linode' : 'dbaas',
            type: 'user',
            scope: pickRandom(['account', 'region', 'entity']),
          })
        );
      }
      return HttpResponse.json({}, { status: 404 });
    }
  ),
  http.put(
    '*/monitor/services/:serviceType/alert-definitions/:id',
    ({ params, request }) => {
      if (params.id === '999' && params.serviceType === 'firewall') {
        return HttpResponse.json(
          alertFactory.build({
            id: 999,
            scope: 'account',
            label: 'Firewall - testing',
            service_type: 'firewall',
            type: 'user',
            rule_criteria: {
              rules: [firewallMetricRulesFactory.build()],
            },
          })
        );
      }
      if (params.id === '650' && params.serviceType === 'firewall') {
        return HttpResponse.json(
          alertFactory.build({
            id: 650,
            label: 'Firewall - nodebalancer',
            type: 'user',
            service_type: 'firewall',
            entity_ids: ['25'],
            rule_criteria: {
              rules: [firewallNodebalancerMetricCriteria.build()],
            },
          })
        );
      }
      if (params.id === '550' && params.serviceType === 'objectstorage') {
        return HttpResponse.json(
          alertFactory.build({
            id: 550,
            label: 'object-storage -testing',
            type: 'user',
            rule_criteria: {
              rules: [objectStorageMetricCriteria.build()],
            },
            service_type: 'objectstorage',
            entity_ids: ['obj-bucket-804.ap-west.linodeobjects.com'],
          })
        );
      }
      if (params.id === '300' && params.serviceType === 'blockstorage') {
        return HttpResponse.json(
          alertFactory.build({
            id: 300,
            type: 'user',
            label: 'block-storage - testing',
            service_type: 'blockstorage',
            entity_ids: ['1', '2', '4', '3', '5', '6', '7', '8', '9', '10'],
            rule_criteria: {
              rules: [blockStorageMetricCriteria.build()],
            },
          })
        );
      }
      const body: any = request.json();
      return HttpResponse.json(
        alertFactory.build({
          id: Number(params.id),
          label: `Alert-${params.id}`,
          status: body.status === 'enabled' ? 'disabled' : 'enabled',
        }),
        {
          status: 200,
        }
      );
    }
  ),
  http.delete('*/monitor/services/:serviceType/alert-definitions/:id', () => {
    return HttpResponse.json({});
  }),
  http.get('*/monitor/alert-channels', () => {
    return HttpResponse.json(
      makeResourcePage(notificationChannelFactory.buildList(7))
    );
  }),
  http.delete('*/monitor/services/:serviceType/alert-definitions/:id', () => {
    return HttpResponse.json({});
  }),
  http.get('*/monitor/services', () => {
    const response: ServiceTypesList = {
      data: [
        serviceTypesFactory.build({
          label: 'Linodes',
          service_type: 'linode',
          alert: serviceAlertFactory.build({ scope: ['entity'] }),
        }),
        serviceTypesFactory.build({
          label: 'Databases',
          service_type: 'dbaas',
          alert: {
            evaluation_period_seconds: [300],
            polling_interval_seconds: [300],
          },
        }),
        serviceTypesFactory.build({
          label: 'Nodebalancers',
          service_type: 'nodebalancer',
          regions: 'us-iad,us-east',
          alert: serviceAlertFactory.build({ scope: ['entity'] }),
        }),
        serviceTypesFactory.build({
          label: 'Firewalls',
          service_type: 'firewall',
          regions: 'us-iad,us-east',
          alert: serviceAlertFactory.build({ scope: ['entity'] }),
        }),
        serviceTypesFactory.build({
          label: 'Object Storage',
          service_type: 'objectstorage',
          regions: 'us-iad,us-east',
          alert: serviceAlertFactory.build({
            scope: ['entity', 'account', 'region'],
          }),
        }),
        serviceTypesFactory.build({
          label: 'Block Storage',
          service_type: 'blockstorage',
          regions: 'us-iad,us-east',
          alert: serviceAlertFactory.build({
            scope: ['entity', 'account', 'region'],
          }),
        }),
      ],
    };

    return HttpResponse.json(response);
  }),

  http.get('*/monitor/services/:serviceType', ({ params }) => {
    const serviceType = params.serviceType as CloudPulseServiceType;
    const serviceTypesMap: Record<CloudPulseServiceType, string> = {
      linode: 'Linode',
      dbaas: 'Databases',
      nodebalancer: 'NodeBalancers',
      firewall: 'Firewalls',
      objectstorage: 'Object Storage',
      blockstorage: 'Block Storage',
      lke: 'LKE',
    };
    const serviceTypeScopeMap: Record<
      CloudPulseServiceType,
      AlertDefinitionScope[]
    > = {
      linode: ['entity'],
      dbaas: ['entity'],
      nodebalancer: ['entity'],
      firewall: ['entity', 'account'],
      objectstorage: ['entity', 'account', 'region'],
      blockstorage: ['entity', 'account', 'region'],
      lke: ['entity'],
    };
    const response = serviceTypesFactory.build({
      service_type: `${serviceType}`,
      label: serviceTypesMap[serviceType],
      alert: serviceAlertFactory.build({
        evaluation_period_seconds: [300],
        polling_interval_seconds: [300],
        scope: serviceTypeScopeMap[serviceType],
      }),
    });

    return HttpResponse.json(response, { status: 200 });
  }),
  http.get('*/monitor/services/:serviceType/dashboards', ({ params }) => {
    const response = {
      data: [] as Dashboard[],
    };

    if (params.serviceType === 'dbaas') {
      response.data.push(
        dashboardFactory.build({
          id: 1,
          label: 'DBaaS Dashboard',
          service_type: 'dbaas',
          widgets: [
            widgetFactory.build({
              label: 'CPU utilization',
              metric: 'system_cpu_utilization_percent',
              unit: '%',
              group_by: ['entity_id'],
              y_label: 'system_cpu_utilization_ratio',
            }),
          ],
        })
      );
    }

    if (params.serviceType === 'linode') {
      response.data.push(
        dashboardFactory.build({
          id: 2,
          label: 'Linode Dashboard',
          service_type: 'linode',
          widgets: [
            widgetFactory.build({
              label: 'CPU utilization',
              metric: 'system_cpu_utilization_percent',
              unit: '%',
              group_by: ['entity_id'],
              y_label: 'system_cpu_utilization_ratio',
            }),
          ],
        })
      );
    }

    if (params.serviceType === 'nodebalancer') {
      response.data.push(
        dashboardFactory.build({
          id: 3,
          label: 'Nodebalancer Dashboard',
          service_type: 'nodebalancer',
        })
      );
    }

    if (params.serviceType === 'firewall') {
      response.data.push(
        dashboardFactory.build({
          id: 4,
          label: 'Firewall Dashboard',
          service_type: 'firewall',
        })
      );
      response.data.push(
        dashboardFactory.build({
          id: 8,
          label: 'Firewall Nodebalancer Dashboard',
          service_type: 'firewall',
        })
      );
    }

    if (params.serviceType === 'objectstorage') {
      response.data.push(
        dashboardFactory.build({
          id: 6,
          label: 'Object Storage Dashboard',
          service_type: 'objectstorage',
        })
      );
    }

    if (params.serviceType === 'blockstorage') {
      response.data.push(
        dashboardFactory.build({
          id: 7,
          label: 'Block Storage Dashboard',
          service_type: 'blockstorage',
        })
      );
    }

    return HttpResponse.json(response);
  }),
  http.get(
    '*/monitor/services/:serviceType/metric-definitions',
    ({ params }) => {
      const response = {
        data: [
          {
            available_aggregate_functions: ['min', 'max', 'avg'],
            dimensions: [
              {
                dimension_label: 'cpu',
                label: 'CPU name',
                values: null,
              },
              {
                dimension_label: 'state',
                label: 'State of CPU',
                values: [
                  'user',
                  'system',
                  'idle',
                  'interrupt',
                  'nice',
                  'softirq',
                  'steal',
                  'wait',
                ],
              },
              {
                dimension_label: 'LINODE_ID',
                label: 'Linode ID',
                values: null,
              },
            ],
            label: 'CPU utilization',
            metric: 'system_cpu_utilization_percent',
            metric_type: 'gauge',
            scrape_interval: '2m',
            unit: 'percent',
          },
          {
            available_aggregate_functions: ['min', 'max', 'avg', 'sum'],
            dimensions: [
              {
                dimension_label: 'state',
                label: 'State of memory',
                values: [
                  'used',
                  'free',
                  'buffered',
                  'cached',
                  'slab_reclaimable',
                  'slab_unreclaimable',
                ],
              },
              {
                dimension_label: 'LINODE_ID',
                label: 'Linode ID',
                values: null,
              },
            ],
            label: 'Memory Usage',
            metric: 'system_memory_usage_by_resource',
            metric_type: 'gauge',
            scrape_interval: '30s',
            unit: 'Bps ',
          },
          {
            available_aggregate_functions: ['min', 'max', 'avg', 'sum'],
            dimensions: [
              {
                dimension_label: 'device',
                label: 'Device name',
                values: ['lo', 'eth0'],
              },
              {
                dimension_label: 'direction',
                label: 'Direction of network transfer',
                values: ['transmit', 'receive'],
              },
              {
                dimension_label: 'LINODE_ID',
                label: 'Linode ID',
                values: null,
              },
            ],
            label: 'Network Traffic',
            metric: 'system_network_io_by_resource',
            metric_type: 'counter',
            scrape_interval: '30s',
            unit: 'byte',
          },
          {
            available_aggregate_functions: ['min', 'max', 'avg', 'sum'],
            dimensions: [
              {
                dimension_label: 'device',
                label: 'Device name',
                values: ['loop0', 'sda', 'sdb'],
              },
              {
                dimension_label: 'direction',
                label: 'Operation direction',
                values: ['read', 'write'],
              },
              {
                dimension_label: 'LINODE_ID',
                label: 'Linode ID',
                values: null,
              },
            ],
            label: 'Disk I/O',
            metric: 'system_disk_OPS_total',
            metric_type: 'counter',
            scrape_interval: '30s',
            unit: 'ops_per_second',
          },
          {
            label: 'Network Traffic',
            metric: 'vm_network_bytes_total',
            unit: 'Kbps',
            metric_type: 'gauge',
            scrape_interval: '300s',
            is_alertable: true,
            available_aggregate_functions: ['avg'],
            dimensions: [
              {
                label: 'Traffic Pattern',
                dimension_label: 'pattern',
                values: ['publicin', 'publicout', 'privatein', 'privateout'],
              },
              {
                label: 'Protocol',
                dimension_label: 'protocol',
                values: ['ipv4', 'ipv6'],
              },
            ],
          },
        ],
      };

      const nodebalancerMetricsResponse = {
        data: [
          {
            label: 'Ingress Traffic Rate',
            metric: 'nb_ingress_traffic_rate',
            unit: 'bytes_per_second',
            metric_type: 'gauge',
            scrape_interval: '300s',
            is_alertable: true,
            available_aggregate_functions: ['sum'],
            dimensions: [
              {
                label: 'Port',
                dimension_label: 'port',
                values: null,
              },
              {
                label: 'Protocol',
                dimension_label: 'protocol',
                values: ['TCP', 'UDP'],
              },
              {
                label: 'Configuration',
                dimension_label: 'config_id',
                values: null,
              },
            ],
          },
          {
            label: 'Egress Traffic Rate',
            metric: 'nb_egress_traffic_rate',
            unit: 'bytes_per_second',
            metric_type: 'gauge',
            scrape_interval: '300s',
            is_alertable: true,
            available_aggregate_functions: ['sum'],
            dimensions: [
              {
                label: 'Port',
                dimension_label: 'port',
                values: null,
              },
              {
                label: 'Protocol',
                dimension_label: 'protocol',
                values: ['TCP', 'UDP'],
              },
              {
                label: 'Configuration',
                dimension_label: 'config_id',
                values: null,
              },
            ],
          },
          {
            label: 'Total Active Sessions',
            metric: 'nb_total_active_sessions',
            unit: 'count',
            metric_type: 'gauge',
            scrape_interval: '300s',
            is_alertable: true,
            available_aggregate_functions: ['max', 'min', 'avg', 'sum'],
            dimensions: [
              {
                label: 'Port',
                dimension_label: 'port',
                values: null,
              },
              {
                label: 'Protocol',
                dimension_label: 'protocol',
                values: ['TCP', 'UDP'],
              },
              {
                label: 'Configuration',
                dimension_label: 'config_id',
                values: null,
              },
            ],
          },
          {
            label: 'New Sessions',
            metric: 'nb_new_sessions_per_second',
            unit: 'sessions_per_second',
            metric_type: 'gauge',
            scrape_interval: '300s',
            is_alertable: true,
            available_aggregate_functions: ['sum'],
            dimensions: [
              {
                label: 'Port',
                dimension_label: 'port',
                values: null,
              },
              {
                label: 'Protocol',
                dimension_label: 'protocol',
                values: ['TCP', 'UDP'],
              },
              {
                label: 'Configuration',
                dimension_label: 'config_id',
                values: null,
              },
            ],
          },
          {
            label: 'Total Active Backends',
            metric: 'nb_total_active_backends',
            unit: 'count',
            metric_type: 'gauge',
            scrape_interval: '300s',
            is_alertable: true,
            available_aggregate_functions: ['max', 'min', 'avg', 'sum'],
            dimensions: [
              {
                label: 'Port',
                dimension_label: 'port',
                values: null,
              },
              {
                label: 'Protocol',
                dimension_label: 'protocol',
                values: ['TCP', 'UDP'],
              },
              {
                label: 'Configuration',
                dimension_label: 'config_id',
                values: null,
              },
            ],
          },
        ],
      };
      if (params.serviceType === 'firewall') {
        return HttpResponse.json({ data: firewallMetricDefinitionsResponse });
      }
      if (params.serviceType === 'nodebalancer') {
        return HttpResponse.json(nodebalancerMetricsResponse);
      }
      if (params.serviceType === 'objectstorage') {
        return HttpResponse.json({ data: objectStorageMetricRules });
      }
      if (params.serviceType === 'blockstorage') {
        return HttpResponse.json({ data: blockStorageMetricRules });
      }
      return HttpResponse.json(response);
    }
  ),
  http.post('*/monitor/services/:serviceType/token', () => {
    const response = {
      token: 'eyJhbGciOiAiZGlyIiwgImVuYyI6ICJBMTI4Q0JDLUhTMjU2IiwgImtpZCI6ID',
    };
    return HttpResponse.json(response);
  }),

  http.get('*/monitor/dashboards/:id', ({ params }) => {
    let serviceType: string;
    let dashboardLabel: string;
    let widgets;

    const id = params.id;

    if (id === '1') {
      serviceType = 'dbaas';
      dashboardLabel = 'DBaaS Service I/O Statistics';
      widgets = [
        {
          metric: 'cpu_usage',
          unit: '%',
          label: 'CPU Usage',
          color: 'default',
          size: 12,
          chart_type: 'area',
          y_label: 'cpu_usage',
          group_by: ['entity_id'],
          aggregate_function: 'avg',
        },
        {
          metric: 'memory_usage',
          unit: '%',
          label: 'Memory Usage',
          color: 'default',
          size: 6,
          chart_type: 'area',
          y_label: 'memory_usage',
          group_by: ['entity_id'],
          aggregate_function: 'avg',
        },
      ];
    } else if (id === '3') {
      serviceType = 'nodebalancer';
      dashboardLabel = 'NodeBalancer Service I/O Statistics';
      widgets = [
        {
          metric: 'nb_ingress_traffic_rate',
          unit: 'Bps',
          label: 'Ingress Traffic Rate',
          color: 'default',
          size: 12,
          chart_type: 'line',
          y_label: 'nb_ingress_traffic_rate',
          group_by: ['entity_id'],
          aggregate_function: 'sum',
        },
        {
          metric: 'nb_egress_traffic_rate',
          unit: 'Bps',
          label: 'Egress Traffic Rate',
          color: 'default',
          size: 12,
          chart_type: 'line',
          y_label: 'nb_egress_traffic_rate',
          group_by: ['entity_id'],
          aggregate_function: 'sum',
        },
      ];
    } else if (id === '4') {
      serviceType = 'firewall';
      dashboardLabel = 'Firewall Service I/O Statistics';
      widgets = [
        {
          metric: 'fw_active_connections',
          unit: 'Count',
          label: 'Current Connections',
          color: 'default',
          size: 12,
          chart_type: 'line',
          y_label: 'fw_active_connections',
          group_by: ['entity_id', 'linode_id', 'interface_id'],
          aggregate_function: 'avg',
        },
        {
          metric: 'fw_available_connections',
          unit: 'Count',
          label: 'Available Connections',
          color: 'default',
          size: 12,
          chart_type: 'line',
          y_label: 'fw_available_connections',
          group_by: ['entity_id', 'linode_id', 'interface_id'],
          aggregate_function: 'avg',
        },
      ];
    } else if (id === '6') {
      serviceType = 'objectstorage';
      dashboardLabel = 'Object Storage Service I/O Statistics';
    } else if (id === '7') {
      serviceType = 'blockstorage';
      dashboardLabel = 'Block Storage Dashboard';
    } else if (id === '8') {
      serviceType = 'firewall';
      dashboardLabel = 'Firewall Nodebalancer Dashboard';
<<<<<<< HEAD
      widgets = [
        {
          metric: 'fw_active_connections',
          unit: 'Count',
          label: 'Current Connections',
          color: 'default',
          size: 12,
          chart_type: 'line',
          y_label: 'fw_active_connections',
          group_by: ['entity_id', 'linode_id', 'interface_id'],
          aggregate_function: 'avg',
        },
        {
          metric: 'fw_available_connections',
          unit: 'Count',
          label: 'Available Connections',
          color: 'default',
          size: 12,
          chart_type: 'line',
          y_label: 'fw_available_connections',
          group_by: ['entity_id', 'linode_id', 'interface_id'],
          aggregate_function: 'avg',
        },
      ];
=======
>>>>>>> 40f06aab
    } else {
      serviceType = 'linode';
      dashboardLabel = 'Linode Service I/O Statistics';
      widgets = [
        {
          metric: 'vm_cpu_time_total',
          unit: '%',
          label: 'CPU Usage by Instance',
          color: 'default',
          size: 12,
          chart_type: 'area',
          y_label: 'vm_cpu_time_total',
          group_by: ['entity_id'],
          aggregate_function: 'avg',
        },
        {
          metric: 'vm_local_disk_iops_total',
          unit: 'IOPS',
          label: 'Local Disk I/O by Instance',
          color: 'default',
          size: 12,
          chart_type: 'area',
          y_label: 'vm_local_disk_iops_total',
          group_by: ['entity_id'],
          aggregate_function: 'avg',
        },
        {
          metric: 'vm_network_bytes_total',
          unit: 'Kbps',
          label: 'Network Traffic In by Instance',
          color: 'default',
          size: 12,
          chart_type: 'area',
          y_label: 'vm_network_bytes_total',
          group_by: ['entity_id'],
          aggregate_function: 'avg',
          filters: [
            {
              dimension_label: 'pattern',
              operator: 'in',
              value: 'publicin',
            },
          ],
        },
      ];
    }

    const response = {
      created: '2024-04-29T17:09:29',
      id: Number(params.id),
      label: dashboardLabel,
      service_type: serviceType,
      type: 'standard',
      updated: null,
      widgets: widgets || [
        {
          aggregate_function: 'avg',
          chart_type: 'area',
          color: 'default',
          label: 'CPU utilization',
          metric: 'system_cpu_utilization_percent',
          size: 12,
          unit: '%',
          group_by: ['entity_id'],
          y_label: 'system_cpu_utilization_ratio',
          filters: dimensionFilterFactory.buildList(5, {
            operator: pickRandom(['endswith', 'eq', 'neq', 'startswith']),
          }),
        },
        {
          aggregate_function: 'avg',
          chart_type: 'area',
          color: 'default',
          label: 'Memory Usage',
          metric: 'system_memory_usage_by_resource',
          size: 12,
          unit: 'Bps',
          group_by: ['entity_id'],
          y_label: 'system_memory_usage_bytes',
        },
        {
          aggregate_function: 'avg',
          chart_type: 'area',
          color: 'default',
          label: 'Network Traffic In By The Instance',
          metric: 'system_network_io_by_resource',
          size: 6,
          unit: 'Bytes',
          y_label: 'system_network_io_bytes_total',
          filters: dimensionFilterFactory.buildList(3, {
            operator: pickRandom(['endswith', 'eq', 'neq', 'startswith', 'in']),
          }),
          group_by: ['entity_id'],
        },
        {
          aggregate_function: 'avg',
          chart_type: 'area',
          color: 'default',
          label: 'Disk I/O',
          metric: 'system_disk_OPS_total',
          size: 6,
          unit: 'OPS',
          group_by: ['entity_id'],
          y_label: 'system_disk_operations_total',
        },
      ],
    };
    return HttpResponse.json(response);
  }),
  http.post('*/monitor/services/:serviceType/metrics', () => {
    const response = {
      data: {
        result: [
          {
            metric: {
              entity_id: '123',
              metric_name: 'average_cpu_usage',
              linode_id: '1',
              node_id: 'primary-1',
            },
            values: [
              [1721854379, '0.2744841110560275'],
              [1721857979, '0.2980357104166823'],
              [1721861579, '0.3290476561287732'],
              [1721865179, '0.32148793964961897'],
              [1721868779, '0.3269247326830727'],
              [1721872379, '0.3393055885526987'],
              [1721875979, '0.3237102833940027'],
              [1721879579, '0.3153372503472701'],
              [1721883179, '0.26811506053820466'],
              [1721886779, '0.25839295774934357'],
              [1721890379, '0.26863082415681144'],
              [1721893979, '0.26126998689934394'],
              [1721897579, '0.26164641539434685'],
            ],
          },
          // Uncomment this to add more metrics and see a scrollable legend if legendHeight is set (ex: CloudPulse)
          // ...Array.from({ length: 10 }, (_, i) => ({
          //   metric: {
          //     test: `Test${i + 2}`,
          //   },
          //   values: [
          //     [1721854379, '0.2744841110560275'],
          //     [1721857979, '0.2980357104166823'],
          //     [1721861579, '0.3290476561287732'],
          //     [1721865179, '0.32148793964961897'],
          //     [1721868779, '0.3269247326830727'],
          //     [1721872379, '0.3393055885526987'],
          //     [1721875979, '0.3237102833940027'],
          //     [1721879579, '0.3153372503472701'],
          //     [1721883179, '0.26811506053820466'],
          //     [1721886779, '0.25839295774934357'],
          //     [1721890379, '0.26863082415681144'],
          //     [1721893979, '0.26126998689934394'],
          //     [1721897579, '0.26164641539434685'],
          //   ],
          // })),
          {
            metric: {
              entity_id: '456',
              metric_name: 'average_cpu_usage',
              linode_id: '123',
              node_id: 'primary-2',
            },
            values: [
              [1721854379, '0.3744841110560275'],
              [1721857979, '0.4980357104166823'],
              [1721861579, '0.3290476561287732'],
              [1721865179, '0.42148793964961897'],
              [1721868779, '0.2269247326830727'],
              [1721872379, '0.3393055885526987'],
              [1721875979, '0.5237102833940027'],
              [1721879579, '0.3153372503472701'],
              [1721883179, '0.26811506053820466'],
              [1721886779, '0.35839295774934357'],
              [1721890379, '0.36863082415681144'],
              [1721893979, '0.46126998689934394'],
              [1721897579, '0.56164641539434685'],
            ],
          },
          {
            metric: {
              entity_id: 'obj-bucket-383.ap-west.linodeobjects.com',
              metric_name: 'average_cpu_usage',
            },
            values: [
              [1721854379, '0.3744841110560275'],
              [1721857979, '0.4980357104166823'],
              [1721861579, '0.3290476561287732'],
              [1721865179, '0.4148793964961897'],
              [1721868779, '0.4269247326830727'],
              [1721872379, '0.3393055885526987'],
              [1721875979, '0.6237102833940027'],
              [1721879579, '0.3153372503472701'],
              [1721883179, '0.26811506053820466'],
              [1721886779, '0.45839295774934357'],
              [1721890379, '0.36863082415681144'],
              [1721893979, '0.56126998689934394'],
              [1721897579, '0.66164641539434685'],
            ],
          },
        ],
        resultType: 'matrix',
      },
      isPartial: false,
      stats: {
        executionTimeMsec: 23,
        seriesFetched: '14',
      },
      status: 'success',
    };

    return HttpResponse.json(response);
  }),
  http.get('*/src/routes/*LazyRoutes', ({ request }) => {
    return new Response('export const module = {};', {
      headers: {
        'Content-Type': 'application/javascript',
      },
    });
  }),
  ...entityTransfers,
  ...statusPage,
  ...databases,
  ...vpc,
  ...entities,
  http.get('*/v4beta/maintenance/policies', () => {
    return HttpResponse.json(
      makeResourcePage(maintenancePolicyFactory.buildList(2))
    );
  }),
];<|MERGE_RESOLUTION|>--- conflicted
+++ resolved
@@ -3819,7 +3819,6 @@
     } else if (id === '8') {
       serviceType = 'firewall';
       dashboardLabel = 'Firewall Nodebalancer Dashboard';
-<<<<<<< HEAD
       widgets = [
         {
           metric: 'fw_active_connections',
@@ -3844,8 +3843,9 @@
           aggregate_function: 'avg',
         },
       ];
-=======
->>>>>>> 40f06aab
+    } else if (id === '9') {
+      serviceType = 'lke';
+      dashboardLabel = 'Kubernetes Enterprise Dashboard';
     } else {
       serviceType = 'linode';
       dashboardLabel = 'Linode Service I/O Statistics';
