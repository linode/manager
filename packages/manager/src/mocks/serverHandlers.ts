/**
 * @deprecated
 *
 * This mocking mode is being phased out.
 * It remains available in out DEV tools for convenience and backward compatibility, it is however discouraged to add new handlers to it.
 *
 * New handlers should be added to the CRUD baseline preset instead (ex: src/mocks/presets/crud/handlers/linodes.ts) which support a much more dynamic data mocking.
 */
import { DateTime } from 'luxon';
import { HttpResponse, http } from 'msw';

import { regions } from 'src/__data__/regionsData';
import { MOCK_THEME_STORAGE_KEY } from 'src/dev-tools/ThemeSelector';
import {
  VLANFactory,
  // abuseTicketNotificationFactory,
  accountAvailabilityFactory,
  accountBetaFactory,
  accountFactory,
  accountMaintenanceFactory,
  accountTransferFactory,
  alertDimensionsFactory,
  alertFactory,
  alertRulesFactory,
  appTokenFactory,
  betaFactory,
  contactFactory,
  credentialFactory,
  creditPaymentResponseFactory,
  dashboardFactory,
  databaseBackupFactory,
  databaseEngineFactory,
  databaseFactory,
  databaseInstanceFactory,
  databaseTypeFactory,
  dedicatedTypeFactory,
  domainFactory,
  domainRecordFactory,
  entityTransferFactory,
  eventFactory,
  firewallDeviceFactory,
  firewallFactory,
  imageFactory,
  incidentResponseFactory,
  invoiceFactory,
  invoiceItemFactory,
  kubeEndpointFactory,
  kubernetesAPIResponse,
  kubernetesVersionFactory,
  linodeConfigFactory,
  linodeDiskFactory,
  linodeFactory,
  linodeIPFactory,
  linodeStatsFactory,
  linodeTransferFactory,
  linodeTypeFactory,
  lkeEnterpriseTypeFactory,
  lkeHighAvailabilityTypeFactory,
  lkeStandardAvailabilityTypeFactory,
  longviewActivePlanFactory,
  longviewClientFactory,
  longviewSubscriptionFactory,
  maintenanceResponseFactory,
  makeObjectsPage,
  managedIssueFactory,
  managedLinodeSettingFactory,
  managedSSHPubKeyFactory,
  managedStatsFactory,
  monitorFactory,
  nodeBalancerConfigFactory,
  nodeBalancerConfigNodeFactory,
  nodeBalancerFactory,
  nodeBalancerTypeFactory,
  nodePoolFactory,
  notificationChannelFactory,
  notificationFactory,
  objectStorageBucketFactoryGen2,
  objectStorageClusterFactory,
  objectStorageEndpointsFactory,
  objectStorageKeyFactory,
  objectStorageOverageTypeFactory,
  objectStorageTypeFactory,
  paymentFactory,
  paymentMethodFactory,
  placementGroupFactory,
  possibleMySQLReplicationTypes,
  possiblePostgresReplicationTypes,
  proDedicatedTypeFactory,
  profileFactory,
  promoFactory,
  regionAvailabilityFactory,
  securityQuestionsFactory,
  serviceTypesFactory,
  stackScriptFactory,
  staticObjects,
  subnetFactory,
  supportReplyFactory,
  supportTicketFactory,
  tagFactory,
  volumeFactory,
  volumeTypeFactory,
  vpcFactory,
} from 'src/factories';
import { accountAgreementsFactory } from 'src/factories/accountAgreements';
import { accountLoginFactory } from 'src/factories/accountLogin';
import { accountUserFactory } from 'src/factories/accountUsers';
import { grantFactory, grantsFactory } from 'src/factories/grants';
import { LinodeKernelFactory } from 'src/factories/linodeKernel';
import { getStorage } from 'src/utilities/storage';

const getRandomWholeNumber = (min: number, max: number) =>
  Math.floor(Math.random() * (max - min + 1) + min);
import { accountPermissionsFactory } from 'src/factories/accountPermissions';
import { accountResourcesFactory } from 'src/factories/accountResources';
import { userPermissionsFactory } from 'src/factories/userPermissions';
import { pickRandom } from 'src/utilities/random';

import type {
  AccountMaintenance,
  AlertDefinitionType,
  AlertServiceType,
  AlertSeverityType,
  AlertStatusType,
  CreateAlertDefinitionPayload,
  CreateObjectStorageKeyPayload,
  Dashboard,
  FirewallStatus,
  NotificationType,
  ObjectStorageEndpointTypes,
  SecurityQuestionsPayload,
  ServiceTypesList,
  TokenRequest,
  UpdateImageRegionsPayload,
  User,
  VolumeStatus,
} from '@linode/api-v4';

export const makeResourcePage = <T>(
  e: T[],
  override: { page: number; pages: number; results?: number } = {
    page: 1,
    pages: 1,
  }
) => ({
  data: e,
  page: override.page ?? 1,
  pages: override.pages ?? 1,
  results: override.results ?? e.length,
});

const statusPage = [
  http.get('*/api/v2/incidents*', () => {
    const response = incidentResponseFactory.build();
    return HttpResponse.json(response);
  }),
  http.get('*/api/v2/scheduled-maintenances*', () => {
    const response = maintenanceResponseFactory.build();
    return HttpResponse.json(response);
  }),
];

function sleep(ms: number) {
  return new Promise((resolve) => setTimeout(resolve, ms));
}

const entityTransfers = [
  http.get('*/account/entity-transfers', () => {
    const transfers1 = entityTransferFactory.buildList(10);
    const transfers2 = entityTransferFactory.buildList(10, {
      token: 'TEST123',
    });
    const transfers3 = entityTransferFactory.buildList(10, {
      token: '987TEST',
    });
    const transfer4 = entityTransferFactory.build({
      is_sender: true,
      status: 'pending',
    });
    const transfer5 = entityTransferFactory.build({
      is_sender: true,
      status: 'canceled',
    });

    const combinedTransfers = transfers1.concat(
      transfers2,
      transfers3,
      transfer4,
      transfer5
    );
    return HttpResponse.json(makeResourcePage(combinedTransfers));
  }),
  http.get('*/account/entity-transfers/:transferId', () => {
    const transfer = entityTransferFactory.build();
    return HttpResponse.json(transfer);
  }),
  http.get('*/account/agreements', () =>
    HttpResponse.json(accountAgreementsFactory.build())
  ),
  http.post('*/account/entity-transfers', async ({ request }) => {
    const body = await request.json();
    const payload = body as any;
    const newTransfer = entityTransferFactory.build({
      entities: payload.entities,
    });
    return HttpResponse.json(newTransfer);
  }),
  http.post('*/account/entity-transfers/:transferId/accept', () => {
    return HttpResponse.json({});
  }),
  http.delete('*/account/entity-transfers/:transferId', () => {
    return HttpResponse.json({});
  }),
];

const databases = [
  http.get('*/databases/instances', () => {
    const database1 = databaseInstanceFactory.build({
      cluster_size: 1,
      id: 1,
      label: 'database-instance-1',
    });
    const database2 = databaseInstanceFactory.build({
      cluster_size: 2,
      id: 2,
      label: 'database-instance-2',
    });
    const database3 = databaseInstanceFactory.build({
      cluster_size: 3,
      id: 3,
      label: 'database-instance-3',
    });

    const databases = [database1, database2, database3];
    return HttpResponse.json(makeResourcePage(databases));
  }),

  http.get('*/databases/types', () => {
    const standardTypes = [
      databaseTypeFactory.build({
        class: 'nanode',
        id: 'g6-nanode-1',
        label: `Nanode 1 GB`,
        memory: 1024,
      }),
      databaseTypeFactory.build({
        class: 'nanode',
        id: 'g6-standard-1',
        label: `Linode 2 GB`,
        memory: 2048,
      }),
      ...databaseTypeFactory.buildList(7, { class: 'standard' }),
    ];
    const dedicatedTypes = databaseTypeFactory.buildList(7, {
      class: 'dedicated',
    });
    return HttpResponse.json(
      makeResourcePage([...standardTypes, ...dedicatedTypes])
    );
  }),

  http.get('*/databases/engines', () => {
    const engine1 = databaseEngineFactory.buildList(3);
    const engine2 = databaseEngineFactory.buildList(3, {
      engine: 'postgresql',
    });

    const combinedList = [...engine1, ...engine2];

    return HttpResponse.json(makeResourcePage(combinedList));
  }),

  http.get('*/databases/:engine/instances/:id', ({ params }) => {
    const isDefault = Number(params.id) % 2 !== 0;
    const db: Record<string, boolean | number | string | undefined> = {
      engine: params.engine as 'mysql',
      id: Number(params.id),
      label: `database-${params.id}`,
      platform: isDefault ? 'rdbms-default' : 'rdbms-legacy',
    };
    if (!isDefault) {
      db.replication_commit_type =
        params.engine === 'postgresql' ? 'local' : undefined;
      db.replication_type =
        params.engine === 'mysql'
          ? pickRandom(possibleMySQLReplicationTypes)
          : params.engine === 'postgresql'
          ? pickRandom(possiblePostgresReplicationTypes)
          : (undefined as any);
      db.ssl_connection = true;
    }
    const database = databaseFactory.build(db);
    return HttpResponse.json(database);
  }),

  http.get('*/databases/:engine/instances/:databaseId/backups', () => {
    const backups = databaseBackupFactory.buildList(10);
    return HttpResponse.json(makeResourcePage(backups));
  }),

  http.get('*/databases/:engine/instances/:databaseId/credentials', () => {
    return HttpResponse.json({
      password: 'password123',
      username: 'lnroot',
    });
  }),

  http.get('*/databases/:engine/instances/:databaseId/ssl', () => {
    return HttpResponse.json({
      certificate: 'testcertificate',
      public_key: 'testkey',
    });
  }),

  http.post('*/databases/:engine/instances', async ({ params, request }) => {
    const body = await request.json();
    const payload: any = body;
    return HttpResponse.json({
      ...databaseFactory.build({
        engine: params.engine as 'mysql',
        label: payload?.label ?? 'Database',
      }),
    });
  }),

  http.post(
    '*/databases/:engine/instances/:databaseId/backups/:backupId/restore',
    () => {
      return HttpResponse.json({});
    }
  ),

  http.post(
    '*/databases/:engine/instances/:databaseId/credentials/reset',
    () => {
      return HttpResponse.json({});
    }
  ),

  http.put(
    '*/databases/mysql/instances/:databaseId',
    async ({ params, request }) => {
      const reqBody = await request.json();
      const id = Number(params.databaseId);
      const body = reqBody as any;
      return HttpResponse.json({ ...databaseFactory.build({ id }), ...body });
    }
  ),

  http.delete('*/databases/mysql/instances/:databaseId', () => {
    return HttpResponse.json({});
  }),

  http.post('*/databases/:engine/instances/:databaseId/suspend', () => {
    return HttpResponse.json({});
  }),

  http.post('*/databases/:engine/instances/:databaseId/resume', () => {
    return HttpResponse.json({});
  }),
];

const vpc = [
  http.get('*/v4beta/vpcs', () => {
    const vpcsWithSubnet1 = vpcFactory.buildList(5, {
      subnets: subnetFactory.buildList(Math.floor(Math.random() * 10) + 1),
    });
    const vpcsWithSubnet2 = vpcFactory.buildList(5, {
      region: 'eu-west',
      subnets: subnetFactory.buildList(Math.floor(Math.random() * 20) + 1),
    });
    const vpcsWithoutSubnet = vpcFactory.buildList(20);
    return HttpResponse.json(
      makeResourcePage([
        ...vpcsWithSubnet1,
        ...vpcsWithSubnet2,
        ...vpcsWithoutSubnet,
      ])
    );
  }),
  http.get('*/v4beta/vpcs/:vpcId', () => {
    return HttpResponse.json(
      vpcFactory.build({
        description: `VPC for webserver and database. VPC for webserver and database. VPC for webserver and database. VPC for webserver and database. VPC for webserver VPC for webserver VPC for webserver VPC for webserver VPC for webserver.VPC for webserver and database!!! VPC`,
        subnets: subnetFactory.buildList(Math.floor(Math.random() * 10) + 1),
      })
    );
  }),
  http.get('*/v4beta/vpcs/:vpcId/subnets', () => {
    return HttpResponse.json(makeResourcePage(subnetFactory.buildList(30)));
  }),
  http.delete('*/v4beta/vpcs/:vpcId/subnets/:subnetId', () => {
    return HttpResponse.json({});
  }),
  http.delete('*/v4beta/vpcs/:vpcId', () => {
    return HttpResponse.json({});
  }),
  http.put('*/v4beta/vpcs/:vpcId', () => {
    return HttpResponse.json(vpcFactory.build({ description: 'testing' }));
  }),
  http.get('*/v4beta/vpcs/:vpcID', ({ params }) => {
    const id = Number(params.id);
    return HttpResponse.json(vpcFactory.build({ id }));
  }),
  http.post('*/v4beta/vpcs', async ({ request }) => {
    const body = await request.json();
    const vpc = vpcFactory.build({ ...(body as any) });
    return HttpResponse.json(vpc);
  }),
  http.post('*/v4beta/vpcs/:vpcId/subnets', async ({ request }) => {
    const body = await request.json();
    const subnet = subnetFactory.build({ ...(body as any) });
    return HttpResponse.json(subnet);
  }),
];

const iam = [
  http.get('*/iam/role-permissions', () => {
    return HttpResponse.json(accountPermissionsFactory.build());
  }),
  http.get('*/iam/role-permissions/users/:username', () => {
    return HttpResponse.json(userPermissionsFactory.build());
  }),
];

const resources = [
  http.get('*/v4*/resources', () => {
    return HttpResponse.json(accountResourcesFactory.build());
  }),
];

const nanodeType = linodeTypeFactory.build({ id: 'g6-nanode-1' });
const standardTypes = linodeTypeFactory.buildList(7);
const dedicatedTypes = dedicatedTypeFactory.buildList(7);
const proDedicatedType = proDedicatedTypeFactory.build();
const gpuTypesAda = linodeTypeFactory.buildList(7, {
  class: 'gpu',
  gpus: 5,
  label: 'Ada Lovelace',
  transfer: 0,
});
const gpuTypesRX = linodeTypeFactory.buildList(7, {
  class: 'gpu',
  gpus: 1,
  transfer: 5000,
});
const premiumTypes = linodeTypeFactory.buildList(7, {
  class: 'premium',
});
const acceleratedType = linodeTypeFactory.buildList(7, {
  accelerated_devices: 1,
  class: 'accelerated',
  label: 'Netint Quadra T1U X',
  transfer: 0,
});
const proxyAccountUser = accountUserFactory.build({
  email: 'partner@proxy.com',
  last_login: null,
  user_type: 'proxy',
  username: 'ParentCompany_a1b2c3d4e5',
});
const parentAccountUser = accountUserFactory.build({
  email: 'parent@acme.com',
  last_login: null,
  restricted: false,
  user_type: 'parent',
  username: 'ParentUser',
});
const childAccountUser = accountUserFactory.build({
  email: 'child@linode.com',
  last_login: null,
  restricted: false,
  user_type: 'child',
  username: 'ChildUser',
});
const parentAccountNonAdminUser = accountUserFactory.build({
  email: 'account@linode.com',
  last_login: null,
  restricted: false,
  username: 'NonAdminUser',
});

export const handlers = [
  http.get('*/profile', () => {
    const profile = profileFactory.build({
      restricted: false,
      // Parent/Child: switch the `user_type` depending on what account view you need to mock.
      user_type: 'parent',
      // PLACEMENT GROUPS TESTING - Permissions and Grants:
      // Uncomment the two lines below: This is important! The grants endpoint is only called for restricted users.
      // restricted: true,
      // user_type: 'default',
    });
    return HttpResponse.json(profile);
  }),

  http.put('*/profile', async ({ request }) => {
    const body = await request.json();

    return HttpResponse.json({ ...profileFactory.build(), ...(body as any) });
  }),
  http.get('*/profile/grants', () => {
    // PLACEMENT GROUPS TESTING - Permissions and Grants
    return HttpResponse.json(
      grantsFactory.build({ global: { add_linodes: false } })
    );
  }),
  http.get('*/profile/apps', () => {
    const tokens = appTokenFactory.buildList(5);
    return HttpResponse.json(makeResourcePage(tokens));
  }),
  http.post('*/profile/phone-number', async () => {
    await sleep(2000);
    return HttpResponse.json({});
  }),
  http.post('*/profile/phone-number/verify', async () => {
    await sleep(2000);
    return HttpResponse.json({});
  }),
  http.delete('*/profile/phone-number', () => {
    return HttpResponse.json({});
  }),
  http.get('*/profile/security-questions', () => {
    return HttpResponse.json(securityQuestionsFactory.build());
  }),
  http.post<any, SecurityQuestionsPayload>(
    '*/profile/security-questions',
    async ({ request }) => {
      const body = await request.json();

      return HttpResponse.json(body);
    }
  ),
  http.get('*/regions', async () => {
    return HttpResponse.json(makeResourcePage(regions));
  }),
  http.get<{ id: string }>('*/v4/images/:id', ({ params }) => {
    const distributedImage = imageFactory.build({
      capabilities: ['cloud-init', 'distributed-sites'],
      id: 'private/distributed-image',
      label: 'distributed-image',
      regions: [{ region: 'us-east', status: 'available' }],
    });

    if (params.id === distributedImage.id) {
      return HttpResponse.json(distributedImage);
    }

    return HttpResponse.json(imageFactory.build());
  }),
  http.get('*/images', async ({ request }) => {
    const filter = request.headers.get('x-filter');

    if (filter?.includes('manual')) {
      const images = [
        imageFactory.build({
          capabilities: ['distributed-sites'],
          regions: [{ region: 'us-east', status: 'available' }],
          type: 'manual',
        }),
        imageFactory.build({ capabilities: [], regions: [], type: 'manual' }),
        imageFactory.build({
          capabilities: ['distributed-sites', 'cloud-init'],
          regions: [{ region: 'us-east', status: 'available' }],
          type: 'manual',
        }),
        imageFactory.build({
          capabilities: ['cloud-init'],
          regions: [],
          type: 'manual',
        }),
      ];
      return HttpResponse.json(makeResourcePage(images));
    }

    if (filter?.includes('automatic')) {
      const images = imageFactory.buildList(5, {
        capabilities: [],
        regions: [],
        type: 'automatic',
      });
      return HttpResponse.json(makeResourcePage(images));
    }

    return HttpResponse.json(makeResourcePage([]));
  }),
  http.post<any, UpdateImageRegionsPayload>(
    '*/v4/images/:id/regions',
    async ({ request }) => {
      const data = await request.json();

      const image = imageFactory.build();

      image.regions = data.regions.map((regionId) => ({
        region: regionId,
        status: 'pending replication',
      }));

      return HttpResponse.json(image);
    }
  ),

  http.get('*/linode/types', () => {
    return HttpResponse.json(
      makeResourcePage([
        nanodeType,
        ...standardTypes,
        ...dedicatedTypes,
        ...gpuTypesAda,
        ...gpuTypesRX,
        ...premiumTypes,
        ...acceleratedType,
        proDedicatedType,
      ])
    );
  }),
  http.get('*/linode/types-legacy', () => {
    return HttpResponse.json(makeResourcePage(linodeTypeFactory.buildList(0)));
  }),
  ...[nanodeType, ...standardTypes, ...dedicatedTypes, proDedicatedType].map(
    (type) =>
      http.get(`*/linode/types/${type.id}`, () => {
        return HttpResponse.json(type);
      })
  ),
  http.get(`*/linode/types/*`, () => {
    return HttpResponse.json(linodeTypeFactory.build());
  }),
  http.get('*/linode/instances', async ({ request }) => {
    linodeFactory.resetSequenceNumber();
    const metadataLinodeWithCompatibleImage = linodeFactory.build({
      image: 'metadata-test-image',
      label: 'metadata-test-image',
    });
    const metadataLinodeWithCompatibleImageAndRegion = linodeFactory.build({
      image: 'metadata-test-image',
      label: 'metadata-test-region',
      region: 'eu-west',
    });
    const linodeInDistributedRegion = linodeFactory.build({
      image: 'distributed-region-test-image',
      label: 'Gecko Distributed Region Test',
      region: 'us-den-10',
      site_type: 'distributed',
    });
    const onlineLinodes = linodeFactory.buildList(40, {
      backups: { enabled: false },
      ipv4: ['000.000.000.000'],
    });
    const linodeWithEligibleVolumes = linodeFactory.build({
      id: 20,
      label: 'debianDistro',
    });
    const offlineLinodes = linodeFactory.buildList(1, { status: 'offline' });
    const busyLinodes = linodeFactory.buildList(1, { status: 'migrating' });
    const eventLinode = linodeFactory.build({
      id: 999,
      label: 'eventful',
      status: 'rebooting',
    });
    const multipleIPLinode = linodeFactory.build({
      ipv4: [
        '192.168.0.0',
        '192.168.0.1',
        '192.168.0.2',
        '192.168.0.3',
        '192.168.0.4',
        '192.168.0.5',
      ],
      label: 'multiple-ips',
      tags: ['test1', 'test2', 'test3'],
    });
    const linodes = [
      metadataLinodeWithCompatibleImage,
      metadataLinodeWithCompatibleImageAndRegion,
      linodeInDistributedRegion,
      ...onlineLinodes,
      linodeWithEligibleVolumes,
      ...offlineLinodes,
      ...busyLinodes,
      linodeFactory.build({
        backups: { enabled: false },
        label: 'shadow-plan',
        type: 'g5-standard-20-s1',
      }),
      linodeFactory.build({
        backups: { enabled: false },
        label: 'shadow-plan-with-tags',
        tags: ['test1', 'test2', 'test3'],
        type: 'g5-standard-20-s1',
      }),
      linodeFactory.build({
        label: 'linode_with_tags_test1_test2',
        // eslint-disable-next-line sonarjs/no-duplicate-string
        region: 'us-central',
        tags: ['test1', 'test2'],
      }),
      linodeFactory.build({
        label: 'linode_with_tags_test2_test3',
        region: 'us-central',
        tags: ['test2', 'test3'],
      }),
      linodeFactory.build({
        label: 'linode_with_no_tags',
        region: 'us-central',
      }),
      linodeFactory.build({
        label: 'linode_with_tag_test4',
        region: 'us-east',
        tags: ['test4'],
      }),
      linodeFactory.build({
        label: 'eu-linode',
        region: 'eu-west',
      }),
      linodeFactory.build({
        backups: { enabled: false },
        label: 'DC-Specific Pricing Linode',
        region: 'id-cgk',
      }),
      eventLinode,
      multipleIPLinode,
    ];

    if (request.headers.get('x-filter')) {
      const headers = JSON.parse(request.headers.get('x-filter') || '{}');
      const orFilters = headers['+or'];
      const andFilters = headers['+and'];
      const regionFilter = headers.region;

      let filteredLinodes = linodes; // Default to the original linodes in case no filters are applied

      // filter the linodes based on id or region
      if (andFilters?.length) {
        filteredLinodes = filteredLinodes.filter((linode) => {
          const filteredById = andFilters.every(
            (filter: { id: number }) => filter.id === linode.id
          );
          const filteredByRegion = andFilters.every(
            (filter: { region: string }) => filter.region === linode.region
          );

          return filteredById || filteredByRegion;
        });
      }

      // after the linodes are filtered based on region, filter the region-filtered linodes based on selected tags if any
      if (orFilters?.length) {
        filteredLinodes = filteredLinodes.filter((linode) => {
          return orFilters.some((filter: { tags: string }) =>
            linode.tags.includes(filter.tags)
          );
        });
      }

      if (regionFilter) {
        filteredLinodes = filteredLinodes.filter((linode) => {
          return linode.region === regionFilter;
        });
      }

      return HttpResponse.json(makeResourcePage(filteredLinodes));
    }
    return HttpResponse.json(makeResourcePage(linodes));
  }),

  http.get('*/linode/instances/:id', async ({ params }) => {
    const id = Number(params.id);
    return HttpResponse.json(
      linodeFactory.build({
        backups: { enabled: false },
        id,
        label: 'Gecko Distributed Region Test',
        region: 'us-den-10',
      })
    );
  }),
  http.get('*/linode/instances/:id/firewalls', async () => {
    const firewalls = firewallFactory.buildList(10);
    firewallFactory.resetSequenceNumber();
    return HttpResponse.json(makeResourcePage(firewalls));
  }),
  http.get('*/linode/kernels', async () => {
    const kernels = LinodeKernelFactory.buildList(10);
    return HttpResponse.json(makeResourcePage(kernels));
  }),
  http.delete('*/instances/*', async () => {
    return HttpResponse.json({});
  }),
  http.get('*/instances/*/configs', async () => {
    const configs = linodeConfigFactory.buildList(3);
    return HttpResponse.json(makeResourcePage(configs));
  }),
  http.get('*/instances/*/disks', async () => {
    const disks = linodeDiskFactory.buildList(3);
    return HttpResponse.json(makeResourcePage(disks));
  }),
  http.put('*/instances/*/disks/:id', async ({ params }) => {
    const id = Number(params.id);
    const disk = linodeDiskFactory.build({ id });
    // If you want to mock an error
    // return HttpResponse.json({ errors: [{ field: 'label', reason: 'OMG!' }] }));
    return HttpResponse.json(disk);
  }),
  http.get('*/instances/*/transfer', async () => {
    const transfer = linodeTransferFactory.build();
    return HttpResponse.json(transfer);
  }),
  http.get('*/instances/*/stats*', async () => {
    const stats = linodeStatsFactory.build();
    return HttpResponse.json(stats);
  }),
  http.get('*/instances/*/stats', async () => {
    const stats = linodeStatsFactory.build();
    return HttpResponse.json(stats);
  }),
  http.get('*/instances/*/ips', async () => {
    const ips = linodeIPFactory.build();
    return HttpResponse.json(ips);
  }),
  http.post('*/linode/instances', async ({ request }) => {
    const body = await request.json();
    const payload = body as any;
    const linode = linodeFactory.build({
      image: payload?.image ?? 'linode/debian-10',
      label: payload?.label ?? 'new-linode',
      region: payload?.region ?? 'us-east',
      type: payload?.type ?? 'g6-standard-1',
    });
    return HttpResponse.json(linode);
    // return HttpResponse.json({ errors: [{ reason: 'Invalid label', field: 'data.label' }] }));
  }),

  http.get('*/lke/clusters', async () => {
    const clusters = kubernetesAPIResponse.buildList(10);
    return HttpResponse.json(makeResourcePage(clusters));
  }),
  http.get('*/lke/types', async () => {
    const lkeTypes = [
      lkeStandardAvailabilityTypeFactory.build(),
      lkeHighAvailabilityTypeFactory.build(),
      lkeEnterpriseTypeFactory.build(),
    ];
    return HttpResponse.json(makeResourcePage(lkeTypes));
  }),
  http.get('*/lke/versions', async () => {
    const versions = kubernetesVersionFactory.buildList(1);
    return HttpResponse.json(makeResourcePage(versions));
  }),
  http.get('*/lke/clusters/:clusterId', async ({ params }) => {
    const id = Number(params.clusterId);
    const cluster = kubernetesAPIResponse.build({ id, k8s_version: '1.16' });
    return HttpResponse.json(cluster);
  }),
  http.put('*/lke/clusters/:clusterId', async ({ params }) => {
    const id = Number(params.clusterId);
    const k8s_version = params.k8s_version as string;
    const cluster = kubernetesAPIResponse.build({
      id,
      k8s_version,
    });
    return HttpResponse.json(cluster);
  }),
  http.get('*/lke/clusters/:clusterId/pools', async () => {
    const encryptedPools = nodePoolFactory.buildList(5);
    const unencryptedPools = nodePoolFactory.buildList(5, {
      disk_encryption: 'disabled',
    });
    nodePoolFactory.resetSequenceNumber();
    return HttpResponse.json(
      makeResourcePage([...encryptedPools, ...unencryptedPools])
    );
  }),
  http.get('*/lke/clusters/*/api-endpoints', async () => {
    const endpoints = kubeEndpointFactory.buildList(2);
    return HttpResponse.json(makeResourcePage(endpoints));
  }),
  http.get('*/lke/clusters/*/recycle', async () => {
    return HttpResponse.json({});
  }),
  http.get('*/v4beta/networking/firewalls', () => {
    const firewalls = firewallFactory.buildList(10);
    firewallFactory.resetSequenceNumber();
    return HttpResponse.json(makeResourcePage(firewalls));
  }),
  http.get('*/v4beta/networking/firewalls/*/devices', () => {
    const devices = firewallDeviceFactory.buildList(10);
    return HttpResponse.json(makeResourcePage(devices));
  }),
  http.get('*/v4beta/networking/firewalls/:firewallId', () => {
    const firewall = firewallFactory.build();
    return HttpResponse.json(firewall);
  }),
  http.put<{}, { status: FirewallStatus }>(
    '*/v4beta/networking/firewalls/:firewallId',
    async ({ request }) => {
      const body = await request.json();
      const firewall = firewallFactory.build({
        status: body?.['status'] ?? 'disabled',
      });
      return HttpResponse.json(firewall);
    }
  ),
  // http.post('*/account/agreements', () => {
  //   return res(ctx.status(500), ctx.json({ reason: 'Unknown error' }));
  // }),
  http.post('*/v4beta/networking/firewalls', async ({ request }) => {
    const body = await request.json();
    const payload = body as any;
    const newFirewall = firewallFactory.build({
      label: payload.label ?? 'mock-firewall',
    });
    return HttpResponse.json(newFirewall);
  }),
  http.get('*/v4/nodebalancers', () => {
    const nodeBalancers = nodeBalancerFactory.buildList(1);
    return HttpResponse.json(makeResourcePage(nodeBalancers));
  }),
  http.get('*/v4/nodebalancers/types', () => {
    const nodeBalancerTypes = nodeBalancerTypeFactory.buildList(1);
    return HttpResponse.json(makeResourcePage(nodeBalancerTypes));
  }),
  http.get('*/v4/nodebalancers/:nodeBalancerID', ({ params }) => {
    const nodeBalancer = nodeBalancerFactory.build({
      id: Number(params.nodeBalancerID),
    });
    return HttpResponse.json(nodeBalancer);
  }),
  http.get('*/nodebalancers/:nodeBalancerID/configs', ({ params }) => {
    const configs = nodeBalancerConfigFactory.buildList(2, {
      nodebalancer_id: Number(params.nodeBalancerID),
    });
    return HttpResponse.json(makeResourcePage(configs));
  }),
  http.get('*/nodebalancers/:nodeBalancerID/configs/:configID/nodes', () => {
    const configs = [
      nodeBalancerConfigNodeFactory.build({ status: 'UP' }),
      nodeBalancerConfigNodeFactory.build({ status: 'DOWN' }),
      nodeBalancerConfigNodeFactory.build({ status: 'unknown' }),
    ];
    return HttpResponse.json(makeResourcePage(configs));
  }),
  http.get('*/v4/object-storage/types', () => {
    const objectStorageTypes = [
      objectStorageTypeFactory.build(),
      objectStorageOverageTypeFactory.build(),
    ];
    return HttpResponse.json(makeResourcePage(objectStorageTypes));
  }),
  http.get('*/v4/object-storage/endpoints', ({}) => {
    const endpoints = [
      objectStorageEndpointsFactory.build({
        endpoint_type: 'E0',
        region: 'us-sea',
        s3_endpoint: null,
      }),
      objectStorageEndpointsFactory.build({
        endpoint_type: 'E1',
        region: 'us-sea',
        s3_endpoint: 'us-sea-1.linodeobjects.com',
      }),
      objectStorageEndpointsFactory.build({
        endpoint_type: 'E1',
        region: 'us-sea',
        s3_endpoint: null,
      }),
      objectStorageEndpointsFactory.build({
        endpoint_type: 'E2',
        region: 'us-sea',
        s3_endpoint: null,
      }),
      objectStorageEndpointsFactory.build({
        endpoint_type: 'E3',
        region: 'us-sea',
        s3_endpoint: null,
      }),
      objectStorageEndpointsFactory.build({
        endpoint_type: 'E3',
        region: 'us-east',
        s3_endpoint: null,
      }),
      objectStorageEndpointsFactory.build({
        endpoint_type: 'E3',
        region: 'us-mia',
        s3_endpoint: 'us-mia-1.linodeobjects.com',
      }),
    ];
    return HttpResponse.json(makeResourcePage(endpoints));
  }),
  http.get('*object-storage/buckets/*/*/access', async () => {
    await sleep(2000);
    return HttpResponse.json({
      acl: 'private',
      acl_xml:
        '<AccessControlPolicy xmlns="http://s3.amazonaws.com/doc/2006-03-01/"><Owner><ID>2a2ce653-20dd-43f1-b803-e8a924ee6374</ID><DisplayName>2a2ce653-20dd-43f1-b803-e8a924ee6374</DisplayName></Owner><AccessControlList><Grant><Grantee xmlns:xsi="http://www.w3.org/2001/XMLSchema-instance" xsi:type="CanonicalUser"><ID>2a2ce653-20dd-43f1-b803-e8a924ee6374</ID><DisplayName>2a2ce653-20dd-43f1-b803-e8a924ee6374</DisplayName></Grantee><Permission>FULL_CONTROL</Permission></Grant></AccessControlList></AccessControlPolicy>',
      cors_enabled: true,
      cors_xml:
        '<CORSConfiguration><CORSRule><AllowedMethod>GET</AllowedMethod><AllowedMethod>PUT</AllowedMethod><AllowedMethod>DELETE</AllowedMethod><AllowedMethod>HEAD</AllowedMethod><AllowedMethod>POST</AllowedMethod><AllowedOrigin>*</AllowedOrigin><AllowedHeader>*</AllowedHeader></CORSRule></CORSConfiguration>',
    });
  }),

  http.put('*object-storage/buckets/*/*/access', async () => {
    await sleep(2000);
    return HttpResponse.json({});
  }),
  http.get('*object-storage/buckets/*/*/ssl', async () => {
    await sleep(2000);
    return HttpResponse.json({ ssl: false });
  }),
  http.post('*object-storage/buckets/*/*/ssl', async () => {
    await sleep(2000);
    return HttpResponse.json({ ssl: true });
  }),
  http.delete('*object-storage/buckets/*/*/ssl', async () => {
    await sleep(2000);
    return HttpResponse.json({});
  }),
  http.delete('*object-storage/buckets/*/*', async () => {
    await sleep(2000);
    return HttpResponse.json({});
  }),
  http.get('*/object-storage/buckets/*/*/object-list', ({ request }) => {
    const url = new URL(request.url);
    const pageSize = Number(url.searchParams.get('page_size') || 100);
    const marker = url.searchParams.get('marker');

    if (!marker) {
      const end =
        pageSize > staticObjects.length ? staticObjects.length : pageSize;
      const is_truncated = staticObjects.length > pageSize;

      const page = staticObjects.slice(0, end);
      return HttpResponse.json(
        makeObjectsPage(page, {
          is_truncated,
          next_marker: is_truncated ? staticObjects[pageSize].name : null,
        })
      );
    }
    const index = staticObjects.findIndex((object) => object.name == marker);

    const end =
      index + pageSize > staticObjects.length
        ? staticObjects.length
        : index + pageSize;

    const page = staticObjects.slice(index, end);

    const is_truncated =
      page[page.length - 1].name !=
      staticObjects[staticObjects.length - 1].name;

    return HttpResponse.json(
      makeObjectsPage(page, {
        is_truncated,
        next_marker: is_truncated ? staticObjects[end].name : null,
      })
    );
  }),
  http.get('*/object-storage/buckets/:region', ({ params, request }) => {
    const url = new URL(request.url);

    const region = params.region as string;

    objectStorageBucketFactoryGen2.resetSequenceNumber();
    const page = Number(url.searchParams.get('page') || 1);
    const pageSize = Number(url.searchParams.get('page_size') || 25);

    const randomBucketNumber = getRandomWholeNumber(1, 500);
    const randomEndpointType = `E${Math.floor(
      Math.random() * 4
    )}` as ObjectStorageEndpointTypes;

    const buckets = objectStorageBucketFactoryGen2.buildList(1, {
      cluster: `${region}-1`,
      endpoint_type: randomEndpointType,
      hostname: `obj-bucket-${randomBucketNumber}.${region}.linodeobjects.com`,
      label: `obj-bucket-${randomBucketNumber}`,
      region,
    });

    return HttpResponse.json({
      data: buckets.slice(
        (page - 1) * pageSize,
        (page - 1) * pageSize + pageSize
      ),
      page,
      pages: Math.ceil(buckets.length / pageSize),
      results: buckets.length,
    });
  }),
  http.get('*/object-storage/buckets', () => {
    const buckets = objectStorageBucketFactoryGen2.buildList(10);
    return HttpResponse.json(makeResourcePage(buckets));
  }),
  http.post('*/object-storage/buckets', () => {
    return HttpResponse.json(objectStorageBucketFactoryGen2.build());
  }),
  http.get('*object-storage/clusters', () => {
    const jakartaCluster = objectStorageClusterFactory.build({
      id: `id-cgk-0` as any,
      region: 'id-cgk',
    });
    const saoPauloCluster = objectStorageClusterFactory.build({
      id: `br-gru-0` as any,
      region: 'br-gru',
    });
    const basePricingCluster = objectStorageClusterFactory.build({
      id: `us-east-0` as any,
      region: 'us-east',
    });
    const clusters = objectStorageClusterFactory.buildList(3);
    return HttpResponse.json(
      makeResourcePage([
        jakartaCluster,
        saoPauloCluster,
        basePricingCluster,
        ...clusters,
      ])
    );
  }),

  http.get('*object-storage/keys', () => {
    return HttpResponse.json(
      makeResourcePage([
        ...objectStorageKeyFactory.buildList(1),
        ...objectStorageKeyFactory.buildList(1, {
          regions: [
            { id: 'us-east', s3_endpoint: 'us-east.com' },
            { id: 'nl-ams', s3_endpoint: 'nl-ams.com' },
            { id: 'us-southeast', s3_endpoint: 'us-southeast.com' },
            { id: 'in-maa', s3_endpoint: 'in-maa.com' },
            { id: 'us-lax', s3_endpoint: 'us-lax.com' },
            { id: 'us-mia', s3_endpoint: 'us-mia.com' },
            { id: 'it-mil', s3_endpoint: 'it-mil.com' },
          ],
        }),
        ...objectStorageKeyFactory.buildList(1, {
          regions: [
            { id: 'us-east', s3_endpoint: 'us-east.com' },
            { id: 'nl-ams', s3_endpoint: 'nl-ams.com' },
            { id: 'us-southeast', s3_endpoint: 'us-southeast.com' },
            { id: 'in-maa', s3_endpoint: 'in-maa.com' },
            { id: 'us-lax', s3_endpoint: 'us-lax.com' },
          ],
        }),
        ...objectStorageKeyFactory.buildList(1, {
          bucket_access: [
            {
              bucket_name: 'test007',
              cluster: 'us-east-1',
              permissions: 'read_only',
              region: 'us-east',
            },
            {
              bucket_name: 'test001',
              cluster: 'nl-ams-1',
              permissions: 'read_write',
              region: 'nl-ams',
            },
          ],
          limited: true,
          regions: [
            { id: 'us-east', s3_endpoint: 'us-east.com' },
            { id: 'nl-ams', s3_endpoint: 'nl-ams.com' },
          ],
        }),
      ])
    );
  }),
  http.post<any, CreateObjectStorageKeyPayload>(
    '*object-storage/keys',
    async ({ request }) => {
      const body = await request.json();
      const { label, regions } = body;

      const regionsData = regions?.map((region: string) => ({
        id: region,
        s3_endpoint: `${region}.com`,
      }));

      return HttpResponse.json(
        objectStorageKeyFactory.build({
          label,
          regions: regionsData,
        })
      );
    }
  ),
  http.put<any, CreateObjectStorageKeyPayload>(
    '*object-storage/keys/:id',
    async ({ request }) => {
      const body = await request.json();
      const { label, regions } = body;

      const regionsData = regions?.map((region: string) => ({
        id: region,
        s3_endpoint: `${region}.com`,
      }));

      return HttpResponse.json(
        objectStorageKeyFactory.build({
          label,
          regions: regionsData,
        })
      );
    }
  ),
  http.delete('*object-storage/keys/:id', () => {
    return HttpResponse.json({});
  }),
  http.get('*/v4/domains', () => {
    const domains = domainFactory.buildList(10);
    return HttpResponse.json(makeResourcePage(domains));
  }),
  http.get('*/v4/domains/:id', () => {
    const domain = domainFactory.build();
    return HttpResponse.json(domain);
  }),
  http.get('*/v4/domains/*/records', () => {
    const records = domainRecordFactory.buildList(1);
    return HttpResponse.json(makeResourcePage(records));
  }),
  http.post('*/domains/*/records', () => {
    const record = domainRecordFactory.build();
    return HttpResponse.json(record);
  }),
  http.post('*/volumes/migrate', () => {
    return HttpResponse.json({});
  }),
  http.get('*/regions/*/migration-queue', () => {
    return HttpResponse.json({
      linodes: 8,
      volumes: 953,
    });
  }),
  http.get('*/volumes', () => {
    const statuses: VolumeStatus[] = [
      'active',
      'creating',
      'migrating',
      'offline',
      'resizing',
    ];
    const volumes = statuses.map((status) => volumeFactory.build({ status }));
    return HttpResponse.json(makeResourcePage(volumes));
  }),
  http.get('*/volumes/types', () => {
    const volumeTypes = volumeTypeFactory.buildList(1);
    return HttpResponse.json(makeResourcePage(volumeTypes));
  }),
  http.post('*/volumes', () => {
    const volume = volumeFactory.build();
    return HttpResponse.json(volume);
  }),
  http.get('*/vlans', () => {
    const vlans = VLANFactory.buildList(2);
    return HttpResponse.json(makeResourcePage(vlans));
  }),
  http.get('*/profile/preferences', () => {
    return HttpResponse.json({
      theme: getStorage(MOCK_THEME_STORAGE_KEY) ?? 'system',
    });
  }),
  http.get('*/profile/devices', () => {
    return HttpResponse.json(makeResourcePage([]));
  }),
  http.put('*/profile/preferences', async ({ request }) => {
    const reqBody = await request.json();
    const body = reqBody as any;
    return HttpResponse.json({ ...body });
  }),
  http.get('*/kubeconfig', () => {
    return HttpResponse.json({ kubeconfig: 'SSBhbSBhIHRlYXBvdA==' });
  }),
  http.get('*invoices/555/items', () => {
    return HttpResponse.json(
      makeResourcePage([
        invoiceItemFactory.build({
          label: 'Linode',
          region: 'br-gru',
        }),
        invoiceItemFactory.build({
          label: 'Outbound Transfer Overage',
          region: null,
        }),
        invoiceItemFactory.build({
          label: 'Outbound Transfer Overage',
          region: 'id-cgk',
        }),
      ])
    );
  }),

  http.get('*invoices/:invoiceId/items', () => {
    const items = invoiceItemFactory.buildList(10);
    return HttpResponse.json(makeResourcePage(items, { page: 1, pages: 4 }));
  }),
  http.get('*/account', () => {
    const account = accountFactory.build({
      active_promotions: promoFactory.buildList(1),
      active_since: '2022-11-30',
      balance: 50,
      company: 'Mock Company',
    });
    return HttpResponse.json(account);
  }),
  http.get('*/account/availability', () => {
    const newarkStorage = accountAvailabilityFactory.build({
      region: 'us-east-0',
      unavailable: ['Object Storage'],
    });
    const atlanta = accountAvailabilityFactory.build({
      region: 'us-southeast',
      unavailable: ['Block Storage', 'Managed Databases'],
    });
    const singapore = accountAvailabilityFactory.build({
      region: 'ap-south',
      unavailable: ['Linodes', 'Kubernetes', 'NodeBalancers'],
    });
    const tokyo = accountAvailabilityFactory.build({
      region: 'ap-northeast',
      unavailable: ['Linodes', 'Block Storage', 'Kubernetes', 'NodeBalancers'],
    });
    return HttpResponse.json(
      makeResourcePage([atlanta, newarkStorage, singapore, tokyo])
    );
  }),
  http.get('*/account/availability/:regionId', () => {
    return HttpResponse.json(accountAvailabilityFactory.build());
  }),
  http.put('*/account', async ({ request }) => {
    const body = await request.json();
    return HttpResponse.json({ ...accountFactory.build(), ...(body as any) });
  }),
  http.get('*/account/transfer', () => {
    const transfer = accountTransferFactory.build();
    return HttpResponse.json(transfer);
  }),
  http.get('*/account/payments', () => {
    const paymentWithLargeId = paymentFactory.build({
      id: 123_456_789_123_456,
    });
    const payments = paymentFactory.buildList(5);
    return HttpResponse.json(
      makeResourcePage([paymentWithLargeId, ...payments])
    );
  }),
  http.get('*/account/invoices', () => {
    const linodeInvoice = invoiceFactory.build({
      date: '2022-12-01T18:04:01',
      label: 'LinodeInvoice',
    });
    const akamaiInvoice = invoiceFactory.build({
      date: '2022-12-16T18:04:01',
      label: 'AkamaiInvoice',
    });
    const invoiceWithLargerId = invoiceFactory.build({
      id: 123_456_789_123_456,
      label: 'Invoice with Large ID',
    });
    return HttpResponse.json(
      makeResourcePage([linodeInvoice, akamaiInvoice, invoiceWithLargerId])
    );
  }),
  http.get('*/account/invoices/:invoiceId', () => {
    const linodeInvoice = invoiceFactory.build({
      date: '2022-12-01T18:04:01',
      id: 1234,
      label: 'LinodeInvoice',
    });
    return HttpResponse.json(linodeInvoice);
  }),
  http.get('*/account/maintenance', ({ request }) => {
    const url = new URL(request.url);

    accountMaintenanceFactory.resetSequenceNumber();
    const page = Number(url.searchParams.get('page') || 1);
    const pageSize = Number(url.searchParams.get('page_size') || 25);
    const headers = JSON.parse(request.headers.get('x-filter') || '{}');

    const accountMaintenance =
      headers.status === 'completed'
        ? accountMaintenanceFactory.buildList(30, { status: 'completed' })
        : [
            ...accountMaintenanceFactory.buildList(90, { status: 'pending' }),
            ...accountMaintenanceFactory.buildList(3, { status: 'started' }),
          ];

    if (request.headers.get('x-filter')) {
      accountMaintenance.sort((a, b) => {
        const statusA = a[headers['+order_by'] as keyof AccountMaintenance];
        const statusB = b[headers['+order_by'] as keyof AccountMaintenance];

        if (statusA < statusB) {
          return -1;
        }
        if (statusA > statusB) {
          return 1;
        }
        return 0;
      });

      if (headers['+order'] == 'desc') {
        accountMaintenance.reverse();
      }
      return HttpResponse.json({
        data: accountMaintenance.slice(
          (page - 1) * pageSize,
          (page - 1) * pageSize + pageSize
        ),
        page,
        pages: Math.ceil(accountMaintenance.length / pageSize),
        results: accountMaintenance.length,
      });
    }

    return HttpResponse.json(makeResourcePage(accountMaintenance));
  }),

  http.get('*/account/child-accounts', ({ request }) => {
    const url = new URL(request.url);
    const page = Number(url.searchParams.get('page') || 1);
    const pageSize = Number(url.searchParams.get('page_size') || 25);
    const childAccounts = accountFactory.buildList(100);
    return HttpResponse.json({
      data: childAccounts.slice(
        (page - 1) * pageSize,
        (page - 1) * pageSize + pageSize
      ),
      page,
      pages: Math.ceil(childAccounts.length / pageSize),
      results: childAccounts.length,
    });
  }),
  http.get('*/account/child-accounts/:euuid', () => {
    const childAccount = accountFactory.buildList(1);
    return HttpResponse.json(childAccount);
  }),
  http.post('*/account/child-accounts/:euuid/token', () => {
    // Proxy tokens expire in 15 minutes.
    const now = new Date();
    const expiry = new Date(now.setMinutes(now.getMinutes() + 15));

    const proxyToken = appTokenFactory.build({
      expiry: expiry.toISOString(),
      token: `Bearer ${import.meta.env.REACT_APP_PROXY_PAT}`,
    });
    return HttpResponse.json(proxyToken);
  }),
  http.get('*/account/users', ({ request }) => {
    const url = new URL(request.url);
    const page = Number(url.searchParams.get('page') || 1);
    const pageSize = Number(url.searchParams.get('page_size') || 25);
    const headers = JSON.parse(request.headers.get('x-filter') || '{}');

    const accountUsers = [
      accountUserFactory.build({
        last_login: { login_datetime: '2023-10-16T17:04', status: 'failed' },
        tfa_enabled: true,
      }),
      accountUserFactory.build({
        last_login: {
          login_datetime: '2023-10-06T12:04',
          status: 'successful',
        },
      }),
      accountUserFactory.build({ last_login: null }),
      childAccountUser,
      parentAccountUser,
      proxyAccountUser,
      parentAccountNonAdminUser,
    ];

    if (request.headers.get('x-filter')) {
      let filteredAccountUsers = accountUsers;

      if (headers['user_type']) {
        if (headers['user_type']['+neq']) {
          filteredAccountUsers = accountUsers.filter(
            (user) => user.user_type !== headers['user_type']['+neq']
          );
        } else {
          filteredAccountUsers = accountUsers.filter(
            (user) => user.user_type === headers['user_type']
          );
        }
      }

      filteredAccountUsers.sort((a, b) => {
        const statusA = a[headers['+order_by'] as keyof User];
        const statusB = b[headers['+order_by'] as keyof User];

        if (!statusA || !statusB) {
          return 0;
        }

        if (statusA < statusB) {
          return -1;
        }
        if (statusA > statusB) {
          return 1;
        }
        return 0;
      });

      if (headers['+order'] == 'desc') {
        filteredAccountUsers.reverse();
      }
      return HttpResponse.json({
        data: filteredAccountUsers.slice(
          (page - 1) * pageSize,
          (page - 1) * pageSize + pageSize
        ),
        page,
        pages: Math.ceil(filteredAccountUsers.length / pageSize),
        results: filteredAccountUsers.length,
      });
    }

    // Return default response if 'x-filter' header is not present
    return HttpResponse.json(makeResourcePage(accountUsers));
  }),

  http.get(`*/account/users/${childAccountUser.username}`, () => {
    return HttpResponse.json(childAccountUser);
  }),
  http.get(`*/account/users/${proxyAccountUser.username}`, () => {
    return HttpResponse.json(proxyAccountUser);
  }),
  http.get(`*/account/users/${parentAccountUser.username}`, () => {
    return HttpResponse.json(parentAccountUser);
  }),
  http.get(`*/account/users/${parentAccountNonAdminUser.username}`, () => {
    return HttpResponse.json(parentAccountNonAdminUser);
  }),
  http.get('*/account/users/:user', () => {
    return HttpResponse.json(accountUserFactory.build({ user_type: 'parent' }));
  }),
  http.put<any, Partial<User>>(
    `*/account/users/${parentAccountNonAdminUser.username}`,
    async ({ request }) => {
      const body = await request.json();
      const { restricted } = body;
      if (restricted !== undefined) {
        parentAccountNonAdminUser.restricted = restricted;
      }
      return HttpResponse.json(parentAccountNonAdminUser);
    }
  ),
  http.get(`*/account/users/${childAccountUser.username}/grants`, () => {
    return HttpResponse.json(
      grantsFactory.build({
        global: {
          account_access: 'read_write',
          cancel_account: false,
        },
      })
    );
  }),
  http.get(`*/account/users/${proxyAccountUser.username}/grants`, () => {
    return HttpResponse.json(
      grantsFactory.build({
        global: {
          account_access: 'read_write',
          add_domains: false,
          add_firewalls: false,
          add_images: false,
          add_linodes: false,
          add_longview: false,
          add_nodebalancers: false,
          add_stackscripts: false,
          add_volumes: false,
          add_vpcs: false,
          cancel_account: false,
          longview_subscription: false,
        },
      })
    );
  }),
  http.get(`*/account/users/${parentAccountUser.username}/grants`, () => {
    return HttpResponse.json(
      grantsFactory.build({
        global: {
          cancel_account: false,
          child_account_access: true,
        },
      })
    );
  }),
  http.get(
    `*/account/users/${parentAccountNonAdminUser.username}/grants`,
    () => {
      const grantsResponse = grantsFactory.build({
        global: parentAccountNonAdminUser.restricted
          ? {
              cancel_account: false,
              child_account_access: true,
            }
          : undefined,
      });
      return HttpResponse.json(grantsResponse);
    }
  ),
  http.get('*/account/users/:user/grants', () => {
    return HttpResponse.json(
      grantsFactory.build({
        domain: [],
        firewall: [],
        global: {
          cancel_account: true,
        },
        image: [],
        linode: grantFactory.buildList(6000),
        longview: [],
        nodebalancer: [],
        stackscript: grantFactory.buildList(30),
        volume: grantFactory.buildList(100),
      })
    );
  }),
  http.get('*/account/logins', () => {
    const failedRestrictedAccountLogin = accountLoginFactory.build({
      restricted: true,
      status: 'failed',
    });
    const successfulAccountLogins = accountLoginFactory.buildList(25);

    return HttpResponse.json(
      makeResourcePage([
        failedRestrictedAccountLogin,
        ...successfulAccountLogins,
      ])
    );
  }),
  http.get('*/account/payment-methods', () => {
    const defaultPaymentMethod = paymentMethodFactory.build({
      data: { card_type: 'MasterCard' },
      is_default: true,
    });

    const googlePayPaymentMethod = paymentMethodFactory.build({
      type: 'google_pay',
    });

    const paypalPaymentMethod = paymentMethodFactory.build({
      data: {
        email: 'test@example.com',
        paypal_id: '6781945682',
      },
      type: 'paypal',
    });

    const otherPaymentMethod = paymentMethodFactory.build();

    return HttpResponse.json(
      makeResourcePage([
        defaultPaymentMethod,
        otherPaymentMethod,
        googlePayPaymentMethod,
        paypalPaymentMethod,
      ])
    );
  }),
  http.post('*/seen', () => {
    return HttpResponse.json({});
  }),
  http.get(
    '*/events',
    () => {
      const events = eventFactory.buildList(1, {
        action: 'lke_node_create',
        entity: {
          id: 1,
          label: 'linode-1',
          type: 'linode',
          url: 'https://google.com',
        },
        message:
          'Rebooting this thing and showing an extremely long event message for no discernible reason other than the fairly obvious reason that we want to do some testing of whether or not these messages wrap.',
        percent_complete: 15,
        secondary_entity: {
          id: 1,
          label: 'my config',
          type: 'linode',
          url: 'https://google.com',
        },
        status: 'notification',
      });

      const dbEvents = eventFactory.buildList(1, {
        action: 'database_low_disk_space',
        entity: { id: 999, label: 'database-1', type: 'database' },
        message: 'Low disk space.',
        status: 'notification',
      });
      const dbMigrationEvents = eventFactory.buildList(1, {
        action: 'database_migrate',
        entity: { id: 11, label: 'database-11', type: 'database' },
        message: 'Database migration started.',
        status: 'started',
      });
      const dbMigrationFinishedEvents = eventFactory.buildList(1, {
        action: 'database_migrate',
        entity: { id: 11, label: 'database-11', type: 'database' },
        message: 'Database migration finished.',
        status: 'finished',
      });
      const oldEvents = eventFactory.buildList(20, {
        action: 'account_update',
        percent_complete: 100,
        seen: true,
      });
      const eventWithSpecialCharacters = eventFactory.build({
        action: 'ticket_update',
        entity: {
          id: 10,
          label: 'Ticket name with special characters... (?)',
          type: 'ticket',
        },
        message: 'Ticket name with special characters... (?)',
        percent_complete: 100,
        status: 'notification',
      });
      const placementGroupCreateEvent = eventFactory.buildList(1, {
        action: 'placement_group_create',
        entity: { id: 999, label: 'PG-1', type: 'placement_group' },
        message: 'Placement Group successfully created.',
        percent_complete: 100,
        status: 'notification',
      });
      const placementGroupAssignedEvent = eventFactory.buildList(1, {
        action: 'placement_group_assign',
        entity: { id: 990, label: 'PG-2', type: 'placement_group' },
        message: 'Placement Group successfully assigned.',
        percent_complete: 100,
        secondary_entity: {
          id: 1,
          label: 'My Config',
          type: 'linode',
          url: '/v4/linode/instances/1/configs/1',
        },
        status: 'notification',
      });

      return HttpResponse.json(
        makeResourcePage([
          ...events,
          ...dbMigrationEvents,
          ...dbMigrationFinishedEvents,
          ...dbEvents,
          ...placementGroupAssignedEvent,
          ...placementGroupCreateEvent,
          eventWithSpecialCharacters,
          ...oldEvents,
        ])
      );
    },
    {
      once: false,
    }
  ),

  http.get('*/support/tickets', () => {
    const tickets = supportTicketFactory.buildList(15, {
      severity: 1,
      status: 'open',
    });
    return HttpResponse.json(makeResourcePage(tickets));
  }),
  http.get('*/support/tickets/999', () => {
    const ticket = supportTicketFactory.build({
      closed: new Date().toISOString(),
      id: 999,
    });
    return HttpResponse.json(ticket);
  }),
  http.get('*/support/tickets/:ticketId', ({ params }) => {
    const ticket = supportTicketFactory.build({
      id: Number(params.ticketId),
      severity: 1,
    });
    return HttpResponse.json(ticket);
  }),
  http.get('*/support/tickets/:ticketId/replies', () => {
    const replies = supportReplyFactory.buildList(15);
    return HttpResponse.json(makeResourcePage(replies));
  }),
  http.put('*/longview/plan', () => {
    return HttpResponse.json({});
  }),
  http.get('*/longview/plan', () => {
    const plan = longviewActivePlanFactory.build({});
    return HttpResponse.json(plan);
  }),
  http.get('*/longview/subscriptions', () => {
    const subscriptions = longviewSubscriptionFactory.buildList(10);
    return HttpResponse.json(makeResourcePage(subscriptions));
  }),
  http.post('https://longview.linode.com/fetch', () => {
    return HttpResponse.json({});
  }),
  http.get('*/longview/clients', () => {
    const clients = longviewClientFactory.buildList(10);
    return HttpResponse.json(makeResourcePage(clients));
  }),
  http.post('*/backups/enable/*', () => {
    return HttpResponse.json({});
  }),
  http.get('*/account/settings', () => {
    return HttpResponse.json({
      backups_enabled: true,
      longview_subscription: 'longview-100',
      managed: true,
      network_helper: true,
      object_storage: 'active',
    });
  }),
  http.put('*/account/settings/*', async ({ request }) => {
    const body = await request.json();
    return HttpResponse.json(body as any);
  }),
  http.get('*/tags', () => {
    tagFactory.resetSequenceNumber();
    const tags = tagFactory.buildList(5);
    return HttpResponse.json(makeResourcePage(tags));
  }),
  http.get('*gravatar*', () => {
    return HttpResponse.json({}, { status: 400 });
  }),
  http.get('*linode.com/blog/feed*', () => {
    return HttpResponse.json(null, { status: 400 });
  }),
  http.get('*managed/services', () => {
    const monitors = monitorFactory.buildList(5);
    const downUnresolvedMonitor = monitorFactory.build({
      id: 998,
      status: 'problem',
    });
    const downResolvedMonitor = monitorFactory.build({
      id: 999,
      label: 'Problem',
      status: 'problem',
    });
    return HttpResponse.json(
      makeResourcePage([
        ...monitors,
        downUnresolvedMonitor,
        downResolvedMonitor,
      ])
    );
  }),

  http.post('*/managed/services', async ({ request }) => {
    const body = await request.json();
    const monitor = monitorFactory.build(body as any);
    return HttpResponse.json(monitor);
  }),
  http.put('*/managed/services/:id', async ({ params, request }) => {
    const body = await request.json();
    const payload = body as any;

    return HttpResponse.json(
      monitorFactory.build({
        ...payload,
        id: Number(params.id),
      })
    );
  }),
  http.delete('*/managed/services/:id', () => {
    return HttpResponse.json({});
  }),
  http.get('*managed/stats', () => {
    const stats = managedStatsFactory.build();
    return HttpResponse.json(stats);
  }),
  http.get('*managed/issues', () => {
    const openIssue = managedIssueFactory.build({
      created: DateTime.now().minus({ days: 2 }).toISO(),
      entity: { id: 1 },
      services: [998],
    });
    const closedIssue = managedIssueFactory.build({
      created: DateTime.now().minus({ days: 2 }).toISO(),
      entity: { id: 999 },
      services: [999],
    });
    return HttpResponse.json(makeResourcePage([openIssue, closedIssue]));
  }),
  http.get('*managed/linode-settings', () => {
    return HttpResponse.json(
      makeResourcePage(managedLinodeSettingFactory.buildList(5))
    );
  }),
  http.get('*managed/credentials/sshkey', () => {
    return HttpResponse.json(managedSSHPubKeyFactory.build());
  }),
  http.get('*managed/credentials', () => {
    return HttpResponse.json(makeResourcePage(credentialFactory.buildList(5)));
  }),
  http.post('*managed/credentials', async ({ request }) => {
    const body = await request.json();
    const response = credentialFactory.build({
      ...(body as any),
    });

    return HttpResponse.json(response);
  }),
  http.post('*managed/credentials/:id/revoke', () => {
    return HttpResponse.json({});
  }),
  http.get('*managed/contacts', () => {
    return HttpResponse.json(makeResourcePage(contactFactory.buildList(5)));
  }),
  http.delete('*managed/contacts/:id', () => {
    return HttpResponse.json({});
  }),
  http.put('*managed/contacts/:id', async ({ params, request }) => {
    const body = await request.json();
    const payload = {
      ...(body as any),
      id: Number(params.id),
    };

    return HttpResponse.json(payload);
  }),
  http.post('*managed/contacts', async ({ request }) => {
    const body = await request.json();
    const response = contactFactory.build({
      ...(body as any),
    });
    return HttpResponse.json(response);
  }),
  http.get('*stackscripts/', () => {
    return HttpResponse.json(makeResourcePage(stackScriptFactory.buildList(1)));
  }),

  http.get('*/notifications', () => {
    // pastDueBalance included here merely for ease of testing for Notifications section in the Notifications drawer.
    const pastDueBalance = notificationFactory.build({
      body: null,
      entity: null,
      label: 'past due',
      message: `You have a past due balance of $58.50. Please make a payment immediately to avoid service disruption.`,
      severity: 'critical',
      type: 'payment_due',
      until: null,
      when: null,
    });

    // const gdprNotification = gdprComplianceNotification.build();

    const generalGlobalNotice = {
      body: null,
      entity: null,
      label: "We've updated our policies.",
      // eslint-disable-next-line xss/no-mixed-html
      message:
        "We've updated our policies. See <a href='https://cloud.linode.com/support'>this page</a> for more information.",
      severity: 'minor',
      type: 'notice',
      until: null,
      when: null,
    };

    const outageNotification = {
      body: null,
      entity: {
        id: 'us-east',
        label: null,
        type: 'region',
        url: '/regions/us-east',
      },
      label: 'There is an issue affecting service in this facility',
      message:
        'We are aware of an issue affecting service in this facility. If you are experiencing service issues in this facility, there is no need to open a support ticket at this time. Please monitor our status blog at https://status.linode.com for further information.  Thank you for your patience and understanding.',
      severity: 'major',
      type: 'outage',
      until: null,
      when: null,
    };

    // const emailBounce = notificationFactory.build({
    //   body: null,
    //   entity: null,
    //   label: 'We are unable to send emails to your billing email address!',
    //   message: 'We are unable to send emails to your billing email address!',
    //   severity: 'major',
    //   type: 'billing_email_bounce',
    //   until: null,
    //   when: null,
    // });

    // const abuseTicket = abuseTicketNotificationFactory.build();

    const migrationNotification = notificationFactory.build({
      entity: { id: 0, label: 'linode-0', type: 'linode' },
      label: 'You have a migration pending!',
      message:
        'You have a migration pending! Your Linode must be offline before starting the migration.',
      severity: 'major',
      type: 'migration_pending',
    });

    const minorSeverityNotification = notificationFactory.build({
      message: 'Testing for minor notification',
      severity: 'minor',
      type: 'notice',
    });

    const criticalSeverityNotification = notificationFactory.build({
      message: 'Testing for critical notification',
      severity: 'critical',
      type: 'notice',
    });

    const balanceNotification = notificationFactory.build({
      message: 'You have an overdue balance!',
      severity: 'major',
      type: 'payment_due',
    });

    const blockStorageMigrationScheduledNotification = notificationFactory.build(
      {
        body: 'Your volumes in us-east will be upgraded to NVMe.',
        entity: {
          id: 20,
          label: 'eligibleNow',
          type: 'volume',
          url: '/volumes/20',
        },
        label: 'You have a scheduled Block Storage volume upgrade pending!',
        message:
          'The Linode that the volume is attached to will shut down in order to complete the upgrade and reboot once it is complete. Any other volumes attached to the same Linode will also be upgraded.',
        severity: 'critical',
        type: 'volume_migration_scheduled' as NotificationType,
        until: '2021-10-16T04:00:00',
        when: '2021-09-30T04:00:00',
      }
    );

    const blockStorageMigrationScheduledNotificationUnattached = notificationFactory.build(
      {
        body: 'Your volume will be upgraded to NVMe.',
        entity: {
          id: 30,
          label: 'hdd-unattached',
          type: 'volume',
          url: '/volumes/30',
        },
        label: 'You have a scheduled Block Storage volume upgrade pending!',
        message:
          'This unattached volume is scheduled to be migrated to NVMe I think.',
        severity: 'critical',
        type: 'volume_migration_scheduled' as NotificationType,
        until: '2021-10-16T04:00:00',
        when: '2021-09-30T04:00:00',
      }
    );

    const blockStorageMigrationImminentNotification = notificationFactory.build(
      {
        body: 'Your volumes in us-east will be upgraded to NVMe.',
        entity: {
          id: 2,
          label: 'example-upgrading',
          type: 'volume',
          url: '/volumes/2',
        },
        label: 'You have a scheduled Block Storage volume upgrade pending!',
        message:
          'The Linode that the volume is attached to will shut down in order to complete the upgrade and reboot once it is complete. Any other volumes attached to the same Linode will also be upgraded.',
        severity: 'major',
        type: 'volume_migration_imminent' as NotificationType,
        until: '2021-10-16T04:00:00',
        when: '2021-09-30T04:00:00',
      }
    );

    return HttpResponse.json(
      makeResourcePage([
        pastDueBalance,
        ...notificationFactory.buildList(1),
        // gdprNotification,
        generalGlobalNotice,
        outageNotification,
        minorSeverityNotification,
        criticalSeverityNotification,
        // abuseTicket,
        // emailBounce,
        migrationNotification,
        balanceNotification,
        blockStorageMigrationScheduledNotification,
        blockStorageMigrationImminentNotification,
        blockStorageMigrationScheduledNotificationUnattached,
      ])
    );
  }),

  http.post('*/networking/vlans', () => {
    return HttpResponse.json({});
  }),
  http.post<{}, { prefix_length: number }>(
    '*/networking/ipv6/ranges',
    async ({ request }) => {
      const body = await request.json();
      const range = body?.['prefix_length'];
      return HttpResponse.json({ range, route_target: '2001:DB8::0000' });
    }
  ),
  http.post('*/networking/ips/assign', () => {
    return HttpResponse.json({});
  }),
  http.post('*/account/payments', () => {
    return HttpResponse.json(creditPaymentResponseFactory.build());
  }),
  http.get('*/profile/tokens', () => {
    return HttpResponse.json(makeResourcePage(appTokenFactory.buildList(30)));
  }),
  http.post<any, TokenRequest>('*/profile/tokens', async ({ request }) => {
    const body = await request.json();
    const data = body;
    return HttpResponse.json(appTokenFactory.build(data));
  }),
  http.put<any, Partial<TokenRequest>>(
    '*/profile/tokens/:id',
    async ({ params, request }) => {
      const body = await request.json();
      const data = body;
      return HttpResponse.json(
        appTokenFactory.build({ id: Number(params.id), ...data })
      );
    }
  ),
  http.delete('*/profile/tokens/:id', () => {
    return HttpResponse.json({});
  }),
  http.get('*/v4*/account/betas', () => {
    return HttpResponse.json(
      makeResourcePage([
        ...accountBetaFactory.buildList(5),
        accountBetaFactory.build({
          ended: DateTime.now().minus({ days: 5 }).toISO(),
          enrolled: DateTime.now().minus({ days: 20 }).toISO(),
          started: DateTime.now().minus({ days: 30 }).toISO(),
        }),
        accountBetaFactory.build({
          ended: DateTime.now().plus({ days: 5 }).toISO(),
          enrolled: undefined,
          started: DateTime.now().minus({ days: 30 }).toISO(),
        }),
      ])
    );
  }),
  http.get('*/v4*/account/betas/:id', ({ params }) => {
    if (params.id !== 'undefined') {
      return HttpResponse.json(
        accountBetaFactory.build({ id: params.id as string })
      );
    }
    return HttpResponse.json({}, { status: 404 });
  }),
  http.get('*/v4*/betas', () => {
    return HttpResponse.json(makeResourcePage(betaFactory.buildList(5)));
  }),
  http.get('*/v4*/betas/:id', ({ params }) => {
    const id = params.id.toString();
    if (params.id !== 'undefined') {
      return HttpResponse.json(betaFactory.build({ id }));
    }
    return HttpResponse.json({}, { status: 404 });
  }),
  http.get('*regions/availability', () => {
    return HttpResponse.json(
      makeResourcePage([
        regionAvailabilityFactory.build({
          plan: 'g6-standard-6',
          region: 'us-east',
        }),
        regionAvailabilityFactory.build({
          plan: 'g6-standard-7',
          region: 'us-east',
        }),
        regionAvailabilityFactory.build({
          plan: 'g6-dedicated-5',
          region: 'us-central',
        }),
        regionAvailabilityFactory.build({
          plan: 'g6-dedicated-6',
          region: 'us-central',
        }),
      ])
    );
  }),
  http.get('*regions/:regionId/availability', () => {
    return HttpResponse.json([
      regionAvailabilityFactory.build({
        plan: 'g6-standard-6',
        region: 'us-east',
      }),
      regionAvailabilityFactory.build({
        plan: 'g6-standard-7',
        region: 'us-east',
      }),
    ]);
  }),

  // Placement Groups
  http.get('*/placement/groups', () => {
    return HttpResponse.json(
      makeResourcePage([
        placementGroupFactory.build({
          id: 1,
          is_compliant: true,
          members: [1, 2, 3, 4, 5, 6, 7, 8, 43].map((linode) => ({
            is_compliant: true,
            linode_id: linode,
          })),
          placement_group_policy: 'strict',
          placement_group_type: 'anti_affinity:local',
          region: 'us-east',
        }),
        placementGroupFactory.build({
          id: 2,
          is_compliant: true,
          members: [
            {
              is_compliant: true,
              linode_id: 9,
            },
            {
              is_compliant: true,
              linode_id: 10,
            },
            {
              is_compliant: true,
              linode_id: 11,
            },
          ],
          placement_group_policy: 'strict',
          placement_group_type: 'affinity:local',
          region: 'us-west',
        }),
        placementGroupFactory.build({
          id: 3,
          is_compliant: true,
          members: [
            {
              is_compliant: true,
              linode_id: 12,
            },
          ],
          placement_group_policy: 'strict',
          placement_group_type: 'affinity:local',
          region: 'ca-central',
        }),
      ])
    );
  }),
  http.get('*/placement/groups/:placementGroupId', ({ params }) => {
    if (params.placementGroupId === 'undefined') {
      return HttpResponse.json({}, { status: 404 });
    }

    return HttpResponse.json(
      placementGroupFactory.build({
        id: 1,
      })
    );
  }),
  http.post('*/placement/groups', async ({ request }) => {
    const reqBody = await request.json();
    const body = reqBody as any;
    const response = placementGroupFactory.build({
      ...body,
    });

    return HttpResponse.json(response);
  }),
  http.put(
    '*/placement/groups/:placementGroupId',
    async ({ params, request }) => {
      const body = await request.json();

      if (params.placementGroupId === '-1') {
        return HttpResponse.json({}, { status: 404 });
      }

      const response = placementGroupFactory.build({
        ...(body as any),
      });

      return HttpResponse.json(response);
    }
  ),
  http.delete('*/placement/groups/:placementGroupId', ({ params }) => {
    if (params.placementGroupId === '-1') {
      return HttpResponse.json({}, { status: 404 });
    }

    return HttpResponse.json({});
  }),
  http.post(
    '*/placement/groups/:placementGroupId/assign',
    async ({ params, request }) => {
      const body = await request.json();

      if (params.placementGroupId === '-1') {
        return HttpResponse.json({}, { status: 404 });
      }

      const response = placementGroupFactory.build({
        id: Number(params.placementGroupId) ?? -1,
        label: 'pg-1',
        members: [
          {
            is_compliant: true,
            linode_id: 1,
          },
          {
            is_compliant: true,
            linode_id: 2,
          },
          {
            is_compliant: true,
            linode_id: 3,
          },
          {
            is_compliant: true,
            linode_id: 4,
          },
          {
            is_compliant: true,
            linode_id: 5,
          },
          {
            is_compliant: true,
            linode_id: 6,
          },
          {
            is_compliant: true,
            linode_id: 7,
          },
          {
            is_compliant: true,
            linode_id: 8,
          },
          {
            is_compliant: false,
            linode_id: 43,
          },
          {
            is_compliant: true,
            linode_id: (body as any).linodes[0],
          },
        ],
        placement_group_type: 'anti_affinity:local',
      });

      return HttpResponse.json(response);
    }
  ),
  http.post('*/placement/groups/:placementGroupId/unassign', ({ params }) => {
    if (params.placementGroupId === '-1') {
      return HttpResponse.json({}, { status: 404 });
    }

    const response = placementGroupFactory.build({
      id: Number(params.placementGroupId) ?? -1,
      label: 'pg-1',
      members: [
        {
          is_compliant: true,
          linode_id: 1,
        },

        {
          is_compliant: true,
          linode_id: 2,
        },
        {
          is_compliant: true,
          linode_id: 3,
        },
        {
          is_compliant: true,
          linode_id: 4,
        },
        {
          is_compliant: true,
          linode_id: 5,
        },
        {
          is_compliant: true,
          linode_id: 6,
        },
        {
          is_compliant: true,
          linode_id: 7,
        },
        {
          is_compliant: true,
          linode_id: 8,
        },
        {
          is_compliant: false,
          linode_id: 43,
        },
      ],
      placement_group_type: 'anti_affinity:local',
    });

    return HttpResponse.json(response);
  }),
  http.post(
    '*/monitor/services/:service_type/alert-definitions',
    async ({ request }) => {
      const types: AlertDefinitionType[] = ['system', 'user'];
      const status: AlertStatusType[] = ['enabled', 'disabled'];
      const severity: AlertSeverityType[] = [0, 1, 2, 3];
      const users = ['user1', 'user2', 'user3'];
      const serviceTypes: AlertServiceType[] = ['linode', 'dbaas'];

      const reqBody = await request.json();
      const response = alertFactory.build({
        ...(reqBody as CreateAlertDefinitionPayload),
        created_by: pickRandom(users),
        service_type: pickRandom(serviceTypes),
        severity: pickRandom(severity),
        status: pickRandom(status),
        type: pickRandom(types),
        updated_by: pickRandom(users),
      });
      return HttpResponse.json(response);
    }
  ),
  http.get('*/monitor/alert-definitions', async () => {
<<<<<<< HEAD
    const customAlerts = alertFactory.buildList(5, {
=======
    const customAlerts = alertFactory.buildList(10, {
>>>>>>> 23a0d143
      severity: 0,
      type: 'user',
      updated: '2021-10-16T04:00:00',
    });
<<<<<<< HEAD
    const customAlertsWithServiceType = alertFactory.buildList(4, {
      created_by: 'user2',
=======
    const customAlertsWithServiceType = alertFactory.buildList(10, {
>>>>>>> 23a0d143
      service_type: 'dbaas',
      severity: 1,
      type: 'user',
    });
<<<<<<< HEAD
    const defaultAlerts = alertFactory.buildList(4, {
      created_by: 'System',
      type: 'system',
    });
    const defaultAlertsWithServiceType = alertFactory.buildList(3, {
=======
    const defaultAlerts = alertFactory.buildList(15, {
      created_by: 'System',
      type: 'system',
    });
    const defaultAlertsWithServiceType = alertFactory.buildList(7, {
>>>>>>> 23a0d143
      created_by: 'System',
      service_type: 'dbaas',
      severity: 3,
      type: 'system',
    });
    const alerts = [
      ...defaultAlerts,
<<<<<<< HEAD
      ...alertFactory.buildList(5, { status: 'disabled' }),
=======
      ...alertFactory.buildList(8, {
        service_type: 'linode',
        status: 'disabled',
      }),
>>>>>>> 23a0d143
      ...customAlerts,
      ...defaultAlertsWithServiceType,
      ...alertFactory.buildList(36, {
        updated: '2021-10-16T04:00:00',
        status: 'disabled',
      }),
      ...customAlertsWithServiceType,
    ];
    return HttpResponse.json(makeResourcePage(alerts));
  }),
  http.get('*/monitor/alert-channels', () => {
    const notificationChannels = notificationChannelFactory.buildList(3);
    return HttpResponse.json(makeResourcePage(notificationChannels));
  }),
  http.get(
    '*/monitor/services/:serviceType/alert-definitions/:id',
    ({ params }) => {
      if (params.id !== undefined) {
        return HttpResponse.json(
          alertFactory.build({
            id: Number(params.id),
            rule_criteria: {
              rules: [
                ...alertRulesFactory.buildList(2, {
                  dimension_filters: alertDimensionsFactory.buildList(2),
                }),
                ...alertRulesFactory.buildList(1, { dimension_filters: [] }),
              ],
            },
            service_type: params.serviceType === 'linode' ? 'linode' : 'dbaas',
          })
        );
      }
      return HttpResponse.json({}, { status: 404 });
    }
  ),
  http.put('*/monitor/services/:serviceType/alert-definitions/:id', () => {
    return HttpResponse.json({}, { status: 200 });
  }),
  http.get('*/monitor/alert-channels', () => {
    return HttpResponse.json(
      makeResourcePage(notificationChannelFactory.buildList(3))
    );
  }),
  http.get('*/monitor/services', () => {
    const response: ServiceTypesList = {
      data: [
        serviceTypesFactory.build({
          label: 'Linode',
          service_type: 'linode',
        }),
        serviceTypesFactory.build({
          label: 'Databases',
          service_type: 'dbaas',
        }),
      ],
    };

    return HttpResponse.json(response);
  }),
  http.get('*/monitor/services/:serviceType/dashboards', ({ params }) => {
    const response = {
      data: [] as Dashboard[],
    };
    if (params.serviceType === 'linode') {
      response.data.push(
        dashboardFactory.build({
          label: 'Linode Dashboard',
          service_type: 'linode',
        })
      );
    } else if (params.serviceType === 'dbaas') {
      response.data.push(
        dashboardFactory.build({
          label: 'DBaaS Dashboard',
          service_type: 'dbaas',
        })
      );
    }

    return HttpResponse.json(response);
  }),
  http.get('*/monitor/services/:serviceType/metric-definitions', () => {
    const response = {
      data: [
        {
          available_aggregate_functions: ['min', 'max', 'avg'],
          dimensions: [
            {
              dimension_label: 'cpu',
              label: 'CPU name',
              values: null,
            },
            {
              dimension_label: 'state',
              label: 'State of CPU',
              values: [
                'user',
                'system',
                'idle',
                'interrupt',
                'nice',
                'softirq',
                'steal',
                'wait',
              ],
            },
            {
              dimension_label: 'LINODE_ID',
              label: 'Linode ID',
              values: null,
            },
          ],
          label: 'CPU utilization',
          metric: 'system_cpu_utilization_percent',
          metric_type: 'gauge',
          scrape_interval: '2m',
          unit: 'percent',
        },
        {
          available_aggregate_functions: ['min', 'max', 'avg', 'sum'],
          dimensions: [
            {
              dimension_label: 'state',
              label: 'State of memory',
              values: [
                'used',
                'free',
                'buffered',
                'cached',
                'slab_reclaimable',
                'slab_unreclaimable',
              ],
            },
            {
              dimension_label: 'LINODE_ID',
              label: 'Linode ID',
              values: null,
            },
          ],
          label: 'Memory Usage',
          metric: 'system_memory_usage_by_resource',
          metric_type: 'gauge',
          scrape_interval: '30s',
          unit: 'byte',
        },
        {
          available_aggregate_functions: ['min', 'max', 'avg', 'sum'],
          dimensions: [
            {
              dimension_label: 'device',
              label: 'Device name',
              values: ['lo', 'eth0'],
            },
            {
              dimension_label: 'direction',
              label: 'Direction of network transfer',
              values: ['transmit', 'receive'],
            },
            {
              dimension_label: 'LINODE_ID',
              label: 'Linode ID',
              values: null,
            },
          ],
          label: 'Network Traffic',
          metric: 'system_network_io_by_resource',
          metric_type: 'counter',
          scrape_interval: '30s',
          unit: 'byte',
        },
        {
          available_aggregate_functions: ['min', 'max', 'avg', 'sum'],
          dimensions: [
            {
              dimension_label: 'device',
              label: 'Device name',
              values: ['loop0', 'sda', 'sdb'],
            },
            {
              dimension_label: 'direction',
              label: 'Operation direction',
              values: ['read', 'write'],
            },
            {
              dimension_label: 'LINODE_ID',
              label: 'Linode ID',
              values: null,
            },
          ],
          label: 'Disk I/O',
          metric: 'system_disk_OPS_total',
          metric_type: 'counter',
          scrape_interval: '30s',
          unit: 'ops_per_second',
        },
      ],
    };

    return HttpResponse.json(response);
  }),
  http.post('*/monitor/services/:serviceType/token', () => {
    const response = {
      token: 'eyJhbGciOiAiZGlyIiwgImVuYyI6ICJBMTI4Q0JDLUhTMjU2IiwgImtpZCI6ID',
    };
    return HttpResponse.json(response);
  }),

  http.get('*/monitor/dashboards/:id', ({ params }) => {
    const response = {
      created: '2024-04-29T17:09:29',
      id: params.id,
      label:
        params.id === '1'
          ? 'DBaaS Service I/O Statistics'
          : 'Linode Service I/O Statistics',
      service_type: params.id === '1' ? 'dbaas' : 'linode', // just update the service type and label and use same widget configs
      type: 'standard',
      updated: null,
      widgets: [
        {
          aggregate_function: 'avg',
          chart_type: 'area',
          color: 'default',
          label: 'CPU utilization',
          metric: 'system_cpu_utilization_percent',
          size: 12,
          unit: '%',
          y_label: 'system_cpu_utilization_ratio',
        },
        {
          aggregate_function: 'avg',
          chart_type: 'area',
          color: 'default',
          label: 'Memory Usage',
          metric: 'system_memory_usage_by_resource',
          size: 12,
          unit: 'Bytes',
          y_label: 'system_memory_usage_bytes',
        },
        {
          aggregate_function: 'avg',
          chart_type: 'area',
          color: 'default',
          label: 'Network Traffic',
          metric: 'system_network_io_by_resource',
          size: 6,
          unit: 'Bytes',
          y_label: 'system_network_io_bytes_total',
        },
        {
          aggregate_function: 'avg',
          chart_type: 'area',
          color: 'default',
          label: 'Disk I/O',
          metric: 'system_disk_OPS_total',
          size: 6,
          unit: 'OPS',
          y_label: 'system_disk_operations_total',
        },
      ],
    };
    return HttpResponse.json(response);
  }),
  http.post('*/monitor/services/:serviceType/metrics', () => {
    const response = {
      data: {
        result: [
          {
            metric: {
              test: 'Test1',
            },
            values: [
              [1721854379, '0.2744841110560275'],
              [1721857979, '0.2980357104166823'],
              [1721861579, '0.3290476561287732'],
              [1721865179, '0.32148793964961897'],
              [1721868779, '0.3269247326830727'],
              [1721872379, '0.3393055885526987'],
              [1721875979, '0.3237102833940027'],
              [1721879579, '0.3153372503472701'],
              [1721883179, '0.26811506053820466'],
              [1721886779, '0.25839295774934357'],
              [1721890379, '0.26863082415681144'],
              [1721893979, '0.26126998689934394'],
              [1721897579, '0.26164641539434685'],
            ],
          },
          {
            metric: {
              test2: 'Test2',
            },
            values: [
              [1721854379, '0.3744841110560275'],
              [1721857979, '0.4980357104166823'],
              [1721861579, '0.3290476561287732'],
              [1721865179, '0.42148793964961897'],
              [1721868779, '0.2269247326830727'],
              [1721872379, '0.3393055885526987'],
              [1721875979, '0.5237102833940027'],
              [1721879579, '0.3153372503472701'],
              [1721883179, '0.26811506053820466'],
              [1721886779, '0.35839295774934357'],
              [1721890379, '0.36863082415681144'],
              [1721893979, '0.46126998689934394'],
              [1721897579, '0.56164641539434685'],
            ],
          },
          {
            metric: {
              test3: 'Test3',
            },
            values: [
              [1721854379, '0.3744841110560275'],
              [1721857979, '0.4980357104166823'],
              [1721861579, '0.3290476561287732'],
              [1721865179, '0.4148793964961897'],
              [1721868779, '0.4269247326830727'],
              [1721872379, '0.3393055885526987'],
              [1721875979, '0.6237102833940027'],
              [1721879579, '0.3153372503472701'],
              [1721883179, '0.26811506053820466'],
              [1721886779, '0.45839295774934357'],
              [1721890379, '0.36863082415681144'],
              [1721893979, '0.56126998689934394'],
              [1721897579, '0.66164641539434685'],
            ],
          },
        ],
        resultType: 'matrix',
      },
      isPartial: false,
      stats: {
        executionTimeMsec: 23,
        seriesFetched: '14',
      },
      status: 'success',
    };

    return HttpResponse.json(response);
  }),
  http.get('*/src/routes/*LazyRoutes', ({ request }) => {
    return new Response('export const module = {};', {
      headers: {
        'Content-Type': 'application/javascript',
      },
    });
  }),
  ...entityTransfers,
  ...statusPage,
  ...databases,
  ...vpc,
  ...iam,
  ...resources,
];<|MERGE_RESOLUTION|>--- conflicted
+++ resolved
@@ -2434,38 +2434,21 @@
     }
   ),
   http.get('*/monitor/alert-definitions', async () => {
-<<<<<<< HEAD
-    const customAlerts = alertFactory.buildList(5, {
-=======
     const customAlerts = alertFactory.buildList(10, {
->>>>>>> 23a0d143
       severity: 0,
       type: 'user',
       updated: '2021-10-16T04:00:00',
     });
-<<<<<<< HEAD
-    const customAlertsWithServiceType = alertFactory.buildList(4, {
-      created_by: 'user2',
-=======
     const customAlertsWithServiceType = alertFactory.buildList(10, {
->>>>>>> 23a0d143
       service_type: 'dbaas',
       severity: 1,
       type: 'user',
     });
-<<<<<<< HEAD
-    const defaultAlerts = alertFactory.buildList(4, {
-      created_by: 'System',
-      type: 'system',
-    });
-    const defaultAlertsWithServiceType = alertFactory.buildList(3, {
-=======
     const defaultAlerts = alertFactory.buildList(15, {
       created_by: 'System',
       type: 'system',
     });
     const defaultAlertsWithServiceType = alertFactory.buildList(7, {
->>>>>>> 23a0d143
       created_by: 'System',
       service_type: 'dbaas',
       severity: 3,
@@ -2473,19 +2456,15 @@
     });
     const alerts = [
       ...defaultAlerts,
-<<<<<<< HEAD
-      ...alertFactory.buildList(5, { status: 'disabled' }),
-=======
       ...alertFactory.buildList(8, {
         service_type: 'linode',
         status: 'disabled',
       }),
->>>>>>> 23a0d143
       ...customAlerts,
       ...defaultAlertsWithServiceType,
       ...alertFactory.buildList(36, {
+        status: 'disabled',
         updated: '2021-10-16T04:00:00',
-        status: 'disabled',
       }),
       ...customAlertsWithServiceType,
     ];
