--- conflicted
+++ resolved
@@ -2793,11 +2793,8 @@
         serviceTypesFactory.build({
           label: 'Linodes',
           service_type: 'linode',
-<<<<<<< HEAD
+          regions: 'us-iad,us-east',
           alert: serviceAlertFactory.build({ scope: ['entity'] }),
-=======
-          regions: 'us-iad,us-east',
->>>>>>> 8fc6c28b
         }),
         serviceTypesFactory.build({
           label: 'Databases',
@@ -2808,7 +2805,6 @@
 
     return HttpResponse.json(response);
   }),
-<<<<<<< HEAD
 
   http.get('*/monitor/services/:serviceType', ({ params }) => {
     const serviceType = params.serviceType;
@@ -2823,26 +2819,6 @@
           : serviceAlertFactory.build({ scope: ['entity'] }),
     });
     return HttpResponse.json(response);
-=======
-  http.get('*/monitor/services/:serviceType', ({ params }) => {
-    if (params.serviceType !== 'dbaas' && params.serviceType !== 'linode') {
-      return HttpResponse.json({}, { status: 404 });
-    }
-
-    const response =
-      params.serviceType === 'linode'
-        ? serviceTypesFactory.build({
-            label: 'Linodes',
-            service_type: 'linode',
-            regions: 'us-iad,us-east',
-          })
-        : serviceTypesFactory.build({
-            label: 'Databases',
-            service_type: 'dbaas',
-          });
-
-    return HttpResponse.json(response, { status: 200 });
->>>>>>> 8fc6c28b
   }),
   http.get('*/monitor/services/:serviceType/dashboards', ({ params }) => {
     const response = {
