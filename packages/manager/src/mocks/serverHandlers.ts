--- conflicted
+++ resolved
@@ -2885,10 +2885,7 @@
 
     return HttpResponse.json(response);
   }),
-<<<<<<< HEAD
-
-=======
->>>>>>> 56838eee
+
   http.get('*/monitor/services/:serviceType', ({ params }) => {
     const serviceType = params.serviceType as CloudPulseServiceType;
     const serviceTypesMap: Record<CloudPulseServiceType, string> = {
