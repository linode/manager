--- conflicted
+++ resolved
@@ -2861,17 +2861,10 @@
           regions: 'us-iad,us-east',
           alert: serviceAlertFactory.build({ scope: ['entity'] }),
         }),
-<<<<<<< HEAD
-
         serviceTypesFactory.build({
           label: 'Firewalls',
           service_type: 'firewall',
           regions: 'us-iad,us-east',
-=======
-        serviceTypesFactory.build({
-          label: 'Firewalls',
-          service_type: 'firewall',
->>>>>>> de61bb59
           alert: serviceAlertFactory.build({ scope: ['entity'] }),
         }),
       ],
