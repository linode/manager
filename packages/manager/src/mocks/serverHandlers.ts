--- conflicted
+++ resolved
@@ -1,9 +1,5 @@
-<<<<<<< HEAD
-import { EventAction, NotificationType } from '@linode/api-v4';
+import { EventAction } from '@linode/api-v4';
 import { DateTime } from 'luxon';
-=======
-import { EventAction } from '@linode/api-v4';
->>>>>>> a119f117
 import { RequestHandler, rest } from 'msw';
 import cachedRegions from 'src/cachedData/regions.json';
 import { MockData } from 'src/dev-tools/mockDataController';
