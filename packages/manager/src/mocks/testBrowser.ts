import { setupWorker } from 'msw';
import { SetupWorkerApi } from 'msw/lib/types/setupWorker/setupWorker';

import { ENABLE_DEV_TOOLS, isProductionBuild } from 'src/constants';
<<<<<<< HEAD
import { MockData, mockDataController } from 'src/dev-tools/mockDataController';
import { queryClientFactory } from 'src/queries/base';
import { ApplicationState, storeFactory } from 'src/store';
import { requestLinodes } from 'src/store/linodes/linode.requests';

import { handlers, mockDataHandlers } from './serverHandlers';

const store = storeFactory(queryClientFactory());
=======
import { mockDataController } from 'src/dev-tools/mockDataController';

import { handlers, mockDataHandlers } from './serverHandlers';

>>>>>>> 0b07ae66
let worker: SetupWorkerApi;

if (!isProductionBuild || ENABLE_DEV_TOOLS) {
  worker = setupWorker(...handlers);

  // Subscribe to changes from the mockDataController, which is updated by local dev tools.
  mockDataController.subscribe((mockData) => {
    const mockHandlers = Object.keys(mockData).map((thisKey) => {
      const handlerGenerator = mockDataHandlers[thisKey];
      return handlerGenerator(mockData[thisKey].quantity);
    });

    worker.resetHandlers(...mockHandlers);
  });
}

export { worker };<|MERGE_RESOLUTION|>--- conflicted
+++ resolved
@@ -2,21 +2,10 @@
 import { SetupWorkerApi } from 'msw/lib/types/setupWorker/setupWorker';
 
 import { ENABLE_DEV_TOOLS, isProductionBuild } from 'src/constants';
-<<<<<<< HEAD
-import { MockData, mockDataController } from 'src/dev-tools/mockDataController';
-import { queryClientFactory } from 'src/queries/base';
-import { ApplicationState, storeFactory } from 'src/store';
-import { requestLinodes } from 'src/store/linodes/linode.requests';
-
-import { handlers, mockDataHandlers } from './serverHandlers';
-
-const store = storeFactory(queryClientFactory());
-=======
 import { mockDataController } from 'src/dev-tools/mockDataController';
 
 import { handlers, mockDataHandlers } from './serverHandlers';
 
->>>>>>> 0b07ae66
 let worker: SetupWorkerApi;
 
 if (!isProductionBuild || ENABLE_DEV_TOOLS) {
