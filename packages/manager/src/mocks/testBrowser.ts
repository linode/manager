import { setupWorker } from 'msw';
import { SetupWorkerApi } from 'msw/lib/types/setupWorker/setupWorker';
import { isProductionBuild } from 'src/constants';
import { MockData, mockDataController } from 'src/dev-tools/mockDataController';
import store, { ApplicationState } from 'src/store';
import { requestLinodes } from 'src/store/linodes/linode.requests';
import { handlers, mockDataHandlers } from './serverHandlers';

<<<<<<< HEAD
/**
 * If the .env tells us to mock the API, load
 * the mocks.
 */
if (MOCK_SERVICE_WORKER) {
  const worker = setupWorker(...handlers);
  worker.start();
=======
let worker: SetupWorkerApi;

if (!isProductionBuild) {
  worker = setupWorker(...handlers);
>>>>>>> 705dd7af

  // Subscribe to changes from the mockDataController, which is updated by local dev tools.
  mockDataController.subscribe(mockData => {
    const mockHandlers = Object.keys(mockData).map(thisKey => {
      const handlerGenerator = mockDataHandlers[thisKey];
      return handlerGenerator(mockData[thisKey].quantity);
    });

    worker.resetHandlers(...mockHandlers);

    // Now that the service workers have been reset, we need to re-request entities to update them.
    requestEntities(mockData, store.getState());
  });
}

const requestEntities = (mockData: MockData, reduxState: ApplicationState) => {
  // In the future this could be dynamic (Linodes, Domains, etc.)
  if (mockData.linode && !reduxState.__resources.linodes.loading) {
    store.dispatch(requestLinodes({}) as any);
  }
};

export { worker };<|MERGE_RESOLUTION|>--- conflicted
+++ resolved
@@ -6,20 +6,10 @@
 import { requestLinodes } from 'src/store/linodes/linode.requests';
 import { handlers, mockDataHandlers } from './serverHandlers';
 
-<<<<<<< HEAD
-/**
- * If the .env tells us to mock the API, load
- * the mocks.
- */
-if (MOCK_SERVICE_WORKER) {
-  const worker = setupWorker(...handlers);
-  worker.start();
-=======
 let worker: SetupWorkerApi;
 
 if (!isProductionBuild) {
   worker = setupWorker(...handlers);
->>>>>>> 705dd7af
 
   // Subscribe to changes from the mockDataController, which is updated by local dev tools.
   mockDataController.subscribe(mockData => {
