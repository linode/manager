<<<<<<< HEAD
=======
import {
  configFactory,
  linodeInterfaceFactoryPublic,
  linodeInterfaceFactoryVPC,
  linodeInterfaceFactoryVlan,
  linodeInterfaceSettingsFactory,
} from '@linode/utilities';
import { DateTime } from 'luxon';
import { http } from 'msw';

>>>>>>> 4d1476e0
import {
  configFactory,
  linodeBackupFactory,
  linodeFactory,
  linodeIPFactory,
  linodeStatsFactory,
  linodeTransferFactory,
} from '@linode/utilities';
import { DateTime } from 'luxon';
import { http } from 'msw';

import { firewallDeviceFactory, linodeDiskFactory } from 'src/factories';
import { queueEvents } from 'src/mocks/utilities/events';
import {
  makeNotFoundResponse,
  makePaginatedResponse,
  makeResponse,
} from 'src/mocks/utilities/response';

import { mswDB } from '../../../indexedDB';

import type {
  Config,
  CreateLinodeInterfacePayload,
  Disk,
  Firewall,
  FirewallDeviceEntityType,
  InterfaceGenerationType,
  Linode,
  LinodeBackupsResponse,
  LinodeIPsResponse,
  LinodeInterface,
  LinodeInterfaceSettings,
  LinodeInterfaces,
  RegionalNetworkUtilization,
  Stats,
  UpgradeInterfaceData,
  UpgradeInterfacePayload,
} from '@linode/api-v4';
import type { StrictResponse } from 'msw';
import type { MockState } from 'src/mocks/types';
import type {
  APIErrorResponse,
  APIPaginatedResponse,
} from 'src/mocks/utilities/response';

export const getLinodes = () => [
  http.get(
    '*/v4/linode/instances',
    async ({
      request,
    }): Promise<
      StrictResponse<APIErrorResponse | APIPaginatedResponse<Linode>>
    > => {
      const linodes = await mswDB.getAll('linodes');

      if (!linodes) {
        return makeNotFoundResponse();
      }

      return makePaginatedResponse({
        data: linodes,
        request,
      });
    }
  ),

  http.get(
    '*/v4/linode/instances/:id',
    async ({ params }): Promise<StrictResponse<APIErrorResponse | Linode>> => {
      const id = Number(params.id);
      const linode = await mswDB.get('linodes', id);

      if (!linode) {
        return makeNotFoundResponse();
      }

      return makeResponse(linode);
    }
  ),

  http.get(
    '*/v4*/linode/instances/:id/interfaces',
    async ({
      params,
    }): Promise<StrictResponse<APIErrorResponse | LinodeInterfaces>> => {
      const id = Number(params.id);
      const linode = await mswDB.get('linodes', id);
      const linodeInterfaces = await mswDB.getAll('linodeInterfaces');

      if (
        !linode ||
        !linodeInterfaces ||
        linode.interface_generation !== 'linode'
      ) {
        return makeNotFoundResponse();
      }

      const interfaces = linodeInterfaces
        .filter((interfaceTuple) => interfaceTuple[0] === id)
        .map((interfaceTuple) => interfaceTuple[1]);

      return makeResponse({
        interfaces,
      });
    }
  ),

  http.get(
    '*/v4*/linode/instances/:id/interfaces/:interfaceId',
    async ({
      params,
    }): Promise<StrictResponse<APIErrorResponse | LinodeInterface>> => {
      const id = Number(params.id);
      const interfaceId = Number(params.interfaceId);
      const linode = await mswDB.get('linodes', id);
      const linodeInterface = await mswDB.get('linodeInterfaces', interfaceId);

      if (!linode || !linodeInterface) {
        return makeNotFoundResponse();
      }

      return makeResponse(linodeInterface[1]);
    }
  ),

  // todo: connect this to the DB eventually
  http.get(
    '*/v4*/linode/instances/:id/interfaces/settings',
    async ({
      params,
    }): Promise<StrictResponse<APIErrorResponse | LinodeInterfaceSettings>> => {
      const linodeId = Number(params.id);
      const linode = await mswDB.get('linodes', linodeId);

      if (!linode) {
        return makeNotFoundResponse();
      }

      const linodeSettings = linodeInterfaceSettingsFactory.build();

      return makeResponse(linodeSettings);
    }
  ),

  http.get(
    '*/v4/linode/instances/:id/configs',
    async ({
      params,
      request,
    }): Promise<
      StrictResponse<APIErrorResponse | APIPaginatedResponse<Config>>
    > => {
      const id = Number(params.id);
      const linode = await mswDB.get('linodes', id);
      const linodeConfigs = await mswDB.getAll('linodeConfigs');

      if (!linode || !linodeConfigs) {
        return makeNotFoundResponse();
      }

      const configs = linodeConfigs
        .filter((configTuple) => configTuple[0] === id)
        .map((configTuple) => configTuple[1]);

      return makePaginatedResponse({
        data: configs,
        request,
      });
    }
  ),
];

const addFirewallDevice = async (inputs: {
  entityId: number;
  entityLabel: string;
  firewallId: number;
  interfaceType: FirewallDeviceEntityType;
  mockState: MockState;
}) => {
  const {
    entityId,
    entityLabel,
    firewallId,
    interfaceType,
    mockState,
  } = inputs;
  const firewall = await mswDB.get('firewalls', firewallId);
  if (firewall) {
    const entity = {
      id: entityId,
      label: entityLabel,
      type: interfaceType,
      url: `/linodes/${entityId}`,
    };

    const updatedFirewall = {
      ...firewall,
      entities: [...firewall.entities, entity],
    };

    const firewallDevice = firewallDeviceFactory.build({
      created: DateTime.now().toISO(),
      entity,
      updated: DateTime.now().toISO(),
    });

    await mswDB.add(
      'firewallDevices',
      [firewall.id, firewallDevice],
      mockState
    );

    await mswDB.update('firewalls', firewall.id, updatedFirewall, mockState);

    queueEvents({
      event: {
        action: 'firewall_device_add',
        entity: {
          id: firewall.id,
          label: firewall.label,
          type: 'firewallDevice',
          url: `/v4beta/networking/firewalls/${firewall.id}/linodes`,
        },
      },
      mockState,
      sequence: [{ status: 'notification' }],
    });
  }
};

export const createLinode = (mockState: MockState) => [
  http.post('*/v4/linode/instances', async ({ request }) => {
    const payload = await request.clone().json();
    const linode = linodeFactory.build({
      created: DateTime.now().toISO(),
      status: 'provisioning',
      ...payload,
    });

    if (!linode.label) {
      linode.label = `linode${linode.id}`;
    }

    if (payload.firewall_id) {
      await addFirewallDevice({
        entityId: linode.id,
        entityLabel: linode.label,
        firewallId: payload.firewall_id,
        interfaceType: 'linode',
        mockState,
      });
    }

    await mswDB.add('linodes', linode, mockState);
    if (linode.interface_generation === 'linode') {
      if (
        payload.interfaces &&
        payload.interfaces.some(
          (iface: CreateLinodeInterfacePayload) => iface.vpc
        )
      ) {
        const vpcIfacePayload = payload.interfaces.find(
          (iface: CreateLinodeInterfacePayload) => iface.vpc
        );

        const subnetFromDB = await mswDB.get(
          'subnets',
          vpcIfacePayload.vpc.subnet_id ?? -1
        );
        const vpc = await mswDB.get(
          'vpcs',
          vpcIfacePayload.vpc.vpc_id ?? subnetFromDB?.[0] ?? -1
        );

        if (subnetFromDB && vpc) {
          const vpcInterface = linodeInterfaceFactoryVPC.build({
            ...vpcIfacePayload,
            created: DateTime.now().toISO(),
            updated: DateTime.now().toISO(),
          });

          // update VPC/subnet to include this new interface
          const updatedSubnet = {
            ...subnetFromDB[1],
            linodes: [
              ...subnetFromDB[1].linodes,
              {
                id: linode.id,
                interfaces: [
                  {
                    active: true,
                    config_id: null,
                    id: vpcInterface.id,
                  },
                ],
              },
            ],
            updated: DateTime.now().toISO(),
          };

          const updatedVPC = {
            ...vpc,
            subnets: vpc.subnets.map((subnet) => {
              if (subnet.id === subnetFromDB[1].id) {
                return updatedSubnet;
              }

              return subnet;
            }),
          };

          await mswDB.add(
            'linodeInterfaces',
            [linode.id, vpcInterface],
            mockState
          );
          await mswDB.update(
            'subnets',
            subnetFromDB[1].id,
            [vpc.id, updatedSubnet],
            mockState
          );
          await mswDB.update('vpcs', vpc.id, updatedVPC, mockState);

          // if firewall given in interface payload, add a device
          if (vpcIfacePayload.firewall_id) {
            await addFirewallDevice({
              entityId: vpcInterface.id,
              entityLabel: linode.label,
              firewallId: vpcIfacePayload.firewall_id,
              interfaceType: 'interface',
              mockState,
            });
          }
        }
      }

      if (
        payload.interfaces &&
        payload.interfaces.some(
          (iface: CreateLinodeInterfacePayload) => iface.public
        )
      ) {
        const publicInterface = linodeInterfaceFactoryPublic.build({
          created: DateTime.now().toISO(),
          updated: DateTime.now().toISO(),
        });
        await mswDB.add(
          'linodeInterfaces',
          [linode.id, publicInterface],
          mockState
        );

        // if firewall given in interface payload, add a device
        const interfacePayload = payload.interfaces.find(
          (iface: CreateLinodeInterfacePayload) => iface.public
        );
        if (interfacePayload.firewall_id) {
          await addFirewallDevice({
            entityId: publicInterface.id,
            entityLabel: linode.label,
            firewallId: interfacePayload.firewall_id,
            interfaceType: 'interface',
            mockState,
          });
        }
      }

      if (
        payload.interfaces &&
        payload.interfaces.some(
          (iface: CreateLinodeInterfacePayload) => iface.vlan
        )
      ) {
        const vlanInterface = linodeInterfaceFactoryVlan.build({
          created: DateTime.now().toISO(),
          updated: DateTime.now().toISO(),
        });
        await mswDB.add(
          'linodeInterfaces',
          [linode.id, vlanInterface],
          mockState
        );
      }
    } else {
      const linodeConfig = configFactory.build({
        created: DateTime.now().toISO(),
      });
      await mswDB.add('linodeConfigs', [linode.id, linodeConfig], mockState);
    }

    queueEvents({
      event: {
        action: 'linode_create',
        entity: {
          id: linode.id,
          label: linode.label,
          type: 'linode',
          url: `/v4/linode/instances/${linode.id}`,
        },
      },
      mockState,
      sequence: [
        { status: 'scheduled' },
        { isProgressEvent: true, status: 'started' },
        { status: 'finished' },
      ],
    })
      .then(async () => {
        await mswDB.update(
          'linodes',
          linode.id,
          { status: 'booting' },
          mockState
        );

        return queueEvents({
          event: {
            action: 'linode_boot',
            entity: {
              id: linode.id,
              label: linode.label,
              type: 'linode',
              url: `/v4/linode/instances/${linode.id}`,
            },
          },
          mockState,
          sequence: [
            { isProgressEvent: true, status: 'started' },
            { status: 'finished' },
          ],
        });
      })
      .then(async () => {
        await mswDB.update(
          'linodes',
          linode.id,
          { status: 'running' },
          mockState
        );
      });

    return makeResponse(linode);
  }),
];

export const updateLinode = (mockState: MockState) => [
  http.put(
    '*/v4/linode/instances/:id',
    async ({
      params,
      request,
    }): Promise<StrictResponse<APIErrorResponse | Linode>> => {
      const id = Number(params.id);
      const payload = await request.clone().json();
      const linode = await mswDB.get('linodes', id);

      if (!linode) {
        return makeNotFoundResponse();
      }

      await mswDB.update('linodes', id, payload, mockState);

      queueEvents({
        event: {
          action: 'linode_update',
          entity: {
            id: linode.id,
            label: linode.label,
            type: 'linode',
            url: `/v4/linode/instances/${linode.id}`,
          },
        },
        mockState,
        sequence: [{ status: 'notification' }],
      });

      return makeResponse(linode);
    }
  ),
];

export const deleteLinode = (mockState: MockState) => [
  http.delete('*/v4/linode/instances/:id', async ({ params }) => {
    const id = Number(params.id);
    const linode = await mswDB.get('linodes', id);

    if (!linode) {
      return makeNotFoundResponse();
    }

    queueEvents({
      event: {
        action: 'linode_shutdown',
        entity: {
          id: linode.id,
          label: linode.label,
          type: 'linode',
          url: `/v4/linode/instances/${linode.id}`,
        },
      },
      mockState,
      sequence: [
        { status: 'scheduled' },
        { isProgressEvent: true, status: 'started' },
        { status: 'finished' },
      ],
    }).then(async () => {
      await mswDB.update('linodes', id, { status: 'shutting_down' }, mockState);

      return queueEvents({
        event: {
          action: 'linode_delete',
          entity: {
            id: linode.id,
            label: linode.label,
            type: 'linode',
            url: `/v4/linode/instances/${linode.id}`,
          },
        },
        mockState,
        sequence: [{ status: 'finished' }],
      }).then(async () => {
        await mswDB.delete('linodes', id, mockState);
      });
    });

    return makeResponse({});
  }),
];

// Intentionally not storing static data the DB
export const getLinodeStats = (mockState: MockState) => [
  http.get(
    '*/v4/linode/instances/:id/stats*',
    ({ params }): StrictResponse<APIErrorResponse | Stats> => {
      const id = Number(params.id);
      const linode = mockState.linodes.find(
        (stateLinode) => stateLinode.id === id
      );

      if (!linode) {
        return makeNotFoundResponse();
      }

      const mockStats = linodeStatsFactory.build();

      return makeResponse(mockStats);
    }
  ),
];

// TODO: integrate with DB
export const getLinodeDisks = (mockState: MockState) => [
  http.get(
    '*/v4/linode/instances/:id/disks',
    ({
      params,
      request,
    }): StrictResponse<APIErrorResponse | APIPaginatedResponse<Disk>> => {
      const id = Number(params.id);
      const linode = mockState.linodes.find(
        (stateLinode) => stateLinode.id === id
      );

      if (!linode) {
        return makeNotFoundResponse();
      }

      const mockDisks = linodeDiskFactory.buildList(3);

      return makePaginatedResponse({
        data: mockDisks,
        request,
      });
    }
  ),
];

// TODO: integrate with DB
export const getLinodeTransfer = (mockState: MockState) => [
  http.get(
    '*/v4/linode/instances/:id/transfer',
    ({
      params,
    }): StrictResponse<APIErrorResponse | RegionalNetworkUtilization> => {
      const id = Number(params.id);
      const linode = mockState.linodes.find(
        (stateLinode) => stateLinode.id === id
      );

      if (!linode) {
        return makeNotFoundResponse();
      }

      const mockTransfer = linodeTransferFactory.build();

      return makeResponse(mockTransfer);
    }
  ),
];

export const getLinodeFirewalls = (mockState: MockState) => [
  http.get(
    '*/v4/linode/instances/:id/firewalls',
    async ({
      params,
      request,
    }): Promise<
      StrictResponse<APIErrorResponse | APIPaginatedResponse<Firewall>>
    > => {
      const id = Number(params.id);
      const linode = mockState.linodes.find(
        (stateLinode) => stateLinode.id === id
      );
      const allFirewalls = await mswDB.getAll('firewalls');

      if (!linode || !allFirewalls) {
        return makeNotFoundResponse();
      }

      const linodeFirewalls = allFirewalls.filter((firewall) =>
        firewall.entities.some((entity) => entity.id === id)
      );

      return makePaginatedResponse({
        data: linodeFirewalls,
        request,
      });
    }
  ),
];

// TODO: integrate with DB
export const getLinodeIps = (mockState: MockState) => [
  http.get(
    '*/v4/linode/instances/:id/ips',
    ({ params }): StrictResponse<APIErrorResponse | LinodeIPsResponse> => {
      const id = Number(params.id);
      const linode = mockState.linodes.find(
        (stateLinode) => stateLinode.id === id
      );

      if (!linode) {
        return makeNotFoundResponse();
      }

      const mockLinodeIps = linodeIPFactory.build();

      return makeResponse(mockLinodeIps);
    }
  ),
];

// TODO: integrate with DB
export const getLinodeBackups = (mockState: MockState) => [
  http.get(
    '*/v4/linode/instances/:id/backups',
    ({ params }): StrictResponse<APIErrorResponse | LinodeBackupsResponse> => {
      const id = Number(params.id);
      const linode = mockState.linodes.find(
        (stateLinode) => stateLinode.id === id
      );

      if (!linode) {
        return makeNotFoundResponse();
      }

      const mockLinodeBackup = linodeBackupFactory.build();

      return makeResponse({
        automatic: [mockLinodeBackup],
        snapshot: {
          current: null,
          in_progress: null,
        },
      });
    }
  ),
];

export const shutDownLinode = (mockState: MockState) => [
  http.post(
    '*/v4/linode/instances/:id/shutdown',
    async ({ params }): Promise<StrictResponse<APIErrorResponse | Linode>> => {
      const id = Number(params.id);
      const linode = await mswDB.get('linodes', id);

      if (!linode) {
        return makeNotFoundResponse();
      }

      const updatedLinode: Linode = {
        ...linode,
        status: 'offline',
      };

      queueEvents({
        event: {
          action: 'linode_shutdown',
          entity: {
            id: linode.id,
            label: linode.label,
            type: 'linode',
            url: `/v4/linode/instances/${linode.id}`,
          },
        },
        mockState,
        sequence: [
          { status: 'scheduled' },
          { isProgressEvent: true, status: 'started' },
          { status: 'finished' },
        ],
      }).then(async () => {
        await mswDB.update('linodes', id, updatedLinode, mockState);
      });

      return makeResponse(updatedLinode);
    }
  ),
];

export const getLinodeInterfaceFirewalls = (mockState: MockState) => [
  http.get(
    '*/v4*/linode/instances/:id/interfaces/:interfaceId/firewalls',
    async ({
      params,
      request,
    }): Promise<
      StrictResponse<APIErrorResponse | APIPaginatedResponse<Firewall>>
    > => {
      const linodeId = Number(params.id);
      const interfaceId = Number(params.interfaceId);
      const linode = mockState.linodes.find(
        (stateLinode) => stateLinode.id === linodeId
      );
      const linodeInterface = mockState.linodes.find(
        (stateLinode) => stateLinode.id === interfaceId
      );
      const allFirewalls = await mswDB.getAll('firewalls');

      if (!linode || !linodeInterface || !allFirewalls) {
        return makeNotFoundResponse();
      }

      const linodeInterfaceFirewalls = allFirewalls.filter((firewall) =>
        firewall.entities.some((entity) => entity.id === interfaceId)
      );

      return makePaginatedResponse({
        data: linodeInterfaceFirewalls,
        request,
      });
    }
  ),
];

export const createLinodeInterface = (mockState: MockState) => [
  http.post(
    '*/v4*/linode/instances/:id/interfaces',
    async ({
      params,
      request,
    }): Promise<StrictResponse<APIErrorResponse | LinodeInterface>> => {
      const linodeId = Number(params.id);
      const linode = await mswDB.get('linodes', linodeId);

      if (!linode) {
        return makeNotFoundResponse();
      }

      const payload = await request.clone().json();
      let linodeInterface;

      if (payload.vpc) {
        linodeInterface = linodeInterfaceFactoryVPC.build({
          ...payload,
          created: DateTime.now().toISO(),
          updated: DateTime.now().toISO(),
        });
      } else if (payload.vlan) {
        linodeInterface = linodeInterfaceFactoryVlan.build({
          ...payload,
          created: DateTime.now().toISO(),
          updated: DateTime.now().toISO(),
        });
      } else {
        linodeInterface = linodeInterfaceFactoryPublic.build({
          ...payload,
          created: DateTime.now().toISO(),
          updated: DateTime.now().toISO(),
        });
      }

      await mswDB.add(
        'linodeInterfaces',
        [linodeId, linodeInterface],
        mockState
      );

      queueEvents({
        event: {
          action: 'interface_create',
          entity: {
            id: linodeInterface.id,
            label: linode.label,
            type: 'linodeInterface',
            url: `/v4beta/linodes/instances/${linode.id}/interfaces`,
          },
        },
        mockState,
        sequence: [{ status: 'finished' }],
      });

      return makeResponse(linodeInterface);
    }
  ),
];

export const deleteLinodeInterface = (mockState: MockState) => [
  http.delete(
    '*/v4*/linodes/instances/:id/interfaces/:interfaceId',
    async ({ params }): Promise<StrictResponse<{} | APIErrorResponse>> => {
      const linodeId = Number(params.id);
      const interfaceId = Number(params.interfaceId);
      const linode = await mswDB.get('linodes', linodeId);
      const linodeInterface = await mswDB.get('linodeInterfaces', interfaceId);

      if (!linode || !linodeInterface) {
        return makeNotFoundResponse();
      }

      await mswDB.delete('linodeInterfaces', interfaceId, mockState);

      queueEvents({
        event: {
          action: 'interface_delete',
          entity: {
            id: interfaceId,
            label: linode.label,
            type: 'interface',
            url: `/v4beta/linodes/instances/${linode.id}/interfaces`,
          },
        },
        mockState,
        sequence: [{ status: 'finished' }],
      });

      return makeResponse({});
    }
  ),
];

export const updateLinodeInterface = (mockState: MockState) => [
  http.put(
    '*/v4*/linodes/instances/:id/interfaces/:interfaceId',
    async ({
      params,
      request,
    }): Promise<StrictResponse<APIErrorResponse | LinodeInterface>> => {
      const linodeId = Number(params.id);
      const interfaceId = Number(params.interfaceId);
      const linode = await mswDB.get('linodes', linodeId);
      const linodeInterface = await mswDB.get('linodeInterfaces', interfaceId);

      if (!linode || !linodeInterface) {
        return makeNotFoundResponse();
      }

      const payload = await request.clone().json();

      const updatedInterface = {
        ...linodeInterface[1],
        ...payload,
        updated: DateTime.now().toISO(),
      };

      await mswDB.update(
        'linodeInterfaces',
        interfaceId,
        [linodeId, updatedInterface],
        mockState
      );

      queueEvents({
        event: {
          action: 'interface_update',
          entity: {
            id: interfaceId,
            label: linode.label,
            type: 'subnets',
            url: `/v4beta/linodes/instances/${linode.id}/interfaces`,
          },
        },
        mockState,
        sequence: [{ status: 'notification' }],
      });

      return makeResponse(updatedInterface);
    }
  ),
];

const convertToLinodeInterfaces = (config: Config | undefined) => {
  const linodeInterfacePublic = linodeInterfaceFactoryPublic.build({
    created: DateTime.now().toISO(),
    updated: DateTime.now().toISO(),
  });
  if (!config || config.interfaces?.length === 0) {
    return [linodeInterfacePublic];
  }
  return (
    config.interfaces?.map((iface) => {
      if (iface.purpose === 'public') {
        return linodeInterfacePublic;
      } else if (iface.purpose === 'vlan') {
        return linodeInterfaceFactoryVlan.build({
          created: DateTime.now().toISO(),
          updated: DateTime.now().toISO(),
        });
      } else {
        return linodeInterfaceFactoryVPC.build({
          created: DateTime.now().toISO(),
          updated: DateTime.now().toISO(),
        });
      }
    }) ?? [linodeInterfacePublic]
  );
};

export const upgradeToLinodeInterfaces = (mockState: MockState) => [
  http.post(
    '*/v4*/linode/instances/:id/upgrade-interfaces',
    async ({
      params,
      request,
    }): Promise<StrictResponse<APIErrorResponse | UpgradeInterfaceData>> => {
      const linodeId = Number(params.id);
      const linode = await mswDB.get('linodes', linodeId);
      const linodeConfigs = await mswDB.getAll('linodeConfigs');

      if (!linode || !linodeConfigs) {
        return makeNotFoundResponse();
      }

      const configs = linodeConfigs
        .filter((configTuple) => configTuple[0] === linodeId)
        .map((configTuple) => configTuple[1]);

      const payload: UpgradeInterfacePayload = {
        ...(await request.clone().json()),
      };

      const { config_id, dry_run } = payload;
      const config =
        configs.find((config) => config.id === config_id) ?? configs[0];

      const linodeInterfaces = convertToLinodeInterfaces(config);

      const addLinodeInterfacePromises = [];
      const updateConfigPromises = [];

      // if not a dry run, update everything
      if (dry_run === false) {
        // for all configs, remove the interfaces
        const updatedConfigs = configs.map((config) => {
          return { ...config, interfaces: null };
        });
        const updatedLinode = {
          ...linode,
          interface_generation: 'linode' as InterfaceGenerationType,
        };

        for (const linodeInterface of linodeInterfaces) {
          addLinodeInterfacePromises.push(
            mswDB.add(
              'linodeInterfaces',
              [linodeId, linodeInterface],
              mockState
            )
          );
        }

        for (const updatedConfig of updatedConfigs) {
          updateConfigPromises.push(
            mswDB.update(
              'linodeConfigs',
              config.id,
              [linodeId, updatedConfig],
              mockState
            )
          );
        }

        await Promise.all(addLinodeInterfacePromises);
        await Promise.all(updateConfigPromises);
        await mswDB.update('linodes', linodeId, updatedLinode, mockState);
      }

      return makeResponse({
        config_id: config_id ?? config.id ?? -1,
        dry_run: dry_run ?? true,
        interfaces: linodeInterfaces,
      });
    }
  ),
];

export const updateLinodeInterfaceSettings = () => [
  http.put(
    '*/v4*/linodes/instances/:id/interfaces/settings',
    async ({
      params,
      request,
    }): Promise<StrictResponse<APIErrorResponse | LinodeInterfaceSettings>> => {
      const linodeId = Number(params.id);
      const linode = await mswDB.get('linodes', linodeId);

      if (!linode) {
        return makeNotFoundResponse();
      }

      const payload = await request.clone().json();

      const updatedSettings = linodeInterfaceSettingsFactory.build({
        ...payload,
      });

      return makeResponse(updatedSettings);
    }
  ),
];

// TODO: ad more handlers (reboot, clone, resize, rebuild, rescue, migrate...) as needed<|MERGE_RESOLUTION|>--- conflicted
+++ resolved
@@ -1,21 +1,12 @@
-<<<<<<< HEAD
-=======
-import {
-  configFactory,
-  linodeInterfaceFactoryPublic,
-  linodeInterfaceFactoryVPC,
-  linodeInterfaceFactoryVlan,
-  linodeInterfaceSettingsFactory,
-} from '@linode/utilities';
-import { DateTime } from 'luxon';
-import { http } from 'msw';
-
->>>>>>> 4d1476e0
 import {
   configFactory,
   linodeBackupFactory,
   linodeFactory,
   linodeIPFactory,
+  linodeInterfaceFactoryPublic,
+  linodeInterfaceFactoryVPC,
+  linodeInterfaceFactoryVlan,
+  linodeInterfaceSettingsFactory,
   linodeStatsFactory,
   linodeTransferFactory,
 } from '@linode/utilities';
