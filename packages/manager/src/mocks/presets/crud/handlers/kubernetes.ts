import { DateTime } from 'luxon';
import { http } from 'msw';

import {
  kubeEndpointFactory,
  kubeLinodeFactory,
  kubernetesClusterFactory,
  kubernetesControlPlaneACLFactory,
  kubernetesDashboardUrlFactory,
  kubernetesEnterpriseTierVersionFactory,
  kubernetesStandardTierVersionFactory,
  kubernetesVersionFactory,
  nodePoolBetaFactory,
  nodePoolFactory,
} from 'src/factories';
import { queueEvents } from 'src/mocks/utilities/events';
import {
  makeNotFoundResponse,
  makePaginatedResponse,
  makeResponse,
} from 'src/mocks/utilities/response';

import { mswDB } from '../../../indexedDB';

import type {
  KubeNodePoolResponse,
  KubeNodePoolResponseBeta,
  KubernetesCluster,
  KubernetesControlPlaneACLPayload,
  KubernetesDashboardResponse,
  KubernetesEndpointResponse,
  KubernetesTieredVersion,
  KubernetesVersion,
} from '@linode/api-v4';
import type { StrictResponse } from 'msw';
import type { MockState } from 'src/mocks/types';
import type {
  APIErrorResponse,
  APIPaginatedResponse,
} from 'src/mocks/utilities/response';

export const getKubernetesClusters = (mockState: MockState) => [
  http.get(
    '*/v4/lke/clusters',
    ({
      request,
    }): StrictResponse<
      APIErrorResponse | APIPaginatedResponse<KubernetesCluster>
    > => {
      return makePaginatedResponse({
        data: mockState.kubernetesClusters,
        request,
      });
    }
  ),

  http.get(
    '*/v4beta/lke/clusters',
    ({
      request,
    }): StrictResponse<
      APIErrorResponse | APIPaginatedResponse<KubernetesCluster>
    > => {
      return makePaginatedResponse({
        data: mockState.kubernetesClusters,
        request,
      });
    }
  ),

  http.get(
    '*/v4/lke/clusters/:id',
    async ({
      params,
    }): Promise<StrictResponse<APIErrorResponse | KubernetesCluster>> => {
      const id = Number(params.id);
      const cluster = await mswDB.get('kubernetesClusters', id);

      if (!cluster) {
        return makeNotFoundResponse();
      }

      return makeResponse(cluster);
    }
  ),

  http.get(
    '*/v4beta/lke/clusters/:id',
    async ({
      params,
    }): Promise<StrictResponse<APIErrorResponse | KubernetesCluster>> => {
      const id = Number(params.id);
      const cluster = await mswDB.get('kubernetesClusters', id);

      if (!cluster) {
        return makeNotFoundResponse();
      }

      return makeResponse(cluster);
    }
  ),

  http.get(
    '*/v4/lke/clusters/:id/api-endpoints',
    async ({
      params,
      request,
    }): Promise<
      StrictResponse<
        APIErrorResponse | APIPaginatedResponse<KubernetesEndpointResponse>
      >
    > => {
      const id = Number(params.id);
      const cluster = await mswDB.get('kubernetesClusters', id);

      if (!cluster) {
        return makeNotFoundResponse();
      }

      const endpoints = kubeEndpointFactory.buildList(2);

      return makePaginatedResponse({
        data: endpoints,
        request,
      });
    }
  ),

  http.get(
    '*/v4/lke/clusters/:id/control_plane_acl',
    async ({
      params,
    }): Promise<
      StrictResponse<APIErrorResponse | KubernetesControlPlaneACLPayload>
    > => {
      const id = Number(params.id);
      const cluster = await mswDB.get('kubernetesClusters', id);

      if (!cluster) {
        return makeNotFoundResponse();
      }

      const acl = kubernetesControlPlaneACLFactory.build();

      return makeResponse(acl);
    }
  ),

  http.get(
    '*/v4/lke/clusters/:id/dashboard',
    async ({
      params,
    }): Promise<
      StrictResponse<APIErrorResponse | KubernetesDashboardResponse>
    > => {
      const dashboard = kubernetesDashboardUrlFactory.build();

      return makeResponse(dashboard);
    }
  ),
];

export const createKubernetesCluster = (mockState: MockState) => [
  http.post(
    '*/v4/lke/clusters',
    async ({
      request,
    }): Promise<StrictResponse<APIErrorResponse | KubernetesCluster>> => {
      const payload = await request.clone().json();

      const cluster = kubernetesClusterFactory.build({
        ...payload,
        created: DateTime.now().toISO(),
        updated: DateTime.now().toISO(),
        tier: 'standard',
      });

      const createNodePoolPromises = (payload.node_pools || []).map(
        (poolData: MockKubeNodePoolResponse) =>
          mswDB.add(
            'kubernetesNodePools',
            {
              ...nodePoolFactory.build({
                ...poolData,
                nodes: kubeLinodeFactory.buildList(poolData.count),
              }),
              clusterId: cluster.id,
            } as MockKubeNodePoolResponse,
            mockState
          )
      );

      await Promise.all(createNodePoolPromises);
      await mswDB.add('kubernetesClusters', cluster, mockState);

      queueEvents({
        mockState,
        event: {
          action: 'lke_cluster_create',
          entity: {
            id: cluster.id,
            label: cluster.label,
            type: 'lke',
            url: `/v4/lke/clusters/${cluster.id}`,
          },
        },
        sequence: [{ status: 'notification' }],
      });

      return makeResponse(cluster);
    }
  ),

  http.post(
    '*/v4beta/lke/clusters',
    async ({
      request,
    }): Promise<StrictResponse<APIErrorResponse | KubernetesCluster>> => {
      const payload = await request.clone().json();

      const cluster = kubernetesClusterFactory.build({
        ...payload,
        created: DateTime.now().toISO(),
        updated: DateTime.now().toISO(),
        tier: payload.tier,
<<<<<<< HEAD
        vpc_id: payload.vpc_id,
        subnet_id: payload.subnet_id,
=======
        stack_type: payload.stack_type,
>>>>>>> 63fa9c14
      });

      const createNodePoolPromises = (payload.node_pools || []).map(
        (poolData: MockKubeNodePoolResponse) =>
          mswDB.add(
            'kubernetesNodePools',
            {
              ...nodePoolFactory.build({
                ...poolData,
                nodes: kubeLinodeFactory.buildList(poolData.count),
              }),
              clusterId: cluster.id,
            } as MockKubeNodePoolResponse,
            mockState
          )
      );

      await Promise.all(createNodePoolPromises);
      await mswDB.add('kubernetesClusters', cluster, mockState);

      queueEvents({
        mockState,
        event: {
          action: 'lke_cluster_create',
          entity: {
            id: cluster.id,
            label: cluster.label,
            type: 'lke',
            url: `/v4/lke/clusters/${cluster.id}`,
          },
        },
        sequence: [{ status: 'notification' }],
      });

      return makeResponse(cluster);
    }
  ),
];

export const updateKubernetesCluster = (mockState: MockState) => [
  http.put(
    '*/v4/lke/clusters/:id',
    async ({
      params,
      request,
    }): Promise<StrictResponse<APIErrorResponse | KubernetesCluster>> => {
      const id = Number(params.id);
      const cluster = await mswDB.get('kubernetesClusters', id);

      if (!cluster) {
        return makeNotFoundResponse();
      }

      const payload = {
        ...(await request.clone().json()),
        updated: DateTime.now().toISO(),
      };
      const updatedCluster = { ...cluster, ...payload };

      await mswDB.update('kubernetesClusters', id, updatedCluster, mockState);

      queueEvents({
        mockState,
        event: {
          action: 'lke_cluster_update',
          entity: {
            id: cluster.id,
            label: cluster.label,
            type: 'lke',
            url: `/v4/lke/clusters/${cluster.id}`,
          },
        },
        sequence: [{ status: 'notification' }],
      });

      return makeResponse(updatedCluster);
    }
  ),

  http.put(
    '*/v4/lke/clusters/:id/control_plane_acl',
    async ({
      params,
      request,
    }): Promise<
      StrictResponse<APIErrorResponse | KubernetesControlPlaneACLPayload>
    > => {
      const id = Number(params.id);
      const cluster = await mswDB.get('kubernetesClusters', id);

      if (!cluster) {
        return makeNotFoundResponse();
      }

      const payload = {
        ...(await request.clone().json()),
        updated: DateTime.now().toISO(),
      };
      const updatedCluster = { ...cluster, ...payload };

      await mswDB.update('kubernetesClusters', id, updatedCluster, mockState);

      return makeResponse(updatedCluster);
    }
  ),

  http.post(
    '*/v4/lke/clusters/:id/recycle',
    async ({}): Promise<StrictResponse<APIErrorResponse | {}>> => {
      return makeResponse({});
    }
  ),
];

export const deleteKubernetesCluster = (mockState: MockState) => [
  http.delete(
    '*/v4/lke/clusters/:id',
    async ({ params }): Promise<StrictResponse<APIErrorResponse | {}>> => {
      const id = Number(params.id);
      const cluster = await mswDB.get('kubernetesClusters', id);

      if (!cluster) {
        return makeNotFoundResponse();
      }

      const nodePools = await mswDB.getAll('kubernetesNodePools');
      const deleteNodePoolPromises = nodePools
        ? nodePools
            .filter((pool: MockKubeNodePoolResponse) => pool.clusterId === id)
            .map((pool) =>
              mswDB.delete('kubernetesNodePools', pool.id, mockState)
            )
        : [];

      await Promise.all(deleteNodePoolPromises);
      await mswDB.delete('kubernetesClusters', id, mockState);

      queueEvents({
        mockState,
        event: {
          action: 'lke_cluster_delete',
          entity: {
            id: cluster.id,
            label: cluster.label,
            type: 'lke',
            url: `/v4/lke/clusters/${cluster.id}`,
          },
        },
        sequence: [{ status: 'notification' }],
      });

      return makeResponse({});
    }
  ),
];

export const getKubernetesVersions = () => [
  http.get(
    '*/v4/lke/versions',
    ({
      request,
    }): StrictResponse<
      APIErrorResponse | APIPaginatedResponse<KubernetesVersion>
    > => {
      const versions = kubernetesVersionFactory.buildList(3);

      // Send the data in this explicit order to match the API.
      request.headers.set('X-Filter', JSON.stringify({ '+order': 'desc' }));

      return makePaginatedResponse({
        data: versions,
        request,
      });
    }
  ),

  http.get(
    '*/v4beta/lke/tiers/standard/versions',
    ({
      request,
    }): StrictResponse<
      APIErrorResponse | APIPaginatedResponse<KubernetesTieredVersion>
    > => {
      // Send the data in this explicit order to match the API.
      request.headers.set('X-Filter', JSON.stringify({ '+order': 'desc' }));

      const versions = kubernetesStandardTierVersionFactory.buildList(3);
      return makePaginatedResponse({
        data: versions,
        request,
      });
    }
  ),

  http.get(
    '*/v4beta/lke/tiers/enterprise/versions',
    ({
      request,
    }): StrictResponse<
      APIErrorResponse | APIPaginatedResponse<KubernetesTieredVersion>
    > => {
      const kubeVersion1 = kubernetesEnterpriseTierVersionFactory.build({
        id: 'v1.31.8+lke1',
      });
      const kubeVersion2 = kubernetesEnterpriseTierVersionFactory.build({
        id: 'v1.31.6+lke3',
      });
      const kubeVersion3 = kubernetesEnterpriseTierVersionFactory.build({
        id: 'v1.31.6+lke2',
      });
      const kubeVersion4 = kubernetesEnterpriseTierVersionFactory.build({
        id: 'v1.31.1+lke4',
      });
      const versions = [kubeVersion1, kubeVersion2, kubeVersion3, kubeVersion4];

      // Send the data in this explicit order to match the API.
      request.headers.set('X-Filter', JSON.stringify({ '+order': 'desc' }));

      return makePaginatedResponse({
        data: versions,
        request,
      });
    }
  ),
];

// The pools endpoint doesn't contain the clusterId needed for linkage in the mock DB, so extend the type here.
export interface MockKubeNodePoolResponse extends KubeNodePoolResponse {
  clusterId: number;
}
export interface MockKubeNodePoolBetaResponse extends KubeNodePoolResponseBeta {
  clusterId: number;
}

export const createKubernetesNodePools = (mockState: MockState) => [
  http.post(
    '*/v4/lke/clusters/:id/pools',
    async ({
      request,
      params,
    }): Promise<
      StrictResponse<APIErrorResponse | MockKubeNodePoolResponse>
    > => {
      const clusterId = Number(params.id);
      const payload = await request.clone().json();
      const clusters = await mswDB.getAll('kubernetesClusters');

      if (!clusters) {
        return makeNotFoundResponse();
      }

      const nodePool: MockKubeNodePoolResponse = {
        ...nodePoolFactory.build({
          nodes: kubeLinodeFactory.buildList(payload.count),
          ...payload,
        }),
        clusterId,
      };
      await mswDB.add('kubernetesNodePools', nodePool, mockState);

      return makeResponse(nodePool);
    }
  ),
  http.post(
    '*/v4beta/lke/clusters/:id/pools',
    async ({
      request,
      params,
    }): Promise<
      StrictResponse<APIErrorResponse | MockKubeNodePoolBetaResponse>
    > => {
      const clusterId = Number(params.id);
      const payload = await request.clone().json();
      const clusters = await mswDB.getAll('kubernetesClusters');

      if (!clusters) {
        return makeNotFoundResponse();
      }

      const nodePool: MockKubeNodePoolBetaResponse = {
        ...nodePoolBetaFactory.build({
          nodes: kubeLinodeFactory.buildList(payload.count),
          ...payload,
        }),
        clusterId,
      };
      await mswDB.add('kubernetesNodePools', nodePool, mockState);

      return makeResponse(nodePool);
    }
  ),
];

export const getKubernetesNodePools = () => [
  http.get(
    '*/v4/lke/clusters/:id/pools',
    async ({
      params,
      request,
    }): Promise<
      StrictResponse<
        APIErrorResponse | APIPaginatedResponse<MockKubeNodePoolResponse>
      >
    > => {
      const clusterId = Number(params.id);
      const clusters = await mswDB.getAll('kubernetesClusters');
      const nodePools = (await mswDB.getAll(
        'kubernetesNodePools'
      )) as MockKubeNodePoolResponse[];

      if (!clusters || !nodePools) {
        return makeNotFoundResponse();
      }

      const clusterNodePools = nodePools.filter(
        (pool) => pool.clusterId === clusterId
      );

      return makePaginatedResponse({ data: clusterNodePools, request });
    }
  ),

  http.get(
    '*/v4/lke/clusters/:id/pools/:poolId',
    async ({
      params,
    }): Promise<
      StrictResponse<APIErrorResponse | MockKubeNodePoolResponse[]>
    > => {
      const clusterId = Number(params.id);
      const poolId = Number(params?.poolId);
      const clusters = await mswDB.getAll('kubernetesClusters');
      const nodePools = (await mswDB.getAll(
        'kubernetesNodePools'
      )) as MockKubeNodePoolResponse[];

      if (!clusters || !nodePools) {
        return makeNotFoundResponse();
      }

      const clusterNodePools = nodePools.filter(
        (pool) => pool.clusterId === clusterId
      );
      const nodePool = clusterNodePools.filter((pool) => pool.id === poolId);

      return makeResponse(nodePool);
    }
  ),
];

export const updateKubernetesNodePools = (mockState: MockState) => [
  http.put(
    '*/v4/lke/clusters/:id/pools/:poolId',
    async ({
      params,
      request,
    }): Promise<StrictResponse<APIErrorResponse | KubeNodePoolResponse>> => {
      const poolId = Number(params.poolId);
      const nodePools = await mswDB.getAll('kubernetesNodePools');

      if (!nodePools) {
        return makeNotFoundResponse();
      }

      const existingPool = nodePools.find((pool) => pool.id === poolId);

      if (!existingPool) {
        return makeNotFoundResponse();
      }

      const payload = await request.clone().json();
      const nodeCount = payload?.count ?? existingPool.count;

      const updatedPool = {
        ...existingPool,
        ...payload,
        nodes: kubeLinodeFactory.buildList(nodeCount),
        updated: DateTime.now().toISO(),
      };

      await mswDB.update('kubernetesNodePools', poolId, updatedPool, mockState);

      return makeResponse(updatedPool);
    }
  ),

  http.post(
    '*/v4/lke/clusters/:id/pools/:poolId/recycle',
    async ({}): Promise<StrictResponse<APIErrorResponse | {}>> => {
      return makeResponse({});
    }
  ),
];

export const deleteKubernetesNodePools = (mockState: MockState) => [
  http.delete(
    '*/v4/lke/clusters/:id/pools/:poolId',
    async ({ params }): Promise<StrictResponse<APIErrorResponse | {}>> => {
      const id = Number(params.poolId);
      const nodePools = await mswDB.getAll('kubernetesNodePools');

      const deleteNodePoolPromises = nodePools
        ? nodePools
            .filter((pool) => pool.id === id)
            .map((pool) =>
              mswDB.delete('kubernetesNodePools', pool.id, mockState)
            )
        : [];

      await Promise.all(deleteNodePoolPromises);
      await mswDB.delete('kubernetesClusters', id, mockState);

      return makeResponse({});
    }
  ),
];<|MERGE_RESOLUTION|>--- conflicted
+++ resolved
@@ -223,12 +223,9 @@
         created: DateTime.now().toISO(),
         updated: DateTime.now().toISO(),
         tier: payload.tier,
-<<<<<<< HEAD
         vpc_id: payload.vpc_id,
         subnet_id: payload.subnet_id,
-=======
         stack_type: payload.stack_type,
->>>>>>> 63fa9c14
       });
 
       const createNodePoolPromises = (payload.node_pools || []).map(
