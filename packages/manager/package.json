{
  "name": "linode-manager",
  "author": "Linode",
  "description": "The Linode Manager website",
  "version": "1.106.0",
  "private": true,
  "bugs": {
    "url": "https://github.com/Linode/manager/issues"
  },
  "license": "Apache-2.0",
  "repository": {
    "type": "git",
    "url": "https://github.com/Linode/manager.git"
  },
  "dependencies": {
    "@emotion/react": "^11.11.1",
    "@emotion/styled": "^11.11.0",
    "@linode/api-v4": "*",
    "@linode/validation": "*",
    "@mui/icons-material": "^5.14.7",
    "@mui/material": "^5.14.7",
    "@mui/styles": "^5.14.7",
    "@paypal/react-paypal-js": "^7.8.3",
    "@reach/tabs": "^0.10.5",
    "@sentry/react": "^7.57.0",
    "algoliasearch": "^4.14.3",
    "axios": "~0.21.4",
    "axios-mock-adapter": "^1.15.0",
    "braintree-web": "^3.92.2",
    "chart.js": "~2.9.4",
    "chartjs-adapter-luxon": "^0.2.1",
    "classnames": "^2.2.5",
    "copy-to-clipboard": "^3.0.8",
    "country-region-data": "^1.4.5",
    "flag-icons": "^6.6.5",
    "font-logos": "^0.18.0",
    "formik": "~2.1.3",
    "he": "^1.2.0",
    "highlight.js": "~10.4.1",
    "immer": "^9.0.6",
    "ipaddr.js": "^1.9.1",
    "jspdf": "^2.3.1",
    "jspdf-autotable": "^3.5.14",
    "launchdarkly-react-client-sdk": "^3.0.6",
    "libphonenumber-js": "^1.10.6",
    "lodash": "^4.17.21",
    "logic-query-parser": "^0.0.5",
    "luxon": "^3.2.1",
    "markdown-it": "^12.3.2",
    "md5": "^2.2.1",
    "notistack": "^2.0.5",
    "patch-package": "^7.0.0",
    "qrcode.react": "^0.8.0",
    "ramda": "~0.25.0",
    "react": "^17.0.2",
    "react-beautiful-dnd": "^13.0.0",
    "react-csv": "^2.0.3",
    "react-dom": "^17.0.2",
    "react-dropzone": "~11.2.0",
    "react-number-format": "^3.5.0",
    "react-page-visibility": "^6.2.0",
    "react-query": "^3.3.2",
    "react-redux": "~7.1.3",
    "react-router-dom": "~5.1.2",
    "react-router-hash-link": "^2.3.1",
    "react-select": "~3.1.0",
    "react-vnc": "^0.5.3",
    "react-waypoint": "~9.0.2",
    "recompose": "^0.30.0",
    "redux": "^4.0.4",
    "redux-thunk": "^2.3.0",
    "reselect": "^4.0.0",
    "rxjs": "^5.5.6",
    "sanitize-html": "^2.11.0",
    "search-string": "^3.1.0",
    "simple-git": "^3.19.0",
    "throttle-debounce": "^2.0.0",
    "tss-react": "^4.8.2",
    "typescript-fsa": "^3.0.0",
    "typescript-fsa-reducers": "^1.2.0",
    "xterm": "^4.2.0",
    "yup": "^0.32.9",
    "zxcvbn": "^4.4.2"
  },
  "scripts": {
    "postinstall": "patch-package",
    "start": "concurrently --raw \"vite\" \"tsc --watch --preserveWatchOutput\"",
    "start:expose": "concurrently --raw \"vite --host\" \"tsc --watch --preserveWatchOutput\"",
    "start:ci": "yarn serve ./build -p 3000 -s --cors",
    "lint": "yarn run eslint . --ext .js,.ts,.tsx --quiet",
    "build": "node scripts/prebuild.mjs && vite build",
    "precommit": "lint-staged && yarn typecheck",
    "test": "vitest run",
    "test:debug": "node --inspect-brk scripts/test.js --runInBand",
    "storybook": "storybook dev -p 6006",
    "storybook-static": "storybook build -c .storybook -o .out",
    "build-storybook": "storybook build",
    "cy:run": "cypress run -b chrome",
    "cy:e2e": "cypress run --headless -b chrome",
    "cy:debug": "cypress open --e2e",
    "cy:rec-snap": "cypress run --headless -b chrome --env visualRegMode=record --spec ./cypress/integration/**/*visual*.spec.ts",
    "typecheck": "tsc"
  },
  "lint-staged": {
    "*.{ts,tsx,js}": [
      "prettier --write",
      "eslint --ext .js,.ts,.tsx --quiet"
    ]
  },
  "devDependencies": {
    "@linode/eslint-plugin-cloud-manager": "^0.0.3",
    "@storybook/addon-actions": "~7.5.2",
    "@storybook/addon-controls": "~7.5.2",
    "@storybook/addon-docs": "~7.5.2",
    "@storybook/addon-measure": "~7.5.2",
    "@storybook/addon-viewport": "~7.5.2",
    "@storybook/addons": "~7.5.2",
    "@storybook/client-api": "~7.5.2",
    "@storybook/react": "~7.5.2",
    "@storybook/react-vite": "^7.5.2",
    "@storybook/theming": "~7.5.2",
    "@swc/core": "^1.3.1",
    "@testing-library/cypress": "^9.0.0",
    "@testing-library/jest-dom": "~5.11.3",
    "@testing-library/react": "~10.4.9",
    "@testing-library/react-hooks": "~3.4.1",
    "@testing-library/user-event": "^12.1.1",
    "@types/braintree-web": "^3.75.23",
    "@types/chart.js": "^2.9.21",
    "@types/classnames": "^2.2.3",
    "@types/css-mediaquery": "^0.1.1",
    "@types/enzyme": "^3.9.3",
    "@types/he": "^1.1.0",
    "@types/highlight.js": "~10.1.0",
    "@types/jest-axe": "^3.5.7",
    "@types/jsdom": "^21.1.4",
    "@types/jspdf": "^1.3.3",
    "@types/luxon": "^3.2.0",
    "@types/markdown-it": "^10.0.2",
    "@types/md5": "^2.1.32",
    "@types/mocha": "^10.0.2",
    "@types/node": "^12.7.1",
    "@types/qrcode.react": "^0.8.0",
    "@types/ramda": "0.25.16",
    "@types/reach__router": "^1.3.10",
    "@types/react": "^17.0.27",
    "@types/react-beautiful-dnd": "^13.0.0",
    "@types/react-csv": "^1.1.3",
    "@types/react-dom": "^17.0.9",
    "@types/react-page-visibility": "^6.4.1",
    "@types/react-redux": "~7.1.7",
    "@types/react-router-dom": "~5.1.2",
    "@types/react-router-hash-link": "^1.2.1",
    "@types/react-select": "^3.0.11",
    "@types/recompose": "^0.30.0",
    "@types/redux-mock-store": "^1.0.1",
    "@types/sanitize-html": "^2.9.1",
    "@types/throttle-debounce": "^1.0.0",
    "@types/uuid": "^3.4.3",
    "@types/yup": "^0.29.13",
    "@types/zxcvbn": "^4.4.0",
    "@typescript-eslint/eslint-plugin": "^4.1.1",
    "@typescript-eslint/parser": "^4.1.1",
    "@vitejs/plugin-react-swc": "^3.4.0",
    "@vitest/ui": "^0.34.6",
    "chai-string": "^1.5.0",
    "chalk": "^5.2.0",
    "css-mediaquery": "^0.1.2",
    "cypress": "^12.17.3",
    "cypress-axe": "^1.0.0",
    "cypress-file-upload": "^5.0.7",
    "cypress-real-events": "^1.7.0",
    "cypress-vite": "^1.4.2",
    "dotenv": "^16.0.3",
    "enzyme": "^3.10.0",
    "enzyme-adapter-react-16": "^1.14.0",
    "eslint": "^6.8.0",
    "eslint-config-prettier": "~8.1.0",
    "eslint-plugin-cypress": "^2.11.3",
    "eslint-plugin-jsx-a11y": "^6.7.1",
    "eslint-plugin-node": "^11.0.0",
    "eslint-plugin-perfectionist": "^1.4.0",
    "eslint-plugin-prettier": "~3.3.1",
    "eslint-plugin-ramda": "^2.5.1",
    "eslint-plugin-react": "^7.19.0",
    "eslint-plugin-react-hooks": "^3.0.0",
    "eslint-plugin-scanjs-rules": "^0.2.1",
    "eslint-plugin-sonarjs": "^0.5.0",
    "eslint-plugin-storybook": "^0.6.15",
    "eslint-plugin-testing-library": "^3.1.2",
    "eslint-plugin-xss": "^0.1.10",
    "factory.ts": "^0.5.1",
    "glob": "^10.3.1",
    "jest-axe": "^8.0.0",
    "jsdom": "^22.1.0",
    "lint-staged": "^13.2.2",
    "msw": "~0.20.5",
    "prettier": "~2.2.1",
    "redux-mock-store": "^1.5.3",
    "reselect-tools": "^0.0.7",
    "serve": "^14.0.1",
<<<<<<< HEAD
    "storybook": "~7.0.24",
    "storybook-dark-mode": "^3.0.0",
    "vite": "^4.5.0",
    "vite-plugin-svgr": "^3.2.0",
    "vitest": "^0.34.6"
=======
    "storybook": "~7.5.2",
    "storybook-dark-mode": "^3.0.1",
    "vite": "^4.4.11",
    "vite-plugin-svgr": "^3.2.0"
  },
  "jest": {
    "testResultsProcessor": "jest-sonar-reporter",
    "roots": [
      "<rootDir>/src"
    ],
    "collectCoverageFrom": [
      "src/**/*.{js,jsx,ts,tsx}",
      "!src/**/*.stories.{js,jsx,ts,tsx}"
    ],
    "coverageReporters": [
      "clover",
      "json",
      "text",
      "lcov",
      "cobertura"
    ],
    "setupFilesAfterEnv": [
      "<rootDir>/src/testSetup.ts"
    ],
    "testMatch": [
      "<rootDir>/src/**/__tests__/**/*.ts?(x)",
      "<rootDir>/src/**/?(*.)(spec|test).ts?(x)"
    ],
    "testEnvironment": "jsdom",
    "testURL": "https://api.linode.com",
    "transform": {
      "^.+\\.tsx?$": [
        "@swc/jest",
        {
          "$schema": "http://json.schemastore.org/swcrc",
          "jsc": {
            "transform": {
              "optimizer": {
                "globals": {
                  "vars": {
                    "import.meta.env": "{}"
                  }
                }
              }
            },
            "experimental": {
              "plugins": [
                [
                  "jest_workaround",
                  {}
                ]
              ]
            }
          },
          "module": {
            "type": "commonjs"
          }
        }
      ],
      "^.+\\.css$": "<rootDir>/config/jest/cssTransform.js",
      "^(?!.*\\.(js|jsx|css|json)$)": "<rootDir>/config/jest/fileTransform.js"
    },
    "transformIgnorePatterns": [
      "[/\\\\]node_modules[/\\\\].+\\.(js|jsx)$"
    ],
    "moduleNameMapper": {
      "\\.svg$": "<rootDir>/src/components/NullComponent",
      "^react-native$": "react-native-web",
      "ramda": "ramda/src/index.js",
      "^src/(.*)": "<rootDir>/src/$1",
      "(.*)\\.css\\?raw$": "$1.css",
      "@linode/api-v4/lib(.*)$": "<rootDir>/../api-v4/src/$1",
      "@linode/validation/lib(.*)$": "<rootDir>/../validation/src/$1",
      "@linode/api-v4": "<rootDir>/../api-v4/src/index.ts",
      "@linode/validation": "<rootDir>/../validation/src/index.ts"
    },
    "moduleFileExtensions": [
      "mjs",
      "web.ts",
      "ts",
      "web.tsx",
      "tsx",
      "web.js",
      "js",
      "web.jsx",
      "jsx",
      "json",
      "node"
    ],
    "reporters": [
      "default",
      "jest-junit"
    ]
>>>>>>> da8c7eac
  },
  "browserslist": [
    ">1%",
    "last 4 versions",
    "Firefox ESR",
    "not ie < 9"
  ]
}<|MERGE_RESOLUTION|>--- conflicted
+++ resolved
@@ -199,107 +199,11 @@
     "redux-mock-store": "^1.5.3",
     "reselect-tools": "^0.0.7",
     "serve": "^14.0.1",
-<<<<<<< HEAD
-    "storybook": "~7.0.24",
-    "storybook-dark-mode": "^3.0.0",
+    "storybook": "~7.5.2",
+    "storybook-dark-mode": "^3.0.1",
     "vite": "^4.5.0",
     "vite-plugin-svgr": "^3.2.0",
     "vitest": "^0.34.6"
-=======
-    "storybook": "~7.5.2",
-    "storybook-dark-mode": "^3.0.1",
-    "vite": "^4.4.11",
-    "vite-plugin-svgr": "^3.2.0"
-  },
-  "jest": {
-    "testResultsProcessor": "jest-sonar-reporter",
-    "roots": [
-      "<rootDir>/src"
-    ],
-    "collectCoverageFrom": [
-      "src/**/*.{js,jsx,ts,tsx}",
-      "!src/**/*.stories.{js,jsx,ts,tsx}"
-    ],
-    "coverageReporters": [
-      "clover",
-      "json",
-      "text",
-      "lcov",
-      "cobertura"
-    ],
-    "setupFilesAfterEnv": [
-      "<rootDir>/src/testSetup.ts"
-    ],
-    "testMatch": [
-      "<rootDir>/src/**/__tests__/**/*.ts?(x)",
-      "<rootDir>/src/**/?(*.)(spec|test).ts?(x)"
-    ],
-    "testEnvironment": "jsdom",
-    "testURL": "https://api.linode.com",
-    "transform": {
-      "^.+\\.tsx?$": [
-        "@swc/jest",
-        {
-          "$schema": "http://json.schemastore.org/swcrc",
-          "jsc": {
-            "transform": {
-              "optimizer": {
-                "globals": {
-                  "vars": {
-                    "import.meta.env": "{}"
-                  }
-                }
-              }
-            },
-            "experimental": {
-              "plugins": [
-                [
-                  "jest_workaround",
-                  {}
-                ]
-              ]
-            }
-          },
-          "module": {
-            "type": "commonjs"
-          }
-        }
-      ],
-      "^.+\\.css$": "<rootDir>/config/jest/cssTransform.js",
-      "^(?!.*\\.(js|jsx|css|json)$)": "<rootDir>/config/jest/fileTransform.js"
-    },
-    "transformIgnorePatterns": [
-      "[/\\\\]node_modules[/\\\\].+\\.(js|jsx)$"
-    ],
-    "moduleNameMapper": {
-      "\\.svg$": "<rootDir>/src/components/NullComponent",
-      "^react-native$": "react-native-web",
-      "ramda": "ramda/src/index.js",
-      "^src/(.*)": "<rootDir>/src/$1",
-      "(.*)\\.css\\?raw$": "$1.css",
-      "@linode/api-v4/lib(.*)$": "<rootDir>/../api-v4/src/$1",
-      "@linode/validation/lib(.*)$": "<rootDir>/../validation/src/$1",
-      "@linode/api-v4": "<rootDir>/../api-v4/src/index.ts",
-      "@linode/validation": "<rootDir>/../validation/src/index.ts"
-    },
-    "moduleFileExtensions": [
-      "mjs",
-      "web.ts",
-      "ts",
-      "web.tsx",
-      "tsx",
-      "web.js",
-      "js",
-      "web.jsx",
-      "jsx",
-      "json",
-      "node"
-    ],
-    "reporters": [
-      "default",
-      "jest-junit"
-    ]
->>>>>>> da8c7eac
   },
   "browserslist": [
     ">1%",
