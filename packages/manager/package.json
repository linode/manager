{
  "name": "linode-manager",
  "author": "Linode",
  "description": "The Linode Manager website",
  "version": "1.136.1",
  "private": true,
  "type": "module",
  "bugs": {
    "url": "https://github.com/Linode/manager/issues"
  },
  "license": "Apache-2.0",
  "repository": {
    "type": "git",
    "url": "https://github.com/Linode/manager.git"
  },
  "dependencies": {
    "@braintree/sanitize-url": "^7.1.0",
    "@dnd-kit/core": "^6.1.0",
    "@dnd-kit/sortable": "^8.0.0",
    "@dnd-kit/utilities": "^3.2.2",
    "@emotion/react": "^11.11.1",
    "@emotion/styled": "^11.11.0",
    "@fontsource/fira-code": "^5.1.1",
    "@fontsource/nunito-sans": "^5.1.1",
    "@hookform/resolvers": "3.9.1",
    "@linode/api-v4": "workspace:*",
    "@linode/design-language-system": "^3.0.0",
<<<<<<< HEAD
    "@linode/search": "workspace:*",
    "@linode/ui": "workspace:*",
    "@linode/validation": "workspace:*",
=======
    "@linode/search": "*",
    "@linode/ui": "*",
    "@linode/utilities": "*",
    "@linode/validation": "*",
>>>>>>> f52e68b5
    "@lukemorales/query-key-factory": "^1.3.4",
    "@mui/icons-material": "^6.4.5",
    "@mui/material": "^6.4.5",
    "@mui/utils": "^6.4.3",
    "@mui/x-date-pickers": "^7.27.0",
    "@paypal/react-paypal-js": "^7.8.3",
    "@reach/tabs": "^0.10.5",
    "@sentry/react": "^7.119.1",
    "@shikijs/langs": "^2.3.2",
    "@shikijs/themes": "^2.3.2",
    "@tanstack/react-query": "5.51.24",
    "@tanstack/react-query-devtools": "5.51.24",
    "@tanstack/react-router": "^1.58.3",
    "@xterm/xterm": "^5.5.0",
    "algoliasearch": "^4.14.3",
    "axios": "~1.7.4",
    "braintree-web": "^3.92.2",
    "chart.js": "~2.9.4",
    "copy-to-clipboard": "^3.0.8",
    "country-region-data": "^3.0.0",
    "dompurify": "^3.2.4",
    "flag-icons": "^6.6.5",
    "font-logos": "^0.18.0",
    "formik": "~2.1.3",
    "he": "^1.2.0",
    "immer": "^9.0.6",
    "ipaddr.js": "^1.9.1",
    "js-sha256": "^0.11.0",
    "jspdf": "^2.5.2",
    "jspdf-autotable": "^3.5.14",
    "launchdarkly-react-client-sdk": "3.0.10",
    "libphonenumber-js": "^1.10.6",
    "logic-query-parser": "^0.0.5",
    "luxon": "3.4.4",
    "markdown-it": "^14.1.0",
    "md5": "^2.2.1",
    "notistack": "^3.0.1",
    "qrcode.react": "^0.8.0",
    "ramda": "~0.25.0",
    "react": "^18.2.0",
    "react-csv": "^2.0.3",
    "react-dom": "^18.2.0",
    "react-dropzone": "~11.2.0",
    "react-hook-form": "^7.51.0",
    "react-number-format": "^3.5.0",
    "react-redux": "~7.1.3",
    "react-router-dom": "~5.3.4",
    "react-router-hash-link": "^2.3.1",
    "react-vnc": "^2.0.2",
    "react-waypoint": "^10.3.0",
    "recharts": "^2.14.1",
    "recompose": "^0.30.0",
    "redux": "^4.0.4",
    "redux-thunk": "^2.3.0",
    "search-string": "^3.1.0",
    "shiki": "^2.3.2",
    "throttle-debounce": "^2.0.0",
    "tss-react": "^4.8.2",
    "typescript-fsa": "^3.0.0",
    "typescript-fsa-reducers": "^1.2.0",
    "yup": "^1.4.0",
    "zxcvbn": "^4.4.2"
  },
  "scripts": {
    "start": "concurrently --raw \"NODE_OPTIONS='--max-old-space-size=4096' vite\" \"NODE_OPTIONS='--max-old-space-size=4096' tsc --watch --preserveWatchOutput\"",
    "start:expose": "concurrently --raw \"vite --host\" \"tsc --watch --preserveWatchOutput\"",
    "start:ci": "vite preview --port 3000 --host",
    "lint": "eslint . --ext .js,.ts,.tsx --quiet",
    "build": "vite build",
    "build:analyze": "bunx vite-bundle-visualizer",
    "precommit": "lint-staged && pnpm typecheck",
    "test": "vitest run",
    "test:ui": "vitest --ui",
    "storybook": "NODE_OPTIONS='--max-old-space-size=4096' storybook dev -p 6006",
    "storybook-static": "storybook build -c .storybook -o .out",
    "build-storybook": "storybook build",
    "cy:run": "cypress run -b chrome",
    "cy:e2e": "cypress run --headless -b chrome",
    "cy:debug": "cypress open --e2e",
    "cy:component": "cypress open --component",
    "cy:component:run": "cypress run --component --headless -b chrome",
    "cy:rec-snap": "cypress run --headless -b chrome --env visualRegMode=record --spec ./cypress/integration/**/*visual*.spec.ts",
    "typecheck": "tsc --noEmit && tsc -p cypress --noEmit",
    "coverage": "vitest run --coverage && open coverage/index.html",
    "coverage:summary": "vitest run --coverage.enabled --reporter=junit --coverage.reporter=json-summary"
  },
  "lint-staged": {
    "*.{ts,tsx,js}": [
      "prettier --write",
      "eslint --ext .js,.ts,.tsx --quiet"
    ]
  },
  "devDependencies": {
    "@4tw/cypress-drag-drop": "^2.3.0",
    "@linode/eslint-plugin-cloud-manager": "^0.0.7",
    "@storybook/addon-a11y": "^8.4.7",
    "@storybook/addon-actions": "^8.4.7",
    "@storybook/addon-controls": "^8.4.7",
    "@storybook/addon-docs": "^8.4.7",
    "@storybook/addon-mdx-gfm": "^8.4.7",
    "@storybook/addon-measure": "^8.4.7",
    "@storybook/addon-storysource": "^8.4.7",
    "@storybook/addon-viewport": "^8.4.7",
    "@storybook/blocks": "^8.4.7",
    "@storybook/manager-api": "^8.4.7",
    "@storybook/preview-api": "^8.4.7",
    "@storybook/react": "^8.4.7",
    "@storybook/react-vite": "^8.4.7",
    "@storybook/theming": "^8.4.7",
    "@swc/core": "^1.10.9",
    "@testing-library/cypress": "^10.0.3",
    "@testing-library/dom": "^10.1.0",
    "@testing-library/jest-dom": "~6.4.2",
    "@testing-library/react": "~16.0.0",
    "@testing-library/user-event": "^14.5.2",
    "@types/braintree-web": "^3.75.23",
    "@types/chai-string": "^1.4.5",
    "@types/chart.js": "^2.9.21",
    "@types/css-mediaquery": "^0.1.1",
    "@types/he": "^1.1.0",
    "@types/history": "4",
    "@types/jspdf": "^1.3.3",
    "@types/luxon": "3.4.2",
    "@types/markdown-it": "^14.1.2",
    "@types/md5": "^2.1.32",
    "@types/mocha": "^10.0.2",
    "@types/node": "^20.17.0",
    "@types/qrcode.react": "^0.8.0",
    "@types/ramda": "0.25.16",
    "@types/react": "^18.2.55",
    "@types/react-csv": "^1.1.3",
    "@types/react-dom": "^18.2.18",
    "@types/react-redux": "~7.1.7",
    "@types/react-router-dom": "~5.3.3",
    "@types/react-router-hash-link": "^1.2.1",
    "@types/recompose": "^0.30.0",
    "@types/redux-mock-store": "^1.0.1",
    "@types/throttle-debounce": "^1.0.0",
    "@types/uuid": "^3.4.3",
    "@types/zxcvbn": "^4.4.0",
    "@typescript-eslint/eslint-plugin": "^6.21.0",
    "@typescript-eslint/parser": "^6.21.0",
    "@vitejs/plugin-react-swc": "^3.7.2",
    "@vitest/coverage-v8": "^3.0.3",
    "@vitest/ui": "^3.0.3",
    "axe-core": "^4.10.2",
    "chai-string": "^1.5.0",
    "concurrently": "^9.1.0",
    "css-mediaquery": "^0.1.2",
    "cypress": "14.0.1",
    "cypress-axe": "^1.6.0",
    "cypress-file-upload": "^5.0.8",
    "cypress-real-events": "^1.14.0",
    "cypress-vite": "^1.6.0",
    "dotenv": "^16.0.3",
    "eslint": "^7.1.0",
    "eslint-config-prettier": "~8.1.0",
    "eslint-plugin-cypress": "^2.11.3",
    "eslint-plugin-jsx-a11y": "^6.7.1",
    "eslint-plugin-perfectionist": "^1.4.0",
    "eslint-plugin-prettier": "~3.3.1",
    "eslint-plugin-ramda": "^2.5.1",
    "eslint-plugin-react": "^7.19.0",
    "eslint-plugin-react-hooks": "^3.0.0",
    "eslint-plugin-react-refresh": "0.4.13",
    "eslint-plugin-scanjs-rules": "^0.2.1",
    "eslint-plugin-sonarjs": "^0.5.0",
    "eslint-plugin-testing-library": "^3.1.2",
    "eslint-plugin-xss": "^0.1.10",
    "factory.ts": "^0.5.1",
    "glob": "^10.3.1",
    "history": "4",
    "jsdom": "^24.1.1",
    "lint-staged": "^15.2.9",
    "mocha-junit-reporter": "^2.2.1",
    "msw": "^2.2.3",
    "pdfreader": "^3.0.7",
    "prettier": "~2.2.1",
    "redux-mock-store": "^1.5.3",
    "storybook": "^8.4.7",
    "storybook-dark-mode": "4.0.1",
    "vite": "^6.1.1",
    "vite-plugin-svgr": "^3.2.0"
  },
  "browserslist": [
    ">1%",
    "last 4 versions",
    "Firefox ESR",
    "not dead"
  ]
}<|MERGE_RESOLUTION|>--- conflicted
+++ resolved
@@ -25,16 +25,10 @@
     "@hookform/resolvers": "3.9.1",
     "@linode/api-v4": "workspace:*",
     "@linode/design-language-system": "^3.0.0",
-<<<<<<< HEAD
     "@linode/search": "workspace:*",
     "@linode/ui": "workspace:*",
     "@linode/validation": "workspace:*",
-=======
-    "@linode/search": "*",
-    "@linode/ui": "*",
-    "@linode/utilities": "*",
-    "@linode/validation": "*",
->>>>>>> f52e68b5
+    "@linode/utilities": "workspace:*",
     "@lukemorales/query-key-factory": "^1.3.4",
     "@mui/icons-material": "^6.4.5",
     "@mui/material": "^6.4.5",
