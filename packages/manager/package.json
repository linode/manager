--- conflicted
+++ resolved
@@ -34,14 +34,9 @@
     "typecheck": "tsc --noEmit"
   },
   "dependencies": {
-<<<<<<< HEAD
     "@fontsource/lato": "^4.5.0",
     "@linode/api-v4": "file:../api-v4",
     "@linode/validation": "file:../validation",
-=======
-    "@linode/api-v4": "^0.64.0",
-    "@linode/validation": "0.7.0",
->>>>>>> 533ac27f
     "@material-ui/core": "^4.11.0",
     "@material-ui/icons": "^4.9.1",
     "@material-ui/lab": "^4.0.0-alpha.56",
