{
  "name": "linode-manager",
  "author": "Linode",
  "description": "The Linode Manager website",
<<<<<<< HEAD
  "version": "1.122.0",
=======
  "version": "1.121.2",
>>>>>>> e5e0fd49
  "private": true,
  "type": "module",
  "bugs": {
    "url": "https://github.com/Linode/manager/issues"
  },
  "license": "Apache-2.0",
  "repository": {
    "type": "git",
    "url": "https://github.com/Linode/manager.git"
  },
  "dependencies": {
    "@emotion/react": "^11.11.1",
    "@emotion/styled": "^11.11.0",
    "@hookform/resolvers": "2.9.11",
    "@linode/api-v4": "*",
    "@linode/validation": "*",
    "@lukemorales/query-key-factory": "^1.3.4",
    "@mui/icons-material": "^5.14.7",
    "@mui/material": "^5.14.7",
    "@paypal/react-paypal-js": "^7.8.3",
    "@reach/tabs": "^0.10.5",
    "@sentry/react": "^7.57.0",
    "@tanstack/react-query": "4.36.1",
    "@tanstack/react-query-devtools": "4.36.1",
    "algoliasearch": "^4.14.3",
    "axios": "~1.6.8",
    "braintree-web": "^3.92.2",
    "chart.js": "~2.9.4",
    "copy-to-clipboard": "^3.0.8",
    "country-region-data": "^3.0.0",
    "dompurify": "^3.1.0",
    "flag-icons": "^6.6.5",
    "font-logos": "^0.18.0",
    "formik": "~2.1.3",
    "he": "^1.2.0",
    "highlight.js": "~10.4.1",
    "immer": "^9.0.6",
    "ipaddr.js": "^1.9.1",
    "jspdf": "^2.3.1",
    "jspdf-autotable": "^3.5.14",
    "launchdarkly-react-client-sdk": "3.0.10",
    "libphonenumber-js": "^1.10.6",
    "lodash.clonedeep": "^4.5.0",
    "lodash.curry": "^4.1.1",
    "lodash.set": "^4.3.2",
    "logic-query-parser": "^0.0.5",
    "luxon": "3.4.4",
    "markdown-it": "^12.3.2",
    "md5": "^2.2.1",
    "notistack": "^3.0.1",
    "patch-package": "^7.0.0",
    "qrcode.react": "^0.8.0",
    "ramda": "~0.25.0",
    "react": "^18.2.0",
    "react-beautiful-dnd": "^13.0.0",
    "react-csv": "^2.0.3",
    "react-dom": "^18.2.0",
    "react-dropzone": "~11.2.0",
    "react-hook-form": "^7.51.0",
    "react-number-format": "^3.5.0",
    "react-redux": "~7.1.3",
    "react-router-dom": "~5.3.4",
    "react-router-hash-link": "^2.3.1",
    "react-select": "~3.1.0",
    "react-vnc": "^0.5.3",
    "react-waypoint": "^10.3.0",
    "recharts": "^2.9.3",
    "recompose": "^0.30.0",
    "redux": "^4.0.4",
    "redux-thunk": "^2.3.0",
    "reselect": "^4.0.0",
    "search-string": "^3.1.0",
    "throttle-debounce": "^2.0.0",
    "tss-react": "^4.8.2",
    "typescript-fsa": "^3.0.0",
    "typescript-fsa-reducers": "^1.2.0",
    "xterm": "^4.2.0",
    "yup": "^0.32.9",
    "zxcvbn": "^4.4.2"
  },
  "scripts": {
    "postinstall": "patch-package",
    "start": "concurrently --raw \"vite\" \"tsc --watch --preserveWatchOutput\"",
    "start:expose": "concurrently --raw \"vite --host\" \"tsc --watch --preserveWatchOutput\"",
    "start:ci": "yarn serve ./build -p 3000 -s --cors",
    "lint": "yarn run eslint . --ext .js,.ts,.tsx --quiet",
    "build": "vite build",
    "build:analyze": "bunx vite-bundle-visualizer",
    "precommit": "lint-staged && yarn typecheck",
    "test": "vitest run",
    "test:debug": "node --inspect-brk scripts/test.js --runInBand",
    "storybook": "storybook dev -p 6006",
    "storybook-static": "storybook build -c .storybook -o .out",
    "build-storybook": "storybook build",
    "cy:run": "cypress run -b chrome",
    "cy:e2e": "cypress run --headless -b chrome",
    "cy:debug": "cypress open --e2e",
    "cy:rec-snap": "cypress run --headless -b chrome --env visualRegMode=record --spec ./cypress/integration/**/*visual*.spec.ts",
    "typecheck": "tsc --noEmit && tsc -p cypress --noEmit",
    "coverage": "vitest run --coverage && open coverage/index.html",
    "coverage:summary": "vitest run --coverage.enabled --reporter=junit --coverage.reporter=json-summary"
  },
  "lint-staged": {
    "*.{ts,tsx,js}": [
      "prettier --write",
      "eslint --ext .js,.ts,.tsx --quiet"
    ]
  },
  "devDependencies": {
    "@linode/eslint-plugin-cloud-manager": "^0.0.3",
    "@storybook/addon-actions": "^8.1.0",
    "@storybook/addon-controls": "^8.1.0",
    "@storybook/addon-docs": "^8.1.0",
    "@storybook/addon-mdx-gfm": "^8.1.0",
    "@storybook/addon-measure": "^8.1.0",
    "@storybook/addon-storysource": "^8.1.0",
    "@storybook/addon-viewport": "^8.1.0",
    "@storybook/blocks": "^8.1.0",
    "@storybook/manager-api": "^8.1.0",
    "@storybook/preview-api": "^8.1.0",
    "@storybook/react": "^8.1.0",
    "@storybook/react-vite": "^8.1.0",
    "@storybook/theming": "^8.1.0",
    "@swc/core": "^1.3.1",
    "@testing-library/cypress": "^10.0.2",
    "@testing-library/dom": "^10.1.0",
    "@testing-library/jest-dom": "~6.4.2",
    "@testing-library/react": "~16.0.0",
    "@testing-library/user-event": "^14.5.2",
    "@types/braintree-web": "^3.75.23",
    "@types/chai-string": "^1.4.5",
    "@types/chart.js": "^2.9.21",
    "@types/css-mediaquery": "^0.1.1",
    "@types/dompurify": "^3.0.5",
    "@types/he": "^1.1.0",
    "@types/highlight.js": "~10.1.0",
    "@types/jsdom": "^21.1.4",
    "@types/jspdf": "^1.3.3",
    "@types/lodash.clonedeep": "^4.5.9",
    "@types/lodash.curry": "^4.1.9",
    "@types/lodash.set": "^4.3.9",
    "@types/luxon": "3.4.2",
    "@types/markdown-it": "^10.0.2",
    "@types/md5": "^2.1.32",
    "@types/mocha": "^10.0.2",
    "@types/node": "^12.7.1",
    "@types/qrcode.react": "^0.8.0",
    "@types/ramda": "0.25.16",
    "@types/react": "^18.2.55",
    "@types/react-beautiful-dnd": "^13.0.0",
    "@types/react-csv": "^1.1.3",
    "@types/react-dom": "^18.2.18",
    "@types/react-redux": "~7.1.7",
    "@types/react-router-dom": "~5.3.3",
    "@types/react-router-hash-link": "^1.2.1",
    "@types/react-select": "^3.0.11",
    "@types/recompose": "^0.30.0",
    "@types/redux-mock-store": "^1.0.1",
    "@types/throttle-debounce": "^1.0.0",
    "@types/uuid": "^3.4.3",
    "@types/yup": "^0.29.13",
    "@types/zxcvbn": "^4.4.0",
    "@typescript-eslint/eslint-plugin": "^6.21.0",
    "@typescript-eslint/parser": "^6.21.0",
    "@vitejs/plugin-react-swc": "^3.5.0",
    "@vitest/coverage-v8": "^1.6.0",
    "@vitest/ui": "^1.6.0",
    "chai-string": "^1.5.0",
    "chalk": "^5.2.0",
    "commander": "^6.2.1",
    "css-mediaquery": "^0.1.2",
    "cypress": "13.11.0",
    "cypress-axe": "^1.5.0",
    "cypress-file-upload": "^5.0.8",
    "cypress-real-events": "^1.12.0",
    "cypress-vite": "^1.5.0",
    "dotenv": "^16.0.3",
    "eslint": "^7.1.0",
    "eslint-config-prettier": "~8.1.0",
    "eslint-plugin-cypress": "^2.11.3",
    "eslint-plugin-jsx-a11y": "^6.7.1",
    "eslint-plugin-node": "^11.0.0",
    "eslint-plugin-perfectionist": "^1.4.0",
    "eslint-plugin-prettier": "~3.3.1",
    "eslint-plugin-ramda": "^2.5.1",
    "eslint-plugin-react": "^7.19.0",
    "eslint-plugin-react-hooks": "^3.0.0",
    "eslint-plugin-scanjs-rules": "^0.2.1",
    "eslint-plugin-sonarjs": "^0.5.0",
    "eslint-plugin-storybook": "^0.8.0",
    "eslint-plugin-testing-library": "^3.1.2",
    "eslint-plugin-xss": "^0.1.10",
    "factory.ts": "^0.5.1",
    "glob": "^10.3.1",
    "jsdom": "^22.1.0",
    "junit2json": "^3.1.4",
    "lint-staged": "^13.2.2",
    "mocha-junit-reporter": "^2.2.1",
    "msw": "^2.2.3",
    "prettier": "~2.2.1",
    "react-test-renderer": "16.14.0",
    "redux-mock-store": "^1.5.3",
    "reselect-tools": "^0.0.7",
    "serve": "^14.0.1",
    "simple-git": "^3.19.0",
    "storybook": "^8.1.0",
    "storybook-dark-mode": "^4.0.1",
    "ts-node": "^10.9.2",
    "vite": "^5.1.7",
    "vite-plugin-svgr": "^3.2.0",
    "vitest": "^1.6.0"
  },
  "browserslist": [
    ">1%",
    "last 4 versions",
    "Firefox ESR",
    "not ie < 9"
  ]
}<|MERGE_RESOLUTION|>--- conflicted
+++ resolved
@@ -2,11 +2,7 @@
   "name": "linode-manager",
   "author": "Linode",
   "description": "The Linode Manager website",
-<<<<<<< HEAD
   "version": "1.122.0",
-=======
-  "version": "1.121.2",
->>>>>>> e5e0fd49
   "private": true,
   "type": "module",
   "bugs": {
