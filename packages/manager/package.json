{
  "name": "linode-manager",
  "author": "Linode",
  "description": "The Linode Manager website",
<<<<<<< HEAD
  "version": "1.98.1",
=======
  "version": "1.98.0",
>>>>>>> 0b07ae66
  "private": true,
  "bugs": {
    "url": "https://github.com/Linode/manager/issues"
  },
  "license": "Apache-2.0",
  "repository": {
    "type": "git",
    "url": "https://github.com/Linode/manager.git"
  },
  "dependencies": {
    "@emotion/react": "^11.10.4",
    "@emotion/styled": "^11.10.4",
    "@linode/api-v4": "*",
    "@linode/validation": "*",
    "@mui/icons-material": "^5.10.3",
    "@mui/material": "^5.10.4",
    "@mui/styles": "^5.10.3",
    "@paypal/react-paypal-js": "^7.8.3",
    "@reach/menu-button": "^0.11.2",
    "@reach/popover": "^0.10.5",
    "@reach/router": "^1.3.3",
    "@reach/tabs": "^0.10.5",
    "@sentry/react": "^7.57.0",
    "algoliasearch": "^4.14.3",
    "axios": "~0.21.4",
    "axios-mock-adapter": "^1.15.0",
    "bluebird": "^3.5.1",
    "braintree-web": "^3.92.2",
    "chart.js": "~2.9.4",
    "chartjs-adapter-luxon": "^0.2.1",
    "classnames": "^2.2.5",
    "copy-to-clipboard": "^3.0.8",
    "country-region-data": "^1.4.5",
    "flag-icons": "^6.6.5",
    "font-logos": "^0.18.0",
    "formik": "~2.1.3",
    "he": "^1.2.0",
    "highlight.js": "~10.4.1",
    "immer": "^9.0.6",
    "ipaddr.js": "^1.9.1",
    "jspdf": "^2.3.1",
    "jspdf-autotable": "^3.5.14",
    "launchdarkly-react-client-sdk": "^3.0.6",
    "libphonenumber-js": "^1.10.6",
    "lodash": "^4.17.21",
    "logic-query-parser": "^0.0.5",
    "luxon": "^3.2.1",
    "markdown-it": "^12.3.2",
    "md5": "^2.2.1",
    "notistack": "^2.0.5",
    "patch-package": "^7.0.0",
    "qrcode.react": "^0.8.0",
    "ramda": "~0.25.0",
    "react": "^17.0.2",
    "react-beautiful-dnd": "^13.0.0",
    "react-csv": "^2.0.3",
    "react-dom": "^17.0.2",
    "react-dropzone": "~11.2.0",
    "react-number-format": "^3.5.0",
    "react-page-visibility": "^6.2.0",
    "react-query": "^3.3.2",
    "react-redux": "~7.1.3",
    "react-router-dom": "~5.1.2",
    "react-router-hash-link": "^2.3.1",
    "react-select": "~3.1.0",
    "react-vnc": "^0.5.3",
    "react-waypoint": "~9.0.2",
    "recompose": "^0.30.0",
    "redux": "^4.0.4",
    "redux-thunk": "^2.3.0",
    "reselect": "^4.0.0",
    "rxjs": "^5.5.6",
    "sanitize-html": "~2.3.2",
    "search-string": "^3.1.0",
    "simple-git": "^3.19.0",
    "throttle-debounce": "^2.0.0",
    "tss-react": "^4.8.2",
    "typescript-fsa": "^3.0.0",
    "typescript-fsa-reducers": "^1.2.0",
    "xterm": "^4.2.0",
    "yup": "^0.32.9",
    "zxcvbn": "^4.4.2"
  },
  "scripts": {
    "postinstall": "patch-package",
    "start": "concurrently --raw \"vite\" \"tsc --watch --preserveWatchOutput\"",
    "start:expose": "concurrently --raw \"vite --host\" \"tsc --watch --preserveWatchOutput\"",
    "start:ci": "yarn serve ./build -p 3000 -s --cors",
    "lint": "yarn run eslint . --ext .js,.ts,.tsx --quiet",
    "build": "node scripts/prebuild.mjs && vite build",
    "precommit": "lint-staged && yarn typecheck",
    "test": "jest --color",
    "test:debug": "node --inspect-brk scripts/test.js --runInBand",
    "storybook": "storybook dev -p 6006",
    "storybook-static": "storybook build -c .storybook -o .out",
    "build-storybook": "storybook build",
    "cy:run": "cypress run -b chrome",
    "cy:e2e": "cypress run --headless -b chrome",
    "cy:debug": "cypress open --e2e",
    "cy:rec-snap": "cypress run --headless -b chrome --env visualRegMode=record --spec ./cypress/integration/**/*visual*.spec.ts",
    "typecheck": "tsc"
  },
  "lint-staged": {
    "*.{ts,tsx,js}": [
      "prettier --write",
      "eslint --ext .js,.ts,.tsx --quiet"
    ]
  },
  "devDependencies": {
    "@storybook/addon-actions": "~7.0.24",
    "@storybook/addon-controls": "~7.0.24",
    "@storybook/addon-docs": "~7.0.24",
    "@storybook/addon-measure": "~7.0.24",
    "@storybook/addon-viewport": "~7.0.24",
    "@storybook/addons": "~7.0.24",
    "@storybook/client-api": "~7.0.24",
    "@storybook/react": "~7.0.24",
    "@storybook/react-vite": "^7.0.24",
    "@storybook/theming": "~7.0.24",
    "@swc/core": "^1.3.1",
    "@swc/jest": "^0.2.22",
    "@testing-library/cypress": "^9.0.0",
    "@testing-library/jest-dom": "~5.11.3",
    "@testing-library/react": "~10.4.9",
    "@testing-library/react-hooks": "~3.4.1",
    "@testing-library/user-event": "^12.1.1",
    "@types/bluebird": "^3.5.20",
    "@types/braintree-web": "^3.75.23",
    "@types/chart.js": "^2.9.21",
    "@types/classnames": "^2.2.3",
    "@types/enzyme": "^3.9.3",
    "@types/he": "^1.1.0",
    "@types/highlight.js": "~10.1.0",
    "@types/jest": "^26.0.13",
    "@types/jest-axe": "^3.2.1",
    "@types/jspdf": "^1.3.3",
    "@types/luxon": "^3.2.0",
    "@types/markdown-it": "^10.0.2",
    "@types/md5": "^2.1.32",
    "@types/node": "^12.7.1",
    "@types/qrcode.react": "^0.8.0",
    "@types/ramda": "0.25.16",
    "@types/reach__router": "^1.3.10",
    "@types/react": "^17.0.27",
    "@types/react-beautiful-dnd": "^13.0.0",
    "@types/react-csv": "^1.1.3",
    "@types/react-dom": "^17.0.9",
    "@types/react-page-visibility": "^6.4.1",
    "@types/react-redux": "~7.1.7",
    "@types/react-router-dom": "~5.1.2",
    "@types/react-router-hash-link": "^1.2.1",
    "@types/react-select": "^3.0.11",
    "@types/recompose": "^0.30.0",
    "@types/redux-mock-store": "^1.0.1",
    "@types/sanitize-html": "1.22.0",
    "@types/throttle-debounce": "^1.0.0",
    "@types/uuid": "^3.4.3",
    "@types/yup": "^0.29.13",
    "@types/zxcvbn": "^4.4.0",
    "@typescript-eslint/eslint-plugin": "^4.1.1",
    "@typescript-eslint/parser": "^4.1.1",
    "@vitejs/plugin-react-swc": "^3.3.2",
    "chai-string": "^1.5.0",
    "chalk": "^5.2.0",
    "cypress": "^12.11.0",
    "cypress-axe": "^1.0.0",
    "cypress-file-upload": "^5.0.7",
    "cypress-real-events": "^1.7.0",
    "cypress-vite": "^1.4.0",
    "dotenv": "^16.0.3",
    "enzyme": "^3.10.0",
    "enzyme-adapter-react-16": "^1.14.0",
    "eslint": "^6.8.0",
    "eslint-config-prettier": "~8.1.0",
    "eslint-plugin-cypress": "^2.11.3",
    "eslint-plugin-jest": "^23.8.2",
    "eslint-plugin-jsx-a11y": "^6.7.1",
    "eslint-plugin-node": "^11.0.0",
    "eslint-plugin-perfectionist": "^1.4.0",
    "eslint-plugin-prettier": "~3.3.1",
    "eslint-plugin-ramda": "^2.5.1",
    "eslint-plugin-react": "^7.19.0",
    "eslint-plugin-react-hooks": "^3.0.0",
    "eslint-plugin-scanjs-rules": "^0.2.1",
    "eslint-plugin-sonarjs": "^0.5.0",
    "eslint-plugin-storybook": "^0.6.12",
    "eslint-plugin-testing-library": "^3.1.2",
    "eslint-plugin-xss": "^0.1.10",
    "factory.ts": "^0.5.1",
    "glob": "^10.3.1",
    "jest": "~26.4.2",
    "jest-axe": "^3.3.0",
    "jest-junit": "^10.0.0",
    "jest-sonar-reporter": "^2.0.0",
    "jest_workaround": "^0.1.10",
    "lint-staged": "^13.2.2",
    "msw": "~0.20.5",
    "prettier": "~2.2.1",
    "redux-mock-store": "^1.5.3",
    "reselect-tools": "^0.0.7",
    "serve": "^14.0.1",
    "storybook": "~7.0.24",
    "storybook-dark-mode": "^3.0.0",
    "vite": "^4.3.9",
    "vite-plugin-svgr": "^3.2.0"
  },
  "jest": {
    "testResultsProcessor": "jest-sonar-reporter",
    "roots": [
      "<rootDir>/src"
    ],
    "collectCoverageFrom": [
      "src/**/*.{js,jsx,ts,tsx}",
      "!src/**/*.stories.{js,jsx,ts,tsx}"
    ],
    "coverageReporters": [
      "clover",
      "json",
      "text",
      "lcov",
      "cobertura"
    ],
    "setupFilesAfterEnv": [
      "<rootDir>/src/testSetup.ts"
    ],
    "testMatch": [
      "<rootDir>/src/**/__tests__/**/*.ts?(x)",
      "<rootDir>/src/**/?(*.)(spec|test).ts?(x)"
    ],
    "testEnvironment": "jsdom",
    "testURL": "https://api.linode.com",
    "transform": {
      "^.+\\.tsx?$": [
        "@swc/jest",
        {
          "$schema": "http://json.schemastore.org/swcrc",
          "jsc": {
            "transform": {
              "optimizer": {
                "globals": {
                  "vars": {
                    "import.meta.env": "{}"
                  }
                }
              }
            },
            "experimental": {
              "plugins": [
                [
                  "jest_workaround",
                  {}
                ]
              ]
            }
          },
          "module": {
            "type": "commonjs"
          }
        }
      ],
      "^.+\\.css$": "<rootDir>/config/jest/cssTransform.js",
      "^(?!.*\\.(js|jsx|css|json)$)": "<rootDir>/config/jest/fileTransform.js"
    },
    "transformIgnorePatterns": [
      "[/\\\\]node_modules[/\\\\].+\\.(js|jsx)$"
    ],
    "moduleNameMapper": {
      "\\.svg$": "<rootDir>/src/components/NullComponent",
      "^react-native$": "react-native-web",
      "ramda": "ramda/src/index.js",
      "^src/(.*)": "<rootDir>/src/$1",
      "@linode/api-v4/lib(.*)$": "<rootDir>/../api-v4/src/$1",
      "@linode/validation/lib(.*)$": "<rootDir>/../validation/src/$1",
      "@linode/api-v4": "<rootDir>/../api-v4/src/index.ts",
      "@linode/validation": "<rootDir>/../validation/src/index.ts"
    },
    "moduleFileExtensions": [
      "mjs",
      "web.ts",
      "ts",
      "web.tsx",
      "tsx",
      "web.js",
      "js",
      "web.jsx",
      "jsx",
      "json",
      "node"
    ],
    "reporters": [
      "default",
      "jest-junit"
    ]
  },
  "browserslist": [
    ">1%",
    "last 4 versions",
    "Firefox ESR",
    "not ie < 9"
  ]
}<|MERGE_RESOLUTION|>--- conflicted
+++ resolved
@@ -2,11 +2,7 @@
   "name": "linode-manager",
   "author": "Linode",
   "description": "The Linode Manager website",
-<<<<<<< HEAD
   "version": "1.98.1",
-=======
-  "version": "1.98.0",
->>>>>>> 0b07ae66
   "private": true,
   "bugs": {
     "url": "https://github.com/Linode/manager/issues"
