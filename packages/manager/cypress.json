{
  "baseUrl": "http://localhost:3000",
  "chromeWebSecurity": false,
<<<<<<< HEAD
  "defaultCommandTimeout": 40000,
  "pageLoadTimeout": 40000,
=======
  "defaultCommandTimeout": 20000,
  "pageLoadTimeout": 20000,
>>>>>>> 5ebe13e0
  "viewportWidth": 1440,
  "viewportHeight": 900
}<|MERGE_RESOLUTION|>--- conflicted
+++ resolved
@@ -1,13 +1,10 @@
 {
   "baseUrl": "http://localhost:3000",
   "chromeWebSecurity": false,
-<<<<<<< HEAD
   "defaultCommandTimeout": 40000,
   "pageLoadTimeout": 40000,
-=======
   "defaultCommandTimeout": 20000,
   "pageLoadTimeout": 20000,
->>>>>>> 5ebe13e0
   "viewportWidth": 1440,
   "viewportHeight": 900
 }