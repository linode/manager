--- conflicted
+++ resolved
@@ -16,9 +16,8 @@
 import globals from 'globals';
 import tseslint from 'typescript-eslint';
 
-<<<<<<< HEAD
 import cloudPulseRules from '../../cloudpulse-pr-eslint-rules/index.js';
-=======
+
 // Shared import restrictions between different rule contexts
 const restrictedImportPaths = [
   'rxjs',
@@ -38,7 +37,6 @@
       'Please use the Link component from src/components/Link instead of react-router-dom',
   },
 ];
->>>>>>> 70aa7900
 
 export const baseConfig = [
   // 1. Ignores
@@ -133,12 +131,6 @@
       'spaced-comment': 'warn',
     },
   },
-  {
-    files: ['**/cypress.config.ts'],
-    rules: {
-      'no-restricted-imports': 'off',
-    },
-  },
 
   // N. CloudPulse-specific rules
   {
@@ -149,6 +141,12 @@
     rules: {
       'custom-rules/no-useless-template': 'warn',
       'custom-rules/no-non-null-assertion': 'warn',
+    },
+  },
+  {
+    files: ['**/cypress.config.ts'],
+    rules: {
+      'no-restricted-imports': 'off',
     },
   },
 
