--- conflicted
+++ resolved
@@ -4,7 +4,6 @@
 
 The format is based on [Keep a Changelog](http://keepachangelog.com/) and this project adheres to [Semantic Versioning](http://semver.org/).
 
-<<<<<<< HEAD
 ## [2024-02-12] - v1.112.0
 
 
@@ -14,7 +13,7 @@
 - VPC IPv4 address and range to Linode IP Address Table ([#10108](https://github.com/linode/manager/pull/10108))
 - Support for VPC IPv4 Ranges data in Unassign Linodes drawer ([#10114](https://github.com/linode/manager/pull/10114))
 - Support for VPC IPv4 Ranges in Linode Create flow and 'VPC IPv4 Ranges' column to inner Subnets table on VPC Detail page ([#10116](https://github.com/linode/manager/pull/10116))
-=======
+
 ## [2024-02-05] - v1.111.0
 ### Changed:
 
@@ -87,7 +86,6 @@
 
 ### Changed:
 - Updated VPC flag for primary navigation
->>>>>>> 875d0203
 
 ## [2024-01-22] - v1.110.0
 
