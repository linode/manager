# Change Log

All notable changes to this project will be documented in this file.

The format is based on [Keep a Changelog](http://keepachangelog.com/) and this project adheres to [Semantic Versioning](http://semver.org/).

## [2025-05-06] - v1.141.0

### Added:

- Premium plan recommendation notice for LKE ([#12041](https://github.com/linode/manager/pull/12041))
- Last Modified By and Created columns to CloudPulse Alert tables ([#12091](https://github.com/linode/manager/pull/12091))
- Dedicated `Alerts` tab on Linode details page ([#12013](https://github.com/linode/manager/pull/12013))

### Changed:

- Application Error Boundaries ([#12024](https://github.com/linode/manager/pull/12024))
- Bring UI parity between Account Settings and Profile Settings section ([#12097](https://github.com/linode/manager/pull/12097))
- Notice paper and list spacing ([#12098](https://github.com/linode/manager/pull/12098))
- Deprecate DeletionDialog ([#12118](https://github.com/linode/manager/pull/12118))
- Checkbox sizing per Akamai Design System ([#12020](https://github.com/linode/manager/pull/12020))

### Fixed:

- Missing warning message for restricted users on Volumes page ([#12037](https://github.com/linode/manager/pull/12037))
- Enhanced Number Input component only displaying the first digit and update max nodes to 500 for LKE-E Add Node Pool table and Resize drawer ([#12046](https://github.com/linode/manager/pull/12046))
- Hover state for the CloseIcon button and replaced imports ([#12072](https://github.com/linode/manager/pull/12072))
- Revert Object Storage Size Conversions from Base10 to Base2 ([#12075](https://github.com/linode/manager/pull/12075))
- Broken loading state on Linode Transfer table ([#12080](https://github.com/linode/manager/pull/12080))
- Firewall Landing table column widths shifting due to lengthy service entity labels ([#12097](https://github.com/linode/manager/pull/12097))
- Broken Payment Method Default Chip in the Make a Payment Drawer ([#12101](https://github.com/linode/manager/pull/12101))
- OBJ bucket nested breadcrumb navigation ([#12112](https://github.com/linode/manager/pull/12112))
- DBaaS: Incorrect restart-related label on Save button, missing error message for Autocomplete ([#12116](https://github.com/linode/manager/pull/12116))
- Missing `PublicIPAddressesTooltip` for VPC-only Linodes without an explicitly marked primary VPC interface ([#12122](https://github.com/linode/manager/pull/12122))
- Fix incorrect card sizing at 1920px+ in LKE Tier panel ([#12076](https://github.com/linode/manager/pull/12076))
- Bugs in Linode Create, Landing & Detail Pages ([#12028](https://github.com/linode/manager/pull/12028))
<<<<<<< HEAD
- Bug displaying the incorrect cluster version number in upgrade completion dialog on LKE cluster details page ([#12139](https://github.com/linode/manager/pull/12139))
=======
- Fix persisting ACL IP validation error on clear ([#12144](https://github.com/linode/manager/pull/12144))
>>>>>>> 1cc88493

### Tech Stories:

- Tanstack routing for Managed feature ([#11994](https://github.com/linode/manager/pull/11994))
- Apply small-size checkboxes to table components and remove hardcoded checkbox sizes from `SelectableTableRow` and `TransferTable` ([#12020](https://github.com/linode/manager/pull/12020))
- Replace `Autocomplete`s with `Select` ([#12060](https://github.com/linode/manager/pull/12060))
- Add Kubernetes CRUD support to Mock Service Worker 2.0 ([#12073](https://github.com/linode/manager/pull/12073))
- Update Vite to 6.3.x ([#12074](https://github.com/linode/manager/pull/12074))
- Update Vitest to 3.1.x ([#12074](https://github.com/linode/manager/pull/12074))
- Update @babel/runtime to latest minor version ([#12074](https://github.com/linode/manager/pull/12074))
- Update @babel/helpers to latest minor version ([#12074](https://github.com/linode/manager/pull/12074))
- Remove unused @types/uuid package ([#12074](https://github.com/linode/manager/pull/12074))
- Remove unused jiti package ([#12074](https://github.com/linode/manager/pull/12074))
- Remove unneeded package resolutions: cookie and nanoid ([#12089](https://github.com/linode/manager/pull/12089))
- Restrict Cypress imports to Cypress directory only ([#12100](https://github.com/linode/manager/pull/12100))
- Change `DismissibleBanner` to `display: flex` ([#12120](https://github.com/linode/manager/pull/12120))

### Tests:

- Allow Linode migration tests to pass in non-prod environments ([#12029](https://github.com/linode/manager/pull/12029))
- Correct alignment between Recovery Images Table Header and data column ([#12043](https://github.com/linode/manager/pull/12043))
- Test grouping of alerts by tags in alerts listing page at CloudPulse ([#12051](https://github.com/linode/manager/pull/12051))
- Add Cypress integration tests for account network settings ([#12056](https://github.com/linode/manager/pull/12056))
- Fix Cypress Linode rebuild test against DevCloud ([#12066](https://github.com/linode/manager/pull/12066))
- Fix for OBJ Gen 2 access key test failure ([#12081](https://github.com/linode/manager/pull/12081))
- Add Cypress test for Linode interfaces config dialog changes ([#12083](https://github.com/linode/manager/pull/12083))
- Fix for OBJ multicluster delete test app crash in DevCloud ([#12085](https://github.com/linode/manager/pull/12085))
- Fix for nodebalancer creation test ([#12088](https://github.com/linode/manager/pull/12088))
- Fix for Linode Create Placement Group test in DevCloud ([#12095](https://github.com/linode/manager/pull/12095))
- Add Cypress tests for Alert Listing and Alert Show Details ([#12109](https://github.com/linode/manager/pull/12109))
- Add tests for adding Linode and Interface devices to a firewall ([#12117](https://github.com/linode/manager/pull/12117))
- Fix test failure in `access-keys-multicluster.spec.ts` ([#12130](https://github.com/linode/manager/pull/12130))

### Upcoming Features:

- Add support for Linode Interfaces in Firewalls AddLinodeDrawer ([#12035](https://github.com/linode/manager/pull/12035))
- Prevent assigning of Linodes using new interfaces in Firewall Create flow and add information notice ([#12035](https://github.com/linode/manager/pull/12035))
- Edit VPC Interface Drawer UI for Linode Interfaces ([#12039](https://github.com/linode/manager/pull/12039))
- Add unit tests in `GroupedAlertsTable.test.ts` and `UserPreference.test.ts` and fix preferences for alerts grouping at CloudPulse ([#12042](https://github.com/linode/manager/pull/12042))
- IAM RBAC: Add logic for getting a description for the facade roles ([#12053](https://github.com/linode/manager/pull/12053))
- IAM RBAC: Fix bugs in the Entities component and the loading state for tabs ([#12062](https://github.com/linode/manager/pull/12062))
- CloudPulse: Update metrics API request payload and legend row titles as part of api upgrade from v1beta to v2beta ([#12063](https://github.com/linode/manager/pull/12063))
- Disable ACL IP address fields if user selects to provide IPs later ([#12067](https://github.com/linode/manager/pull/12067))
- Add label field to CreateFirewallDrawer form when using firewall templates ([#12069](https://github.com/linode/manager/pull/12069))
- CloudPulse: Show regions based on available resources and dependent filters in dashboards `GlobalFilter` section ([#12078](https://github.com/linode/manager/pull/12078))
- Pass widget filters configuration from dashboards in metrics call in cloudpulse dashboards ([#12079](https://github.com/linode/manager/pull/12079))
- Update Linode Create CodeSnippets tool to account for Linode Interfaces ([#12082](https://github.com/linode/manager/pull/12082))
- Allow Firewall Assignment/Unassignment in the Edit Linode Interface Drawer ([#12090](https://github.com/linode/manager/pull/12090))
- IAM RBAC: Fix the sorting in the AssignedRolesTable and AssignedEntitiesTable ([#12092](https://github.com/linode/manager/pull/12092))
- IAM RBAC: Add a 'Not Found' state for tabs if the user doesn't exist ([#12094](https://github.com/linode/manager/pull/12094))
- CloudPulse: Restrict the user from creating more alerts once the limit has been reached
  ([#12096](https://github.com/linode/manager/pull/12096))
- CloudPulse: Add notice for failed alerts in `AlertListing` and `AlertDetail` ([#12104](https://github.com/linode/manager/pull/12104))
- CloudPulse: Update widget factory in `dashboards.ts` and mocks in `serverHandler.ts` ([#12110](https://github.com/linode/manager/pull/12110))
- Add Metrics notification banner with legacy-beta preference toggle option ([#12115](https://github.com/linode/manager/pull/12115))
- Hide Firewall Select for VLAN Interfaces for Linode Interfaces ([#12119](https://github.com/linode/manager/pull/12119))
- Prevent preemptive closing of `UpgradeInterfaces` dialog upon successful upgrade ([#12122](https://github.com/linode/manager/pull/12122))
- Update `PublicIPAddressesTooltip` copy for Linode Interfaces and remove `NetworkInterfaceType` beta chip ([#12122](https://github.com/linode/manager/pull/12122))
- Refine UX and copy updates for Linode Interfaces on the Linode create flow ([#12129](https://github.com/linode/manager/pull/12129))
- Update Linode Interface copies for Linode Details, Firewalls, and Account Settings ([#12131](https://github.com/linode/manager/pull/12131))
- CloudPulse: Make legend title dynamic based on number of unique metric names in `CloudPulseWidgetUtils.ts` ([#12132](https://github.com/linode/manager/pull/12132))
- Add feature flag for `mtctt2025` ([#11988](https://github.com/linode/manager/pull/11988))
- Add non-dismissible option support to Dismissible Banner ([#12115](https://github.com/linode/manager/pull/12115))
- Add mocks and update `PlansPanel` to support `mtc-tt-2025` plans in selected regions (#12050)
- IAM RBAC: Implement method to merge user-selected roles into existing roles ([#12125](https://github.com/linode/manager/pull/12125))

## [2025-04-22] - v1.140.0

### Added:

- Add `cache update` logic in alerts.ts query file ([#11969](https://github.com/linode/manager/pull/11969))
- Display encryption status with lock icon in Image Edit Drawer ([#11993](https://github.com/linode/manager/pull/11993))
- Legacy browser support for `url.canParse` ([#12010](https://github.com/linode/manager/pull/12010))
- Introduced the Web Component library, used table as POC ([#12012](https://github.com/linode/manager/pull/12012))

### Changed:

- Disable Autocomplete search on touch devices ([#11932](https://github.com/linode/manager/pull/11932))
- Remove min length validation for tag and added validation for empty string ([#11944](https://github.com/linode/manager/pull/11944))
- Update toast styling to Akamai Design System specs ([#11962](https://github.com/linode/manager/pull/11962))
- Disable custom/template firewall toggle in Create Firewall form for restricted user and update other field restrictions ([#11973](https://github.com/linode/manager/pull/11973))
- Update config label to follow the category.label format, rename Monitor tab ([#11987](https://github.com/linode/manager/pull/11987))
- Update copy for Image Service Gen2 ((#11989, [#12031](https://github.com/linode/manager/pull/12031))
- Update Notice component to Akamai Design System ([#12004](https://github.com/linode/manager/pull/12004))
- Rename `Analytics` tab to `Metrics` tab on Linode details page ([#12007](https://github.com/linode/manager/pull/12007))
- Update Assign Role panel UI ([#12038](https://github.com/linode/manager/pull/12038))

### Fixed:

- Visual UI bug with Payment Amount adornment ([#11816](https://github.com/linode/manager/pull/11816))
- Pagination for subnets in VPC Subnet table ([#11906](https://github.com/linode/manager/pull/11906))
- IP incrementation in Subnet Create drawer ([#11906](https://github.com/linode/manager/pull/11906))
- LKE-E related network requests on the NodeBalancer details page ([#11966](https://github.com/linode/manager/pull/11966))
- Update grid width in CloudPulseDashboardLanding.tsx, Change time range preference key in GlobalFilter.tsx, Change maxHeight of applied filter box to 78px in CloudPulseAppliedFilter.tsx ([#11968](https://github.com/linode/manager/pull/11968))
- Display appropriate message for OBJ Access Keys with `Limited Access` and `No Access` permissions ([#11975](https://github.com/linode/manager/pull/11975))
- Bugs in sensitive data masking in Longview, LKE node pools, Domains, and Linode details ([#12003](https://github.com/linode/manager/pull/12003))
- DBaaS: Fixed dropdown autofill, error persistence on drawer reopen, missing validation for default_time_zone, and improved API error field mapping ([#12006](https://github.com/linode/manager/pull/12006))
- ACL no longer renders for E2/E2 endpoints on page load ([#12011](https://github.com/linode/manager/pull/12011))
- Missing warning message in the Images Landing page for a restricted user ([#12019](https://github.com/linode/manager/pull/12019))
- Missing warning message in the Longview landing page for the restricted user ([#12021](https://github.com/linode/manager/pull/12021))
- DBaaS: incorrect restart-related label on Save button, autofill not applying values, and API errors not clearing on config field blur ([#12032](https://github.com/linode/manager/pull/12032))

### Removed:

- Move `getUserTimeZone` and its associated profile factories to `@linode/utilities` ([#11955](https://github.com/linode/manager/pull/11955))
- Move `betaUtils` and its associated factories to `utilities` package ([#11986](https://github.com/linode/manager/pull/11986))
- Truncation from PDF descriptions ([#12009](https://github.com/linode/manager/pull/12009))
- Move `grants` and its associated factories to `utilities` package ([#12025](https://github.com/linode/manager/pull/12025))
- Deprecate WarpSpeed, UTunnel, VictoriaMetrics, Seatable Marketplace apps ([#12048](https://github.com/linode/manager/pull/12048))

### Tech Stories:

- VPC rerouting (TanStack) ([#11906](https://github.com/linode/manager/pull/11906))
- Migrate Object Storage to Tanstack Router ([#11924](https://github.com/linode/manager/pull/11924))
- Eslint Overhaul ([#11941](https://github.com/linode/manager/pull/11941))
- Add MSW crud operations for Nodebalancers ([#11964](https://github.com/linode/manager/pull/11964))
- Upgrade Cypress to 14.3.0 ([#12002](https://github.com/linode/manager/pull/12002))
- Use Simple select component in `RegionTypeFilter` ([#12018](https://github.com/linode/manager/pull/12018))

### Tests:

- Add database configuration to test 2 node cluster and validate dbaas v2 create/summary view ([#11928](https://github.com/linode/manager/pull/11928))
- Add `env:marketplaceApps`, `env:multipleRegions`, and `env:stackScripts` tags for Cypress tests ([#11958](https://github.com/linode/manager/pull/11958))
- Avoid selecting regions that do not support Machine Images in Image upload tests ([#11961](https://github.com/linode/manager/pull/11961))
- Replace hardcoded region IDs in clone linode test ([#11992](https://github.com/linode/manager/pull/11992))
- Remove hardcoded region in LKE test ([#11996](https://github.com/linode/manager/pull/11996))
- Use mock regions as constraint for region search ([#11997](https://github.com/linode/manager/pull/11997))
- Use mock region for linode config tests ([#11999](https://github.com/linode/manager/pull/11999))
- Fix LKE update tests in DevCloud ([#12014](https://github.com/linode/manager/pull/12014))
- Allow plan selection tests to pass in non-Production environments ([#12023](https://github.com/linode/manager/pull/12023))
- Allow Linode delete tests to pass against non-Prod environments ([#12030](https://github.com/linode/manager/pull/12030))
- Add Cypress tests to cover Firewall create flows using templates ([#12036](https://github.com/linode/manager/pull/12036))
- Add Firewall landing page tests to cover Linode Interfaces improvements ([#12040](https://github.com/linode/manager/pull/12040))

### Upcoming Features:

- Enhance schema validation for CloudPulse create and edit alert flow and avoid type assertions ([#11868](https://github.com/linode/manager/pull/11868))
- Disable Upgrade Interfaces feature for LKE Linodes and other conditions ([#11934](https://github.com/linode/manager/pull/11934))
- Enhance CloudPulse alerting resource selection section with maximum selection limitations ([#11943](https://github.com/linode/manager/pull/11943))
- Fix SubnetLinodeRow for Linodes using new interfaces ([#11953](https://github.com/linode/manager/pull/11953))
- Add Edit Public Linode Interface Drawer ([#11957](https://github.com/linode/manager/pull/11957))
- UI bugfixes: Resetting Trigger Occurences, Resources values when service type is cleared, Disabling Trigger Occurences, Threshold values unless Service Type is selected. Added Max value for Trigger Occurences and Threshold TextField components ([#11963](https://github.com/linode/manager/pull/11963))
- Remove `or` condition in filtering of `/instances` call at CloudPulse Metrics ([#11967](https://github.com/linode/manager/pull/11967))
- Feature flag for VM Host Maintenance policy ([#11974](https://github.com/linode/manager/pull/11974))
- Fix Linode Interface related VPC bugs in Linode Entity Detail and IP Addresses table ([#11976](https://github.com/linode/manager/pull/11976))
- Rename resources to entities in labels, placeholders, messages and warnings in `cloudpulse alerting` section ([#11977](https://github.com/linode/manager/pull/11977))
- Add a new drawer for updating entities iam ([#11978](https://github.com/linode/manager/pull/11978))
- Add `Confirmation Dialog` in `AlertListTable.tsx`, add `message` prop in `AlertConfirmationDialog.tsx` ([#11981](https://github.com/linode/manager/pull/11981))
- Fix displaying empty state when user doesn't have the assigned roles in iam ([#11984](https://github.com/linode/manager/pull/11984))
- Update UI of the Networking section on the Linode Create flow ([#11985](https://github.com/linode/manager/pull/11985))
- Check for Linode Interfaces Account Capability ([#11995](https://github.com/linode/manager/pull/11995))
- add a new drawer for updating role for entity ([#11998](https://github.com/linode/manager/pull/11998))
- Add `group by tag` feature for alerts in CloudPulse ([#12001](https://github.com/linode/manager/pull/12001))
- Support more VPC features in the Add Interface Drawer ([#12008](https://github.com/linode/manager/pull/12008))
- Add support for Linode Interfaces in Subnet Assign and Unassign drawers ([#12016](https://github.com/linode/manager/pull/12016))
- Add Interface Settings Drawer for Linode Interfaces ([#12017](https://github.com/linode/manager/pull/12017))
- Feature flag for ACLP Integration ([#12026](https://github.com/linode/manager/pull/12026))
- IAM: Add a new confirmation dialog for removing entity for the role ([#12027](https://github.com/linode/manager/pull/12027))
- Fix incorrect max autoscaler limit validation for LKE-E ([#12033](https://github.com/linode/manager/pull/12033))
- Add an API check to the useIsIAMEnabled hook ([#12044](https://github.com/linode/manager/pull/12044))
- Implement IAM Roles table ([#12012](https://github.com/linode/manager/pull/12012))

## [2025-04-16] - v1.139.1

### Removed:

- References to disk encryption in relation to LKE ([#12034](https://github.com/linode/manager/pull/12034))

## [2025-04-08] - v1.139.0

### Added:

- Add cache update logic on edit alert query ([#11917](https://github.com/linode/manager/pull/11917))

### Changed:

- Update Breadcrumb component to conform to Akamai Design System specs ([#11841](https://github.com/linode/manager/pull/11841))
- Display interface type first in Linode Network IP Addresses table ([#11865](https://github.com/linode/manager/pull/11865))
- Update Radio Button component to conform to Akamai Design System specs ([#11878](https://github.com/linode/manager/pull/11878))
- Change `GlobalFilters.tsx` and `Zoomer.tsx` to add color on hover of icon ([#11883](https://github.com/linode/manager/pull/11883))
- Update styles to CDS for profile menu ([#11884](https://github.com/linode/manager/pull/11884))
- Update BetaChip styles, its usage and updated BetaChip component tests ([#11965](https://github.com/linode/manager/pull/11965))
- Disable form fields on Firewall Create page for restricted users ([#11954](https://github.com/linode/manager/pull/11954))
- Update 'Learn more' docs link for Accelerated Compute plans ([#11970](https://github.com/linode/manager/pull/11970))

### Fixed:

- Database action menu incorrectly enabled with `read-only` grant and `Delete Cluster` button incorrectly disabled with `read/write` grant ([#11890](https://github.com/linode/manager/pull/11890))
- Tabs keyboard navigation on some Tanstack rerouted features ([#11894](https://github.com/linode/manager/pull/11894))
- Console errors on create menu & Linode create flow ([#11933](https://github.com/linode/manager/pull/11933))
- PAT Token drawer logic when Child Account Access is hidden ([#11935](https://github.com/linode/manager/pull/11935))
- Profile Menu Icon Size Inconsistency ([#11946](https://github.com/linode/manager/pull/11946))
- Unclearable ACL IP addresses for LKE clusters ([#11947](https://github.com/linode/manager/pull/11947))
- DBaaS Advanced Configuration: drawer shows outdated config values after save and reopen ([#11979](https://github.com/linode/manager/pull/11979))

### Removed:

- Ramda from `Utilities` package ([#11861](https://github.com/linode/manager/pull/11861))
- Move `ListItemOption` from `manager` to `ui` package ([#11790](https://github.com/linode/manager/pull/11790))
- Move `regionsData` from `manager` to `utilities` package ([#11790](https://github.com/linode/manager/pull/11790))
- Move `LinodeCreateType` to `utilities` package ([#11790](https://github.com/linode/manager/pull/11790))
- Move `LinodeSelect` to new `shared` package ([#11844](https://github.com/linode/manager/pull/11844))
- Legacy BetaChip component ([#11872](https://github.com/linode/manager/pull/11872))
- Move `doesRegionSupportFeature` from `manager` to `utilities` package ([#11891](https://github.com/linode/manager/pull/11891))
- Move Tags-related queries and dependencies to shares `queries` package ([#11897](https://github.com/linode/manager/pull/11897))
- Move Support-related queries and dependencies to shared `queries` package ([#11904](https://github.com/linode/manager/pull/11904))
- Move `luxon` dependent utils from `manager` to `utilities` package ([#11905](https://github.com/linode/manager/pull/11905))
- Move ramda dependent utils ([#11913](https://github.com/linode/manager/pull/11913))
- Move `useIsGeckoEnabled` hook out of `RegionSelect` to `@linode/shared` package ([#11918](https://github.com/linode/manager/pull/11918))
- Remove region selector from Edit VPC drawer since data center assignment cannot be changed. ([#11929](https://github.com/linode/manager/pull/11929))
- DBaaS: deprecated types, outdated and unused code in DatabaseCreate and DatabaseSummary ([#11909](https://github.com/linode/manager/pull/11909))
- Move `useFormattedDate` from `manager` to `utilities` package ([#11931](https://github.com/linode/manager/pull/11931))
- Move stackscripts-related queries and dependencies to shared `queries` package ([#11949](https://github.com/linode/manager/pull/11949))

### Tech Stories:

- Make `RegionSelect` and `RegionMultiSelect` pure ([#11790](https://github.com/linode/manager/pull/11790))
- Nodebalancer routing (Tanstack) ([#11858](https://github.com/linode/manager/pull/11858))
- Add `FirewallSelect` component ([#11887](https://github.com/linode/manager/pull/11887))
- Add eslint rule for deprecating mui theme.spacing ([#11889](https://github.com/linode/manager/pull/11889))
- Resolve Path Traversal Vulnerabilities detected from semgrep ([#11914](https://github.com/linode/manager/pull/11914))
- Move feature flag code out of Kubernetes queries file ([#11922](https://github.com/linode/manager/pull/11922))
- Fix incorrect secret in `publish-packages` Github Action ([#11923](https://github.com/linode/manager/pull/11923))
- Remove hashing on Pendo account and visitor ids ([#11950](https://github.com/linode/manager/pull/11950))

### Tests:

- Add HTML report generation for Cypress test results ([#11795](https://github.com/linode/manager/pull/11795))
- Add `env:premiumPlans` test tag for tests which require premium plan availability ([#11886](https://github.com/linode/manager/pull/11886))
- Fix Linode create end-to-end test failures against alternative environments ([#11886](https://github.com/linode/manager/pull/11886))
- Delete redundant Linode create SSH key test ([#11886](https://github.com/linode/manager/pull/11886))
- Add test for Add Linode Interface drawer ([#11887](https://github.com/linode/manager/pull/11887))
- Prevent legacy regions from being used by Cypress tests ([#11892](https://github.com/linode/manager/pull/11892))
- Temporarily skip Firewall end-to-end tests ([#11898](https://github.com/linode/manager/pull/11898))
- Add tests for restricted user on database page ([#11912](https://github.com/linode/manager/pull/11912))
- Allow Cypress Volume tests to pass against alternative environments ([#11939](https://github.com/linode/manager/pull/11939))
- Fix create-linode-view-code-snippet.spec.ts test broken in devcloud ([#11948](https://github.com/linode/manager/pull/11948))
- Improve stability of Linode config Cypress tests ([#11951](https://github.com/linode/manager/pull/11951))

### Upcoming Features:

- DBaaS Advanced Configurations: Add UI for existing engine options in the drawer ([#11812](https://github.com/linode/manager/pull/11812))
- Add Default Firewalls paper to Account Settings ([#11828](https://github.com/linode/manager/pull/11828))
- Add functionality to support the 'Assign New Roles' drawer for a single user in IAM ([#11834](https://github.com/linode/manager/pull/11834))
- Update Firewall Devices Linode landing table to account for new interface devices ([#11842](https://github.com/linode/manager/pull/11842))
- Add Quotas Tab Beta Chip ([#11872](https://github.com/linode/manager/pull/11872))
- Add AlertListNoticeMessages component for handling multiple API error messages, update AddChannelListing and MetricCriteria components to display these errors, add handleMultipleError util method for aggregating, mapping the errors to fields ([#11874](https://github.com/linode/manager/pull/11874))
- Disable query to get Linode Interface when Interface Delete dialog is closed ([#11881](https://github.com/linode/manager/pull/11881))
- Update title for Delete Interface dialog ([#11881](https://github.com/linode/manager/pull/11881))
- Add VPC support to the Add Network Interface Drawer ([#11887](https://github.com/linode/manager/pull/11887))
- Add Interface Details drawer for Linode Interfaces ([#11888](https://github.com/linode/manager/pull/11888))
- Add a new confirmation dialog for the unassigning role flow in IAM ([#11893](https://github.com/linode/manager/pull/11893))
- Add VPC & Firewall section to LKE-E create flow ([#11901](https://github.com/linode/manager/pull/11901))
- Update success message for create/edit/enable/disable alert at `CreateAlertDefinition.tsx`, `EditAlertDefinition.tsx`, and `AlertListTable.tsx` ([#11903](https://github.com/linode/manager/pull/11903))
- Update Firewall Landing table to account for Linode Interface devices and Default Firewalls ([#11920](https://github.com/linode/manager/pull/11920))
- Add Default Firewall chips to Firewall Detail page ([#11920](https://github.com/linode/manager/pull/11920))
- Remove preselected role from Change Role drawer ([#11926](https://github.com/linode/manager/pull/11926))
- Adjust logic for displaying encryption status on Linode Details page and encryption copy on LKE Create page ([#11930](https://github.com/linode/manager/pull/11930))
- DBaaS Advanced Configurations: set up Autocomplete to display categorized options, add/remove configs, and implement a dynamic validation schema for all field types ([#11885](https://github.com/linode/manager/pull/11885))
- Support more VPC features when using Linode Interfaces on the Linode Create page ([#11915](https://github.com/linode/manager/pull/11915))
- Pre-select default firewalls on the Linode Create flow ([#11915](https://github.com/linode/manager/pull/11915))
- Update mock data and tests according to IAM backend response updates ([#11919](https://github.com/linode/manager/pull/11919))
- Update `vpcIPFactory` to support IPv6 ([#11938](https://github.com/linode/manager/pull/11938))
- Add a 2-minute refetch interval in alerts.ts, add isLoading and remove isFetching in AlertDetail.tsx. ([#11945](https://github.com/linode/manager/pull/11945))

## [2025-03-26] - v1.138.1

### Fixed:

- Authentication redirect issue ([#11925](https://github.com/linode/manager/pull/11925))

## [2025-03-25] - v1.138.0

### Added:

- LKE UI updates for checkout bar & NodeBalancer Details summary ([#11653](https://github.com/linode/manager/pull/11653))
- Link to Linode's Firewall in Linode Entity Details ([#11736](https://github.com/linode/manager/pull/11736))
- Logic to redirect invalid paths to home page of `/metrics` & `/alerts/definitions` url ([#11837](https://github.com/linode/manager/pull/11837))
- Tags in Volume Create Flow ([#11696](https://github.com/linode/manager/pull/11696))

### Changed:

- Copy in Node Pool resize, autoscale, and recycle CTAs ([#11664](https://github.com/linode/manager/pull/11664))
- Make "Public" checkbox default-checked in OAuth App creation form ([#11681](https://github.com/linode/manager/pull/11681))
- Improve error handling for KubeConfig download during cluster provisioning ([#11683](https://github.com/linode/manager/pull/11683))
- Update copy for LKE ACL section ([#11746](https://github.com/linode/manager/pull/11746))
- Update copy for LKE Recycle, Upgrade Version, and Delete Pool modals ([#11775](https://github.com/linode/manager/pull/11775))
- Update RegionSelect placement group tooltiptext copy ([#11791](https://github.com/linode/manager/pull/11791))
- Enhance MUI Adornments: Unify Theme for Autocomplete and TextField Components via InputBase Styling ([#11807](https://github.com/linode/manager/pull/11807))
- Update main search to use new API search implementation for large accounts ([#11819](https://github.com/linode/manager/pull/11819))
- Update styles to CSD for create menu ([#11821](https://github.com/linode/manager/pull/11821))
- Bucket create `Label` to `Bucket Name` ([#11877](https://github.com/linode/manager/pull/11877))
- Account for `LA Disk Encryption` region capability when checking if region supports Disk Encryption ([#11833](https://github.com/linode/manager/pull/11833))
- Account for whether region supports LDE when determining tooltip display for unencrypted linodes & node pools ([#11833](https://github.com/linode/manager/pull/11833))

### Fixed:

- Document titles of ACPL with appropriate keyword ([#11662](https://github.com/linode/manager/pull/11662))
- Missing disabled treatment and notices on several create flows for restricted users (#11674, #11687, #11672, #11700)
- Node Pools CTA buttons on small screens ([#11701](https://github.com/linode/manager/pull/11701))
- 404 cluster endpoint errors on Linode details page for non-LKE Linodes ([#11714](https://github.com/linode/manager/pull/11714))
- Mobile primary nav height ([#11723](https://github.com/linode/manager/pull/11723))
- RTX 6000 plans showing up in LKE UI ([#11731](https://github.com/linode/manager/pull/11731))
- Authentication Provider Selection Card UI regression ([#11732](https://github.com/linode/manager/pull/11732))
- Unresponsive show details button for selected Stackscript ([#11765](https://github.com/linode/manager/pull/11765))
- Linodes from distributed regions appearing in Create flow Backups & Clone tab ([#11767](https://github.com/linode/manager/pull/11767))
- Confusing wording on DBaaS suspend dialog ([#11769](https://github.com/linode/manager/pull/11769))
- Incorrect helper text in `Add an SSH Key` Drawer ([#11771](https://github.com/linode/manager/pull/11771))
- Linode Backups Drawer style regressions ([#11776](https://github.com/linode/manager/pull/11776))
- NodeBalancer Create Summary broken dividers and spacing ([#11779](https://github.com/linode/manager/pull/11779))
- Disable Firewall Selection in Linode Clone ([#11784](https://github.com/linode/manager/pull/11784))
- Incorrect default color shown in Avatar color picker ([#11787](https://github.com/linode/manager/pull/11787))
- PaginationFooter page size select ([#11798](https://github.com/linode/manager/pull/11798))
- `Add an SSH Key` button spacing ([#11800](https://github.com/linode/manager/pull/11800))
- Hide VPC Section from Linode Create Clone Tab ([#11805](https://github.com/linode/manager/pull/11805))
- Minor spacing inconsistencies throughout LKE ([#11827](https://github.com/linode/manager/pull/11827))
- Storybook not rendering due to crypto.randomUUID not being available in Storybook context ([#11835](https://github.com/linode/manager/pull/11835))
- Show details button misalignment for selected StackScript ([#11838](https://github.com/linode/manager/pull/11838))
- Navigation for metrics and alerts under Monitor at `PrimaryNav.tsx` ([#11869](https://github.com/linode/manager/pull/11869))

### Removed:

- Rate limits table from Object Storage details drawer ([#11848](https://github.com/linode/manager/pull/11848))
- Move `capitalize` utility and `useInterval` hook to `@linode/utilities` package ([#11666](https://github.com/linode/manager/pull/11666))
- Migrate utilities from `manager` to `utilities` package ([#11711](https://github.com/linode/manager/pull/11711))
- Migrate ErrorState to ui package ([#11718](https://github.com/linode/manager/pull/11718))
- Migrate utilities from `manager` to `utilities` package - pt2 ([#11733](https://github.com/linode/manager/pull/11733))
- Migrate hooks from `manager` to `utilities` package ([#11770](https://github.com/linode/manager/pull/11770))
- Move linodes-related queries and dependencies to shared packages ([#11774](https://github.com/linode/manager/pull/11774))
- Migrate utilities from `manager` to `utilities` package - pt3 ([#11778](https://github.com/linode/manager/pull/11778))
- Migrate Drawer to ui package ([#11789](https://github.com/linode/manager/pull/11789))
- Migrate ActionsPanel to ui package ([#11810](https://github.com/linode/manager/pull/11810))
- Unnecessary styled component from Linode Detail summary ([#11820](https://github.com/linode/manager/pull/11820))
- Move volumes-related queries and dependencies to shared `queries` package ([#11843](https://github.com/linode/manager/pull/11843))
- Move the entire `sort-by.ts` (excluding sortByUTFDate) to `utilities` package ([#11846](https://github.com/linode/manager/pull/11846))
- Migrate hooks from `manager` to `utilities` package ([#11850](https://github.com/linode/manager/pull/11850))
- Migrate utilities from `manager` to `utilities` package - pt4 ([#11859](https://github.com/linode/manager/pull/11859))
- Code coverage comparison jobs ([#11879](https://github.com/linode/manager/pull/11879))

### Tech Stories:

- Refactor the Linode Rebuild dialog ([#11629](https://github.com/linode/manager/pull/11629))
- Refactor CreateFirewallDrawer to use `react-hook-form` ([#11677](https://github.com/linode/manager/pull/11677))
- Upgrade to MUI v6 ([#11688](https://github.com/linode/manager/pull/11688))
- Migrate Firewalls feature to Tanstack routing ([#11704](https://github.com/linode/manager/pull/11704))
- Upgrade to 4.0.0 Design Tokens - New Spacing & Badge Tokens ([#11757](https://github.com/linode/manager/pull/11757))
- Update jspdf dependencies to resolve DOMPurify dependabot alert ([#11768](https://github.com/linode/manager/pull/11768))
- Upgrade Shiki to 3.1.0 ([#11772](https://github.com/linode/manager/pull/11772))
- Move @vitest/ui to monorepo root dependency ([#11755](https://github.com/linode/manager/pull/11755))
- Upgrade vitest and @vitest/ui to 3.0.7 ([#11755](https://github.com/linode/manager/pull/11755))
- Update react-vnc to 3.0.7 ([#11758](https://github.com/linode/manager/pull/11758))
- Restrict direct imports of Link from `react-router-dom` ([#11801](https://github.com/linode/manager/pull/11801))
- Refactor Stackscripts routing (Tanstack) ([#11806](https://github.com/linode/manager/pull/11806))
- Update main search to not depend on `recompose` library ([#11819](https://github.com/linode/manager/pull/11819))
- Remedy canvg dependency vulnerability ([#11839](https://github.com/linode/manager/pull/11839))
- Improve type-safety of Linode Create flow form ([#11847](https://github.com/linode/manager/pull/11847))
- Upgrade Vite to 6.2.2 ([#11866](https://github.com/linode/manager/pull/11866))
- Upgrade tsx to 4.19.3 ([#11866](https://github.com/linode/manager/pull/11866))
- Add MSW crud support for new Linode Interface endpoints ([#11875](https://github.com/linode/manager/pull/11875))
- Upgrade Storybook to 8.6.7 ([#11876](https://github.com/linode/manager/pull/11876))

### Tests:

- Add Cypress integration test to enable Linode Managed ([#10806](https://github.com/linode/manager/pull/10806))
- Improve Cypress test VLAN handling ([#11362](https://github.com/linode/manager/pull/11362))
- Add Cypress test for Service Transfers fetch error ([#11607](https://github.com/linode/manager/pull/11607))
- Add Cypress tests for restricted user Linode create flow ([#11663](https://github.com/linode/manager/pull/11663))
- Add test for ACLP Create Alerts ([#11670](https://github.com/linode/manager/pull/11670))
- Add Cypress test for Image create page for restricted users ([#11705](https://github.com/linode/manager/pull/11705))
- Configure caddy to ignore test output ([#11706](https://github.com/linode/manager/pull/11706))
- Add Cypress test for ACLP edit functionality of user defined alert ([#11719](https://github.com/linode/manager/pull/11719))
- Fix CloudPulse test failures triggered by new notice ([#11728](https://github.com/linode/manager/pull/11728))
- Remove Cypress test assertion involving Login app text ([#11737](https://github.com/linode/manager/pull/11737))
- Add Cypress test for Volume create page for restricted users ([#11743](https://github.com/linode/manager/pull/11743))
- Delete region test suite ([#11780](https://github.com/linode/manager/pull/11780))
- Add Cypress test for LKE create page for restricted users ([#11793](https://github.com/linode/manager/pull/11793))
- Fix bug in Edit User alert ([#11822](https://github.com/linode/manager/pull/11822))
- Fix VPC test failures when factory default region does not exist ([#11862](https://github.com/linode/manager/pull/11862))
- Add unit tests for `sortByUTFDate` utility ([#11846](https://github.com/linode/manager/pull/11846))
- Fix Google Pay test failures when using Braintree sandbox environment (#11863)
- Apply new custom eslint rule and lint files (#11689, #11722, #11730, #11756, #11766, #11814)

### Upcoming Features:

- Build new Quotas Controls ([#11647](https://github.com/linode/manager/pull/11647))
- Add Linode Interfaces Table to the Linode Details page ([#11655](https://github.com/linode/manager/pull/11655))
- Add final copy and docs links for LKE-E ([#11664](https://github.com/linode/manager/pull/11664))
- Truncate long usernames and emails in IAM users table and details page ([#11668](https://github.com/linode/manager/pull/11668))
- Fix filtering in IAM users table ([#11668](https://github.com/linode/manager/pull/11668))
- Add ability to edit alerts for CloudPulse User Alerts ([#11669](https://github.com/linode/manager/pull/11669))
- Add ability to create Firewalls from templates ([#11678](https://github.com/linode/manager/pull/11678))
- Add CloudPulse AlertReusableComponent, utils, and queries for contextual view ([#11685](https://github.com/linode/manager/pull/11685))
- Filter regions by supported region ids - `getSupportedRegionIds` in CloudPulse alerts ([#11692](https://github.com/linode/manager/pull/11692))
- Add new tags filter in the resources section of CloudPulse Alerts ([#11693](https://github.com/linode/manager/pull/11693))
- Fix LKE cluster table sorting when LKE-E beta endpoint is used ([#11714](https://github.com/linode/manager/pull/11714))
- Hide GPU plans tab for LKE-E ([#11726](https://github.com/linode/manager/pull/11726))
- Hide Networking sections from Linode Configurations page for Linodes with new interfaces ([#11727](https://github.com/linode/manager/pull/11727))
- Add table components to CloudPulse Alert Information contextual view ([#11734](https://github.com/linode/manager/pull/11734))
- Add DBaaS Advanced Configurations initial set up (new tab, drawer) ([#11735](https://github.com/linode/manager/pull/11735))
- Add Interface type to Linode Entity Detail ([#11736](https://github.com/linode/manager/pull/11736))
- Add support for `nodebalancerVPC` feature flag for NodeBalancer-VPC integration ([#11738](https://github.com/linode/manager/pull/11738))
- Fix LKE-E provisioning placeholder when filtering by status ([#11745](https://github.com/linode/manager/pull/11745))
- Enable ACL by default for LKE-E clusters ([#11746](https://github.com/linode/manager/pull/11746))
- Improve UX of CloudPulse Alerts create flow and resources section ([#11748](https://github.com/linode/manager/pull/11748))
- Update IAM assigned roles and entities table and refine styles for IAM permissions component. ([#11762](https://github.com/linode/manager/pull/11762))
- Enhance UI for Cloudpulse Alerting: Notifications, Metric Limits, and Dimensions ([#11773](https://github.com/linode/manager/pull/11773))
- Ability to add and remove Linode interfaces ([#11782](https://github.com/linode/manager/pull/11782))
- Add Confirmation Dialog when toggling an entity’s alert for CloudPulse Alerting ([#11785](https://github.com/linode/manager/pull/11785))
- Update warnings and actions for LKE-E VPCs ([#11786](https://github.com/linode/manager/pull/11786))
- Support Linode Interface Account Setting on Linode Create Flow ([#11788](https://github.com/linode/manager/pull/11788))
- Request for Quota increase modal ([#11792](https://github.com/linode/manager/pull/11792))
- Disable query to get Linode's firewalls for Linodes using new interfaces in LinodeEntityDetail ([#11796](https://github.com/linode/manager/pull/11796))
- Update navigation for CloudPulse Metrics to `/metrics` and CloudPulse Alerts to `/alerts` ([#11803](https://github.com/linode/manager/pull/11803))
- Add Upgrade Interfaces dialog for Linodes using legacy Configuration Profile Interfaces ([#11808](https://github.com/linode/manager/pull/11808))
- Disable Akamai App Platform beta for LKE-E clusters on create flow ([#11809](https://github.com/linode/manager/pull/11809))
- Handle errors while enabling and disabling alerts in Monitor at `AlertListTable.tsx` ([#11813](https://github.com/linode/manager/pull/11813))
- Set `refetchInterval` for 2 mins in CloudPulse alert queries ([#11815](https://github.com/linode/manager/pull/11815))
- Add resources selection limitation in CloudPulse Alerting resources section for create and edit flows ([#11823](https://github.com/linode/manager/pull/11823))
- Remove `sxEndIcon` prop from Add Metric, Dimension Filter and Notification Channel buttons ([#11825](https://github.com/linode/manager/pull/11825))
- Add query to update roles in IAM ([#11840](https://github.com/linode/manager/pull/11840))
- Add a new drawer for changing role flow in IAM ([#11840](https://github.com/linode/manager/pull/11840))
- Initial support for VPCs using Linode Interfaces on the Linode create flow ([#11847](https://github.com/linode/manager/pull/11847))
- Restrict enable/disable actions in CloudPulse Alerts action menu based on alert status ([#11860](https://github.com/linode/manager/pull/11860))
- Remove toggle in the 'Add A User' drawer and default to limited access for users for IAM ([#11870](https://github.com/linode/manager/pull/11870))
- Update LKE-E flows to account for LDE status at LA launch ([#11880](https://github.com/linode/manager/pull/11880))

## [2025-02-27] - v1.137.2

### Fixed:

- Disk Encryption logic preventing Linode deployment in distributed regions ([#11760](https://github.com/linode/manager/pull/11760))

## [2025-02-25] - v1.137.1

### Fixed:

- Unable to save non-US billing contact information without tax id ([#11725](https://github.com/linode/manager/pull/11725))

## [2025-02-25] - v1.137.0

### Added:

- Improved Node Pool Collapsing UX ([#11619](https://github.com/linode/manager/pull/11619))
- Improved copy and helper text for NodeBalancer configurations ([#11636](https://github.com/linode/manager/pull/11636))
- Backstage Marketplace app ([#11652](https://github.com/linode/manager/pull/11652))

### Changed:

- Introduce 2025 CDS redesign ([#11465](https://github.com/linode/manager/pull/11465))
- Improve Syntax Highlighting ([#11611](https://github.com/linode/manager/pull/11611))
- Clarify OAuth setup instructions in Getting Started README ([#11622](https://github.com/linode/manager/pull/11622))
- Replace `Box` elements with `<StyledLinkButton>` for better accessibility and add `aria-label`s in the KubeConfigDisplay ([#11648](https://github.com/linode/manager/pull/11648))

### Fixed:

- Duplicate options from Help and Support search ([#11604](https://github.com/linode/manager/pull/11604))
- Document titles with incorrect keywords ([#11635](https://github.com/linode/manager/pull/11635))
- Order of footers for paginated LKE Node Pools ([#11639](https://github.com/linode/manager/pull/11639))
- TabIndex reset issue and incorrect enhanced number input minus sign SVG color ([#11651](https://github.com/linode/manager/pull/11654))
- Collapsible Node Pool overflow bug ([#11699](https://github.com/linode/manager/pull/11699))

### Removed:

- `ramda` from `Longview` ([#11606](https://github.com/linode/manager/pull/11606))
- `span` from Button Component ([#11627](https://github.com/linode/manager/pull/11627))
- Several old, unused Marketplace apps ([#11652](https://github.com/linode/manager/pull/11652))
- Migrate `Dialog`, `DialogTitle` components, and `visibilityHide.svg`, `visibilityShow.svg`, and `chevron-down.svg` icons to the `@linode/ui` package ([#11673](https://github.com/linode/manager/pull/11673))
- `react-select` from the codebase ([#11601](https://github.com/linode/manager/pull/11601))

### Tech Stories:

- Improve consistency of Notice error states ([#11404](https://github.com/linode/manager/pull/11404))
- Remove individual product entity icons and update storybook accordingly ([#11537](https://github.com/linode/manager/pull/11537))
- Add MSW crud operations for VPCs ([#11600](https://github.com/linode/manager/pull/11600))
- Convert Logout and OAuth to functional components ([#11620](https://github.com/linode/manager/pull/11620))
- Replace `data-test-id` attributes with `data-testid` and add eslint rules ([#11634](https://github.com/linode/manager/pull/11634))
- Update `TIME_DURATION` constant from `timeDuration` to `timeRange` ([#11631](https://github.com/linode/manager/pull/11631))

### Tests:

- Add integration test for LKE cluster add/remove tags ([#11545](https://github.com/linode/manager/pull/11545))
- Add component test for ImageSelect ([#11570](https://github.com/linode/manager/pull/11570))
- Add E2E test coverage for creating linode in a core region ([#11580](https://github.com/linode/manager/pull/11580))
- Refactor OCA tests ([#11591](https://github.com/linode/manager/pull/11591))
- Use DOM locators for Linode landing page tests ([#11594](https://github.com/linode/manager/pull/11594))
- Add Cypress test coverage for CloudPulse alert details page ([#11596](https://github.com/linode/manager/pull/11596))
- Upgrade Cypress to v14.0.1 ([#11608](https://github.com/linode/manager/pull/11608))
- Add Cypress tests for the CloudPulse alert listing page ([#11624](https://github.com/linode/manager/pull/11624))
- Add Cypress test for CloudPulse custom DateTimeRangePicker configuration ([#11626](https://github.com/linode/manager/pull/11626))
- Add unit tests for `payment` PDF generator ([#11644](https://github.com/linode/manager/pull/11644))
- Add Cypress tests for editing system alerts ([#11657](https://github.com/linode/manager/pull/11657))
- Fix DBaaS Backups unit test ([#11660](https://github.com/linode/manager/pull/11660))
- Add Cypress test for CloudPulse enabling/disabling alerts ([#11671](https://github.com/linode/manager/pull/11671))
- Add unit tests for `invoice` PDF generator and `getRemitAddress` util ([#11625](https://github.com/linode/manager/pull/11625))

### Upcoming Features:

- Replace `CloudPulseTimeRangeSelect` with `CloudPulseDateTimeRangePicker` ([#11573](https://github.com/linode/manager/pull/11573))
- Change metric request body to use `absolute_time_duration` for custom date and `relative_time_duration` for presets ([#11573](https://github.com/linode/manager/pull/11573))
- Add `1hr` preset option in `DateTimeRangePicker` and change time select input field to `read-only` in `DateTimePicker ([#11573](https://github.com/linode/manager/pull/11573))
- Add new table component for the assigned entities in the IAM ([#11588](https://github.com/linode/manager/pull/11588))
- Add new assign panel component for IAM ([#11605](https://github.com/linode/manager/pull/11605))
- Modify setValue method for the `DimensionFilterField`, `Metric` components and capitalize the Dimension Filter values in ShowDetails and Create features ([#11610](https://github.com/linode/manager/pull/11610))
- Enhance Alert Resources to display only selected resources and enhance EditAlertResources to save added/removed resources in CloudPulse Alerting section ([#11613](https://github.com/linode/manager/pull/11613))
- Update Tags dependency and filtering based on Region in CloudPulse ([#11615](https://github.com/linode/manager/pull/11615))
- Add new engineType filter in CloudPulse alerts resources section and enhance to build filters based on service type ([#11630](https://github.com/linode/manager/pull/11630))
- Add NetworkInterfaceType accordion to Account Settings ([#11640](https://github.com/linode/manager/pull/11640))
- Add implicit type filter for DBaaS resources fetch call in CloudPulse alerts resources section ([#11642](https://github.com/linode/manager/pull/11642))
- Update Node-Type filter from static to dynamic in CloudPulse ([#11643](https://github.com/linode/manager/pull/11643))
- Add Resources section in the create alert page in CloudPulse alerts ([#11649](https://github.com/linode/manager/pull/11649))
- Handle enable/disable action item for user created alerts in CloudPulse ([#11656](https://github.com/linode/manager/pull/11656))
- Correct table directional arrows; improve table striping at theme level ([#11661](https://github.com/linode/manager/pull/11661))

## [2025-02-19] - v1.136.1

### Fixed:

- Uptime not displaying in Longview ([#11667](https://github.com/linode/manager/pull/11667))

## [2025-02-11] - v1.136.0

### Added:

- Labels and Taints to LKE Node Pools ([#11528](https://github.com/linode/manager/pull/11528), [#11553](https://github.com/linode/manager/pull/11553))
- Firewall assignment on Linode and NodeBalancer detail pages ([#11567](https://github.com/linode/manager/pull/11567))
- LKE cluster label and id on associated Linode's details page ([#11568](https://github.com/linode/manager/pull/11568))
- Visual indication for unencrypted images ([#11579](https://github.com/linode/manager/pull/11579))
- Collapsible Node Pool tables & filterable status ([#11589](https://github.com/linode/manager/pull/11589))
- Database status display and event notifications for database migration ([#11590](https://github.com/linode/manager/pull/11590))
- Database migration info banner ([#11595](https://github.com/linode/manager/pull/11595))

### Changed:

- Refactor StackScripts landing page ([#11215](https://github.com/linode/manager/pull/11215))
- Improve StackScript create and edit forms ([#11532](https://github.com/linode/manager/pull/11532))
- Don't allow "HTTP Cookie" session stickiness when NodeBalancer config protocol is TCP ([#11534](https://github.com/linode/manager/pull/11534))
- Make the `RegionMultiSelect` in the "Manage Image Regions" drawer ignore account capabilities ([#11598](https://github.com/linode/manager/pull/11598))
- Improve region filter loading state in Linodes Landing ([#11550](https://github.com/linode/manager/pull/11550))

### Fixed:

- Buggy Copy Token behavior on LKE details page ([#11592](https://github.com/linode/manager/pull/11592))
- Longview Detail id param not found (local only) ([#11599](https://github.com/linode/manager/pull/11599))
- Database restore backup timezone inconsistency ([#11628](https://github.com/linode/manager/pull/11628))

### Tech Stories:

- Refactor routing for Placement Groups to use Tanstack Router ([#11474](https://github.com/linode/manager/pull/11474))
- Replace ramda's `pathOr` with custom utility ([#11512](https://github.com/linode/manager/pull/11512))
- Refactor StackScript Create, Edit, and Details pages ([#11532](https://github.com/linode/manager/pull/11532))
- Upgrade Vite to v6 ([#11548](https://github.com/linode/manager/pull/11548))
- Upgrade Vitest to v3 ([#11548](https://github.com/linode/manager/pull/11548))
- Enable Pendo based on OneTrust cookie consent ([#11564](https://github.com/linode/manager/pull/11564))
- TanStack Router Migration for Images Feature ([#11578](https://github.com/linode/manager/pull/11578))
- Removed `imageServiceGen2` and `imageServiceGen2Ga` feature flags ([#11579](https://github.com/linode/manager/pull/11579))
- Add Feature Flag for Linode Interfaces project ([#11584](https://github.com/linode/manager/pull/11584))
- Add MSW crud operations for Firewalls and `Get` operations for IP addresses ([#11586](https://github.com/linode/manager/pull/11586))
- Remove ramda from `DomainRecords` pt2 ([#11587](https://github.com/linode/manager/pull/11587))
- Remove ramda from `Managed` ([#11593](https://github.com/linode/manager/pull/11593))
- Remove `disallowImageUploadToNonObjRegions` feature flag ([#11598](https://github.com/linode/manager/pull/11598))
- Add `ignoreAccountAvailability` prop to `RegionMultiSelect` ([#11598](https://github.com/linode/manager/pull/11598))
- Update `markdown-it` to v14 ([#11602](https://github.com/linode/manager/pull/11602))
- Remove `@types/react-beautiful-dnd` dependency ([#11603](https://github.com/linode/manager/pull/11603))
- Upgrade to Vitest 3.0.5 ([#11612](https://github.com/linode/manager/pull/11612))
- Refactor `DomainRecordDrawer` to a functional component and use `react-hook-form` ([#11538](https://github.com/linode/manager/pull/11538))
- Add E2E test coverage for creating linode in a distributed region ([#11572](https://github.com/linode/manager/pull/11572))

### Tests:

- Add Cypress test to check Linode clone with null type ([#11473](https://github.com/linode/manager/pull/11473))
- Add a test for alerts show details page automation ([#11525](https://github.com/linode/manager/pull/11525))
- Add test coverage for viewing and deleting Node Pool Labels and Taints ([#11528](https://github.com/linode/manager/pull/11528))
- Warning notice for unavailable region buckets ([#11530](https://github.com/linode/manager/pull/11530))
- Add Cypress tests for object storage creation form for restricted user ([#11560](https://github.com/linode/manager/pull/11560))
- Stop using `--headless=old` Chrome flag to run headless Cypress tests ([#11561](https://github.com/linode/manager/pull/11561))
- Fix `resize-linode.spec.ts` test failure caused by updated API notification message ([#11561](https://github.com/linode/manager/pull/11561))
- Add tests for firewall assignment on Linode and NodeBalancer detail pages ([#11567](https://github.com/linode/manager/pull/11567))
- Add tests for downloading and viewing Kubeconfig file ([#11571](https://github.com/linode/manager/pull/11571))
- Add Cypress test for Service Transfers empty state ([#11585](https://github.com/linode/manager/pull/11585))

### Upcoming Features:

- Modify Cloud Manager to use OAuth PKCE ([#10600](https://github.com/linode/manager/pull/10600))
- Add new permissions component for IAM ([#11423](https://github.com/linode/manager/pull/11423))
- Add event messages for new `interface_create`, `interface_delete`, and `interface_update` events ([#11527](https://github.com/linode/manager/pull/11527))
- Add new table component for assigned roles in IAM ([#11533](https://github.com/linode/manager/pull/11533))
- Add support for NodeBalancer UDP Health Check Port ([#11534](https://github.com/linode/manager/pull/11534))
- Add filtering, pagination and sorting for resources section in CloudPulse alerts show details page ([#11541](https://github.com/linode/manager/pull/11541))
- Revised validation error messages and tooltip texts for Create Alert form ([#11543](https://github.com/linode/manager/pull/11543))
- Add placeholder Quotas tab in Accounts page ([#11551](https://github.com/linode/manager/pull/11551))
- Add new Notification Channel listing section in CloudPulse Alert details page ([#11554](https://github.com/linode/manager/pull/11554))
- Fix type errors that result from changes to `/v4/networking` endpoints ([#11559](https://github.com/linode/manager/pull/11559))
- Add billing agreement checkbox to non-US countries for tax id purposes ([#11563](https://github.com/linode/manager/pull/11563))
- Alerts Listing features: Pagination, Ordering, Searching, Filtering ([#11577](https://github.com/linode/manager/pull/11577))
- Add scaffolding for new edit resource component for system alerts in CloudPulse Alerts section ([#11583](https://github.com/linode/manager/pull/11583))
- Add support for quotas usage endpoint ([#11597](https://github.com/linode/manager/pull/11597))
- Add AddChannelListing and RenderChannelDetails for CloudPulse ([#11547](https://github.com/linode/manager/pull/11547))

## [2025-01-28] - v1.135.0

### Added:

- `useCreateUserMutation` for adding new users ([#11402](https://github.com/linode/manager/pull/11402)
- GPU plans in LKE create flow ([#11544](https://github.com/linode/manager/pull/11544))

### Changed:

- Improve backups banner styles ([#11480](https://github.com/linode/manager/pull/11480))
- Disable resizable plans when the usable storage equals the used storage of the database cluster ([#11481](https://github.com/linode/manager/pull/11481))
  ([#11495](https://github.com/linode/manager/pull/11495))
- Tech doc link for Bucket rate limits ([#11513](https://github.com/linode/manager/pull/11513))
- Search v2 `not equal` syntax ([#11521](https://github.com/linode/manager/pull/11521))
- Revise Disk Encryption description copy in Linode Create flow ([#11536](https://github.com/linode/manager/pull/11536))

### Fixed:

- Spacing for LKE cluster tags at desktop screen sizes ([#11507](https://github.com/linode/manager/pull/11507))
- Zoom-in icon hover effect in CloudPulse ([#11526](https://github.com/linode/manager/pull/11526))
- Linode Config Dialog misrepresenting primary interface ([#11542](https://github.com/linode/manager/pull/11542))

### Tech Stories:

- Update to TypeScript v5.7 ([#11531](https://github.com/linode/manager/pull/11531))
- Replace EnhancedSelect with Autocomplete component in the Help feature ([#11470](https://github.com/linode/manager/pull/11470))
- Replace ramda's `splitAt` with custom utility ([#11483](https://github.com/linode/manager/pull/11483))
- Update `tsconfig.json` to use `bundler` moduleResolution ([#11487](https://github.com/linode/manager/pull/11487))
- Replace one-off hardcoded color values with color tokens (part 5) ([#11488](https://github.com/linode/manager/pull/11488))
- Replace remaining react-select instances & types in Linodes Feature ([#11509](https://github.com/linode/manager/pull/11509))
- Dependabot security fixes ([#11510](https://github.com/linode/manager/pull/11510))
- Remove `ramda` from `DomainRecords` part 1 ([#11514](https://github.com/linode/manager/pull/11514))
- Remove `ramda` from `CreateDomain.tsx` ([#11505](https://github.com/linode/manager/pull/11505))
- Refactor and convert DomainRecords to functional component ([#11447](https://github.com/linode/manager/pull/11447))
- Add `Asia/Calcutta` zonename in `timezones.ts`, `disabledTimeZone` property in `DateTimeRangePicker`, and `minDate` property to `DateTimePicker` ([#11495](https://github.com/linode/manager/pull/11495))

### Tests:

- Improve organization of Object Storage and Object Storage Multicluster tests ([#11484](https://github.com/linode/manager/pull/11484))
- Fix test notification formatting and output issues ([#11489](https://github.com/linode/manager/pull/11489))
- Remove cypress deprecated helper.ts functions ([#11501](https://github.com/linode/manager/pull/11501))
- Add component tests for PasswordInput ([#11508](https://github.com/linode/manager/pull/11508))
- Add `CY_TEST_RESET_PREFERENCES` env var to reset user preferences at test run start ([#11522](https://github.com/linode/manager/pull/11522))
- Increase timeouts when performing Linode clone operations ([#11529](https://github.com/linode/manager/pull/11529))

### Upcoming Features:

- Add Proxy users table, removing users, adding users to IAM ([#11402](https://github.com/linode/manager/pull/11402))
- Add new entities component for IAM ([#11429](https://github.com/linode/manager/pull/11429))
- Display cluster provisioning after an LKE-E cluster is created ([#11518](https://github.com/linode/manager/pull/11518))
- Add Alert Details Criteria section in CloudPulse Alert Details page ([#11477](https://github.com/linode/manager/pull/11477))
- Update Metrics API request and JWE Token API request in CloudPulse ([#11506](https://github.com/linode/manager/pull/11506))
- Improve UDP NodeBalancer support ([#11515](https://github.com/linode/manager/pull/11515))
- Add scaffolding for Resources section in CloudPulse Alert details page ([#11524](https://github.com/linode/manager/pull/11524))
- Fix redirects from /account to /iam ([#11539](https://github.com/linode/manager/pull/11539)))
- Add `AddNotificationChannel` component with unit tests with necessary changes for constants, `CreateAlertDefinition` and other components. ([#11511](https://github.com/linode/manager/pull/11511))
- Add Quotas feature flag, queries, and MSW CRUD preset support ([#11493](https://github.com/linode/manager/pull/11493))

## [2025-01-14] - v1.134.0

### Added:

- New DatePicker Component ([#11151](https://github.com/linode/manager/pull/11151))
- Date Presets Functionality to Date Picker component ([#11395](https://github.com/linode/manager/pull/11395))
- Notice for OS Distro Nearing EOL/EOS ([#11253](https://github.com/linode/manager/pull/11253))
- aria-describedby to TextField with helper text ([#11351](https://github.com/linode/manager/pull/11351))
- Node Pool Tags to LKE Cluster details page ([#11368](https://github.com/linode/manager/pull/11368))
- MultipleIPInput Story in Storybook ([#11389](https://github.com/linode/manager/pull/11389))
- Manage Tags to Volumes table action menu and moved actions inside menu ([#11421](https://github.com/linode/manager/pull/11421))

### Changed:

- Database Resize: Updated tooltip text, plan selection descriptions, and summary text for new databases ([#11406](https://github.com/linode/manager/pull/11406))
- Database Resize: Disable plans when the usable storage equals the used storage of the database cluster ([#11481](https://github.com/linode/manager/pull/11481))
- DBaaS Settings Maintenance field Upgrade Version pending updates tooltip should display accurate text ([#11417](https://github.com/linode/manager/pull/11417))

### Fixed:

- Create support ticket for buckets created through legacy flow ([#11300](https://github.com/linode/manager/pull/11300))
- Incorrect Cloning Commands in Linode CLI Modal ([#11303](https://github.com/linode/manager/pull/11303))
- Events landing page lists events in wrong order ([#11339](https://github.com/linode/manager/pull/11339))
- Disallow word-break in billing contact info ([#11379](https://github.com/linode/manager/pull/11379))
- Object Storage object uploader spinner spinning backwards ([#11384](https://github.com/linode/manager/pull/11384))
- Document title from URL to appropriate keyword ([#11385](https://github.com/linode/manager/pull/11385))
- DBaaS settings maintenance does not display review state and allows version upgrade when updates are available ([#11387](https://github.com/linode/manager/pull/11387))
- Misplaced `errorGroup` prop causing console error in NodeBalancerConfigPanel ([#11398](https://github.com/linode/manager/pull/11398))
- Account Cancellation Survey Button Color Issues ([#11412](https://github.com/linode/manager/pull/11412))
- DBaaS Manage Access IP fields are displaying an IPv4 validation error message when both IPv6 and IPv4 are available. ([#11414](https://github.com/linode/manager/pull/11414))
- `RegionHelperText` causing console errors ([#11416](https://github.com/linode/manager/pull/11416))
- Linode Edit Config warning message when initially selecting a VPC as the primary interface ([#11424](https://github.com/linode/manager/pull/11424))
- DBaaS Resize tab Used field is displaying just GB on provisioning database cluster ([#11426](https://github.com/linode/manager/pull/11426))
- Various bugs in Managed tables ([#11431](https://github.com/linode/manager/pull/11431))
- ARIA label of action menu in Domains Landing table row ([#11437](https://github.com/linode/manager/pull/11437))
- VPC interface not being set as the primary interface when creating a Linode ([#11450](https://github.com/linode/manager/pull/11450))
- `Create Token` button becomes disabled when all permissions are selected individually (without using 'select all') and child-account is hidden ([#11453](https://github.com/linode/manager/pull/11453))
- Discrepancy in Object Storage Bucket size in CM ([#11460](https://github.com/linode/manager/pull/11460))
- Object Storage `endpoint_type` sorting ([#11472](https://github.com/linode/manager/pull/11472))
- Visibility of sensitive data in Managed and Longview with Mask Sensitive Data setting enabled ([#11476](https://github.com/linode/manager/pull/11476))
- Display Kubernetes API endpoint for LKE-E cluster ([#11485](https://github.com/linode/manager/pull/11485))
- Accuracy of "Add Node Pools" section on LKE Create page ([#11516](https://github.com/linode/manager/pull/11516))

### Removed:

- `Images are not encrypted warning` warning ([#11443](https://github.com/linode/manager/pull/11443))
- Temporarily remove Properties tab from Gen2 buckets ([#11491](https://github.com/linode/manager/pull/11491))

### Tech Stories:

- Migrate `/volumes` to Tanstack router ([#11154](https://github.com/linode/manager/pull/11154))
- Clean up NodeBalancer related types ([#11321](https://github.com/linode/manager/pull/11321))
- Dev Tools fixes and improvements ([#11328](https://github.com/linode/manager/pull/11328))
- Replace one-off hardcoded color values with color tokens pt4 ([#11345](https://github.com/linode/manager/pull/11345))
- Refactor VPC Create to use `react-hook-form` instead of `formik` ([#11357](https://github.com/linode/manager/pull/11357))
- Refactor VPCEditDrawer and SubnetEditDrawer to use `react-hook-form` instead of `formik` ([#11393](https://github.com/linode/manager/pull/11393))
- Add `IMAGE_REGISTRY` Docker build argument ([#11360](https://github.com/linode/manager/pull/11360))
- Remove `reselect` dependency ([#11364](https://github.com/linode/manager/pull/11364))
- Update `useObjectAccess` to use a query key factory ([#11369](https://github.com/linode/manager/pull/11369))
- Replace instances of `react-select` in Managed ([#11391](https://github.com/linode/manager/pull/11391))
- Update our docs regarding useEffect best practices ([#11410](https://github.com/linode/manager/pull/11410))
- Refactor Domains Routing (Tanstack Router) ([#11418](https://github.com/linode/manager/pull/11418))
- Update Pendo URL with CNAME and update Analytics developer docs ([#11427](https://github.com/linode/manager/pull/11427))
- Add MSW crud domains ([#11428](https://github.com/linode/manager/pull/11428))
- Replace react-select instances in /Users with new Select ([#11430](https://github.com/linode/manager/pull/11430))
- Fixed CloudPulse metric definition types ([#11433](https://github.com/linode/manager/pull/11433))
- Patch `cookie` version as resolution for dependabot ([#11434](https://github.com/linode/manager/pull/11434))
- Replace Select with Autocomplete component in Object Storage ([#11456](https://github.com/linode/manager/pull/11456))
- Update `react-vnc` to 2.0.2 ([#11467](https://github.com/linode/manager/pull/11467))

### Tests:

- Cypress component test for firewall inbound and outbound rules for mouse drag and drop ([#11344](https://github.com/linode/manager/pull/11344))
- Cypress component tests for firewall rules drag and drop keyboard interaction ([#11341](https://github.com/linode/manager/pull/11341))
- Mock LKE creation flow + APL coverage ([#11347](https://github.com/linode/manager/pull/11347))
- Improve Linode end-to-end test stability by increasing timeouts ([#11350](https://github.com/linode/manager/pull/11350))
- Fix `delete-volume.spec.ts` flaky test ([#11365](https://github.com/linode/manager/pull/11365))
- Add Cypress test for Credit Card Expired banner ([#11383](https://github.com/linode/manager/pull/11383))
- Cypress test flake: Rebuild Linode ([#11390](https://github.com/linode/manager/pull/11390))
- Improve assertions made in `smoke-billing-activity.spec.ts` ([#11394](https://github.com/linode/manager/pull/11394))
- Clean up `DatabaseBackups.test.tsx` ([#11394](https://github.com/linode/manager/pull/11394))
- Fix account login and logout tests when using non-Prod environment ([#11407](https://github.com/linode/manager/pull/11407))
- Add Cypress component tests for Autocomplete ([#11408](https://github.com/linode/manager/pull/11408))
- Update mock region for LKE cluster creation test ([#11411](https://github.com/linode/manager/pull/11411))
- Cypress tests to validate errors in Linode Create Backups tab ([#11422](https://github.com/linode/manager/pull/11422))
- Cypress test to validate aria label of Linode IP Addresses action menu ([#11435](https://github.com/linode/manager/pull/11435))
- Cypress test to validate CAA records are editable ([#11440](https://github.com/linode/manager/pull/11440))
- Add test for LKE cluster rename flow ([#11444](https://github.com/linode/manager/pull/11444))
- Add unit tests to validate aria-labels of Action Menu for Linode IPs & ranges ([#11448](https://github.com/linode/manager/pull/11448))
- Add Cypress tests confirming Lionde Config Unrecommended status displays as expected in VPC Subnet table ([#11450](https://github.com/linode/manager/pull/11450))
- Add Cypress test for LKE node pool tagging ([#11368](https://github.com/linode/manager/pull/11368))
- Add coverage for Kube version upgrades in landing page ([#11478](https://github.com/linode/manager/pull/11478))
- Fix Cypress test failures stemming from Debian 10 Image deprecation ([#11486](https://github.com/linode/manager/pull/11486))
- Added Cypress test for restricted user Image non-Empty landing page ([#11335](https://github.com/linode/manager/pull/11335))

### Upcoming Features:

- Update Kubernetes Versions in Create Cluster flow to support tiers for LKE-E ([#11359](https://github.com/linode/manager/pull/11359))
- Switch from v4beta to v4 account endpoint for LKE-E ([#11413](https://github.com/linode/manager/pull/11413))
- Update Kubernetes version upgrade components for LKE-E ([#11415](https://github.com/linode/manager/pull/11415))
- Display LKE-E pricing in checkout bar ([#11419](https://github.com/linode/manager/pull/11419))
- Designate LKE-E clusters with 'Enterprise' chip ([#11442](https://github.com/linode/manager/pull/11442))
- Update LKE cluster details kube specs for LKE-E monthly pricing ([#11475](https://github.com/linode/manager/pull/11475))
- Add new users table component for IAM ([#11367](https://github.com/linode/manager/pull/11367))
- Add new user details components for IAM ([#11397](https://github.com/linode/manager/pull/11397))
- High performance volume indicator ([#11400](https://github.com/linode/manager/pull/11400))
- Add new no assigned roles component for IAM ([#11401](https://github.com/linode/manager/pull/11401))
- Fix invalid routes in the IAM ([#11436](https://github.com/linode/manager/pull/11436))
- Initial support for NodeBalancer UDP protocol ([#11405](https://github.com/linode/manager/pull/11405))
- Add support for new optional filter - 'Tags' in monitor ([#11457](https://github.com/linode/manager/pull/11457))
- Show ACLP supported regions per service type in region select ([#11382](https://github.com/linode/manager/pull/11382))
- Add `CloudPulseAppliedFilter` and `CloudPulseAppliedFilterRenderer` components, update filter change handler function to add another parameter `label` ([#11354](https://github.com/linode/manager/pull/11354))
- Add column for actions to Cloud Pulse alert definitions listing view and scaffolding for Definition Details page ([#11399](https://github.com/linode/manager/pull/11399))
- Exhaustive unit tests for CloudPulse widgets ([#11464](https://github.com/linode/manager/pull/11464))
- Add Alert Details Overview section in Cloud Pulse Alert Details page ([#11466](https://github.com/linode/manager/pull/11466))
- AlertListing component and AlertTableRow component with Unit Tests ([#11346](https://github.com/linode/manager/pull/11346))
- Update layout in CloudPulseDashboardWithFilters component, add a `getFilters` util method in `FilterBuilder.ts` ([#11388](https://github.com/linode/manager/pull/11388))
- Metric, MetricCriteria, ClearIconButton components with Unit Tests ([#11392](https://github.com/linode/manager/pull/11392))
- DimensionFilter, DimensionFilterField, TriggerCondition component along with Unit Tests ([#11445](https://github.com/linode/manager/pull/11445))
- Improve Close Account Dialog UI ([#11469](https://github.com/linode/manager/pull/11469))

## [2024-12-20] - v1.133.2

### Fixed:

- Incorrectly displayed region options ([#11449](https://github.com/linode/manager/pull/11449))

## [2024-12-19] - v1.133.1

### Fixed:

- Filter available regions in Object Gen2 Create Drawer and Access Keys List based on endpoint capabilities ([#11432](https://github.com/linode/manager/pull/11432))
- Region name display in Gen2 warning notices when regions are unavailable due to format mismatch ([#11432](https://github.com/linode/manager/pull/11432))

## [2024-12-10] - v1.133.0

### Added:

- Object Storage buckets to Support tickets dropdown ([#11178](https://github.com/linode/manager/pull/11178))
- Option to copy token on LKE details page ([#11179](https://github.com/linode/manager/pull/11179))
- Tooltip for 'Usable Storage' in Create/Resize Database table ([#11223](https://github.com/linode/manager/pull/11223))
- Ability to perform complex search queries on the Images landing page ([#11233](https://github.com/linode/manager/pull/11233))
- Credit Card Expired banner ([#11240](https://github.com/linode/manager/pull/11240))
- Product Families to Create Menu dropdown ([#11260](https://github.com/linode/manager/pull/11260))
- Accelerated compute plans in Linode/LKE create flows ([#11287](https://github.com/linode/manager/pull/11287))
- Docs link and region availability notice for Accelerated compute plans ([#11363](https://github.com/linode/manager/pull/11363))

### Changed:

- Replace `react-beautiful-dnd` with `dnd-kit` library ([#11127](https://github.com/linode/manager/pull/11127))
- Linode details summary VPC IPv4 text to be copyable ([#11172](https://github.com/linode/manager/pull/11172))
- Replace Pagination page size autocomplete with simple select ([#11203](https://github.com/linode/manager/pull/11203))
- Replace Select component with Autocomplete in DBaaS ([#11245](https://github.com/linode/manager/pull/11245))
- Update types based on new Accelerated fields and added mock data ([#11256](https://github.com/linode/manager/pull/11256))
- Improve the status column on the Images landing page ([#11257](https://github.com/linode/manager/pull/11257))
- Improve Placement Groups UI during Linode migrations ([#11261](https://github.com/linode/manager/pull/11261))
- Update docs links on empty Database landing page ([#11262](https://github.com/linode/manager/pull/11262))
- Implement Dialogs/Drawers loading patterns ([#11273](https://github.com/linode/manager/pull/11273))
- Improve billing contact info display when Mask Sensitive Data setting is enabled ([#11276](https://github.com/linode/manager/pull/11276))
- Update and improve DBaaS Detail page styling and UI ([#11282](https://github.com/linode/manager/pull/11282))
- Add IPV6 tooltip to read-only host in DBaaS summary ([#11291](https://github.com/linode/manager/pull/11291))
- DBaaS Resize GA: Enable Downsizing (horizontal and vertical), enable 'Shared' tab, update node presentation ([#11311](https://github.com/linode/manager/pull/11311))
- Update DBaaS Access Controls copy, placeholders, and button text ([#11371](https://github.com/linode/manager/pull/11371))
- Adjust network_in values for distributed plans ([#11313](https://github.com/linode/manager/pull/11313))

### Fixed:

- Broken firewall rules table ([#11127](https://github.com/linode/manager/pull/11127))
- Table component styling issue for `noOverflow` property ([#11127](https://github.com/linode/manager/pull/11127))
- Alignment for Backup Label in Add-ons Panel ([#11160](https://github.com/linode/manager/pull/11160))
- Kubernetes details page UI issues ([#11217](https://github.com/linode/manager/pull/11217))
- Radio size prop not affecting the radio button's dimensions ([#11242](https://github.com/linode/manager/pull/11242))
- Storybook docgen ([#11264](https://github.com/linode/manager/pull/11264))
- DBaaS: summary read-only host field is blank ([#11265](https://github.com/linode/manager/pull/11265))
- DBaaS: landing paginator disappears when pageSize is less than the number of instances ([#11275](https://github.com/linode/manager/pull/11275))
- Incorrect Account Maintenance X-Filter ([#11277](https://github.com/linode/manager/pull/11277))
- Storybook optimizeDeps config to improve cold start ([#11278](https://github.com/linode/manager/pull/11278))
- Table and Chart Legend Spacing ([#11294](https://github.com/linode/manager/pull/11294))
- Content shifting on Linode Details summary graphs ([#11301](https://github.com/linode/manager/pull/11301))
- CORS toggle incorrectly appearing for Object Storage bucket objects ([#11355](https://github.com/linode/manager/pull/11355))
- LinodeCreate OS Panel fetching region with -1 on page load ([#11356](https://github.com/linode/manager/pull/11356))
- Lack of uniform spacing between resource link columns in empty state landing pages ([#11213](https://github.com/linode/manager/pull/11213))
- Convert Object Storage bucket sizes from `GiB` to `GB` in the frontend ([#11293](https://github.com/linode/manager/pull/11293))

### Removed:

- Migrate CircleProgress from `manager` to `ui` package ([#11214](https://github.com/linode/manager/pull/11214))
- Move `ClickAwayListener` from `manager` to `ui` package ([#11267](https://github.com/linode/manager/pull/11267))
- TooltipIcon component (migrated to `ui` package) ([#11269](https://github.com/linode/manager/pull/11269))
- Move `Checkbox` from `manager` to `ui` package ([#11279](https://github.com/linode/manager/pull/11279))
- Move `H1Header` from `manager` to `ui` package ([#11283](https://github.com/linode/manager/pull/11283))
- `TextField` component and `convertToKebabCase` utility function (migrated to `ui` package) ([#11290](https://github.com/linode/manager/pull/11290))
- `Toggle` component and `ToggleOn` and `ToggleOff` icons (migrated to `ui` package) ([#11296](https://github.com/linode/manager/pull/11296))
- Migrate `EditableText` from `manager` to `ui` package ([#11308](https://github.com/linode/manager/pull/11308))
- `Autocomplete`, `List`, and `ListItem` components (migrated to `ui` package) ([#11314](https://github.com/linode/manager/pull/11314))
- Move `Accordion` from `manager` to `ui` package ([#11316](https://github.com/linode/manager/pull/11316))
- Recently added camelCase rule ([#11330](https://github.com/linode/manager/pull/11330))
- Migrate `FormControlLabel` from `manager` to `ui` package ([#11353](https://github.com/linode/manager/pull/11353))
- Move `Chip` from `manager` to `ui` package ([#11266](https://github.com/linode/manager/pull/11266))

### Tech Stories:

- Update PULL_REQUEST_TEMPLATE ([#11219](https://github.com/linode/manager/pull/11219), [#11236](https://github.com/linode/manager/pull/11236))
- Optimize Events Polling following changes from incident ([#11263](https://github.com/linode/manager/pull/11263))
- Add documentation for form validation best practices ([#11298](https://github.com/linode/manager/pull/11298))
- Update developer docs on unit testing user events ([#11221](https://github.com/linode/manager/pull/11221))
- Refactor components to use `clamp` from `@linode/ui` rather than `ramda` ([#11306](https://github.com/linode/manager/pull/11306))
- Update yup from `0.32.9` to `1.4.0` ([#11324](https://github.com/linode/manager/pull/11324))
- Further improvements to PR template author checklist sections ([#11325](https://github.com/linode/manager/pull/11325))
- Bump recharts to ^2.14.1 ([#11358](https://github.com/linode/manager/pull/11358))
- Change Pendo sanitized URL path string ([#11361](https://github.com/linode/manager/pull/11361))
- Replace one-off hardcoded color values with color tokens pt3 ([#11241](https://github.com/linode/manager/pull/11241))
- Adjust linter rules for common PR feedback points ([#11258](https://github.com/linode/manager/pull/11258))
- Adjust linter rules for naming convention ([#11337](https://github.com/linode/manager/pull/11337))

### Tests:

- Add Cypress test for Account Maintenance CSV downloads ([#11168](https://github.com/linode/manager/pull/11168))
- Mock disable OBJ Gen 2 flags for existing OBJ Cypress tests ([#11191](https://github.com/linode/manager/pull/11191))
- Fix DBaaS resize tests that fail on first attempt and succeed on second ([#11238](https://github.com/linode/manager/pull/11238))
- Add Cypress tests to verify ACLP UI's handling of API errors ([#11239](https://github.com/linode/manager/pull/11239))
- Unskip Placement Group landing page navigation test ([#11272](https://github.com/linode/manager/pull/11272))
- Fix Linode migration test failure caused by region label conflicts ([#11274](https://github.com/linode/manager/pull/11274))
- Add Cypress test for restricted user Image Empty landing page ([#11281](https://github.com/linode/manager/pull/11281))
- Fix StackScript update test failure triggered by recent deprecation ([#11292](https://github.com/linode/manager/pull/11292))
- Fix test failure in `linode-storage.spec.ts` ([#11304](https://github.com/linode/manager/pull/11304))
- Fix `machine-image-upload.spec.ts` test failures ([#11319](https://github.com/linode/manager/pull/11319))
- Add tests for accelerated plans in `plan-selection.spec.ts` ([#11323](https://github.com/linode/manager/pull/11323))
- Add new assertions for linode backup Cypress tests ([#11326](https://github.com/linode/manager/pull/11326))
- Add test to create a mock accelerated Linode ([#11327](https://github.com/linode/manager/pull/11327))
- Fix DBaaS unit test flake ([#11332](https://github.com/linode/manager/pull/11332))
- Add unit test cases for `DialogTitle` component ([#11340](https://github.com/linode/manager/pull/11340))
- Add unit test cases for EntityHeader component ([#11222](https://github.com/linode/manager/pull/11222))
- Add unit test cases for `CopyableTextField` component ([#11268](https://github.com/linode/manager/pull/11268))
- Add unit test cases for `DocsLink` component ([#11336](https://github.com/linode/manager/pull/11336))

### Upcoming Features:

- Replace `LineGraph` with `AreaChart` and add `DataSet` type in `CloudPulseLineGraph` component, add `connectNulls`, `dotRadius`, `showDot`, `xAxisTickCount` property and `ChartVariant` interface in `AreaChart.ts` ([#11204](https://github.com/linode/manager/pull/11204))
- Configure max limit on CloudPulse resource selection component ([#11252](https://github.com/linode/manager/pull/11252))
- Add Create Alert Button, Add Name, Description, Severity components to the Create Alert Form ([#11255](https://github.com/linode/manager/pull/11255))
- Add feature flag and hook for LKE-E enablement ([#11259](https://github.com/linode/manager/pull/11259))
- Add and update kubernetes queries for LKE-E beta endpoints ([#11302](https://github.com/linode/manager/pull/11302))
- Handle JWE token limit of 250 in ACLP UI ([#11309](https://github.com/linode/manager/pull/11309))
- Modify `generate12HoursTicks` method in AreaChart `utils.ts`, remove breakpoint condition in `MetricsDisplay.tsx`, modify `legendHeight` and `xAxisTickCount` in `CloudPulseLineGraph.tsx` ([#11317](https://github.com/linode/manager/pull/11317))
- Add new PAT ‘Monitor’ scope for CloudPulse ([#11318](https://github.com/linode/manager/pull/11318))
- Add Cluster Type section to Create Cluster flow for LKE-E ([#11322](https://github.com/linode/manager/pull/11322))
- Update Region Select for LKE-Enterprise ([#11348](https://github.com/linode/manager/pull/11348))
- Update Regions/S3 Hostnames interface to match new design guidelines with
  improved visualization of multiple storage regions ([#11355](https://github.com/linode/manager/pull/11355))
- Remove Properties tab visibility for users without Gen2 capabilities and fix duplicate bucket display issue ([#11355](https://github.com/linode/manager/pull/11355))
- Add new routes for IAM, feature flag and menu item ([#11310](https://github.com/linode/manager/pull/11310))
- Mock data and query for new IAM permission API ([#11146](https://github.com/linode/manager/pull/11146))
- Mock data and query for new IAM account API ([#11181](https://github.com/linode/manager/pull/11181))
- Add ResourceMultiSelect component for CloudPulse alerting ([#11331](https://github.com/linode/manager/pull/11331))
- Service, Engine Option, Region components to CloudPulse Create Alert form ([#11286](https://github.com/linode/manager/pull/11286))

## [2024-11-22] - v1.132.2

### Changed:

- Change "Application Platform for LKE" to "Akamai App Platform"([#11312](https://github.com/linode/manager/pull/11312))

## [2024-11-19] - v1.132.1

### Fixed:

- Disable shared CPU whenever APL is enabled ([#11284](https://github.com/linode/manager/pull/11284))

## [2024-11-12] - v1.132.0

### Added:

- Tooltip for 'Usable Storage' in Create/Resize Database Table ([#11223](https://github.com/linode/manager/pull/11223))
- Success toasts to profile display settings page (with other minor improvements) ([#11141](https://github.com/linode/manager/pull/11141))
- Mask Sensitive Data preference to Profile Settings ([#11143](https://github.com/linode/manager/pull/11143))
- DBaaS Suspend and Resume for Database Landing and Details ([#11152](https://github.com/linode/manager/pull/11152))
- Pre-selection of a VPC’s subnet on the Linode Create page when the VPC only has one subnet ([#11188](https://github.com/linode/manager/pull/11188))
- Summary Section for Database Create GA ([#11193](https://github.com/linode/manager/pull/11193))
- New GPUv2 egress transfer helpers ([#11209](https://github.com/linode/manager/pull/11209))

### Changed:

- Optimize GPU egress data transfer copy ([#11235](https://github.com/linode/manager/pull/11235))
- Incorporate Product Family Groups in Side Nav ([#11080](https://github.com/linode/manager/pull/11080))
- Remove Double border on "Billing & Payment History" table with dark theme. ([#11111](https://github.com/linode/manager/pull/11111))
- Slightly improve styles on support ticket flows ([#11144](https://github.com/linode/manager/pull/11144))
- Improve validation error when a backup is not selected ([#11147](https://github.com/linode/manager/pull/11147))
- Database settings text and labels ([#11166](https://github.com/linode/manager/pull/11166))
- Refactor DatabaseResize to use shared components for node selection and summary section ([#11180](https://github.com/linode/manager/pull/11180))
- `.env.example` cypress warning ([#11202](https://github.com/linode/manager/pull/11202))
- Disable unsupported images for distributed regions ([#11206](https://github.com/linode/manager/pull/11206))

### Fixed:

- Preserve default child cluster creation behavior ([#11234](https://github.com/linode/manager/pull/11234))
- Misaligned table headers in Account Maintenance page ([#11099](https://github.com/linode/manager/pull/11099))
- Database create page form being enabled for restricted users ([#11137](https://github.com/linode/manager/pull/11137))
- Faux bold in Safari with `<strong />` & `<b />` tags ([#11149](https://github.com/linode/manager/pull/11149))
- `Coverage Comment` GHA running on drafts ([#11161](https://github.com/linode/manager/pull/11161))
- Aria label of action menu button in IP address table row ([#11167](https://github.com/linode/manager/pull/11167))
- UI bugs on the Object Storage bucket and access key landing pages ([#11187](https://github.com/linode/manager/pull/11187))
- Animation for VPC subnet drawers ([#11195](https://github.com/linode/manager/pull/11195))
- DBaaS enable creation of two node clusters ([#11218](https://github.com/linode/manager/pull/11218))
- Crash on the Linode Create flow when a Linode with a `type` of `null` is selected ([#11247](https://github.com/linode/manager/pull/11247))

### Tech Stories:

- Consolidate ImageSelect components ([#11058](https://github.com/linode/manager/pull/11058))
- Refactor TextField component ([#11134](https://github.com/linode/manager/pull/11134))
- Clean up Profile Display Settings page ([#11141](https://github.com/linode/manager/pull/11141))
- `only-export-components` for Tanstack routes ([#11142](https://github.com/linode/manager/pull/11142))
- Add more customization to legends and charts ([#11145](https://github.com/linode/manager/pull/11145))
- Update `@types/node` to `20.17.0` ([#11157](https://github.com/linode/manager/pull/11157))
- Add `cypress_containerized` Docker Compose service ([#11177](https://github.com/linode/manager/pull/11177))
- Add `nodejs-cloud-manager` Dockerfile target ([#11177](https://github.com/linode/manager/pull/11177))
- Remove use of Redux for viewing StackScript details ([#11192](https://github.com/linode/manager/pull/11192))
- Convert from `formik` to `react-hook-form` for `SubnetCreateDrawer` ([#11195](https://github.com/linode/manager/pull/11195))
- Use unit tested function for Pendo url transformation ([#11211](https://github.com/linode/manager/pull/11211))
- Remove the feature flag and tracking events used for A/B testing in the API CLI Tools modal, and update the DX Tools modal button copy to 'View Code Snippets ([#11156](https://github.com/linode/manager/pull/11156))

### Tests:

- Add cypress tests for creating LKE clusters with ACL ([#11132](https://github.com/linode/manager/pull/11132))
- Add unit tests to declutter LKE ACL cypress tests and fix `lke-create.spec.ts` failures ([#11176](https://github.com/linode/manager/pull/11176))
- Add vitest workspace configuration ([#11184](https://github.com/linode/manager/pull/11184))
- Delete test Linodes, LKE clusters, and Firewalls after Cypress runs ([#11189](https://github.com/linode/manager/pull/11189))
- Allow DBaaS resize test to pass when DBaaS v2 is enabled ([#11190](https://github.com/linode/manager/pull/11190))
- Slight improvements to GitHub test result comment formatting ([#11200](https://github.com/linode/manager/pull/11200))

### Upcoming Features:

- ACLP UI - DBaaS instances order by label ([#11226](https://github.com/linode/manager/pull/11226))
- Add post processing for missing timestamp data across dimensions in ACLP charts ([#11225](https://github.com/linode/manager/pull/11225))
- Add default x-filter for DBasS Aiven clusters fetch in resource selection component ([#11150](https://github.com/linode/manager/pull/11150))
- Replace one-off hardcoded black and white color values with colorTokens ([#11165](https://github.com/linode/manager/pull/11165))
- Add global border radius token to theme and replace hard coded values where `borderRadius = 0` ([#11169](https://github.com/linode/manager/pull/11169))
- Handle API errors for global filters and dashboard components ([#11170](https://github.com/linode/manager/pull/11170))
- Add global `font` and `spacing` tokens to theme and refactor design tokens ([#11171](https://github.com/linode/manager/pull/11171))
- DBaaS: Add query to patch API, modify factory to include pendingUpdates ([#11196](https://github.com/linode/manager/pull/11196))
- DBaaS: Add new Maintenance, Upgrade Version dialog, and Review Updates dialog components ([#11198](https://github.com/linode/manager/pull/11198))
- DBaaS: major minor updates integration ([#11199](https://github.com/linode/manager/pull/11199))

## [2024-11-05] - v1.131.2

### Fixed:

- APL summary panel not being loaded consistently ([#11207](https://github.com/linode/manager/pull/11207))

## [2024-10-29] - v1.131.1

### Fixed:

- Hostnames not showing on the Database details page ([#11182](https://github.com/linode/manager/pull/11182))

## [2024-10-28] - v1.131.0

### Added:

- Access Control List (ACL) integration to LKE clusters ([#10968](https://github.com/linode/manager/pull/10968))
- Monitor tab to DBaaS details page for GA ([#11105](https://github.com/linode/manager/pull/11105))
- Support for Application platform for Linode Kubernetes (APL)([#11110](https://github.com/linode/manager/pull/11110))
- Capability to search for a Linode by ID using the main search tool ([#11112](https://github.com/linode/manager/pull/11112))
- Pendo documentation to our development guide ([#11122](https://github.com/linode/manager/pull/11122))
- `hideFill` & `fillOpacity` properties to `AreaChart` component ([#11136](https://github.com/linode/manager/pull/11136))

### Changed:

- Improve weblish retry behavior ([#11067](https://github.com/linode/manager/pull/11067))
- Disable Create VPC button with tooltip text on Landing Page for restricted users ([#11063](https://github.com/linode/manager/pull/11063))
- Disable Create VPC button with tooltip text on empty state Landing Page for restricted users ([#11052](https://github.com/linode/manager/pull/11052))
- Disable VPC Action buttons when no access or read-only access. ([#11083](https://github.com/linode/manager/pull/11083))
- Disable Create Firewall button with tooltip text on empty state Landing Page for restricted users ([#11093](https://github.com/linode/manager/pull/11093))
- Disable Create Firewall button with tooltip text on Landing Page for restricted users ([#11094](https://github.com/linode/manager/pull/11094))
- Disable Longview 'Add Client' button with tooltip text on landing page for restricted users. ([#11108](https://github.com/linode/manager/pull/11108))
- Update Public IP Addresses tooltip and enable LISH console text ([#11070](https://github.com/linode/manager/pull/11070))
- Increase Cloud Manager node.js memory allocation (development jobs) ([#11084](https://github.com/linode/manager/pull/11084))
- Invoice heading from 'Invoice' to 'Tax Invoice' for UAE Customers ([#11097](https://github.com/linode/manager/pull/11097))
- Revise VPC Not Recommended Configuration Tooltip Text
  ([#11098](https://github.com/linode/manager/pull/11098))
- cloud-init icon ([#11100](https://github.com/linode/manager/pull/11100))
- Hide distributed regions in Linode Create StackScripts ([#11139](https://github.com/linode/manager/pull/11139))

### Fixed:

- Support Linodes with multiple private IPs in NodeBalancer configurations ([#11069](https://github.com/linode/manager/pull/11069))
- "Support Ticket" button in Add IP Address drawer not working properly ([#11074](https://github.com/linode/manager/pull/11074))
- Link to expired Markdown cheatsheet domain ([#11101](https://github.com/linode/manager/pull/11101))
- Region MultiSelect spacing issues ([#11103](https://github.com/linode/manager/pull/11103))
- Autocomplete renderOption prop console warning ([#11140](https://github.com/linode/manager/pull/11140))
- Duplicate punctuation on `image_upload` event message ([#11148](https://github.com/linode/manager/pull/11148))

### Tech Stories:

- Optimize AccessSelect component: Use React Hook Form & React Query ([#10952](https://github.com/linode/manager/pull/10952))
- Migrate /betas routes to Tanstack Router ([#11049](https://github.com/linode/manager/pull/11049))
- Update NodeJS naming to Node.js for Marketplace ([#11086](https://github.com/linode/manager/pull/11086))
- Replace 'e2e', 'e2e_heimdall', and 'component' Docker Compose services with 'cypress_local', 'cypress_remote', and 'cypress_component' ([#11088](https://github.com/linode/manager/pull/11088))
- Fix MSW 2.0 initial mock store and support ticket seeder bugs ([#11090](https://github.com/linode/manager/pull/11090))
- Move `src/foundations` directory from `manager` package to new `ui` package ([#11092](https://github.com/linode/manager/pull/11092))
- Clean up `REACT_APP_LKE_HIGH_AVAILABILITY_PRICE` from `.env.example` ([#11117](https://github.com/linode/manager/pull/11117))
- Remove unused Marketplace feature flags ([#11133](https://github.com/linode/manager/pull/11133))
- Clean up Create Using Command Line (DX Tools Additions) feature flag ([#11135](https://github.com/linode/manager/pull/11135))

### Tests:

- Add assertions for bucket details drawer tests ([#10971](https://github.com/linode/manager/pull/10971))
- Add new test to confirm changes to the Object details drawer for OBJ Gen 2 ([#11045](https://github.com/linode/manager/pull/11045))
- Add Cypress test for non-empty Linode landing page with restricted user ([#11060](https://github.com/linode/manager/pull/11060))
- Allow overriding feature flags via `CY_TEST_FEATURE_FLAGS` environment variable ([#11088](https://github.com/linode/manager/pull/11088))
- Fix flaky `DatabaseBackups.test.tsx` in coverage job ([#11130](https://github.com/linode/manager/pull/11130))
- Allow pipeline Slack notifications to be customized ([#11088](https://github.com/linode/manager/pull/11088))
- Show PR title in Slack CI notifications ([#11088](https://github.com/linode/manager/pull/11088))
- Fix `AppSelect.test.tsx` test flake ([#11104](https://github.com/linode/manager/pull/11104))
- Fix failing SMTP support ticket test by using mock Linode data ([#11106](https://github.com/linode/manager/pull/11106))
- Reduce flakiness of Placement Group deletion Cypress tests ([#11107](https://github.com/linode/manager/pull/11107))
- Mock APL feature flag to be disabled in LKE update tests ([#11113](https://github.com/linode/manager/pull/11113))
- Reduce flakiness of Linode rebuild test ([#11119](https://github.com/linode/manager/pull/11119))
- Add cypress tests for updating ACL in LKE clusters ([#11131](https://github.com/linode/manager/pull/11131))

### Upcoming Features:

- Improve CloudPulse Dashboard ([#11062](https://github.com/linode/manager/pull/11062))
- Retain CloudPulse resource selection while expand or collapse the filter button ([#11068](https://github.com/linode/manager/pull/11068))
- Add Interaction tokens, minimally clean up theme files ([#11078](https://github.com/linode/manager/pull/11078))
- Enhance DBaaS GA Summary tab ([#11091](https://github.com/linode/manager/pull/11091))
- Add Image Service Gen 2 final GA tweaks ([#11115](https://github.com/linode/manager/pull/11115))
- Add title / label for all global filters in ACLP ([#11118](https://github.com/linode/manager/pull/11118))
- Add global colorTokens to theme and replace one-off hardcoded white colors ([#11120](https://github.com/linode/manager/pull/11120))
- Encourage setting access controls during DBaaS creation ([#11124](https://github.com/linode/manager/pull/11124))

## [2024-10-14] - v1.130.0

### Added:

- Default root hostname for TXT records ([#11022](https://github.com/linode/manager/pull/11022))
- Firewalls to search result queries ([#11023](https://github.com/linode/manager/pull/11023))
- Number of Nodes selector for DBaaS GA Resize ([#11040](https://github.com/linode/manager/pull/11040))
- Databases to search result queries ([#11059](https://github.com/linode/manager/pull/11059))
- Notification Menu story in Storybook ([#10950](https://github.com/linode/manager/pull/10950))
- Linode Empty Landing story in Storybook ([#11012](https://github.com/linode/manager/pull/11012))

### Changed:

- Allow sorting by amount on billing activity table ([#10941](https://github.com/linode/manager/pull/10941))
- Rename `notification tax_id_invalid` to `tax_id_verifying` ([#10967](https://github.com/linode/manager/pull/10967))
- Hide SMTP warning for Linodes and accounts that have SMTP enabled ([#10991](https://github.com/linode/manager/pull/10991))
- Update docs links to use latest techdocs.akamai.com URLs ([#11003](https://github.com/linode/manager/pull/11003))
- Use CodeBlock component in KubeConfigDrawer ([#11019](https://github.com/linode/manager/pull/11019))
- Spell out "Configuration" in the Linodes Configurations table ([#11046](https://github.com/linode/manager/pull/11046))
- Improve ActionMenu styling and accessibility ([#10964](https://github.com/linode/manager/pull/10964))

### Fixed:

- Styling for the support ticket details page ([#10979](https://github.com/linode/manager/pull/10979))
- Value selection issue in ImageSelect ([#11007](https://github.com/linode/manager/pull/11007))
- Empty data for Account Maintenance CSVs on the first download attempt ([#11025](https://github.com/linode/manager/pull/11025))
- ActionPanel PrimaryButton `data-qa` attribute ([#11035](https://github.com/linode/manager/pull/11035))
- Users unable to upgrade Kubernetes version from landing page ([#11056](https://github.com/linode/manager/pull/11056))
- Toasts not consistently dismissible with the 'X' button ([#11073](https://github.com/linode/manager/pull/11073))
- TypeScript performance of `DismissibleBanner.tsx` ([#11075](https://github.com/linode/manager/pull/11075))
- Spelling and grammar mistakes on image create pages ([#11096](https://github.com/linode/manager/pull/11096))

### Removed:

- MacOS/Linux-specific `getting_started.sh` script ([#11021](https://github.com/linode/manager/pull/11021))
- VPC Details dismissible warning banner (#11050)
- 512GB plan selection from DBaaS ([#11036](https://github.com/linode/manager/pull/11036))

### Tech Stories:

- Introduce TanStack Router ([#10997](https://github.com/linode/manager/pull/10997))
- Add support ticket mocks to MSW 2.0 ([#10937](https://github.com/linode/manager/pull/10937))
- Add Pendo to Cloud Manager ([#10982](https://github.com/linode/manager/pull/10982))
- Get dependencies in a more healthy state ([#11005](https://github.com/linode/manager/pull/11005))
- Update Github Actions actions ([#11009](https://github.com/linode/manager/pull/11009))
- Clean up unused assets & icons ([#11011](https://github.com/linode/manager/pull/11011))
- Fix last `path-to-regexp` dependabot alert ([#11015](https://github.com/linode/manager/pull/11015))
- Add CodeBlock story ([#11019](https://github.com/linode/manager/pull/11019))
- Complete Linode Create refactor:
  - Remove Linode Create v1 - Part 2 ([#11020](https://github.com/linode/manager/pull/11020))
  - Rename `Linode Create v2` to `Linode Create` ([#11043](https://github.com/linode/manager/pull/11043))
- Validate redirect and login URLs via URL constructor ([#11031](https://github.com/linode/manager/pull/11031))
- Upgrade `upload-artifact` and `download-artifact` actions from v3 to v4 ([#11033](https://github.com/linode/manager/pull/11033))
- Update Sentry to the latest v7 version ([#11054](https://github.com/linode/manager/pull/11054))
- Remove unnecessary `isVLAN` code from codebase ([#11065](https://github.com/linode/manager/pull/11065))
- Fix TypeScript Performance of `BarPercent.tsx` ([#11076](https://github.com/linode/manager/pull/11076))
- Improve Pendo URL sanitization ([#11079](https://github.com/linode/manager/pull/11079))

### Tests:

- Add integration tests for CloudPulse dashboard ([#10891](https://github.com/linode/manager/pull/10891))
- Add integration test for Object Storage Gen 2 Access Keys page ([#10984](https://github.com/linode/manager/pull/10984))
- Add Cypress integration test for OBJ Gen 2 bucket details tab changes ([#10994](https://github.com/linode/manager/pull/10994))
- Add integration test for Object Storage Gen 2 Properties tab ([#11002](https://github.com/linode/manager/pull/11002))
- Add unit tests for CollapsibleTable and CollapsibleRow components ([#11016](https://github.com/linode/manager/pull/11016))
- Add unit tests for CheckoutSummary component ([#11061](https://github.com/linode/manager/pull/11061))
- Add Cypress test for OBJ Gen 2 create validation & API errors ([#11066](https://github.com/linode/manager/pull/11066))

### Upcoming Features:

- Add Region filtering to Linodes landing table ([#10639](https://github.com/linode/manager/pull/10639))
- Add `useAclpPreference` hook to improve flickering in widget component ([#10853](https://github.com/linode/manager/pull/10853))
- Restrict Image Upload to regions with Object Storage ([#11038](https://github.com/linode/manager/pull/11038))
- Add OBJ Gen2 resource links and fix test flake for bucket creation ([#11047](https://github.com/linode/manager/pull/11047))
- Add DBaaS GA enhancements to backups tab and make Beta fixes ([#11048](https://github.com/linode/manager/pull/11048))
- Add `additionalFilters` key in CloudPulseWidgetRenderer (#11053)
- Add Action Menu column to the Databases Table and update Database Logo ([#11039](https://github.com/linode/manager/pull/11039))

## [2024-10-02] - v1.129.1

### Fixed:

- DBaaS Landing Page V2 platform error for New Beta Users ([#11030](https://github.com/linode/manager/pull/11030))
- Add Volume button on Linodes Storage tab causing page crash ([#11032](https://github.com/linode/manager/pull/11032))
- Users unable to update to update profile timezone ([#11034](https://github.com/linode/manager/pull/11034))

## [2024-09-30] - v1.129.0

### Added:

- GPUv2 Plan Selection Egress Banner ([#10956](https://github.com/linode/manager/pull/10956))

### Changed:

- Move Region section above Images in Linode Create and update default OS to Ubuntu 24.04 LTS ([#10858](https://github.com/linode/manager/pull/10858))
- VPC Assign Linodes table header ([#10940](https://github.com/linode/manager/pull/10940))
- Copy updates in Create with CLI modal ([#10954](https://github.com/linode/manager/pull/10954))
- Better 'Backups Enabled' default when cloning Linode ([#10959](https://github.com/linode/manager/pull/10959))
- Disable 'Save' button in Change Avatar Color dialog until color is changed ([#10963](https://github.com/linode/manager/pull/10963))
- Limits: surface new API errors in Linode and LKE flows ([#10969](https://github.com/linode/manager/pull/10969))
- Update Images empty state as part of Image Service Gen2 ([#10985](https://github.com/linode/manager/pull/10985))
- Update Image Upload dropzone copy as part of Image Service Gen2 ([#10986](https://github.com/linode/manager/pull/10986))

### Fixed:

- Missing radio button labels for User Permissions ([#10908](https://github.com/linode/manager/pull/10908))
- Scrollbar showing briefly on Splash Screen ([#10922](https://github.com/linode/manager/pull/10922))
- Misaligned DNS banner text ([#10924](https://github.com/linode/manager/pull/10924))
- Objects Table Refreshing Logic Fixed ([#10927](https://github.com/linode/manager/pull/10927))
- Missing label for Full Account Toggle ([#10931](https://github.com/linode/manager/pull/10931))
- Textarea tooltip icon focus area ([#10938](https://github.com/linode/manager/pull/10938))
- Flickering on the user profile page when updating the currently signed in user's username ([#10947](https://github.com/linode/manager/pull/10947))
- Linode IPv6 Range rDNS typo ([#10948](https://github.com/linode/manager/pull/10948))
- Cancel Button Not Functioning in Delete Node Balancer Configuration Dialog ([#10962](https://github.com/linode/manager/pull/10962))
- Incorrect URL slug for Apache Spark Cluster Marketplace documentation ([#10965](https://github.com/linode/manager/pull/10965))
- Incorrect timezone in Database Maintenance Window tooltip, inaccurate Resize status of Database, and unneeded `replication_type` in v2 `createPayload` ([#10980](https://github.com/linode/manager/pull/10980))
- DBaaS backups disable invalid dates ([#10988](https://github.com/linode/manager/pull/10988))
- DBaaS V2 logo on empty landing ([#10993](https://github.com/linode/manager/pull/10993))
- Enabled Shared CPU tab for 2-nodes Database Cluster Resize ([#10995](https://github.com/linode/manager/pull/10995))
- Set full height to DX Tools Modal and add Linode API link ([#10998](https://github.com/linode/manager/pull/10998))
- Database Detail page Summary tab display of username and read-only host ([#10989](https://github.com/linode/manager/pull/10989))
- Missing platform header in DBaaS types call ([#11010](https://github.com/linode/manager/pull/11010))

### Removed:

- Support for Gravatar as user profile avatars ([#10930](https://github.com/linode/manager/pull/10930))
- `AddNewLink` component, replacing instances with `Button` ([#10966](https://github.com/linode/manager/pull/10966))

### Tech Stories:

- Replace 'react-select' with Autocomplete in Profile ([#10780](https://github.com/linode/manager/pull/10780))
- Update storybook to take care of tar vulnerability ([#10934](https://github.com/linode/manager/pull/10934))
- Update dompurify and jsPDF packages to resolve dependabot security alerts ([#10955](https://github.com/linode/manager/pull/10955))
- Remove Linode Create v1 ([#10958](https://github.com/linode/manager/pull/10958))
- Update vite and related packages to latest versions ([#10960](https://github.com/linode/manager/pull/10960))
- Update `husky` to latest ([#10990](https://github.com/linode/manager/pull/10990))
- Add Accessibility tab to Storybook Stories ([#10942](https://github.com/linode/manager/pull/10942))
- Mark formik as deprecated ([#10944](https://github.com/linode/manager/pull/10944))
- Fix console error on Volume Create - Linode Config selection ([#10970](https://github.com/linode/manager/pull/10970))

### Tests:

- Tag cypress tests by adding the "method:e2e" and "purpose:dcTesting" ([#10915](https://github.com/linode/manager/pull/10915))
- Added unit tests for the NodeBalancerDetail package ([#10916](https://github.com/linode/manager/pull/10916))
- Add unit tests for Dialog and DeletionDialog components ([#10917](https://github.com/linode/manager/pull/10917))
- Add unit tests for rest of NodeBalancers package ([#10945](https://github.com/linode/manager/pull/10945))
- Add unit tests for `AccountActivationLanding` component ([#10966](https://github.com/linode/manager/pull/10966))
- Fix plan selection test always failing on reattempts ([#10976](https://github.com/linode/manager/pull/10976))
- Fix test flake in `nodebalancers-create-in-complex-form.spec.ts` ([#10981](https://github.com/linode/manager/pull/10981))
- Improve region selection RegEx to resolve test failures when selecting certain regions ([#10983](https://github.com/linode/manager/pull/10983))
- Address Linode deletion test flakiness ([#10999](https://github.com/linode/manager/pull/10999))

### Upcoming Features:

- Add Landing Page and update Empty-State Landing page for DBaaS V2 ([#10823](https://github.com/linode/manager/pull/10823))
- Update CSS for widget level filters and widget heading title for ACLP ([#10903](https://github.com/linode/manager/pull/10903))
- Fix 'Create Volume' button state on Volume Create page when 'Encrypt Volume' checkbox is checked ([#10929](https://github.com/linode/manager/pull/10929))
- DBaaS V2 enhancements to the Summary and Settings tabs ([#10939](https://github.com/linode/manager/pull/10939))
- Enhance CSS for Cloudpulse widget and main bar components ([#10951](https://github.com/linode/manager/pull/10951))
- DBaaS V2 enhancements to the Backups ([#10961](https://github.com/linode/manager/pull/10961))
- Update URL for Volume Encryption guide ([#10973](https://github.com/linode/manager/pull/10973))
- Update Region description helper text ([#10987](https://github.com/linode/manager/pull/10987))

## [2024-09-16] - v1.128.0

### Added:

- Gravatar sunset banner for existing Gravatar users ([#10859](https://github.com/linode/manager/pull/10859))
- New Marketplace app for September 2024 ([#10874](https://github.com/linode/manager/pull/10874))
- Support for quoted strings in Search v2 ([#10894](https://github.com/linode/manager/pull/10894))
- SelectableTableRow story in Storybook ([#10870](https://github.com/linode/manager/pull/10870))
- DisplayPrice story in Storybook ([#10904](https://github.com/linode/manager/pull/10904))
- CheckoutSummary story in Storybook ([#10905](https://github.com/linode/manager/pull/10905))
- CopyableTextField story and cleaned up components ([#10912](https://github.com/linode/manager/pull/10912))
- Tracking metrics for LD DX Tools AB Test ([#10906](https://github.com/linode/manager/pull/10906))

### Changed:

- Restricted access UX for Databases ([#10794](https://github.com/linode/manager/pull/10794))
- Update image related copy as part of Image Service Gen2 ([#10835](https://github.com/linode/manager/pull/10835))
- Disable Region in OS tab for unsupported distributed images and fix helper text positioning ([#10848](https://github.com/linode/manager/pull/10848))
- Avatars for users without Gravatars ([#10859](https://github.com/linode/manager/pull/10859))
- Refactor and improve the User Details page ([#10861](https://github.com/linode/manager/pull/10861))
- Hide Beta price notice for Gecko LA and rename Ga code references to LA ([#10896](https://github.com/linode/manager/pull/10896))
- Lower Events historical data fetching to 7 days ([#10899](https://github.com/linode/manager/pull/10899))
- Update security policy ([#10902](https://github.com/linode/manager/pull/10902))
- "Contact support" links to new support ticket in event messages ([#10910](https://github.com/linode/manager/pull/10910))
- Invalid Tax Id notification ([#10928](https://github.com/linode/manager/pull/10928))

### Fixed:

- Helper text copy in NodeBalancer Create form “Algorithm” field ([#10855](https://github.com/linode/manager/pull/10855))
- Regions to be searched by ID when Gecko is enabled ([#10871](https://github.com/linode/manager/pull/10871))
- Weblish line wrapping ([#10893](https://github.com/linode/manager/pull/10893))
- Search queries containing `and` on Linode Create v2's StackScript tab not being respected ([#10894](https://github.com/linode/manager/pull/10894))
- Typo with toast success notification when updating Reverse DNS ([#10895](https://github.com/linode/manager/pull/10895))
- Linode Migrate Datacenter Started event message referring to the wrong region ([#10901](https://github.com/linode/manager/pull/10901))
- DisplayPrice story crash when Currency component's minimumFractionDigits is negative ([#10913](https://github.com/linode/manager/pull/10913))
- Linode Create v2 not handling deprecated and EOL Images ([#10914](https://github.com/linode/manager/pull/10914))
- API Tokens Table style regression ([#10918](https://github.com/linode/manager/pull/10918))
- Incorrect avatar displaying in Notification Center for a small subset of events ([#10923](https://github.com/linode/manager/pull/10923))

### Tech Stories:

- Introduce Mock Service Worker V2 ([#10610](https://github.com/linode/manager/pull/10610))
- Replace lodash set utility function to handle security threat raised by Dependabot ([#10814](https://github.com/linode/manager/pull/10814))
- Remove `eventMessages` feature flag logic and legacy code ([#10839](https://github.com/linode/manager/pull/10839))
- Refactor `useToastNotification` async toasts ([#10841](https://github.com/linode/manager/pull/10841))
- Update TypeScript and Vitest to latest ([#10843](https://github.com/linode/manager/pull/10843))
- Remove global error interceptors ([#10850](https://github.com/linode/manager/pull/10850))
- Update Node.js from `18.14` to `20.17` ([#10866](https://github.com/linode/manager/pull/10866))
- Remove `placementGroups` feature flag and conditional rendering ([#10877](https://github.com/linode/manager/pull/10877))
- Resolve "Incomplete string escape or encoding" codeQL alert in `generate-ansibleConfig.ts` ([#10887](https://github.com/linode/manager/pull/10887))
- Remove `linodeCreateRefactor` feature flag ([#10921](https://github.com/linode/manager/pull/10921))

### Tests:

- Add Cypress integration test for Secure VMs firewall generation ([#10802](https://github.com/linode/manager/pull/10802))
- Add tests for NodeBalancer Create flow ([#10825](https://github.com/linode/manager/pull/10825))
- Add unit test for LinodeVolumeAddDrawer and E2E test for client library update notices in Create/Attach Volume drawer ([#10837](https://github.com/linode/manager/pull/10837))
- Add new tests for for selecting "All" Scopes ([#10852](https://github.com/linode/manager/pull/10852))
- Add unit tests for NodeBalancerConfigPanel ([#10855](https://github.com/linode/manager/pull/10855))
- Add `CY_TEST_ACCOUNT_CACHE_DIR` environment variable to enable retrieval of test account cache data ([#10867](https://github.com/linode/manager/pull/10867))
- Allow tests to fall back on cached account data when API request fails ([#10867](https://github.com/linode/manager/pull/10867))
- Add Cypress integration test for Object Storage Gen2: E2 Endpoint ([#10879](https://github.com/linode/manager/pull/10879))
- Add Cypress integration test for Object Storage Gen2: E3 Endpoint ([#10880](https://github.com/linode/manager/pull/10880))
- Add Cypress test for empty Linode landing page and restricted user Linode landing page ([#10882](https://github.com/linode/manager/pull/10882))
- Update region selection helpers to account for upcoming Gecko improvements ([#10888](https://github.com/linode/manager/pull/10888))
- Update remaining Linode Create Cypress tests run against Linode Create v2 ([#10889](https://github.com/linode/manager/pull/10889))
- Add unit tests for SelectableTableRow component ([#10890](https://github.com/linode/manager/pull/10890))
- Clean up feature flag mocks ([#10892](https://github.com/linode/manager/pull/10892))
- Add Cypress test to confirm toast when updating RDNS, add unit tests for RDNS drawers ([#10895](https://github.com/linode/manager/pull/10895))
- Add Cypress integration test for Object Storage Gen2: E1 Endpoint ([#10907](https://github.com/linode/manager/pull/10907))
- Add unit tests for AttachVolumeDrawer component ([#10909](https://github.com/linode/manager/pull/10909))
- Add unit tests for NodeBalancersLanding package ([#10911](https://github.com/linode/manager/pull/10911))
- Support running component tests via CI ([#10926](https://github.com/linode/manager/pull/10926))

### Upcoming Features:

- Support Volume Encryption and associated notices in Create/Attach Volume drawer ([#10837](https://github.com/linode/manager/pull/10837))
- Add new `CloudPulseDashboardWithFilters` component that will be used as a reusable component in service provider pages ([#10845](https://github.com/linode/manager/pull/10845))
- Fix Demo feedback and missing changes across ACLP ([#10851](https://github.com/linode/manager/pull/10851))
- Add conditional client library update required reboot notice to Volume Create page ([#10868](https://github.com/linode/manager/pull/10868))
- Add DBaaS V2 Create enhancements ([#10872](https://github.com/linode/manager/pull/10872))
- Revert the “View Code Snippets” button copy to the original text ([#10886](https://github.com/linode/manager/pull/10886))
- Add “Encrypt Volume” checkbox in Attach Volume drawer ([#10909](https://github.com/linode/manager/pull/10909))
- Update BSE capability for Linodes to be `Block Storage Encryption` instead of `blockstorage_encryption` ([#10920](https://github.com/linode/manager/pull/10920))

## [2024-09-03] - v1.127.0

### Added:

- CheckoutBar Story ([#10784](https://github.com/linode/manager/pull/10784))

### Changed:

- Improve support ticket form pre-population and field labels ([#10745](https://github.com/linode/manager/pull/10745))
- Open LISH in a popup window rather than a new tab ([#10789](https://github.com/linode/manager/pull/10789))
- Use static number of rows in column in LISH to prevent resize and cursor positioning problems ([#10789](https://github.com/linode/manager/pull/10789))
- Move manual snapshot error message from Linode Backups page to snapshot confirmation dialog ([#10791](https://github.com/linode/manager/pull/10791))
- "Create Volume" button text to "Add Volume" ([#10808](https://github.com/linode/manager/pull/10808))
- Storybook navigation bar organization ([#10809](https://github.com/linode/manager/pull/10809))
- Increase block storage max volume size to 16TB ([#10865](https://github.com/linode/manager/pull/10865))

### Fixed:

- Inability to open Object Storage folders that contain special characters ([#10819](https://github.com/linode/manager/pull/10819))
- Event handlers making a proportional number of GET requests to the number of incoming events ([#10824](https://github.com/linode/manager/pull/10824))
- Inaccessible, non-theme error text color in confirmation dialogs ([#10828](https://github.com/linode/manager/pull/10828))
- CreateSSHKeyDrawer being hidden by Rebuild Linode dialog ([#10833](https://github.com/linode/manager/pull/10833))
- Firewall warning not appearing in Create Linode flow ([#10838](https://github.com/linode/manager/pull/10838))
- Restricted users without account access unable to create Linodes on Linode Create v2 ([#10846](https://github.com/linode/manager/pull/10846))

### Tech Stories:

- Improve local Storybook performance ([#10762](https://github.com/linode/manager/pull/10762))
- Remove `patch-package` dependency ([#10800](https://github.com/linode/manager/pull/10800))
- Update `storybook` to fix `ip` package vulnerability ([#10827](https://github.com/linode/manager/pull/10827))
- Update `jsdom` to remove `ws` package vulnerability ([#10829](https://github.com/linode/manager/pull/10829))
- Dependencies updates and resolution for `braces` package vulnerability ([#10830](https://github.com/linode/manager/pull/10830))
- Update `browserlist` to latest version ([#10836](https://github.com/linode/manager/pull/10836))
- Tag Linode Create v2 with form events ([#10840](https://github.com/linode/manager/pull/10840))

### Tests:

- Add test for Linode create error flows ([#10761](https://github.com/linode/manager/pull/10761))
- Add Cypress test for Object Storage Gen2 Create flow for endpoint type E0, added unit tests for new Gen2 components ([#10774](https://github.com/linode/manager/pull/10774))
- Add unit tests for new Gen2 components ([#10774](https://github.com/linode/manager/pull/10774))
- Add test for Linode VPC config not recommended notices ([#10781](https://github.com/linode/manager/pull/10781))
- Refactor StackScript create test to be resilient to Image deprecations ([#10788](https://github.com/linode/manager/pull/10788))
- Resolve StackScripts pagination test failure ([#10811](https://github.com/linode/manager/pull/10811))
- Add unit test cases for CheckoutBar component ([#10818](https://github.com/linode/manager/pull/10818))
- Resolve StackScript Linode deploy test flake ([#10826](https://github.com/linode/manager/pull/10826))
- Add unit tests for Confirmation Dialogs ([#10828](https://github.com/linode/manager/pull/10828))
- Allow region select helpers to be used with mock data ([#10832](https://github.com/linode/manager/pull/10832))

### Upcoming Features:

- Enhance support for CloudPulse X-Filters ([#10769](https://github.com/linode/manager/pull/10769))
- Hide CORS and SSL for OBJ Gen2 ([#10776](https://github.com/linode/manager/pull/10776))
- Update DBaaS menu item with V1 or V2 capability, add mock data ([#10786](https://github.com/linode/manager/pull/10786))
- Add “Encrypt Volume” checkbox in Edit Volume drawer ([#10787](https://github.com/linode/manager/pull/10787))
- Update Bucket Rate Limits ([#10790](https://github.com/linode/manager/pull/10790))
- Add "Encryption" column to Linode Volumes table ([#10793](https://github.com/linode/manager/pull/10793))
- Add bucket management Properties Tab for Object Storage Gen2 ([#10797](https://github.com/linode/manager/pull/10797))
- Display Endpoint Type alongside each endpoint hostname in Regions Column & Hostnames Drawers ([#10796](https://github.com/linode/manager/pull/10796))
- Add useRegionQuery and cleanup bucket landing page ([#10801](https://github.com/linode/manager/pull/10801))
- Add 'Encrypt Volume' checkbox to Clone Volume drawer ([#10803](https://github.com/linode/manager/pull/10803))
- Modify CloudPulseDashboardSelect and its relevant queries to support multiple service types ([#10805](https://github.com/linode/manager/pull/10805))
- Add new CloudPulseCustomSelect component and integrate with the global filter builder ([#10807](https://github.com/linode/manager/pull/10807))
- Add bucket rate limit info to Object Storage Bucket Details drawer ([#10821](https://github.com/linode/manager/pull/10821))

## [2024-08-22] - v1.126.1

### Fix:

- Re-enable CORS for Legacy/Gen1 Endpoints ([#10812](https://github.com/linode/manager/pull/10812))

## [2024-08-19] - v1.126.0

### Added:

- Support for VPCs in 'Open Support Ticket' Flow ([#10746](https://github.com/linode/manager/pull/10746))
- Documentation for changeset best practices ([#10758](https://github.com/linode/manager/pull/10758))
- Documentation for 'Sizing a pull request' to contribution guidelines ([#10764](https://github.com/linode/manager/pull/10764))

### Changed:

- Update Region label globally ([#10740](https://github.com/linode/manager/pull/10740))
- Update Passbolt CE naming in Marketplace ([#10778](https://github.com/linode/manager/pull/10778))
- Empty-state Kubernetes landing page with the 'Create Cluster' button disabled for restricted users ([#10756](https://github.com/linode/manager/pull/10756))
- Allow URL path to open OBJ Create Access Key drawer ([#10749](https://github.com/linode/manager/pull/10749))

### Fixed:

- Community notifications in event messages v2 refactor ([#10742](https://github.com/linode/manager/pull/10742))
- LKE Cluster Create tab selection reset upon adding pool ([#10772](https://github.com/linode/manager/pull/10772))
- Incorrect spelling of Ukraine's capital ([#10777](https://github.com/linode/manager/pull/10777))
- Restricted access to login history for unrestricted child accounts ([#10779](https://github.com/linode/manager/pull/10779))
- Guide link for Secure Your Server app on Marketplace (#10782)

### Removed:

- Animation from search results and animate icon instead ([#10754](https://github.com/linode/manager/pull/10754))

### Tech Stories:

- Replace Select with Autocomplete:
  - Stackscripts and Images ([#10715](https://github.com/linode/manager/pull/10715))
  - Linodes ([#10725](https://github.com/linode/manager/pull/10725))
- Fix and enable Linode Create flow v1 form events ([#10722](https://github.com/linode/manager/pull/10722))
- Use Query Key Factory for Object Storage ([#10726](https://github.com/linode/manager/pull/10726))
- Remove `suppressImplicitAnyIndexErrors` and `ignoreDeprecations` Typescript options ([#10755](https://github.com/linode/manager/pull/10755))
- Use Query Key Factory for Linode Types ([#10760](https://github.com/linode/manager/pull/10760))
- Clean up Account Settings Object Storage and use React Query mutation ([#10766](https://github.com/linode/manager/pull/10766))
- Prepare for React Query v5 ([#10767](https://github.com/linode/manager/pull/10767))

### Tests:

- Add Cypress integration test for closing support tickets ([#10697](https://github.com/linode/manager/pull/10697))
- Add Cypress tests for refactored Linode Create flow with add-ons ([#10730](https://github.com/linode/manager/pull/10730))
- Update StackScript deploy test ([#10757](https://github.com/linode/manager/pull/10757))
- Fix `EditImageDrawer.test.tsx` unit test flake ([#10759](https://github.com/linode/manager/pull/10759))

### Upcoming Features:

- Add mock data to CloudPulseLineGraph ([#10710](https://github.com/linode/manager/pull/10710))
- Add CloudPulseDashboardFilterBuilder component to build filters per service type ([#10718](https://github.com/linode/manager/pull/10718))
- Add Object Storage Gen2 `/endpoints` query ([#10736](https://github.com/linode/manager/pull/10736))
- Add data visualization tokens to theme files ([#10739](https://github.com/linode/manager/pull/10739))
- Add Object Storage Gen2 factories, mocks, and `BucketRateLimitTable` component ([#10744](https://github.com/linode/manager/pull/10744))
- Add CloudPulse conversion for data roll up and modify positioning of "No data to display" message ([#10747](https://github.com/linode/manager/pull/10747))
- Add Volume Encryption section to Volume Create page ([#10750](https://github.com/linode/manager/pull/10750))
- Add Secure VM informational banners ([#10751](https://github.com/linode/manager/pull/10751))
- Add Sentry Tag for Linode Create v2 ([#10763](https://github.com/linode/manager/pull/10763))
- Determine if ACLP should be enabled based on account capabilities ([#10768](https://github.com/linode/manager/pull/10768))
- Add Firewall generation dialog ([#10770](https://github.com/linode/manager/pull/10770))
- Add Endpoint Type column & disable CORS for Gen2 buckets ([#10771](https://github.com/linode/manager/pull/10771))
- Add "Encryption" column to Volumes landing table ([#10775](https://github.com/linode/manager/pull/10775))

## [2024-08-05] - v1.125.0

### Added:

- Marketplace apps for August 2024 ([#10634](https://github.com/linode/manager/pull/10634))
- Account Limit support ticket to remaining create flows ([#10684](https://github.com/linode/manager/pull/10684))
- ARIA label to Account Maintenance tables ([#10694](https://github.com/linode/manager/pull/10694))

### Changed:

- Use `getRestrictedResourceText` utility and move restrictions Notice to top of Image Create and Upload pages ([#10675](https://github.com/linode/manager/pull/10675))
- Improve Types for Object Storage ([#10686](https://github.com/linode/manager/pull/10686))
- Rename SRV column headers in Linode's DNS Manager ([#10687](https://github.com/linode/manager/pull/10687))
- Scale LISH to fit viewport ([#10689](https://github.com/linode/manager/pull/10689))
- Open LISH in new tab rather than new window ([#10689](https://github.com/linode/manager/pull/10689))
- Save and restore more form fields from local storage in support ticket dialog ([#10703](https://github.com/linode/manager/pull/10703))
- Update Placement Group policy text copy ([#10727](https://github.com/linode/manager/pull/10727))
- Update Appwrite Marketplace logo ([#10729](https://github.com/linode/manager/pull/10729))
- Revise UX & copy in Monthly Network Transfer Pool Modal ([#10737](https://github.com/linode/manager/pull/10737))
- Disable Image Action Menu Buttons for Restricted Users ([#10682](https://github.com/linode/manager/pull/10682))

### Fixed:

- Incorrect Linode network interface configuration being displayed ([#10690](https://github.com/linode/manager/pull/10690))
- Sources not displaying correctly in Firewall Rule drawer ([#10724](https://github.com/linode/manager/pull/10724))
- Liked answer/question notifications from Community Questions Site ([#10732](https://github.com/linode/manager/pull/10732))
- Filtering for Linode Create v2 Core region selection ([#10743](https://github.com/linode/manager/pull/10743))

### Removed:

- Akamai Cloud Load Balancer ([#10705](https://github.com/linode/manager/pull/10705))

### Tech Stories:

- Query Key Factory for Linodes ([#10659](https://github.com/linode/manager/pull/10659))
- Query Key Factory for Status Page ([#10672](https://github.com/linode/manager/pull/10672))
- Replace 'react-select' with Autocomplete:
  - Billing ([#10681](https://github.com/linode/manager/pull/10681))
  - NodeBalancers Create (#10688)
  - Domains (#10693)
  - Firewalls' Add Inbound/Outbound rule drawer ([#10701](https://github.com/linode/manager/pull/10701))
  - `IPSelect`, `PaginationFooter`, and `TagsInput` (#10706)
  - Longview ([#10721](https://github.com/linode/manager/pull/10721))
- Migrate from `xterm` package to latest `@xterm/xterm` package ([#10689](https://github.com/linode/manager/pull/10689))
- Docker Compose changes to facilitate new testing pipeline ([#10713](https://github.com/linode/manager/pull/10713))
- Upgrade to latest Design Language System (DLS) 2.6.1 ([#10734](https://github.com/linode/manager/pull/10734))
- Refactor DiskEncryption component and rename to Encryption ([#10735](https://github.com/linode/manager/pull/10735))

### Tests:

- Add Cypress integration test for Support Ticket landing page ([#10616](https://github.com/linode/manager/pull/10616))
- Add cypress test coverage to DX tools additions in Linode create flow ([#10626](https://github.com/linode/manager/pull/10626))
- Improve feature flag mocking ergonomics for Cypress tests ([#10635](https://github.com/linode/manager/pull/10635))
- Add Cypress test for login redirect upon API unauthorized response ([#10655](https://github.com/linode/manager/pull/10655))
- Confirm UI flow when a user changes their Longview plan ([#10668](https://github.com/linode/manager/pull/10668))
- Confirm refactored Linode Create flow with Firewalls attached ([#10683](https://github.com/linode/manager/pull/10683))
- Add Cypress integration tests for account "Maintenance" tab ([#10694](https://github.com/linode/manager/pull/10694))
- Make existing Linode Create Cypress test compatible with Linode Create v2 ([#10695](https://github.com/linode/manager/pull/10695))
- Mock sidebar as open in some tests to minimize flake ([#10698](https://github.com/linode/manager/pull/10698))
- Tag tests for synthetic monitoring ([#10713](https://github.com/linode/manager/pull/10713))
- Add E2E coverage for refactored Events and Placement Groups flows ([#10719](https://github.com/linode/manager/pull/10719))
- Avoid cleaning up Volumes that are not in "active" state ([#10728](https://github.com/linode/manager/pull/10728))
- Add E2E coverage for Logout flow ([#10733](https://github.com/linode/manager/pull/10733))

### Upcoming Features:

- Add CloudPulse widget component in the UI for metrics data ([#10676](https://github.com/linode/manager/pull/10676))
- Object Storage Gen2 cors_enabled and type updates ([#10677](https://github.com/linode/manager/pull/10677))
- Add EU Agreement to Linode Create v2 ([#10692](https://github.com/linode/manager/pull/10692))
- Fix broken Linode Create v2 clone validation ([#10698](https://github.com/linode/manager/pull/10698))
- Replace Formik with React Hook Form for Create Bucket Drawer ([#10699](https://github.com/linode/manager/pull/10699))
- Make minor improvements to Linode Create v2 ([#10704](https://github.com/linode/manager/pull/10704))
- Add feature flag for Block Storage Encryption (BSE) ([#10707](https://github.com/linode/manager/pull/10707))
- Allow Marketplace Apps to be overwritten with a feature flag on Linode Create v2 ([#10709](https://github.com/linode/manager/pull/10709))
- Hide Monthly Network Transfer section for distributed regions ([#10714](https://github.com/linode/manager/pull/10714))
- Add new MSW, Factory, and E2E intercepts for OBJ Gen2 ([#10720](https://github.com/linode/manager/pull/10720))
- Add support for Two-step region select in Linode Create v2 ([#10723](https://github.com/linode/manager/pull/10723))
- Fix Image Capability and other tweaks in Image Service Gen2 ([#10731](https://github.com/linode/manager/pull/10731))

## [2024-07-22] - v1.124.0

### Added:

- Account Limit support ticket form for limit errors in Linode Create flow ([#10620](https://github.com/linode/manager/pull/10620))

### Changed:

- Use `getRestrictedResourceText` utility and move restrictions Notice to top of Volume Create ([#10632](https://github.com/linode/manager/pull/10632))
- Update Placement Group affinity labels and nomenclature ([#10651](https://github.com/linode/manager/pull/10651))
- Use new "lish" API instead of "lish_token" ([#10656](https://github.com/linode/manager/pull/10656))
- Display overflowing Kubernetes cluster tags in drawer ([#10658](https://github.com/linode/manager/pull/10658))
- Rename Distribution to OS ([#10666](https://github.com/linode/manager/pull/10666))
- Improve LKE Detail summary panel and Node Pool tables UI ([#10685](https://github.com/linode/manager/pull/10685))
- Disable Create Volume Button on the landing page for restricted users ([#10627](https://github.com/linode/manager/pull/10627))
- Disable Volume Action Menu buttons for restricted users ([#10641](https://github.com/linode/manager/pull/10641))
- Disable Create Volume button on empty state landing page for restricted users ([#10630](https://github.com/linode/manager/pull/10630))
- Disable Create Image button on empty state landing page for restricted users ([#10670](https://github.com/linode/manager/pull/10670))
- Disable Create Image button on landing page for restricted users ([#10671](https://github.com/linode/manager/pull/10671))

### Fixed:

- Incorrect error notice in Volume drawers for restricted users ([#10646](https://github.com/linode/manager/pull/10646))
- Github CLI install link in Contributing guide ([#10657](https://github.com/linode/manager/pull/10657))
- LKE details page 'Delete Pool' button misalignment ([#10660](https://github.com/linode/manager/pull/10660))
- User Preferences not properly being cached when the app loads ([#10663](https://github.com/linode/manager/pull/10663))
- Blank toast notification when canceling an image upload ([#10664](https://github.com/linode/manager/pull/10664))
- Missing support link in some toast notifications ([#10680](https://github.com/linode/manager/pull/10680))
- Column headers for Automatic Images ([#10696](https://github.com/linode/manager/pull/10696))

### Removed:

- Gravatar analytics events ([#10661](https://github.com/linode/manager/pull/10661))

### Tech Stories:

- Improve `getQueryParamsFromQueryString` type safety ([#10645](https://github.com/linode/manager/pull/10645))
- Improve API flexibility for `useToastNotification` ([#10654](https://github.com/linode/manager/pull/10654))
- Clean up and fix Linode Details styles ([#10662](https://github.com/linode/manager/pull/10662))
- Improve PowerActionsDialog ([#10667](https://github.com/linode/manager/pull/10667))
- Replace Select with Autocomplete component on Kubernetes Create page ([#10673](https://github.com/linode/manager/pull/10673))
- Update Managed Queries to use Query Key Factory ([#10679](https://github.com/linode/manager/pull/10679))

### Tests:

- Add Cypress integration test to add SSH key via Linode Create ([#10448](https://github.com/linode/manager/pull/10448))
- Add Cypress test for Login History page ([#10575](https://github.com/linode/manager/pull/10575))
- Add tests for Longview client rename and deletion ([#10644](https://github.com/linode/manager/pull/10644))

### Upcoming Features:

- Add Tax ID Notifications & Warning Icon ([#10558](https://github.com/linode/manager/pull/10558))
- Add capability to save & retrieve user preferences ([#10625](https://github.com/linode/manager/pull/10625))
- Add feature flag and capability for OBJ Gen2 ([#10647](https://github.com/linode/manager/pull/10647))
- Add Analytics Events to Linode Create v2 ([#10649](https://github.com/linode/manager/pull/10649))
- Update Manage Image Regions drawer based on UX feedback ([#10674](https://github.com/linode/manager/pull/10674))

## [2024-07-08] - v1.123.0

### Added:

- Design Tokens (CDS 2.0) ([#10022](https://github.com/linode/manager/pull/10022))
- Design update dismissible banner ([#10640](https://github.com/linode/manager/pull/10640))

### Changed:

- Rebuild Linode drawer ([#10594](https://github.com/linode/manager/pull/10594))
- Auto-populate Image label based on Linode and Disk names ([#10604](https://github.com/linode/manager/pull/10604))
- Update Linode disk action menu ([#10614](https://github.com/linode/manager/pull/10614))

### Fixed:

- Potential runtime issue with conditional hook ([#10584](https://github.com/linode/manager/pull/10584))
- Visual bug inside Node Pools table ([#10599](https://github.com/linode/manager/pull/10599))
- Linode Resize dialog UX when linode data is loading or there is an error ([#10618](https://github.com/linode/manager/pull/10618))

### Removed:

- Region helper text on the Image Upload page ([#10642](https://github.com/linode/manager/pull/10642))

### Tech Stories:

- Refactor `SupportTicketDialog` with React Hook Form ([#10557](https://github.com/linode/manager/pull/10557))
- Query Key Factory for ACLB ([#10598](https://github.com/linode/manager/pull/10598))
- Make `Factory.each` start incrementing at 1 instead of 0 ([#10619](https://github.com/linode/manager/pull/10619))

### Tests:

- Cypress integration test for SSH key update and delete ([#10542](https://github.com/linode/manager/pull/10542))
- Refactor Cypress Longview test to use mock API data/events ([#10579](https://github.com/linode/manager/pull/10579))
- Add assertions for created LKE cluster in Cypress LKE tests ([#10593](https://github.com/linode/manager/pull/10593))
- Update Object Storage tests to mock account capabilities as needed for Multicluster ([#10602](https://github.com/linode/manager/pull/10602))
- Fix OBJ test failure caused by visiting hardcoded and out-of-date URL ([#10609](https://github.com/linode/manager/pull/10609))
- Combine VPC details page subnet create, edit, and delete Cypress tests ([#10612](https://github.com/linode/manager/pull/10612))
- De-parameterize Cypress Domain Record Create tests ([#10615](https://github.com/linode/manager/pull/10615))
- De-parameterize Cypress Deep Link smoke tests ([#10622](https://github.com/linode/manager/pull/10622))
- Improve security of Linodes created during tests ([#10633](https://github.com/linode/manager/pull/10633))

### Upcoming Features:

- Gecko GA Region Select ([#10479](https://github.com/linode/manager/pull/10479))
- Add Dashboard Selection component inside the Global Filters of CloudPulse view ([#10589](https://github.com/linode/manager/pull/10589))
- Conditionally disable regions based on the selected image on Linode Create ([#10607](https://github.com/linode/manager/pull/10607))
- Prevent Linode Create v2 from toggling mid-creation ([#10611](https://github.com/linode/manager/pull/10611))
- Add new search query parser to Linode Create v2 StackScripts tab ([#10613](https://github.com/linode/manager/pull/10613))
- Add ‘Manage Image Regions’ Drawer ([#10617](https://github.com/linode/manager/pull/10617))
- Add Marketplace Cluster pricing support to Linode Create v2 ([#10623](https://github.com/linode/manager/pull/10623))
- Add debouncing to the Linode Create v2 `VLANSelect` ([#10628](https://github.com/linode/manager/pull/10628))
- Add Validation to Linode Create v2 Marketplace Tab ([#10629](https://github.com/linode/manager/pull/10629))
- Add Image distributed compatibility notice to Linode Create ([#10636](https://github.com/linode/manager/pull/10636))

## [2024-06-24] - v1.122.0

### Added:

- Informational notice about capturing an image from a Linode in a distributed compute region ([#10544](https://github.com/linode/manager/pull/10544))
- Volume & Images landing pages search and filtering ([#10570](https://github.com/linode/manager/pull/10570))
- Standard Tax Rate for JP ([#10606](https://github.com/linode/manager/pull/10606))
- B2B Tax ID for EU ([#10606](https://github.com/linode/manager/pull/10606))

### Changed:

- Rename to 'Choose a Distribution' to 'Choose an OS' in Linode Create flow ([#10554](https://github.com/linode/manager/pull/10554))
- Use dynamic outbound transfer pricing with `network-transfer/prices` endpoint ([#10566](https://github.com/linode/manager/pull/10566))
- Link Cloud Manager README to new documentation pages ([#10582](https://github.com/linode/manager/pull/10582))
- Use dynamic HA pricing with `lke/types` endpoint ([#10505](https://github.com/linode/manager/pull/10505))

### Fixed:

- Marketplace docs urls for Apache Kafka Cluster and Couchbase Cluster ([#10569](https://github.com/linode/manager/pull/10569))
- Users must be an unrestricted User in order to add or modify tags on Linodes ([#10583](https://github.com/linode/manager/pull/10583))
- CONTRIBUTING doc page commit type list markup ([#10587](https://github.com/linode/manager/pull/10587))
- React Query Events `seen` behavior and other optimizations ([#10588](https://github.com/linode/manager/pull/10588))
- Accessibility: Add tabindex to TextTooltip ([#10590](https://github.com/linode/manager/pull/10590))
- Fix parsing issue causing in Kubernetes Version field ([#10597](https://github.com/linode/manager/pull/10597))

### Tech Stories:

- Refactor and clean up ImagesDrawer ([#10514](https://github.com/linode/manager/pull/10514))
- Event Messages Refactor: progress events ([#10550](https://github.com/linode/manager/pull/10550))
- NodeBalancer Query Key Factory ([#10556](https://github.com/linode/manager/pull/10556))
- Query Key Factory for Domains ([#10559](https://github.com/linode/manager/pull/10559))
- Upgrade Vitest and related dependencies to 1.6.0 ([#10561](https://github.com/linode/manager/pull/10561))
- Query Key Factory for Firewalls ([#10568](https://github.com/linode/manager/pull/10568))
- Update TypeScript to latest ([#10573](https://github.com/linode/manager/pull/10573))

### Tests:

- Cypress integration test to add SSH key via Profile page ([#10477](https://github.com/linode/manager/pull/10477))
- Add assertions regarding Disk Encryption info banner to lke-landing-page.spec.ts ([#10546](https://github.com/linode/manager/pull/10546))
- Add Placement Group navigation integration tests ([#10552](https://github.com/linode/manager/pull/10552))
- Improve Cypress test suite compatibility against alternative environments ([#10562](https://github.com/linode/manager/pull/10562))
- Improve stability of StackScripts pagination test ([#10574](https://github.com/linode/manager/pull/10574))
- Fix Linode/Firewall related E2E test flake ([#10581](https://github.com/linode/manager/pull/10581))
- Mock profile request to improve security questions test stability ([#10585](https://github.com/linode/manager/pull/10585))
- Fix hanging unit tests ([#10591](https://github.com/linode/manager/pull/10591))
- Unit test coverage - HostNameTableCell ([#10596](https://github.com/linode/manager/pull/10596))

### Upcoming Features:

- Resources MultiSelect component in cloudpulse global filters view ([#10539](https://github.com/linode/manager/pull/10539))
- Add Disk Encryption info banner to Kubernetes landing page ([#10546](https://github.com/linode/manager/pull/10546))
- Add Disk Encryption section to Linode Rebuild modal ([#10549](https://github.com/linode/manager/pull/10549))
- Obj fix for crashing accesskey page when relevant customer tags are not added ([#10555](https://github.com/linode/manager/pull/10555))
- Linode Create v2 - Handle side-effects when changing the Region ([#10564](https://github.com/linode/manager/pull/10564))
- Revise LDE copy in Linode Create flow when Distributed region is selected ([#10576](https://github.com/linode/manager/pull/10576))
- Update description for Add Node Pools section in LKE Create flow ([#10578](https://github.com/linode/manager/pull/10578))
- Linode Create v2 - Add Marketplace Searching / Filtering ([#10586](https://github.com/linode/manager/pull/10586))
- Add Distributed Icon to ImageSelects for distributed compatible images ([#10592](https://github.com/linode/manager/pull/10592)
- Update Images Landing table ([#10545](https://github.com/linode/manager/pull/10545))

## [2024-06-21] - v1.121.2

### Fixed:

- Object Storage showing incorrect object URLs ([#10603](https://github.com/linode/manager/pull/10603))

## [2024-06-11] - v1.121.1

### Fixed:

- Core Plan table display ([#10567](https://github.com/linode/manager/pull/10567))

## [2024-06-10] - v1.121.0

### Added:

- Tags to Edit Image drawer ([#10466](https://github.com/linode/manager/pull/10466))
- Tags to image upload tab ([#10484](https://github.com/linode/manager/pull/10484))
- Apache Kafka Cluster and Couchbase Cluster Marketplace Apps ([#10500](https://github.com/linode/manager/pull/10500))
- Improvements to Clone flow to encourage powering down before cloning ([#10508](https://github.com/linode/manager/pull/10508))
- Alphabetical account sorting and search capabilities to Switch Account drawer ([#10515](https://github.com/linode/manager/pull/10515))

### Changed:

- Use dynamic pricing with `object-storage/types` endpoint ([#10468](https://github.com/linode/manager/pull/10468))
- Modify limited availability banner display logic ([#10536](https://github.com/linode/manager/pull/10536))
- Add `regions` and `total_size` fields to `imageFactory` ([#10541](https://github.com/linode/manager/pull/10541))

### Fixed:

- Unsurfaced interface error in Linode Config dialog ([#10429](https://github.com/linode/manager/pull/10429))
- Firewall landing device request with -1 ID ([#10509](https://github.com/linode/manager/pull/10509))
- Leading whitespace in list of Firewall Services ([#10527](https://github.com/linode/manager/pull/10527))
- Misalignment of Cluster Summary section at some screen sizes ([#10531](https://github.com/linode/manager/pull/10531))
- Stale assigned Firewall data displaying on Linode and NodeBalancer details pages ([#10534](https://github.com/linode/manager/pull/10534))

### Tech Stories:

- Replace Select with Autocomplete in: volumes ([#10437](https://github.com/linode/manager/pull/10437))
- Query Key Factory for Support Tickets ([#10496](https://github.com/linode/manager/pull/10496))
- Query Key Factory for Databases ([#10503](https://github.com/linode/manager/pull/10503))
- Remove `recompose` - Part 1 ([#10516](https://github.com/linode/manager/pull/10516))
- Clean up loading components ([#10524](https://github.com/linode/manager/pull/10524))
- New `consistent-type-imports` es-lint warning ([#10540](https://github.com/linode/manager/pull/10540))
- Query Key Factory for Security Questions and Preferences ([#10543](https://github.com/linode/manager/pull/10543))
- Upgrade Cypress from v13.5.0 to v13.11.0 ([#10548](https://github.com/linode/manager/pull/10548))
- Rename Edge regions to Distributed regions ([#10452](https://github.com/linode/manager/pull/10452))

### Tests:

- Improve unit test suite stability ([#10278](https://github.com/linode/manager/pull/10278))
- Added test automation for database resize feature. ([#10461](https://github.com/linode/manager/pull/10461))
- Add Linode Create v2 end-to-end tests ([#10469](https://github.com/linode/manager/pull/10469))
- Add Cypress test coverage for Linode Create v2 flow ([#10469](https://github.com/linode/manager/pull/10469))
- Remove console logs from e2e tests ([#10506](https://github.com/linode/manager/pull/10506))
- Add Linode details page assertion for LISH via SSH Info ([#10513](https://github.com/linode/manager/pull/10513))
- Add unit tests for CreateImageFromDiskDialog and EnableBackupsDialog and LDE-related E2E assertions for Create Image flow ([#10521](https://github.com/linode/manager/pull/10521))
- Fix `EditRouteDrawer.test.tsx` unit test flake ([#10526](https://github.com/linode/manager/pull/10526))
- Cypress integration tests for PG update label flow ([#10529](https://github.com/linode/manager/pull/10529))
- Add Cypress integration test for email bounce banners ([#10532](https://github.com/linode/manager/pull/10532))
- Improve test Linode security ([#10538](https://github.com/linode/manager/pull/10538))

### Upcoming Features:

- New tax id validation for non-US countries ([#10512](https://github.com/linode/manager/pull/10512))
- Add CloudPulse feature flag and landing page([#10393](https://github.com/linode/manager/pull/10393))
- Add Dashboard Global Filters and Dashboards Tab to the CloudPulse component ([#10397](https://github.com/linode/manager/pull/10397))
- Add Encrypted/Not Encrypted status to LKE Node Pool table ([#10480](https://github.com/linode/manager/pull/10480))
- Refactor Event Messages ([#10517](https://github.com/linode/manager/pull/10517))
- Fix regions length check in HostNameTableCell ([#10519](https://github.com/linode/manager/pull/10519))
- Linode Create Refactor:
  - Marketplace App Sections ([#10520](https://github.com/linode/manager/pull/10520))
  - Disk Encryption ([#10535](https://github.com/linode/manager/pull/10535)
- Add warning notices regarding non-encryption when creating Images and enabling Backups ([#10521](https://github.com/linode/manager/pull/10521))
- Add Encrypted / Not Encrypted status to Linode Detail header ([#10537](https://github.com/linode/manager/pull/10537))

## [2024-05-29] - v1.120.1

### Fixed:

- Tooltip not closing when unhovered ([#10523](https://github.com/linode/manager/pull/10523))

## [2024-05-28] - v1.120.0

### Added:

- Event message handling for new LKE event types ([#10443](https://github.com/linode/manager/pull/10443))
- Tags to Image Create capture tab ([#10471](https://github.com/linode/manager/pull/10471))
- Options for default policies when creating a Firewall ([#10474](https://github.com/linode/manager/pull/10474))

### Changed:

- Make all tooltips interactive and prevent `disableInteractive` for future usage ([#10501](https://github.com/linode/manager/pull/10501))

### Fixed:

- Duplicate speedtest helper text in Create Cluster form ([#10490](https://github.com/linode/manager/pull/10490))
- `RegionSelect` unexpected keyboard behavior ([#10495](https://github.com/linode/manager/pull/10495))

### Removed:

- `parentChildAccountAccess` feature flag ([#10489](https://github.com/linode/manager/pull/10489))
- `firewallNodebalancer` feature flag ([#10460](https://github.com/linode/manager/pull/10460))
- `recharts` feature flag ([#10483](https://github.com/linode/manager/pull/10483))

### Tech Stories:

- Add script to generate internal test results payload ([#10422](https://github.com/linode/manager/pull/10422))
- Update Storybook to 8.1.0 ([#10463](https://github.com/linode/manager/pull/10463))
- Upgrade country-region-data to 3.0.0 ([#10464](https://github.com/linode/manager/pull/10464))
- Remove aria-label from TableRow ([#10485](https://github.com/linode/manager/pull/10485))

### Tests:

- Add Placement Group populated landing page UI tests ([#10446](https://github.com/linode/manager/pull/10446))
- Add Placement Group Linode assignment UI tests ([#10449](https://github.com/linode/manager/pull/10449))
- Add Cypress test coverage for Disk Encryption in Linode Create flow ([#10462](https://github.com/linode/manager/pull/10462))
- Clean up support ticket test intercepts ([#10465](https://github.com/linode/manager/pull/10465))
- Clean up cy.intercept calls in nodebalancer test ([#10467](https://github.com/linode/manager/pull/10467))
- Fix failing StackScript test following deprecation of Fedora 38 Image ([#10470](https://github.com/linode/manager/pull/10470))
- Clean up and improves image creation Cypress tests ([#10471](https://github.com/linode/manager/pull/10471))
- Clean up cy.intercept calls in notification and events ([#10472](https://github.com/linode/manager/pull/10472))
- Add integration test for Linode Create with Placement Group ([#10473](https://github.com/linode/manager/pull/10473))
- Clean up cy.intercept calls in resize-linode test ([#10476](https://github.com/linode/manager/pull/10476))
- Clean up cy.intercept calls in smoke-delete-linode test ([#10478](https://github.com/linode/manager/pull/10478))
- Add cypress assertion and test for placement group deletion error handling ([#10493](https://github.com/linode/manager/pull/10493))

### Upcoming Features:

- Linode Create Refactor - Scroll Errors Into View ([#10454](https://github.com/linode/manager/pull/10454))
- Optimize and clean up PlacementGroups Select ([#10455](https://github.com/linode/manager/pull/10455))
- Add Disk Encryption section to Linode Create flow ([#10462](https://github.com/linode/manager/pull/10462))
- Reset errors in PlacementGroupDeleteModal ([#10486](https://github.com/linode/manager/pull/10486))

## [2024-05-13] - v1.119.0

### Changed:

- Update Account Closure Dialog Wording ([#10406](https://github.com/linode/manager/pull/10406))
- Implement GPUv2 plan divider & cleanup/consolidate plan selection components ([#10407](https://github.com/linode/manager/pull/10407)) [#10450](https://github.com/linode/manager/pull/10450)

### Fixed:

- Object ACL select field enabled in loading state ([#10412](https://github.com/linode/manager/pull/10412))
- Modification of Linode config 'interfaces' array on no changes ([#10423](https://github.com/linode/manager/pull/10423))
- Table component props forwarding ([#10424](https://github.com/linode/manager/pull/10424))

### Tech Stories:

- Remove `linodeCloneUiChanges` feature flag and clean up usages ([#10385](https://github.com/linode/manager/pull/10385))
- Query Key Factory for Volumes ([#10414](https://github.com/linode/manager/pull/10414))
- Query Key Factory for Kubernetes ([#10428](https://github.com/linode/manager/pull/10428))
- Clean up Main Content Banner ([#10430](https://github.com/linode/manager/pull/10430))
- Clean up Database feature flagging logic ([#10435](https://github.com/linode/manager/pull/10435))

### Tests:

- Add Cypress test coverage for Firewall renaming ([#10384](https://github.com/linode/manager/pull/10384))
- Add Cypress test for Domain cloning ([#10403](https://github.com/linode/manager/pull/10403))
- Fix VPC subnet Linode assignment integration test failures ([#10405](https://github.com/linode/manager/pull/10405))
- Fix access key test failure when user has many OBJ buckets ([#10405](https://github.com/linode/manager/pull/10405))
- Refactor Linode config end-to-end tests ([#10405](https://github.com/linode/manager/pull/10405))
- Fix failing OBJ E2E tests following API release ([#10417](https://github.com/linode/manager/pull/10417))
- Add Cypress tests for Placement Group deletion flows ([#10425](https://github.com/linode/manager/pull/10425))
- Add Placement Group create flow UI test ([#10445](https://github.com/linode/manager/pull/10445))
- Fix One-Click App test by using Ubuntu 22.04 image ([#10447](https://github.com/linode/manager/pull/10447))

### Upcoming Features:

- Add dialog to refresh proxy tokens as time expires ([#10361](https://github.com/linode/manager/pull/10361))
- Update Placement Groups text copy ([#10399](https://github.com/linode/manager/pull/10399))
- Linode Create Refactor:
  - Marketplace - Part 1 ([#10401](https://github.com/linode/manager/pull/10401))
  - Backups (#10404)
  - Marketplace - Part 2 (#10419)
  - Cloning ([#10421](https://github.com/linode/manager/pull/10421))
- Update Placement Group Table Row linodes tooltip and SelectPlacementGroup option label ([#10408](https://github.com/linode/manager/pull/10408))
- Add content to the ResourcesSection of the PG landing page in empty state ([#10411](https://github.com/linode/manager/pull/10411))
- Use 'edge'-class plans in edge regions ([#10415](https://github.com/linode/manager/pull/10415))
- Add disk_encryption to several factories for mocked data ([#10418](https://github.com/linode/manager/pull/10418))
- Fix Placement Group action event formatting ([#10420](https://github.com/linode/manager/pull/10420))
- Replace remaining feature flag implementation with `useIsPlacementGroupsEnabled` utility function ([#10431](https://github.com/linode/manager/pull/10431))
- Update Placement Groups final copy ([#10434](https://github.com/linode/manager/pull/10434))
- Add support for Placement Groups in Linode CLI tool ([#10438](https://github.com/linode/manager/pull/10438))
- Set PlacementGroupSelect clearOnBlur to true ([#10427](https://github.com/linode/manager/pull/10427))
- Update Placement Groups maximum_pgs_per_customer UI (#10433)
- Add DiskEncryption component ([#10439](https://github.com/linode/manager/pull/10439))

## [2024-05-06] - v1.118.1

### Upcoming Features:

- Use 'edge'-class plans in edge regions ([#10441](https://github.com/linode/manager/pull/10441))

## [2024-04-29] - v1.118.0

### Added:

- April Marketplace apps and SVGs ([#10382](https://github.com/linode/manager/pull/10382))

### Changed:

- Improve the UX of Access Token & Access Key drawers ([#10338](https://github.com/linode/manager/pull/10338))
- RegionSelect disabled option API updates ([#10373](https://github.com/linode/manager/pull/10373))
- Dynamic pricing with `volumes/types` endpoint ([#10376](https://github.com/linode/manager/pull/10376))
- Top Menu clean up and refactor ([#10383](https://github.com/linode/manager/pull/10383))
- PlanSelection availability updates and consolidation ([#10387](https://github.com/linode/manager/pull/10387))
- Shift wording from 'limited availability' to 'limited deployment availability' ([#10394](https://github.com/linode/manager/pull/10394))
- Gecko Beta copy updates ([#10400](https://github.com/linode/manager/pull/10400))

### Fixed:

- Charts Y-axis values are trimmed when scale is increased ([#10330](https://github.com/linode/manager/pull/10330))
- Chrome bug related to outdated CSS vendor prefixes ([#10380](https://github.com/linode/manager/pull/10380))
- Clickable disabled smaller plans in Resizing Tab ([#10381](https://github.com/linode/manager/pull/10381))
- New OBJ Buckets do not appear when created before initial fetch completes ([#10388](https://github.com/linode/manager/pull/10388))

### Removed:

- Deprecated Marketplace apps ([#10382](https://github.com/linode/manager/pull/10382))

### Tech Stories:

- Refactor and streamline VPC queries ([#10322](https://github.com/linode/manager/pull/10322))
- Update documentation on Adobe Analytics to cover data property ([#10365](https://github.com/linode/manager/pull/10365))
- Add isFeatureEnabledV2 to check for feature flag AND account capability ([#10371](https://github.com/linode/manager/pull/10371))
- Replace sanitize-html with dompurify ([#10378](https://github.com/linode/manager/pull/10378))
- Remove lodash (global import) as a package dependency ([#10386](https://github.com/linode/manager/pull/10386))
- Add Gravatar Analytics ([#10389](https://github.com/linode/manager/pull/10389))

### Tests:

- Add tests for Parent/Child Users & Grants page ([#10240](https://github.com/linode/manager/pull/10240))
- Add new Cypress tests for Longview landing page ([#10321](https://github.com/linode/manager/pull/10321))
- Add VM Placement Group landing page empty state UI test ([#10350](https://github.com/linode/manager/pull/10350))
- Fix `machine-image-upload.spec.ts` e2e test flake ([#10370](https://github.com/linode/manager/pull/10370))
- Update latest kernel version to fix `linode-config.spec.ts` ([#10391](https://github.com/linode/manager/pull/10391))
- Fix hanging account switching test ([#10396](https://github.com/linode/manager/pull/10396))

### Upcoming Features:

- Add Placement Groups to Linode Migrate flow ([#10339](https://github.com/linode/manager/pull/10339))
- Add text copy for Placement Group region limits in PlacementGroupsCreateDrawer ([#10355](https://github.com/linode/manager/pull/10355))
- Invalidate Placement Group queries on Linode create & delete mutations ([#10366](https://github.com/linode/manager/pull/10366))
- Update the Placement Groups SVG icon ([#10379](https://github.com/linode/manager/pull/10379))
- Fix & Improve Placement Groups feature restriction ([#10372](https://github.com/linode/manager/pull/10372))
- Linode Create Refactor:
  - VPC (#10354)
  - StackScripts (#10367)
  - Validation (#10374)
  - User Defined Fields ([#10395](https://github.com/linode/manager/pull/10395))
- Update gecko feature flag to object ([#10363](https://github.com/linode/manager/pull/10363))
- Show the selected regions as chips in the AccessKeyDrawer ([#10375](https://github.com/linode/manager/pull/10375))
- Add feature flag for Linode Disk Encryption (LDE) ([#10402](https://github.com/linode/manager/pull/10402))

## [2024-04-15] - v1.117.0

### Added:

- Resource links to NodeBalancers empty state landing page ([#10345](https://github.com/linode/manager/pull/10345))
- New DescriptionList component ([#10325](https://github.com/linode/manager/pull/10325))
- Akamai's Japanese QI System ID to Japanese Invoices ([#10356](https://github.com/linode/manager/pull/10356))

### Changed:

- Improve tags experience ([#10122](https://github.com/linode/manager/pull/10122))
- Use Chip for notification badge ([#10333](https://github.com/linode/manager/pull/10333))

### Fixed:

- Direction of the Bucket Access ACL select field carat with `Autocomplete` ([#10286](https://github.com/linode/manager/pull/10286))
- Reset SSH key form state on cancel ([#10344](https://github.com/linode/manager/pull/10344))
- `usePersonAccessTokensQuery` running without option to be disabled ([#10358](https://github.com/linode/manager/pull/10358))
- Unable to update label of OBJ limited access key ([#10362](https://github.com/linode/manager/pull/10362))
- Tooltip displaying for current Dedicated plan when resizing Database Cluster ([#10364](https://github.com/linode/manager/pull/10364))

### Tech Stories:

- Price NodeBalancers dynamically with `nodebalancers/types` endpoint ([#10265](https://github.com/linode/manager/pull/10265))
- Update Storybook to 8.0.5 ([#10336](https://github.com/linode/manager/pull/10336))
- Update Notistack to 3.0.1 ([#10357](https://github.com/linode/manager/pull/10357))

### Tests:

- Add tests to check Parent and Child Close Account flows ([#10316](https://github.com/linode/manager/pull/10316), [#10296](https://github.com/linode/manager/pull/10296))
- Add UI test for account switch flow with expired Parent token ([#10341](https://github.com/linode/manager/pull/10341))
- Add Cypress tests for Account billing drawers ([#10349](https://github.com/linode/manager/pull/10349))

### Upcoming Features:

- Disable fetching buckets with clusters when ObjMultiClusterEnabled flag is enabled (#10282)
- Update error message in EditAccessKeyDrawer ([#10329](https://github.com/linode/manager/pull/10329))
- Support ticket severity ([#10317](https://github.com/linode/manager/pull/10317))
- Refactor account switching utils for reusability and automatic token refreshing ([#10323](https://github.com/linode/manager/pull/10323))
- Update Placement Groups detail and summaries ([#10325](https://github.com/linode/manager/pull/10325))
- Update and clean up Placement Group assign/unassign features (#10328)
- Update navigation and add new menu items for Placement Groups ([#10340](https://github.com/linode/manager/pull/10340))
- Update UI for Region Placement Groups Limits type changes ([#10343](https://github.com/linode/manager/pull/10343))
- Linode Create Refactor:
  - User Data ([#10331](https://github.com/linode/manager/pull/10331))
  - Summary ([#10334](https://github.com/linode/manager/pull/10334))
  - VLANs ([#10342](https://github.com/linode/manager/pull/10342))
- Include powered-off status in Clone Linode event ([#10337](https://github.com/linode/manager/pull/10337))

## [2024-04-08] - v1.116.1

### Fixed:

- Search indefinitely loading on large accounts ([#10351](https://github.com/linode/manager/pull/10351))
- Returning proper scope when selecting all perms ([#10359](https://github.com/linode/manager/pull/10359))

## [2024-04-01] - v1.116.0

### Changed:

- Notifications for database resize events ([#10262](https://github.com/linode/manager/pull/10262))
- Clear ACLB configuration certificates if `http` or `tcp` protocol is selected ([#10311](https://github.com/linode/manager/pull/10311))
- Revamp Primary Navigation ([#10137](https://github.com/linode/manager/pull/10137))

### Fixed:

- Spacing between copy and Rebuild Linode button in Rebuild dialog ([#10283](https://github.com/linode/manager/pull/10283))
- Loading state missing from Users & Grants table ([#10303](https://github.com/linode/manager/pull/10303))
- Wrong status indicator when provisioning a LKE ([#10320](https://github.com/linode/manager/pull/10320))
- Hide DBaaS resize tab behind feature flag ([#10324](https://github.com/linode/manager/pull/10324))

### Tech Stories:

- Update account queries to use query key factory ([#10260](https://github.com/linode/manager/pull/10260))
- Upgrade MSW to 2.2.3 ([#10285](https://github.com/linode/manager/pull/10285))
- Update `axios` to resolve `follow-redirects` CVE-2024-28849 ([#10291](https://github.com/linode/manager/pull/10291))
- Remove use of flags.vpc and related logic in codebase ([#10299](https://github.com/linode/manager/pull/10299))
- Use query key factory for region queries ([#10301](https://github.com/linode/manager/pull/10301))
- Use query key factory for image queries ([#10302](https://github.com/linode/manager/pull/10302))
- Remove VPC feature flag ([#10306](https://github.com/linode/manager/pull/10306))
- Replace Typescript intersections with interfaces ([#10309](https://github.com/linode/manager/pull/10309))

### Tests:

- Add Parent/Child account switching UI tests for Child->Parent and Child->Child flows ([#10288](https://github.com/linode/manager/pull/10288))
- Resolve Firewall update test flake ([#10289](https://github.com/linode/manager/pull/10289))

### Upcoming Features:

- Set up grants and permissions for Placement Groups ([#10257](https://github.com/linode/manager/pull/10257))
- Add Create Placement Group flow in Details panel of Linode Create flow ([#10273](https://github.com/linode/manager/pull/10273))
- Gecko Beta Demo feedback ([#10284](https://github.com/linode/manager/pull/10284))
- Update Placement Groups types & payload ([#10300](https://github.com/linode/manager/pull/10300))
- Add placement group item to checkout summary ([#10304](https://github.com/linode/manager/pull/10304))
- Hide the Child Account Access table header for parent users without the enabled grant ([#10305](https://github.com/linode/manager/pull/10305))
- Update Placement Groups UI for Edit Drawer & Delete Modal ([#10312](https://github.com/linode/manager/pull/10312))
- Revoke proxy PAT when switching accounts ([#10313](https://github.com/linode/manager/pull/10313))
- Implement Placement Groups Query Key Factory ([#10314](https://github.com/linode/manager/pull/10314))
- Linode Create Refactor
  - Access ([#10308](https://github.com/linode/manager/pull/10308))
  - Details ([#10297](https://github.com/linode/manager/pull/10297))
  - Firewall ([#10315](https://github.com/linode/manager/pull/10315))
  - Add-ons ([#10319](https://github.com/linode/manager/pull/10319))
  - Images and Distributions ([#10281](https://github.com/linode/manager/pull/10281))

## [2024-03-18] - v1.115.0

### Added:

- Invoice byline for powered down instances ([#10208](https://github.com/linode/manager/pull/10208))
- LinuxGSM and Passbolt to Marketplace ([#10272](https://github.com/linode/manager/pull/10272))
- Linode Clone UI refinements ([#10280](https://github.com/linode/manager/pull/10280))

### Changed:

- Allow the disabling of the TypeToConfirm input ([#10205](https://github.com/linode/manager/pull/10205))
- Disable 512GB Plans ([#10228](https://github.com/linode/manager/pull/10228))
- Update ACLB Match Condition Tooltips and Placeholders ([#10271](https://github.com/linode/manager/pull/10271))
- Source ACLB region info from API data and use Jakarta instead of Sydney ([#10274](https://github.com/linode/manager/pull/10274))
- Improve the Linodes restricted user experience ([#10227](https://github.com/linode/manager/pull/10227))

### Fixed:

- Persisting error messages in ACLB delete dialogs ([#10254](https://github.com/linode/manager/pull/10254))
- ACLB TCP rule creation ([#10264](https://github.com/linode/manager/pull/10264))
- Ensure IP / Mask for firewall rules drawer correctly populates ([#10279](https://github.com/linode/manager/pull/10279))
- Linode Rebuild Dialog state not being reset properly ([#10287](https://github.com/linode/manager/pull/10287))

### Tech Stories:

- Upgrade to TanStack Query v4 ([#10236](https://github.com/linode/manager/pull/10236))
- Use `@lukemorales/query-key-factory` for Profile Queries ([#10241](https://github.com/linode/manager/pull/10241))
- Update root eslint parser to `@typescript-eslint/parser` ([#10243](https://github.com/linode/manager/pull/10243))
- Implement new useId() hook in several components ([#10261](https://github.com/linode/manager/pull/10261))
- Linode Create Refactor - Part 1 ([#10268](https://github.com/linode/manager/pull/10268))

### Tests:

- Add Cypress test to check empty state in Images landing page ([#10167](https://github.com/linode/manager/pull/10167))
- Add tests for child user verification banner ([#10204](https://github.com/linode/manager/pull/10204))
- Refactor Cypress region utils, address region capacity flake ([#10242](https://github.com/linode/manager/pull/10242))
- Resolve OBJ Bucket create/delete E2E test flake ([#10245](https://github.com/linode/manager/pull/10245))
- Fix URL redirect flake for Images empty state landing page test ([#10267](https://github.com/linode/manager/pull/10267))

### Upcoming Features:

- Update Placement Group Create & Edit Drawers ([#10205](https://github.com/linode/manager/pull/10205))
- Add scrolling for S3 hostnames in the Access Keys modal. ([#10218](https://github.com/linode/manager/pull/10218))
- Placement Groups events and notifications ([#10221](https://github.com/linode/manager/pull/10221))
- Disable Cloning, Private IP, Backups for edge regions ([#10222](https://github.com/linode/manager/pull/10222))
- Show correct status of Child Account Enabled column for parent users ([#10233](https://github.com/linode/manager/pull/10233))
- Hide "Switch Account" buttons if child_account_access is false ([#10237](https://github.com/linode/manager/pull/10237))
- Only support Edge to Edge Migrations ([#10238](https://github.com/linode/manager/pull/10238))
- Update Buckets landing page to use regions instead of clusters ([#10244](https://github.com/linode/manager/pull/10244))
- Display parent email in user menu for restricted parent users without access to company name ([#10248](https://github.com/linode/manager/pull/10248))
- Adjust user table column count for parent/child ([#10252](https://github.com/linode/manager/pull/10252))
- Linode plan table updates for Edge regions ([#10255](https://github.com/linode/manager/pull/10255))
- Change Placement Group Feature Flag to return a JSON object ([#10256](https://github.com/linode/manager/pull/10256))
- Update copy from Business Partner to Parent User ([#10259](https://github.com/linode/manager/pull/10259))
- Update Assign Linode Drawer and improve query skipping ([#10263](https://github.com/linode/manager/pull/10263))
- Add Parent/Child Account copy and account management improvements ([#10270](https://github.com/linode/manager/pull/10270))
- Improve Proxy Account Visibility with Distinct Visual Indicators ([#10277](https://github.com/linode/manager/pull/10277))

## [2024-03-04] - v1.114.0

### Added:

- Reintroduce NVMe Volume Upgrades ([#10229](https://github.com/linode/manager/pull/10229))

### Changed:

- Improve dev tools UI ([#10220](https://github.com/linode/manager/pull/10220))
- ACLB beta region from `Washington, DC` to `Miami, FL` ([#10232](https://github.com/linode/manager/pull/10232))

### Fixed:

- Incorrect units in Linode Network Graph Tooltip ([#10197](https://github.com/linode/manager/pull/10197))
- Disabled `Add` button once a node pool is added to kubernetes cluster in Create flow ([#10215](https://github.com/linode/manager/pull/10215))
- Invalid VPC scope with a Select All > Read Only selection in Create PAT drawer ([#10226](https://github.com/linode/manager/pull/10226))
- Disabled styles for Textfield input ([#10231](https://github.com/linode/manager/pull/10231))
- LinodeVolumeCreateForm crash ([#10235](https://github.com/linode/manager/pull/10235))

### Tech Stories:

- Update to React 18 ([#10169](https://github.com/linode/manager/pull/10169))
- Improve LinodeActionMenu restricted user experience ([#10199](https://github.com/linode/manager/pull/10199))
- Convert isRestrictedGlobalGrantType to Hook ([#10203](https://github.com/linode/manager/pull/10203))
- Update Storybook to latest to resolve CVE-2023-42282 ([#10212](https://github.com/linode/manager/pull/10212))
- Generate docs site sidebar based on folder structure ([#10214](https://github.com/linode/manager/pull/10214))
- Clean up `new QueryClient()` pattern in unit tests ([#10217](https://github.com/linode/manager/pull/10217))
- Remove build time API caching ([#10219](https://github.com/linode/manager/pull/10219))
- Clean up `Chip` component ([#10223](https://github.com/linode/manager/pull/10223))

### Tests:

- Add Cypress tests for account switching from Parent to Child ([#10110](https://github.com/linode/manager/pull/10110))
- Improve User Profile integration test coverage and separate from Display Settings coverage ([#10202](https://github.com/linode/manager/pull/10202))
- Add test for OBJ Multicluster bucket create flow ([#10211](https://github.com/linode/manager/pull/10211))
- Suppress Rollup warnings during Cypress tests ([#10239](https://github.com/linode/manager/pull/10239))

### Upcoming Features:

- Add list view for Linode Clone and Create from Backup ([#10182](https://github.com/linode/manager/pull/10182))
- Add ‘Delete Placement Group’ Modal (#10162)
- Update Placement Groups types, methods and factories (#10200)
- Add placement group details to Create Linode payload ([#10195](https://github.com/linode/manager/pull/10195))
- Update OBJ Multi-Cluster copy ([#10188](https://github.com/linode/manager/pull/10188))
- Handle errors gracefully when OBJ Multi-Cluster feature flag is enabled without MSW (#10189)
- Ensure correct ARIA labels for permissions are displayed in Access Key "Permissions" drawer when OBJ Multicluster is enabled ([#10213](https://github.com/linode/manager/pull/10213))
- Update Region Select for edge sites (#10194)
- Tag custom analytics events for account switching ([#10190](https://github.com/linode/manager/pull/10190))
- Improve Billing & Account restricted user experience ([#10201](https://github.com/linode/manager/pull/10201))
- Disable ability to edit or delete a proxy user via User Profile page ([#10202](https://github.com/linode/manager/pull/10202))
- Fix Users & Grants filtering error based on `user_type` ([#10230](https://github.com/linode/manager/pull/10230))
- Fix Account Switching ([#10234](https://github.com/linode/manager/pull/10234))
- Fix to ensure ChildAccountList receives proper account token (#10234)
- Rename database scale up to database resize ([#10193](https://github.com/linode/manager/pull/10193))

## [2024-02-20] - v1.113.0

### Added:

- Feb 2024 Marketplace apps ([#10149](https://github.com/linode/manager/pull/10149))

### Changed:

- Improve Linode Graph X Axis Labels when viewing historic data ([#10186](https://github.com/linode/manager/pull/10186))

### Fixed:

- EditableText interaction styling ([#10132](https://github.com/linode/manager/pull/10132))
- Inability to transfer IPv6 ranges ([#10156](https://github.com/linode/manager/pull/10156))
- Incorrect `X-Filter` on the Account Maintenance "Pending" Table (#10196)
- Bundle analyzer script ([#10175](https://github.com/linode/manager/pull/10175))

### Tech Stories:

- Clean up DC Get Well feature flag logic ([#10146](https://github.com/linode/manager/pull/10146))
- Clean up `regionDropdown` feature flag ([#10148](https://github.com/linode/manager/pull/10148))
- Update `react-router-dom` in preparation for React 18 ([#10154](https://github.com/linode/manager/pull/10154))
- Remove Enzyme ([#10160](https://github.com/linode/manager/pull/10160))
- Update Luxon ([#10163](https://github.com/linode/manager/pull/10163))
- Update `launchdarkly-react-client-sdk` ([#10165](https://github.com/linode/manager/pull/10165))
- Add analytics event for breadcrumb label edit icon on Linode details page ([#10183](https://github.com/linode/manager/pull/10183))

### Tests:

- Add integration test coverage for Account Login History ([#10125](https://github.com/linode/manager/pull/10125))
- Add integration test to check proxy user disabled username/email field ([#10139](https://github.com/linode/manager/pull/10139))
- Add Cypress tests for OBJ Multicluster access key operations ([#10144](https://github.com/linode/manager/pull/10144))
- Fix billing contact Cypress test by narrowing element selection scope ([#10150](https://github.com/linode/manager/pull/10150))
- Update Cypress tests to use `"default"` `user_type` for non-parent/child/proxy users ([#10176](https://github.com/linode/manager/pull/10176))
- Fix Button enabled assertions ([#10142](https://github.com/linode/manager/pull/10142))

### Upcoming Features:

- Disable "Save" button in Edit Access Key drawer unless field values are changed ([#10118](https://github.com/linode/manager/pull/10118))
- Add Placement Groups Select component (#10100)
- Update Placement Groups limits ([#10191](https://github.com/linode/manager/pull/10191))
- Add Placement Group Linodes List ([#10123](https://github.com/linode/manager/pull/10123))
- Add AssignLinodesToPlacementGroup drawer ([#10140](https://github.com/linode/manager/pull/10140))
- Add PlacementGroups Summary component ([#10164](https://github.com/linode/manager/pull/10164))
- Add unassign linode from Placement Group modal (#10172)
- Improve restricted access Login History experience for child and restricted users ([#10125](https://github.com/linode/manager/pull/10125))
- Add session expiry confirmation dialog for proxy to parent user account switching ([#10152](https://github.com/linode/manager/pull/10152))
- Clean up files to use profile to get `user_type` ([#10102](https://github.com/linode/manager/pull/10102))
- Update components and unit tests to use `"default"` `user_type` for non-parent/child/proxy users ([#10176](https://github.com/linode/manager/pull/10176))
- Use infinite query for fetching child accounts ([#10179](https://github.com/linode/manager/pull/10179))
- Use API filtering on user_type to populate the two Users & Grants tables ([#10192](https://github.com/linode/manager/pull/10192))

## [2024-02-13] - v1.112.0

### Added:

- Support for IPv4 Ranges in VPC 'Assign Linodes to subnet' drawer ([#10089](https://github.com/linode/manager/pull/10089))
- VPC IPv4 address and range to Linode IP Address Table ([#10108](https://github.com/linode/manager/pull/10108))
- Support for VPC IPv4 Ranges data in Unassign Linodes drawer ([#10114](https://github.com/linode/manager/pull/10114))
- Support for VPC IPv4 Ranges in Linode Create flow and 'VPC IPv4 Ranges' column to inner Subnets table on VPC Detail page ([#10116](https://github.com/linode/manager/pull/10116))
- Support VPC IPv4 Ranges in Add/Edit Linode Config dialog ([#10170](https://github.com/linode/manager/pull/10170))

### Changed:

- "Learn more" docs link for IPv4 ranges in Add/Edit Linode Config dialog, Linode Create flow, and VPC "Assign Linodes" drawer

### Fixed:

- Error when enabling backups for Linodes in regions with $0 pricing ([#10153](https://github.com/linode/manager/pull/10153))
- Error notices for $0 regions in LKE Resize and Add Node Pools drawers ([#10157](https://github.com/linode/manager/pull/10157))
- Error in Enable All Backups drawer when one or more Linode is in a $0 region ([#10161](https://github.com/linode/manager/pull/10161))
- Display $0.00 prices in Linode Migration dialog ([#10166](https://github.com/linode/manager/pull/10166))

## [2024-02-05] - v1.111.0

### Changed:

- Table CollapsibleRow icon orientation ([#10119](https://github.com/linode/manager/pull/10119))
- Hide error message for $0 regions ([#10141](https://github.com/linode/manager/pull/10141))

### Fixed:

- Incorrect color of VPC Action Buttons in Dark Mode ([#10101](https://github.com/linode/manager/pull/10101))
- Breadcrumb label in NodeBalancers details & create pages ([#10127](https://github.com/linode/manager/pull/10127))

### Tech Stories:

- Improve NodeBalancer Restricted User Experience ([#10095](https://github.com/linode/manager/pull/10095))
- Update Storybook & add @babel/traverse resolution ([#10097](https://github.com/linode/manager/pull/10097))
- Remove unused `@types/reach__router` package ([#10099](https://github.com/linode/manager/pull/10099))
- Add RegionMultiSelect Component ([#10084](https://github.com/linode/manager/pull/10084))
- Remove unused `react-page-visibility` and `@types/react-page-visibility` packages ([#10099](https://github.com/linode/manager/pull/10099))
- Move `simple-git` from `dependencies` to `devDependencies` ([#10099](https://github.com/linode/manager/pull/10099))
- Remove `kubernetesDashboardAvailability` feature flag ([#10121](https://github.com/linode/manager/pull/10121))
- Refactor AccessKeyTable - Eliminate React anti-patterns ([#10124](https://github.com/linode/manager/pull/10124))
- React Query for Events ([#9949](https://github.com/linode/manager/pull/9949))
- Upgrade to Vitest 1.2.0 ([#10070](https://github.com/linode/manager/pull/10070))
- Enable TypeScript type checks in the Cypress directory ([#10086](https://github.com/linode/manager/pull/10086))

### Tests:

- Add Cypress tests for restricted user billing flows ([#10070](https://github.com/linode/manager/pull/10070))
- Fix test failure related to Ubuntu 23.04 Image deprecation ([#10091](https://github.com/linode/manager/pull/10091))
- Add regression tests for deleting users on the Users & Grants page. ([#10093](https://github.com/linode/manager/pull/10093))
- Fix Domains landing page empty state test flake ([#10094](https://github.com/linode/manager/pull/10094))
- Add Cypress test for VPC assignment during Linode create flow ([#9939](https://github.com/linode/manager/pull/9939))

### Upcoming Features:

- Create Load Balancer Summary page ([#10018](https://github.com/linode/manager/pull/10018))
- OBJ MultiCluster - Add regions field in Create Access Key Drawer ([#10034](https://github.com/linode/manager/pull/10034))
- Add Rule support to ACLB Full Create Flow ([#10035](https://github.com/linode/manager/pull/10035))
- Update ACLB Configuration Port Copy ([#10079](https://github.com/linode/manager/pull/10079))
- Add search filter in Clone Linode and Create Linode from Backup flows ([#10088](https://github.com/linode/manager/pull/10088))
- Handle ACLB Account Capability ([#10098](https://github.com/linode/manager/pull/10098))
- Add new ACLB logo ([#10105](https://github.com/linode/manager/pull/10105))
- Put newly created ACLB Rules at the top of the table upon creation ([#10107](https://github.com/linode/manager/pull/10107))
- Change ACLB Rule Execution Order Column ([#10112](https://github.com/linode/manager/pull/10112))
- Add ACLB rule Path Regex match type ([#10126](https://github.com/linode/manager/pull/10126))
- Update ACLB Copy ([#10128](https://github.com/linode/manager/pull/10128))
- Implement Account Switching Functionality (#10064)
- Add `user_type` to /profile endpoint for Parent/Child user roles ([#10080](https://github.com/linode/manager/pull/10080))
- Add business partner table to Users & Grants child view ([#10076](https://github.com/linode/manager/pull/10076))
- Disable adding and editing API tokens for proxy users (#10109)
- Restrict proxy users from updating username/email (#10103)
- Add Verification Banner for Child Accounts ([#10085](https://github.com/linode/manager/pull/10085))
- Add Placement Groups Detail Page ([#10096](https://github.com/linode/manager/pull/10096))
- Add Placement Groups Create/Rename Drawers (#10106)
- Add Placement Groups Landing Page ([#10068](https://github.com/linode/manager/pull/10068))
- Add Placement Groups Landing Page empty state ([#10075](https://github.com/linode/manager/pull/10075))

## [2024-01-31] - v1.110.3

### Fix:

- Enable `Can add VPCs to this account` for user permissions

## [2024-01-31] - v1.110.2

### Changed:

- Remove VPC beta feedback link

## [2024-01-31] - v1.110.1

### Changed:

- Updated VPC flag for primary navigation

## [2024-01-22] - v1.110.0

### Added:

- Subnet IPv4 range recommendation in VPC Create flow and Subnet Create Drawer ([#10010](https://github.com/linode/manager/pull/10010))
- Sold out chips for GPU and Premium CPU plans ([#10013](https://github.com/linode/manager/pull/10013))
- Cloud Manager Documentation microsite with Vitepress ([#10027](https://github.com/linode/manager/pull/10027))
- Proper support for OBJ Access Key events ([#10038](https://github.com/linode/manager/pull/10038))
- Support VPC in Access Token drawers ([#10024](https://github.com/linode/manager/pull/10024))

### Changed:

- Styling of Toggles and Radios in dark mode ([#10020](https://github.com/linode/manager/pull/10020))
- Deprecate Ark, TF2, Terraria, Percona, Mist, MagicSpam and BitNinja from Marketplace Apps ([#10046](https://github.com/linode/manager/pull/10046))
- Update user title and emote icons on Support Ticket page ([#10054](https://github.com/linode/manager/pull/10054))
- Update Cloud Manager LICENSE ([#10067](https://github.com/linode/manager/pull/10067))
- Remove unified migrations feature flag ([#10074](https://github.com/linode/manager/pull/10074))
- Right align chart tooltip data points ([#10078](https://github.com/linode/manager/pull/10078))
- Update OBJ types used in several Object Storage components ([#9996](https://github.com/linode/manager/pull/9996))
- Replace Linode details Analytics tab with Recharts ([#10037, #10001](https://github.com/linode/manager/pull/10037))
- Replace Managed summary charts with Recharts ([#10001](https://github.com/linode/manager/pull/10001))

### Fixed:

- Managed Summary layout ([#10042](https://github.com/linode/manager/pull/10042))
- Textfield Label Tooltip Icon elongation/distortion upon focus ([#10044](https://github.com/linode/manager/pull/10044))
- Broken PrimaryNav marketplace navigation within Linode Create ([#10049](https://github.com/linode/manager/pull/10049))
- Kubernetes upgrade flow on Kubernetes details page ([#10057](https://github.com/linode/manager/pull/10057))
- VPC arguments in Linode Create flow CLI ([#10071](https://github.com/linode/manager/pull/10071))
- Standardize Copy Icon Color Variations in CopyableTextField ([#10073](https://github.com/linode/manager/pull/10073))
- Linode details action button color in dark mode ([#10077](https://github.com/linode/manager/pull/10077))
- AGLB route rules being cleared when updating a route ([#10016](https://github.com/linode/manager/pull/10016))
- AGLB Service Target validation ([#10016](https://github.com/linode/manager/pull/10016))

### Tech Stories:

- Update `react-waypoint` for React 18 ([#10026](https://github.com/linode/manager/pull/10026))
- Improve accessibility of Button Component ([#10028](https://github.com/linode/manager/pull/10028))
- Remove `classnames` and `@types/classnames` ([#10029](https://github.com/linode/manager/pull/10029))
- Update `axios` to resolve `follow-redirects` dependabot alert ([#10059](https://github.com/linode/manager/pull/10059))

### Tests:

- Add test coverage updating/renaming Linode labels ([#10032](https://github.com/linode/manager/pull/10032))
- GDPR agreement e2e test ([#10033](https://github.com/linode/manager/pull/10033))
- Add test coverage for Billing Access permission for Child accounts ([#10045](https://github.com/linode/manager/pull/10045))
- Improve Kubernetes version upgrade Cypress test ([#10057](https://github.com/linode/manager/pull/10057))
- Combine VPC landing page tests for update and delete operations ([#10061](https://github.com/linode/manager/pull/10061))

### Upcoming Features:

- Add AGLB Endpoint Health ([#10008](https://github.com/linode/manager/pull/10008))
- Add child account access column and disable delete account button when account has child accounts ([#10025](https://github.com/linode/manager/pull/10025))
- Add parent/proxy 'Switch Account' button and drawer to user profile dropdown menu ([#10031](https://github.com/linode/manager/pull/10031))
- Disable Contact / Billing Info for Restricted Users ([#10036](https://github.com/linode/manager/pull/10036))
- Disable Billing Access user permission for child accounts ([#10045](https://github.com/linode/manager/pull/10045))
- Fix AGLB Configuration "Save" button remaining disabled when trying to remove a route ([#10048](https://github.com/linode/manager/pull/10048))
- Add Switch Account button to Account Landing page for parent and proxy users ([#10052](https://github.com/linode/manager/pull/10052))
- Add VM Placement feature flag ([#10060](https://github.com/linode/manager/pull/10060))
- Add Placement Groups: Queries, Types, Validation, Factories and Mock Data ([#10062](https://github.com/linode/manager/pull/10062))
- Improve AGLB Configuration - Add Certificate Drawer ([#10066](https://github.com/linode/manager/pull/10066))
- Configure User Permissions Billing Account Access for user types ([#10069](https://github.com/linode/manager/pull/10069))
- Ability to scale up Database instances ([#9869](https://github.com/linode/manager/pull/9869))
- Clone Linode power-off notice ([#10072](https://github.com/linode/manager/pull/10072))

## [2024-01-10] - v1.109.1

### Fixed:

- VPC docs links on VPC landing, Create, and Detail pages and in "Assign Linodes" flow ([#10050](https://github.com/linode/manager/pull/10050))
- VPC subnet Linode assignment text field input issue ([#10047](https://github.com/linode/manager/pull/10047))

### Tests:

- Remove obsolete VPC disabled state tests ([#10047](https://github.com/linode/manager/pull/10047))

## [2024-01-08] - v1.109.0

### Changed:

- Improve layout of User Permissions page ([#10005](https://github.com/linode/manager/pull/10005))
- Update toast notifications for UserPermissions ([#10011](https://github.com/linode/manager/pull/10011))
- VLAN availability text on Linode Create ([#9989](https://github.com/linode/manager/pull/9989))
- Default access to `None` for all scopes when creating Personal Access Tokens ([#9992](https://github.com/linode/manager/pull/9992))
- Filter already assigned services from firewall dropdowns ([#9993](https://github.com/linode/manager/pull/9993))

### Fixed:

- User Permissions toggle and radio button accessibility ([#10009](https://github.com/linode/manager/pull/10009))

### Tech Stories:

- Currency and DateTimeDisplay v7 storybook migrations ([#10007](https://github.com/linode/manager/pull/10007))
- ColorPalette and CircleProgress v7 storybook migration ([#10015](https://github.com/linode/manager/pull/10015))
- DebouncedSearchTextfield and EditableText v7 storybook migrations ([#10017](https://github.com/linode/manager/pull/10017))
- Placeholder and EntityDetails v7 storybook migrations ([#10019](https://github.com/linode/manager/pull/10019))
- PaginationControls V7 story migration ([#9959](https://github.com/linode/manager/pull/9959))
- TagsInput & TagsPanel Storybook v7 Stories ([#9963](https://github.com/linode/manager/pull/9963))
- Add Lint Github Action ([#9973](https://github.com/linode/manager/pull/9973))
- Complete @mui/styles to tss-react migration and remove @mui/styles ([#9978](https://github.com/linode/manager/pull/9978))
- ErrorState and FileUploader v7 storybook migrations ([#9981](https://github.com/linode/manager/pull/9981))
- Speed up code coverage Github Actions jobs by skipping Cloud Manager build ([#9988](https://github.com/linode/manager/pull/9988))
- Radio and TextField v7 storybook migrations ([#9994](https://github.com/linode/manager/pull/9994))
- Graphs stories v7 migration ([#9999](https://github.com/linode/manager/pull/9999))
- Add ability to pass headers to useProfile query ([#9987](https://github.com/linode/manager/pull/9987))

### Tests:

- Add Cypress test for Firewalls empty state landing page ([#10000](https://github.com/linode/manager/pull/10000))
- Add integration test for Domains empty landing page ([#10004](https://github.com/linode/manager/pull/10004))
- Add Cypress integration tests for User Permissions page ([#10009](https://github.com/linode/manager/pull/10009))
- Fix `CreditCard.test.tsx` failing unit test triggered by new year ([#10023](https://github.com/linode/manager/pull/10023))
- Add integration test for AGLB Load Balancer delete flows. ([#9955](https://github.com/linode/manager/pull/9955))
- Add Cypress test for Volumes empty state landing page ([#9995](https://github.com/linode/manager/pull/9995))
- Tests to power on/off and reboot Linodes ([#9980](https://github.com/linode/manager/pull/9980))

### Upcoming Features:

- Add child access user permissions for parent accounts ([#10005](https://github.com/linode/manager/pull/10005))
- Update top menu for parent, child, and proxy accounts ([#10014](https://github.com/linode/manager/pull/10014))
- Add AGLB Service Target Section to Full Create Flow ([#9965](https://github.com/linode/manager/pull/9965))
- Change AGLB Rule Session Stickiness unit from milliseconds to seconds ([#9969](https://github.com/linode/manager/pull/9969))
- Improve AGLB selects and other UX ([#9975](https://github.com/linode/manager/pull/9975))
- Ability to choose a single Compute Region ID (e.g., us-east) in Create Object Storage Bucket drawer ([#9976](https://github.com/linode/manager/pull/9976))
- Add mocks and update queries for new Parent/Child endpoints ([#9977](https://github.com/linode/manager/pull/9977))
- Replace NodeBalancer detail charts with Recharts ([#9983](https://github.com/linode/manager/pull/9983))
- Revised copy for Private IP add-on in Linode Create flow ([#9990](https://github.com/linode/manager/pull/9990))
- Add `child_account` oauth scope to Personal Access Token drawers ([#9992](https://github.com/linode/manager/pull/9992))
- Add AGLB Routes section of full create page ([#9997](https://github.com/linode/manager/pull/9997))

## [2023-12-11] - v1.108.0

### Added:

- Ensure EU consent box shows for new European countries ([#9901](https://github.com/linode/manager/pull/9901))
- NodeBalancer support for Firewalls ([#9760](https://github.com/linode/manager/pull/9760))
- Implement DC Get Well disabled regions in RegionSelect ([#9907](https://github.com/linode/manager/pull/9907), [#9909](https://github.com/linode/manager/pull/9909), [#9943](https://github.com/linode/manager/pull/9943), [#9945](https://github.com/linode/manager/pull/9945), [#9953](https://github.com/linode/manager/pull/9953))

### Changed:

- Improve MainConcept Transcoders Marketplace app name, description, and website ([#9858](https://github.com/linode/manager/pull/9858))
- Move Linode Details Add/Edit Config button alignment to the right ([#9925](https://github.com/linode/manager/pull/9925))
- Add pricing Docs Link to create/clone flows and remove DC-specific pricing warning notice ([#9946](https://github.com/linode/manager/pull/9946))
- Update MainConcept app names to include “Demo” ([#9950](https://github.com/linode/manager/pull/9950))

### Fixed:

- Overflow for VPC and StackScript detail descriptions and cut off placeholder text in VPC search bar ([#9887](https://github.com/linode/manager/pull/9887))
- Missing region ID param in Linode Detail clone action menu item ([#9888](https://github.com/linode/manager/pull/9888))
- Linode Network Transfer History graph back button incorrectly appearing to be disabled ([#9900](https://github.com/linode/manager/pull/9900))
- 'Oh snap' errors from MSW ([#9910](https://github.com/linode/manager/pull/9910))
- `TableCell` with `ActionMenu` incorrect size and border placement ([#9915](https://github.com/linode/manager/pull/9915))
- Images landing page guide section title typo ([#9930](https://github.com/linode/manager/pull/9930))
- `TableCell` styling for `ActionMenu`s ([#9954](https://github.com/linode/manager/pull/9954))

### Removed:

- `dcSpecificPricing` and `objDcSpecificPricing` feature flags ([#9881](https://github.com/linode/manager/pull/9881))

### Tech Stories:

- Refactor `RegionSelect` to use `Autocomplete` ([#9873](https://github.com/linode/manager/pull/9873))
- Clean up App.tsx ([#9897](https://github.com/linode/manager/pull/9897))
- Update `axios` to `1.6.1` ([#9911](https://github.com/linode/manager/pull/9911))
- Remove unused container files ([#9928](https://github.com/linode/manager/pull/9928))
- MUI v5 Migration - `SRC > Components > Breadcrumb` ([#9877](https://github.com/linode/manager/pull/9877))
- MUI v5 Migration - `SRC > Features > Support` ([#9882](https://github.com/linode/manager/pull/9882))
- MUI v5 Migration - `SRC > Components > EditableInput` ([#9884](https://github.com/linode/manager/pull/9884))
- NodeBalancer Config Node - Remove one-off-styled Chip ([#9883](https://github.com/linode/manager/pull/9883))
- Toggle v7 story migration ([#9905](https://github.com/linode/manager/pull/9905))
- EnhancedSelect and RegionSelect stories cleanup ([#9906](https://github.com/linode/manager/pull/9906))
- Dismissible Banner Storybook v7 story migration ([#9932](https://github.com/linode/manager/pull/9932))
- Tabs Storybook v7 story migration ([#9937](https://github.com/linode/manager/pull/9937))
- Tile and ShowMoreExpansion Storybook v7 story migration ([#9913](https://github.com/linode/manager/pull/9913))
- ActionMenu Storybook v7 story migration ([#9927](https://github.com/linode/manager/pull/9927))
- TopMenu and TagsList Storybook v7 story migration ([#9948](https://github.com/linode/manager/pull/9948))
- SideMenu & UserMenu Storybook v7 story migration ([#9956](https://github.com/linode/manager/pull/9956))
- Payment Method Row Storybook v7 story migration ([#9958](https://github.com/linode/manager/pull/9958))
- Use `LinodeSelect` and `NodeBalancerSelect` components for Firewall create drawer ([#9886](https://github.com/linode/manager/pull/9886))

### Tests:

- Remove `dcSpecificPricing` and `objDcSpecificPricing` feature flags ([#9881](https://github.com/linode/manager/pull/9881))
- Update tests for DC-specific pricing docs link ([#9946](https://github.com/linode/manager/pull/9946))
- Upgrade Cypress from 13.4.0 to 13.5.0 ([#9892](https://github.com/linode/manager/pull/9892))
- Improve stability for Longview, Rebuild, and Rescue tests ([#9902](https://github.com/linode/manager/pull/9902))
- Code coverage implementation ([#9917](https://github.com/linode/manager/pull/9917))
- Add unit tests and additional integration test for VPC delete dialog ([#9920](https://github.com/linode/manager/pull/9920))
- Add AGLB Configuration create and delete e2e tests ([#9924](https://github.com/linode/manager/pull/9924))
- Add maintenance mode integration test ([#9934](https://github.com/linode/manager/pull/9934))
- Combine billing cypress tests ([#9940](https://github.com/linode/manager/pull/9940))
- Add account cancellation UI tests ([#9952](https://github.com/linode/manager/pull/9952))
- Fix warm resize test by updating notice text ([#9972](https://github.com/linode/manager/pull/9972))
- Add integration tests for VPC assign/unassign flows ([#9818](https://github.com/linode/manager/pull/9818))

### Upcoming Features:

- Add AGLB create flow Stepper details content ([#9849](https://github.com/linode/manager/pull/9849))
- Add AGLB Configuration Create Flow ([#9870](https://github.com/linode/manager/pull/9870))
- Add AGLB Feedback Link ([#9885](https://github.com/linode/manager/pull/9885))
- Add AGLB copy and docs links ([#9908](https://github.com/linode/manager/pull/9908))
- Add AGLB Service Target `protocol` field in Create/Edit Service Target drawer and "Protocol" column to Service Targets table ([#9891](https://github.com/linode/manager/pull/9891))
- Add AGLB Configuration e2e tests, improve error handling, and improve UX ([#9941](https://github.com/linode/manager/pull/9941))
- Add AGLB copy changes and improvements ([#9954](https://github.com/linode/manager/pull/9954))
- Fix AGLB Configuration creation by fixing port type and other refinement ([#9903](https://github.com/linode/manager/pull/9903))
- Add `parentChildAccountAccess` feature flag ([#9919](https://github.com/linode/manager/pull/9919))
- Update existing user account and grant factories and mocks for Parent/Child account switching ([#9942](https://github.com/linode/manager/pull/9942))
- Add new grants and React Query queries for Parent/Child account switching ([#9944](https://github.com/linode/manager/pull/9944))
- Add `Reboot Needed` status for Linodes assigned to VPCs ([#9893](https://github.com/linode/manager/pull/9893))
- Indicate unrecommended Linode configurations on VPC Detail page ([#9914](https://github.com/linode/manager/pull/9914))
- Tweak VPC landing page empty state copy and add resource links ([#9951](https://github.com/linode/manager/pull/9951))
- Display warning notices for unrecommended configurations in Linode Add/Edit Config dialog ([#9916](https://github.com/linode/manager/pull/9916))
- Disable Public IP Address for VPC-only Linodes in the Linode's details page ([#9899](https://github.com/linode/manager/pull/9899))
- Update copy on VPC Create page ([#9962](https://github.com/linode/manager/pull/9962))
- Update VPC-related copy for Reboot Needed tooltip ([#9966](https://github.com/linode/manager/pull/9966))
- Update copy for VPC Panel in Linode Create flow and VPC-related copy in Linode Add/Edit Config dialog ([#9968](https://github.com/linode/manager/pull/9968))
- Create feature flag to support OBJ Multi Cluster UI changes ([#9970](https://github.com/linode/manager/pull/9970))
- Replace Linode Network Transfer History chart with Recharts ([#9938](https://github.com/linode/manager/pull/9938))

## [2023-11-13] - v1.107.0

### Changed:

- Logic governing inclusion of public interfaces in Linode Create payload ([#9834](https://github.com/linode/manager/pull/9834))
- Improve layout of breadcrumb for support tickets ([#9855](https://github.com/linode/manager/pull/9855))
- Logic governing display of Network Interfaces/Networking section in Linode Config dialog ([#9868](https://github.com/linode/manager/pull/9868))
- Temporarily remove region sorting on DBaaS landing page ([#9861](https://github.com/linode/manager/pull/9861))

### Fixed:

- Linodes Landing flickering ([#9836](https://github.com/linode/manager/pull/9836))
- Faux-bold font rendering ([#9843](https://github.com/linode/manager/pull/9843))
- Incorrect docs links for Main Concept and Simplex Marketplace apps ([#9854](https://github.com/linode/manager/pull/9854))
- Select Backup grid layout ([#9862](https://github.com/linode/manager/pull/9862))

### Tech Stories:

- `Tag` Component v7 story migration ([#9840](https://github.com/linode/manager/pull/9840))
- `BetaChip` Component v7 story migration ([#9864](https://github.com/linode/manager/pull/9864))
- MUI Migration - `SRC > Components > Crumbs` ([#9841](https://github.com/linode/manager/pull/9841))
- Clean up app entrypoint render logic ([#9844](https://github.com/linode/manager/pull/9844))
- Fix Safari LaunchDarkly MSW Errors ([#9863](https://github.com/linode/manager/pull/9863))

### Tests:

- Add DBaaS test coverage for disk metrics ([#9833](https://github.com/linode/manager/pull/9833))
- Improve Cypress rescue and rebuild test stability ([#9867](https://github.com/linode/manager/pull/9867))
- Upgrade Cypress to v13.x ([#9874](https://github.com/linode/manager/pull/9874))
- Add integration tests for AGLB certificate edit flow ([#9880](https://github.com/linode/manager/pull/9880))
- Add integration tests for AGLB certificate delete flow ([#9846](https://github.com/linode/manager/pull/9846))

### Upcoming Features:

- Fix Unassign multiple Linodes from Subnet ([#9820](https://github.com/linode/manager/pull/9820))
- `RemovableSelectionsList` default maximum height and overflow scroll ([#9827](https://github.com/linode/manager/pull/9827))
- VPC UX feedback ([#9832](https://github.com/linode/manager/pull/9832))
- Remove temporary code for surfacing VPC interface errors and fix formatting of error in Linode Config dialog ([#9839](https://github.com/linode/manager/pull/9839))
- Refine payload in subnet "Assign Linodes" drawer ([#9845](https://github.com/linode/manager/pull/9845))
- Add Create VPC drawer to Linode Create flow and update Create Firewall button width ([#9847](https://github.com/linode/manager/pull/9847))
- Only unassign linodes in the 'Linodes to be Unassigned from Subnet' list for Subnet Unassign Drawer ([#9851](https://github.com/linode/manager/pull/9851))
- Clear subnet errors in Linode Create flow and VPC label errors in VPC Edit flow upon input change ([#9857](https://github.com/linode/manager/pull/9857))
- Fix IPv4 checkboxes for VPC interfaces in Linode Config dialog ([#9865](https://github.com/linode/manager/pull/9865))
- Fix incorrectly displayed error text in Linode Edit/Add config flow and prevent subnet section from incorrectly clearing in Linode Edit/Add Config and Linode Create flow ([#9866](https://github.com/linode/manager/pull/9866))
- Linode Details: VPC Subnets Not Associated with VPC IP Address Are Displayed ([#9872](https://github.com/linode/manager/pull/9872))
- Add VPC BETA Feedback link to VPC landing and detail pages ([#9879](https://github.com/linode/manager/pull/9879))
- Add `dcGetWell` feature flag ([#9859](https://github.com/linode/manager/pull/9859))
- Add RQ queries and mock data for DC Get Well ([#9860](https://github.com/linode/manager/pull/9860))
- Add RQ queries and mock data for Sold Out Plans ([#9878](https://github.com/linode/manager/pull/9878))
- Add basic AGLB create page and feature flag ([#9856](https://github.com/linode/manager/pull/9856))
- Add AGLB create page with Actions buttons ([#9825](https://github.com/linode/manager/pull/9825))
- Manage state in Create Load Balancer flow ([#9848](https://github.com/linode/manager/pull/9848))
- AGLB Configurations Add Route Drawer and other refinements ([#9853](https://github.com/linode/manager/pull/9853))
- Add missing label field validation in AGLB Edit Certificate drawer ([#9880](https://github.com/linode/manager/pull/9880))

## [2023-10-30] - v1.106.0

### Added:

- October Marketplace apps ([#9771](https://github.com/linode/manager/pull/9771))
- Last log in and TFA status to Users & Grants page ([#9810](https://github.com/linode/manager/pull/9810))
- Dynamic price error handling for DC-specific pricing ([#9660](https://github.com/linode/manager/pull/9660))

### Changed:

- Linode Create error placement ([#9788](https://github.com/linode/manager/pull/9788))
- Firewall Create Drawer opens in the same tab in the Linode Create Flow ([#9785](https://github.com/linode/manager/pull/9785))

### Fixed:

- Quote variable in changeset shell command ([#9791](https://github.com/linode/manager/pull/9791))
- Primary nav DBaaS menu item flicker on page load ([#9808](https://github.com/linode/manager/pull/9808))
- Excess spacing above and below Linode CLI help text in Upload Image form ([#9812](https://github.com/linode/manager/pull/9812))
- Only show regions that support Databases on the Database Create page ([#9815](https://github.com/linode/manager/pull/9815))
- Footer styles on small viewports ([#9823](https://github.com/linode/manager/pull/9823))
- Rendering of unsanitized titles in event notification popup and support tickets ([#9826](https://github.com/linode/manager/pull/9826))
- CreateCluster form label styles and layout ([#9835](https://github.com/linode/manager/pull/9835))

### Tech Stories:

- Rename isPropValid utility ([#9790](https://github.com/linode/manager/pull/9790))
- Migrate NodeBalancer Node Mode Select TextField to Autocomplete ([#9754](https://github.com/linode/manager/pull/9754))
- Migrate UserDefinedSelect from a TextField Select to an Autocomplete ([#9756](https://github.com/linode/manager/pull/9756))
- Create Stack component ([#9830](https://github.com/linode/manager/pull/9830))
- MUI v5 Migration - `SRC > Features > StackScripts` pt1 ([#9773](https://github.com/linode/manager/pull/9773))
- Clean up `src/utilities` exports ([#9783](https://github.com/linode/manager/pull/9783))
- MUI v5 Migration - `SRC > Features > StackScripts` pt 2 ([#9786](https://github.com/linode/manager/pull/9786))
- MUI v5 Migration - `SRC > Features > Users` ([#9748](https://github.com/linode/manager/pull/9748))

### Tests:

- Improve error message display when Linode API error occurs in Cypress test ([#9777](https://github.com/linode/manager/pull/9777))
- Improve Linode config edit test stability ([#9781](https://github.com/linode/manager/pull/9781))
- Improve LKE create test reattempt stability ([#9782](https://github.com/linode/manager/pull/9782))
- Clean up Jest warnings and errors ([#9784](https://github.com/linode/manager/pull/9784))
- Fix DBaaS UI test failures stemming from API update ([#9801](https://github.com/linode/manager/pull/9801))
- Refactor Cypress Firewall migration tests ([#9807](https://github.com/linode/manager/pull/9807))
- Skip affected tests when Managed is enabled on test accounts ([#9809](https://github.com/linode/manager/pull/9809))
- Make `ConfigureForm.test.tsx` Vitest compatible ([#9816](https://github.com/linode/manager/pull/9816))

### Upcoming Features:

- Helper text for DC-specific pricing Object Storage overages ([#9813](https://github.com/linode/manager/pull/9813))
- Support VPCs in Add/Edit Linode Config dialog ([#9709](https://github.com/linode/manager/pull/9709))
- Properly support new shapes of `Subnet` and `Interface` return objects ([#9824](https://github.com/linode/manager/pull/9824))
- Only show regions that support VPCs in VPC Create page ([#9787](https://github.com/linode/manager/pull/9787))
- Invalidate VPC-related queries when deleting a Linode ([#9814](https://github.com/linode/manager/pull/9814))
- Add AGLB Routes - Rule Edit Drawer ([#9778](https://github.com/linode/manager/pull/9778))
- Add AGLB Edit Service Target drawer ([#9800](https://github.com/linode/manager/pull/9800))
- Add AGLB Rule Delete Dialog ([#9804](https://github.com/linode/manager/pull/9804))
- Add AGLB Create Route Drawer ([#9806](https://github.com/linode/manager/pull/9806))
- Add AGLB Edit Route Drawer ([#9822](https://github.com/linode/manager/pull/9822))
- Add Rule Index to AGLB Rule Table ([#9838](https://github.com/linode/manager/pull/9838))

## [2023-10-16] - v1.105.0

### Added:

- Statically Cache Marketplace Apps ([#9732](https://github.com/linode/manager/pull/9732))
- Link `contact Support` text in notices to support ticket modal ([#9770](https://github.com/linode/manager/pull/9770))

### Changed:

- Comment out CS:GO app pending update ([#9753](https://github.com/linode/manager/pull/9753))

### Fixed:

- Add Firewall and Linode Configuration success toast notifications ([#9725](https://github.com/linode/manager/pull/9725))
- Long drawer titles overlapping close icon ([#9731](https://github.com/linode/manager/pull/9731))
- Removed `title` prop forwarding on Modals/Dialogs ([#9739](https://github.com/linode/manager/pull/9739))
- Fixed the top spacing for the NodeBalancer empty state page ([#9746](https://github.com/linode/manager/pull/9746))
- Notice scroll-to-view behavior and styling regressions ([#9755](https://github.com/linode/manager/pull/9755))
- Display Database menu items in side nav and Create dropdown for permissioned users ([#9762](https://github.com/linode/manager/pull/9762))
- Customer success Hively overlap issue ([#9776](https://github.com/linode/manager/pull/9776))
- Inconsistent display of % in Linode Details MNTP legend ([#9780](https://github.com/linode/manager/pull/9780))

### Tech Stories:

- Disable Sentry Performance Tracing ([#9745](https://github.com/linode/manager/pull/9745))
- Migrate Filesystem TextField Select to Autocomplete ([#9752](https://github.com/linode/manager/pull/9752))
- MUI v5 Migration - `SRC > Features > Lish` ([#9774](https://github.com/linode/manager/pull/9774))

### Tests:

- Added Cypress integration test for Edit Subnet flow ([#9728](https://github.com/linode/manager/pull/9728))
- Cypress tests for VPC create flows ([#9730](https://github.com/linode/manager/pull/9730))

### Upcoming Features:

- Subnet Unassign Linodes Drawer ([#9703](https://github.com/linode/manager/pull/9703))
- Add AGLB Route Delete Dialog ([#9735](https://github.com/linode/manager/pull/9735))
- Add Drag and Drop support to the Load Balancer Rules Table ([#9736](https://github.com/linode/manager/pull/9736))
- Make Reboot Linodes dismissible banner on VPC Details page unique for each VPC ([#9743](https://github.com/linode/manager/pull/9743))
- Showcase VPC feedback ([#9751](https://github.com/linode/manager/pull/9751))
- Persistent error messages for Region, Label, and Description fields in VPC Create flow ([#9750](https://github.com/linode/manager/pull/9750))
- Ability to choose resize types when resizing Linode ([#9677](https://github.com/linode/manager/pull/9677))
- Add AGLB "Edit Certificate" drawer ([#9723](https://github.com/linode/manager/pull/9723))

## [2023-10-02] - v1.104.1

### Fixed:

- Add disabled Tokyo RegionSelect menu entry ([#9758](https://github.com/linode/manager/pull/9758))
- Display DC-specific monthly prices to two decimal places and hide blank Region column on past invoices ([#9759](https://github.com/linode/manager/pull/9759))

## [2023-10-02] - v1.104.0

### Added:

- Breadcrumb header and other improvements to Volumes Create ([#9720](https://github.com/linode/manager/pull/9720))

### Fixed:

- Back link and CSV download button accessibility on Billing Detail page ([#9697](https://github.com/linode/manager/pull/9697))
- Missing ARIA label for backup notification dismissal button ([#9699](https://github.com/linode/manager/pull/9699))
- Payment confirmation number covered in Payment Receipts ([#9702](https://github.com/linode/manager/pull/9702))
- Overly permissive regex in One Click Apps flow ([#9704](https://github.com/linode/manager/pull/9704))
- Styling issues in kubeconfig dialog ([#9705](https://github.com/linode/manager/pull/9705))
- Account Users "Add A User" button alignment ([#9721](https://github.com/linode/manager/pull/9721))
- "Cancel" button in Database Access Controls drawer incorrectly having a loading state ([#9722](https://github.com/linode/manager/pull/9722))
- Missing button labels in Delete SSH Key dialog and Clone Domain drawer ([#9726](https://github.com/linode/manager/pull/9726))

### Tech Stories:

- De-Redux-ify and clean up the Volumes Drawer ([#9601](https://github.com/linode/manager/pull/9601))
- MUI v5 Migration - `SRC > Features > Longview` Pt2: Longview Landing and Longview root packages ([#9612](https://github.com/linode/manager/pull/9612))
- Fix TPAProviders invalid prop on a DOM element console errors ([#9698](https://github.com/linode/manager/pull/9698))
- Fix CodeQL warning with analytics.ts custom event payload ([#9700](https://github.com/linode/manager/pull/9700))
- Add feature flag handling for DBaaS create menu item ([#9706](https://github.com/linode/manager/pull/9706))

### Upcoming Features:

- Add AGLB details - Routes Tab ([#9593](https://github.com/linode/manager/pull/9593))
- Update AGLB Certificates UI ([#9711](https://github.com/linode/manager/pull/9711))
- Add AGLB Create Service Target Drawer ([#9657](https://github.com/linode/manager/pull/9657))
- VPC and Firewall assignment within Linode Create flow ([#9635](https://github.com/linode/manager/pull/9635))
- Only show IPv4s specific to a linode-subnet relationship in a linode's row on VPC details page ([#9710](https://github.com/linode/manager/pull/9710))
- Updates to Create VPC based on feedback ([#9718](https://github.com/linode/manager/pull/9718))
- Subnet Assign Linodes Drawer and new list component, `RemovableSelectionsList` ([#9687](https://github.com/linode/manager/pull/9687))
- Add beta notice for DC-specific pricing to Object Storage ([#9654](https://github.com/linode/manager/pull/9654))
- Update DC Specific Pricing Notices ([#9690](https://github.com/linode/manager/pull/9690))
- Update Monthly Network Transfer Pool dialog copy and typography ([#9692](https://github.com/linode/manager/pull/9692))

## [2023-09-22] - v1.103.0

### Change:

- Remove Beta chip from Add User Data accordion ([#9712](https://github.com/linode/manager/pull/9712))

## [2023-09-18] - v1.102.0

### Added:

- Configuration Profiles docs link to Linode Details Configurations tab ([#9658](https://github.com/linode/manager/pull/9658))

### Fixed:

- Stuck LKE node pools when HA Control Plane is unavailable for self-hosting Cloud Manager users ([#9558](https://github.com/linode/manager/pull/9558))
- Longview styling regressions ([#9619](https://github.com/linode/manager/pull/9619))
- Typo in 'Confirm Ticket Close' modal ([#9639](https://github.com/linode/manager/pull/9639))
- Selected state of Longview processes table ([#9643](https://github.com/linode/manager/pull/9643))
- Typo in NodeBalancer landing table column header ([#9648](https://github.com/linode/manager/pull/9648))
- Metadata CLI command ([#9665](https://github.com/linode/manager/pull/9665))
- Billing Contact UI regression caused by MUI Update ([#9667](https://github.com/linode/manager/pull/9667))
- Panels alignment in NodeBalancer create flow ([#9673](https://github.com/linode/manager/pull/9673))
- Misplaced helper text and static copy in Linode Create Volume drawer ([#9683](https://github.com/linode/manager/pull/9683))
- Redis trademark changes ([#9694](https://github.com/linode/manager/pull/9694))

### Tech Stories:

- Add Autocomplete component ([#9497](https://github.com/linode/manager/pull/9497))
- MUI v5 Migration - `SRC > Features > EntityTransfers` ([#9582](https://github.com/linode/manager/pull/9582))
- MUI v5 Migration - `SRC > Features > Longview` Pt1: Longview Detail ([#9600](https://github.com/linode/manager/pull/9600))

### Upcoming Features:

- Add VPC-related permissions, capabilities, and grants ([#9585](https://github.com/linode/manager/pull/9585))
- Add VPC data in Linode Detail header ([#9645](https://github.com/linode/manager/pull/9645))
- Add VPC Create Subnet drawer ([#9652](https://github.com/linode/manager/pull/9652))
- Add VPC Delete Subnet dialog ([#9640](https://github.com/linode/manager/pull/9640))
- Add VPC filter subnets field ([#9647](https://github.com/linode/manager/pull/9647))
- Populate VPC Subnets table with data ([#9599](https://github.com/linode/manager/pull/9599))
- Standardize "region" and "data center" copy for DC-specific pricing ([#9670](https://github.com/linode/manager/pull/9670))
- Removed VPC column from Linodes landing page table ([#9625](https://github.com/linode/manager/pull/9625))
- Improved VPC Create validation for subnets ([#9659](https://github.com/linode/manager/pull/9659))
- Add DC-specific pricing Invoice support ([#9597](https://github.com/linode/manager/pull/9597))
- Add DC-specific pricing Linode Create support ([#9598](https://github.com/linode/manager/pull/9598))
- Add DC-specific pricing to Kubernetes node pools ([#9606](https://github.com/linode/manager/pull/9606))
- Add DC-specific transfer pools and linode usage displays ([#9620](https://github.com/linode/manager/pull/9620))
- Add Region label to DC-specific pricing invoices ([#9663](https://github.com/linode/manager/pull/9663))
- Add AGLB Details - Configuration Tab ([#9591](https://github.com/linode/manager/pull/9591))
- Add AGLB Certificate Delete Dialog ([#9666](https://github.com/linode/manager/pull/9666))
- Add AGLB Certificate Create Drawer ([#9616](https://github.com/linode/manager/pull/9616))
- Add AGLB Configuration Delete Dialog ([#9675](https://github.com/linode/manager/pull/9675))
- Add DBaaS disk size and used size fields to Database Summary ([#9638](https://github.com/linode/manager/pull/9638))

## [2023-09-07] - v1.101.1

### Fixed:

- Restricted users unable to edit Firewall after creation ([#9637](https://github.com/linode/manager/pull/9637))

## [2023-09-05] - v1.101.0

### Added:

- September marketplace release ([#9596](https://github.com/linode/manager/pull/9596))

### Fixed:

- Longview crashing the app with a negative number of CPU cores ([#9563](https://github.com/linode/manager/pull/9563))
- CopyTooltip hover state in Linode Summary ([#9587](https://github.com/linode/manager/pull/9587))
- Metadata Image select dropdown ([#9592](https://github.com/linode/manager/pull/9592))
- Hide User Data accordion in Linode Rebuild dialog for unsupported regions ([#9602](https://github.com/linode/manager/pull/9602))

### Tech Stories:

- Add Product Information Banners for all product landing pages ([#9523](https://github.com/linode/manager/pull/9523))
- MUI v5 migration - `SRC > Features > ToastNotifications` ([#9555](https://github.com/linode/manager/pull/9555))
- MUI v5 Migration - `SRC > Features > GlobalNotifications` ([#9561](https://github.com/linode/manager/pull/9561))
- MUI v5 Migration - `SRC > Features > Events` ([#9565](https://github.com/linode/manager/pull/9565))
- Make feature flag dev tools show reality ([#9567](https://github.com/linode/manager/pull/9567))
- Update Material UI and Emotion ([#9603](https://github.com/linode/manager/pull/9603))

### Upcoming Features:

- Add AGLB Create Page - Stepper component ([#9520](https://github.com/linode/manager/pull/9520))
- VPC Create page ([#9537](https://github.com/linode/manager/pull/9537))
- VPC detail summary ([#9549](https://github.com/linode/manager/pull/9549))
- Add AGLB landing page ([#9556](https://github.com/linode/manager/pull/9556))
- Introduce dynamic pricing utils and constants ([#9564](https://github.com/linode/manager/pull/9564))
- Add DC Specific Pricing to NodeBalancer Create ([#9566](https://github.com/linode/manager/pull/9566))
- Add DC-specific pricing to Kubernetes HA ([#9568](https://github.com/linode/manager/pull/9568))
- Add DC dynamic pricing information for Linode migration flow ([#9570](https://github.com/linode/manager/pull/9570))
- Add DC Specific Pricing Notices and Docs Links ([#9572](https://github.com/linode/manager/pull/9572))
- Add AGLB Details - Certificate Tab ([#9576](https://github.com/linode/manager/pull/9576))
- Add AGLB Details - Service Targets Tab ([#9577](https://github.com/linode/manager/pull/9577))
- Fix volume e2e test and dc specific price unit test ([#9578](https://github.com/linode/manager/pull/9578))
- Add AGLB Details - Settings Tab ([#9583](https://github.com/linode/manager/pull/9583))
- Add Collapsible Table Component ([#9584](https://github.com/linode/manager/pull/9584))
- Update mocks for DC-specific pricing API responses ([#9586](https://github.com/linode/manager/pull/9586))
- Add DC-specific pricing to Linode backups ([#9588](https://github.com/linode/manager/pull/9588))
- Details for betas and ability to enroll in betas ([#9544](https://github.com/linode/manager/pull/9544))
- Support for VPC and subnet events ([#9530](https://github.com/linode/manager/pull/9530))
- Added DC specific pricing to Volumes create flows ([#9569](https://github.com/linode/manager/pull/9569))
- Update header from “Subnet” to “Subnets” in VPC Create flow ([#9604](https://github.com/linode/manager/pull/9604))

## [2023-08-30] - v1.100.2

### Fixed:

- Extra API calls for Linode Configs ([#9609](https://github.com/linode/manager/pull/9609))

## [2023-08-22] - v1.100.1

### Fixed:

- Incorrect timezone form styles on profile page ([#9573](https://github.com/linode/manager/pull/9573))
- Create Linode from Stackscript field state bug ([#9573](https://github.com/linode/manager/pull/9573))

## [2023-08-21] - v1.100.0

### Added:

- Firewalls table to Linode Details > “Network” tab ([#9470](https://github.com/linode/manager/pull/9470))

### Changed:

- Strip whitespace on blur for username and email text fields ([#9463](https://github.com/linode/manager/pull/9463))
- Move Kubernetes HA Control Plane selection from checkout bar to create form ([#9489](https://github.com/linode/manager/pull/9489))

### Fixed:

- Alignment issue on Service Transfers page ([#9491](https://github.com/linode/manager/pull/9491))
- Broken K8 node pools display with infinite scrolling ([#9509](https://github.com/linode/manager/pull/9509))
- Collision caused by IPv6 address in the FW Rules Table ([#9510](https://github.com/linode/manager/pull/9510))
- Inconsistent Node Pool Summary price font family ([#9512](https://github.com/linode/manager/pull/9512))
- Persistent OAuth client inputs after canceling or submitting ([#9515](https://github.com/linode/manager/pull/9515))
- Disabled Select tooltip hover ([#9518](https://github.com/linode/manager/pull/9518))
- Styling syntax error with EnhancedSelectFields ([#9521](https://github.com/linode/manager/pull/9521))
- Circular dependency and blur behaviors on main search field ([#9534](https://github.com/linode/manager/pull/9534))
- Incorrect redirect to DBaaS instance details page upon create ([#9547](https://github.com/linode/manager/pull/9547))
- Hively icons showing external link icons ([#9548](https://github.com/linode/manager/pull/9548))
- Crash when resizing a Linode under a user’s reputation score ([#9550](https://github.com/linode/manager/pull/9550))
- Firewalls breadcrumb containing the firewall id ([#9554](https://github.com/linode/manager/pull/9554))

### Tech Stories:

- Clean up Profile Settings ([#9482](https://github.com/linode/manager/pull/9482))
- Finish deprecating the `core` folder and clean up components ([#9488](https://github.com/linode/manager/pull/9488))
- Add event messages story and playground ([#9516](https://github.com/linode/manager/pull/9516))
- Refactor Backups Drawer ([#9517](https://github.com/linode/manager/pull/9517))
- Clean up withRouter usage ([#9522](https://github.com/linode/manager/pull/9522))
- Clean up how dev tools are initialized ([#9525](https://github.com/linode/manager/pull/9525))
- Replaced deprecated keycodes ([#9527](https://github.com/linode/manager/pull/9527))
- MUI v5 Migration - `SRC > Features > TopMenu` ([#9498](https://github.com/linode/manager/pull/9498))
- MUI v5 Migration - `SRC > Features > Linodes pt2` ([#9501](https://github.com/linode/manager/pull/9501))
- MUI v5 Migration - `SRC > Features > Search` ([#9532](https://github.com/linode/manager/pull/9532))
- Make UserMenu use MUI instead of Reach UI ([#9533](https://github.com/linode/manager/pull/9533))
- Make ActionMenu use MUI instead of Reach UI ([#9540](https://github.com/linode/manager/pull/9540))
- Duplicate key error on Linode and NodeBalancer Landing ([#9543](https://github.com/linode/manager/pull/9543))

### Upcoming Features:

- Add AGLB empty state ([#9462](https://github.com/linode/manager/pull/9462))
- Update AGLB API endpoints ([#9496](https://github.com/linode/manager/pull/9496))
- Add AGLB Details - Summary Page ([#9551](https://github.com/linode/manager/pull/9551))
- Add Betas Landing page ([#9465](https://github.com/linode/manager/pull/9465))
- Add VPC column to linodes landing page table ([#9485](https://github.com/linode/manager/pull/9485))
- Add VPC delete dialog ([#9490](https://github.com/linode/manager/pull/9490))
- Add VPC Edit drawer ([#9528](https://github.com/linode/manager/pull/9528))
- Swap VLAN and User Data order in Linode Create ([#9492](https://github.com/linode/manager/pull/9492))
- Remove customer tag check for Metadata ([#9546](https://github.com/linode/manager/pull/9546))

## [2023-08-11] - v1.99.1

### Fixed:

Unescape encoding for user data ([#9536](https://github.com/linode/manager/pull/9536))

## [2023-08-07] - v1.99.0

### Added:

- Ability to sort Databases by Region and Engine ([#9433](https://github.com/linode/manager/pull/9433))

### Changed:

- NodeBalancers can be created without a configuration ([#9472](https://github.com/linode/manager/pull/9472))
- Renamed `Premium` to `Premium CPU` in plans tables ([#9484](https://github.com/linode/manager/pull/9484))

### Fixed:

- Make drawers full width on mobile viewports ([#9427](https://github.com/linode/manager/pull/9427))
- Inconsistent styling and clipped copy tooltip on OBJ bucket details page ([#9430](https://github.com/linode/manager/pull/9430))
- Remove markup from Help & Support landing search results ([#9456](https://github.com/linode/manager/pull/9456))
- Create Firewall drawer input persisting after firewall creation or cancellation ([#9459](https://github.com/linode/manager/pull/9459))
- Redirect the user back to `/linodes` when Linode is deleted from Linode Details ([#9469](https://github.com/linode/manager/pull/9469))
- Add Gopaddle & re-add Wazuh Marketplace apps ([#9473](https://github.com/linode/manager/pull/9473))
- Enhanced Select fields text cut off at bottom ([#9479](https://github.com/linode/manager/pull/9479))

### Removed:

- Linodes Redux store ([#9421](https://github.com/linode/manager/pull/9421))

### Tech Stories:

- Improve reusability for ActionPanel component ([#9341](https://github.com/linode/manager/pull/9341))
- Migrate LinodeSelect to LinodeSelect ([#9396](https://github.com/linode/manager/pull/9396))
- Refactor Link and deprecate ExternalLink ([#9411](https://github.com/linode/manager/pull/9411))
- Optimize Linode event handlers and query invalidation ([#9451](https://github.com/linode/manager/pull/9451))
- LinodeSelect - Allow fully custom noOptionsText ([#9452](https://github.com/linode/manager/pull/9452))
- React Query queries for Linode Configs ([#9418](https://github.com/linode/manager/pull/9418))
- Resolve open dependabot alerts and clean up packages ([#9425](https://github.com/linode/manager/pull/9425))
- Remove Bluebird.js as a dependency ([#9455](https://github.com/linode/manager/pull/9455))
- Clean up exports of src/hooks/ ([#9457](https://github.com/linode/manager/pull/9457))
- Update Storybook Categories ([#9458](https://github.com/linode/manager/pull/9458))
- Fix <LinodeSelect /> bugs ([#9464](https://github.com/linode/manager/pull/9464))
- Decrease Sentry capture rate ([#9487](https://github.com/linode/manager/pull/9487))
- MUI v5 Migration - `SRC > Components > TableFooter` ([#9412](https://github.com/linode/manager/pull/9412))
- MUI v5 Migration - `SRC > Components > Dialog` ([#9419](https://github.com/linode/manager/pull/9419))
- MUI v5 Migration - `SRC > Features > Firewalls` ([#9434](https://github.com/linode/manager/pull/9434))
- MUI v5 Migration > `SRC > Features > Linodes Pt 1` ([#9445](https://github.com/linode/manager/pull/9445))
- MUI v5 Migration - `SRC > Components > InputAdornment` ([#9454](https://github.com/linode/manager/pull/9454))
- MUI v5 Migration - `SRC > Components > FormControlLabel` ([#9476](https://github.com/linode/manager/pull/9476))
- MUI v5 Migration - `SRC > Components > Form` ([#9480](https://github.com/linode/manager/pull/9480))
- MUI v5 migration `SRC > Features > Help` ([#9408](https://github.com/linode/manager/pull/9408))

### Upcoming Features:

- VPC landing page ([#9467](https://github.com/linode/manager/pull/9467))
- Add basic routing and files for VPC ([#9474](https://github.com/linode/manager/pull/9474))
- Fix User data input crash ([#9494](https://github.com/linode/manager/pull/9494))

## [2023-07-28] - v1.98.1

### Fixed:

- Region Select order ([#9466](https://github.com/linode/manager/pull/9466))
- Backups Drawer missing plans and prices ([#9466](https://github.com/linode/manager/pull/9466))

## [2023-07-24] - v1.98.0

### Added:

- Hover state on table rows ([#9367](https://github.com/linode/manager/pull/9367))

### Fixed:

- Misleading MNTP percentage for accounts with no active services ([#9362](https://github.com/linode/manager/pull/9362))
- LinodeSelect styling ([#9417](https://github.com/linode/manager/pull/9417))
- Behavior of logo and menu items in SideMenu ([#9431](https://github.com/linode/manager/pull/9431))
- TopMenu bug that prevented tooltips from showing via tab key navigation ([#9371](https://github.com/linode/manager/pull/9371))
- Make "edit" button for images landing page consistent ([#9424](https://github.com/linode/manager/pull/9424))
- Temporarily hide Wazuh Marketplace app ([#9442](https://github.com/linode/manager/pull/9442))

### Tech Stories:

- Improve Sentry's environment identification ([#9428](https://github.com/linode/manager/pull/9428))
- Update Sentry and enable performance monitoring ([#9337](https://github.com/linode/manager/pull/9337))
- RQ-ify Events ([#9416](https://github.com/linode/manager/pull/9416))
- MUI v5 Migration - `SRC > Components > DocumentTitle` ([#9406](https://github.com/linode/manager/pull/9406))
- MUI v5 Migration - `SRC > Components > Paper` ([#9410](https://github.com/linode/manager/pull/9410))
- MUI v5 Migration `SRC > Features > Footer` ([#9415](https://github.com/linode/manager/pull/9415))
- MUI v5 Migration - `SRC > Component > GaugePercent` ([#9420](https://github.com/linode/manager/pull/9420))
- MUI v5 Migration - `SRC > Components > Drawer` ([#9423](https://github.com/linode/manager/pull/9423))
- MUI v5 Migration - `SRC > Components > SectionErrorBoundary` ([#9329](https://github.com/linode/manager/pull/9329))
- Use RQ for isLargeAccount ([#9402](https://github.com/linode/manager/pull/9402))
- MUI v5 Migration - 'SRC > Features > Domains' ([#9403](https://github.com/linode/manager/pull/9403))

### Upcoming Features:

- Set up initial AGLB RQ work with useLoadBalancers ([#9392](https://github.com/linode/manager/pull/9392))
- Add primary navigation AGLB entry (feature flagged & Beta) ([#9404](https://github.com/linode/manager/pull/9404))
- Add LoadBalancer create menu entry (feature flagged & Beta) ([#9405](https://github.com/linode/manager/pull/9405))
- Add skeleton AGLB Service Target landing page and unit tests ([#9397](https://github.com/linode/manager/pull/9397))
- Add initial AGLB routes, folders, pages, and tabs ([#9376](https://github.com/linode/manager/pull/9376))
- React Query queries for VPC Subnets ([#9390](https://github.com/linode/manager/pull/9390))
- Make VLAN section in Linode Create an Accordion ([#9414](https://github.com/linode/manager/pull/9414))
- Queries, server handlers, and factories for self-serve betas ([#9386](https://github.com/linode/manager/pull/9386))

## [2023-07-11] - v1.97.0

### Added:

- Light/dark mode keyboard shortcut copy on "My Settings" page ([#9286](https://github.com/linode/manager/pull/9286))
- Visual outline to some country flags ([#9288](https://github.com/linode/manager/pull/9288))
- Helper text for the Add SSH Key Drawer form ([#9290](https://github.com/linode/manager/pull/9290))
- Improved warning and error messaging for failed backup events ([#9364](https://github.com/linode/manager/pull/9364))

### Changed:

- Update Metadata copy ([#9374](https://github.com/linode/manager/pull/9374))

### Fixed:

- Notification menu crashing older Safari versions ([#9360](https://github.com/linode/manager/pull/9360))
- Confirmation modal overflow on mobile ([#9289](https://github.com/linode/manager/pull/9289))
- Layout issue with Create Access Key Drawer for Object Storage ([#9296](https://github.com/linode/manager/pull/9296))
- LinodeSelectV2 label association ([#9298](https://github.com/linode/manager/pull/9298))
- Missing icons in DBaaS engine selection field ([#9306](https://github.com/linode/manager/pull/9306))
- Disable delete button for public IP addresses if it's the only IP address ([#9332](https://github.com/linode/manager/pull/9332))
- Action Menu tooltip icon color deprecation ([#9352](https://github.com/linode/manager/pull/9352))
- Multiple requests for logo when loading billing invoice PDFs ([#9355](https://github.com/linode/manager/pull/9355))
- Updated wording from “Linode” to “Cloud Manager” ([#9358](https://github.com/linode/manager/pull/9358))
- Volume empty state misspelling of NVMe ([#9366](https://github.com/linode/manager/pull/9366))

### Tech Stories:

- React Query methods for VPC ([#9361](https://github.com/linode/manager/pull/9361))
- Made yarn up:expose actually expose Cloud Manager on all interfaces ([#9297](https://github.com/linode/manager/pull/9297))
- MUI v5 Migration - `Components > InlineMenuAction` ([#9268](https://github.com/linode/manager/pull/9268))
- MUI v5 Migration - `Components > LandingLoading` ([#9282](https://github.com/linode/manager/pull/9282))
- Upgrade LaunchDarkly client library ([#9285](https://github.com/linode/manager/pull/9285))
- MUI v5 Migration - `Components > LongviewLineGraph` ([#9291](https://github.com/linode/manager/pull/9291))
- MUI v5 Migration - `Components > SingleTextFieldForm` ([#9292](https://github.com/linode/manager/pull/9292))
- MUI v5 Migration - `Components > SelectableTableRow` ([#9299](https://github.com/linode/manager/pull/9299))
- MUI v5 Migration - `Components > Chip` ([#9310](https://github.com/linode/manager/pull/9310))
- MUI v5 Migration - `Components > Toolbar` ([#9319](https://github.com/linode/manager/pull/9319))
- MUI v5 Migration - `Components > Accordion` (part 2) ([#9320](https://github.com/linode/manager/pull/9320))
- MUI v5 Migration - `Components > AppBar` ([#9321](https://github.com/linode/manager/pull/9321))
- MUI v5 Migration - `Components > Box` ([#9322](https://github.com/linode/manager/pull/9322))
- MUI v5 Migration - `Components > CopyTooltip` ([#9323](https://github.com/linode/manager/pull/9323))
- MUI v5 Migration - `Components > Button` ([#9325](https://github.com/linode/manager/pull/9325))
- MUI v5 Migration - `Components > Hidden` ([#9326](https://github.com/linode/manager/pull/9326))
- MUI v5 Migration - `Components > SelectionCard` ([#9327](https://github.com/linode/manager/pull/9327))
- MUI v5 Migration - `Components > Typography` ([#9328](https://github.com/linode/manager/pull/9328))
- MUI v5 Migration - `Components > Checkbox` (part 2) ([#9338](https://github.com/linode/manager/pull/9338))
- MUI v5 Migration - `Components > Chip` ([#9339](https://github.com/linode/manager/pull/9339))
- MUI v5 Migration - `Components > Snackbar` ([#9359](https://github.com/linode/manager/pull/9359))
- MUI v5 Migration - `Components > Tooltip` ([#9369](https://github.com/linode/manager/pull/9369))
- MUI v5 Migration - `Components > MenuItem` ([#9295](https://github.com/linode/manager/pull/9295))
- MUI v5 Migration - `Components > Divider` ([#9353](https://github.com/linode/manager/pull/9353))
- Remove old changelog scripting ([#9340](https://github.com/linode/manager/pull/9340))
- Remove `withLoadingAndError` and clean up 2FA components ([#9318](https://github.com/linode/manager/pull/9318))
- Link component: remove default export and improved Storybook story ([#9313](https://github.com/linode/manager/pull/9313))
- Refactor components to use TypeToConfirmDialog ([#9175](https://github.com/linode/manager/pull/9175))

## [2023-06-29] - v1.96.2

### Fixed:

- Issue where Cloud Manager was not displaying all linodes capable of being "cloned" ([#9294](https://github.com/linode/manager/pull/9294))
- Firewall custom ports validation w/ unit tests ([#9336](https://github.com/linode/manager/pull/9336))

### Tech Stories:

- React Query - Linodes - General Refactors ([#9294](https://github.com/linode/manager/pull/9294))

## [2023-06-27] - v1.96.1

### Fixed:

- Crash when viewing notifications due to `null` label in event entity ([#9331](https://github.com/linode/manager/pull/9331))

## [2023-06-26] - v1.96.0

### Added:

- Dynamic Premium Plans support for Linode creation flows ([#9253](https://github.com/linode/manager/pull/9253))
- Dynamic GPU Plans support for Linode creation flows ([#9284](https://github.com/linode/manager/pull/9284))
- Metadata Beta docs links ([#9304](https://github.com/linode/manager/pull/9304))

### Changed:

- Improve Linode Power confirmation dialog layout and UX copy ([#9240](https://github.com/linode/manager/pull/9240))
- Improve Premium plans Tab copy ([#9287](https://github.com/linode/manager/pull/9287))

### Fixed:

- Timestamps for finished events show time of completion instead of start ([#9215](https://github.com/linode/manager/pull/9215))
- Corrected typos in Marketplace app summaries & descriptions ([#9260](https://github.com/linode/manager/pull/9260))
- Button alignment on Nodebalancer Create page ([#9272](https://github.com/linode/manager/pull/9272))
- Linodes Landing Grid/Tag views and toggle button styling ([#9273](https://github.com/linode/manager/pull/9273))
- Fixed crash caused by un-escaped RegEx ([#9280](https://github.com/linode/manager/pull/9280))
- Show accurate Notification Threshold values when toggling in Linode Settings ([#9281](https://github.com/linode/manager/pull/9281))
- Regression with text input placeholder opacity ([#9303](https://github.com/linode/manager/pull/9303))

### Removed:

- Deprecate Google Analytics and clean up unused custom events ([#9266](https://github.com/linode/manager/pull/9266))

### Tech Stories:

- Fixed Github Actions build-manager step ([#9274](https://github.com/linode/manager/pull/9274))
- Help Landing: remove banner icon and refactor class components ([#9230](https://github.com/linode/manager/pull/9230))
- Migrate <App /> to functional component ([#9256](https://github.com/linode/manager/pull/9256))
- MUI v5 Migration - `Components > FileUploader` ([#9254](https://github.com/linode/manager/pull/9254))
- MUI v5 Migration - `Components > LabelAndTagsPanel` ([#9270](https://github.com/linode/manager/pull/9270))
- MUI v5 Migration - `Components > LineGraph` ([#9276](https://github.com/linode/manager/pull/9276))
- MUI v5 Migration - `Components > Pagination` ([#9237](https://github.com/linode/manager/pull/9237))
- MUI v5 Migration - `Components > ProductInformationBanner` ([#9213](https://github.com/linode/manager/pull/9213))
- MUI v5 Migration - `Components > PromotionalOfferCard` ([#9239](https://github.com/linode/manager/pull/9239))
- MUI v5 Migration - `Components > TableRowEmpty, TableRowError, TableRowLoading` ([#9232](https://github.com/linode/manager/pull/9232))
- MUI v5 Migration - `Components > ImageSelect` ([#9267](https://github.com/linode/manager/pull/9267))
- MUI v5 Migration - `Components > MaintenanceBanner` ([#9278](https://github.com/linode/manager/pull/9278))
- MUI v5 Migration - `Components > MultipleIPInput` ([#9283](https://github.com/linode/manager/pull/9283))
- MUI v5 Migration - `Components > HighlightedMarkdown` ([#9244](https://github.com/linode/manager/pull/9244))
- MUI v5 Migration - `Components > ScriptCode` ([#9243](https://github.com/linode/manager/pull/9243))
- MUI v5 Migration - `Components > LinodeCLIModal` ([#9220](https://github.com/linode/manager/pull/9220))
- Plan selection—reduce space ([#9238](https://github.com/linode/manager/pull/9238))
- React Query - Linode Disks ([#9255](https://github.com/linode/manager/pull/9255))
- React Query - Linode Resize Dialog ([#9242](https://github.com/linode/manager/pull/9242))
- React Query - Linode Volumes continued ([#9218](https://github.com/linode/manager/pull/9218))
- React Query - Linodes - LinodeSelect and refactor ([#9193](https://github.com/linode/manager/pull/9193))
- Refactor <IPSelect /> ([#9263](https://github.com/linode/manager/pull/9263))
- Refactor billing activity filters to improve caching ([#9271](https://github.com/linode/manager/pull/9271))
- Refactored AddNewMenu to use a MUI Menu ([#9224](https://github.com/linode/manager/pull/9224))
- Remove url-parse in factor of native Javascript ([#9228](https://github.com/linode/manager/pull/9228))
- Renamed LinkStyledButton to StyledLinkButton ([#9248](https://github.com/linode/manager/pull/9248))
- Update ExtendedAccordion, Prompt, and SafeTabPanel components ([#9241](https://github.com/linode/manager/pull/9241))

## [2023-06-14] - v1.95.1

### Fixed:

- New Marketplace apps display and toggle ([#9259])

## [2023-06-12] - v1.95.0

### Added:

- June 2023 Marketplace Release ([#9114])
- Metadata beta updates ([#9222])
- Kubernetes product information banner ([#9226])

### Changed:

- Improve failed Image creation and upload error messages ([#9184])

### Fixed:

- Tooltip console errors and top menu icon hover ([#9206])
- Disable Marketplace app search until loading complete ([#9207])
- Prevent rendering of purple content within Buttons without a buttonType prop ([#9209])
- VLANs configuration not showing for restricted users ([#9214])
- Linode Settings Disk I/O notification threshold value unable to be changed ([#9247])
- Linode Details crashing for Linodes with no `type` ([#9249])

### Tech Stories:

- Move dismissibleButton to DismissibleBanner component ([#9142])
- Resolve yaml dependabot alert for CVE-2023-2251 ([#9156])
- Simplify SelectPlanPanel and SelectPlanQuantityPanel ([#9165])
- React Query - Object Storage - Bucket SSL ([#9167])
- React Query - Linode Migrate Dialog ([#9195])
- React Query - Linode Configurations ([#9198])
- Added REACT_APP_MAINTENANCE_MODE env var to explicitly enable maintenance mode ([#9171])
- Update Storybook to 7.0.18 and add measure addon ([#9181])
- Update to vite@4.3.9 for CVE-2023-34092 ([#9212])
- MUI v5 - `Components > Tag` ([#9164])
- MUI v5 Migration - `Components > ShowMore` ([#9169])
- MUI v5 - `Components > PreferenceToggle` ([#9172])
- MUI v5 - `Components > SelectRegionPanel` ([#9173])
- MUI v5 - `Components > Linear Progress` ([#9177])
- MUI v5 Migration - `Features > ObjectStorage` ([#9180])
- MUI v5 Migration - `Components > TagCell, Tags, AddTag` ([#9186])
- MUI v5 Migration - `Components > TabbedPanel, ReachTab, ReachTabList` ([#9191])
- MUI v5 Migration - Features > Profile ([#9197])
- MUI v5 Migration - `Components > PasswordInput` ([#9202])
- MUI v5 - `Components > TableContentWrapper` ([#9208])
- MUI v5 - `Components > ProductNotification` ([#9211])
- MUI v5 Migration - `Components > TabLink` and `Components > TabLinkList` ([#9159])
- MUI v5 Migration - `Components > EditableText` ([#9179])
- MUI v5 Migration - `Components > EnhancedSelect` ([#9194])
- Rename `features/linodes` to `features/Linodes` ([#9201])

## [2023-05-30] - v1.94.0

### Added:

- Resource links to Object Storage empty state landing page #9098
- Resource links to Images empty state landing page #9095

### Fixed:

- Required fields for Firewall rules drawer form #9127
- Cloud Manager maintenance mode #9130
- Error handling for loadScript and Adobe Analytics #9161

### Removed:

- Unifi Marketplace app #9145

### Tech Stories:

- Automate the changelog with changeset generation #9104
- Upgrade Cypress to v12.11 #9038
- React Query for Linode Details - General Details #9099
- React Query Linode Details - Network Tab #9097
- React Query for Linode Details Settings Tab #9121
- React Query for Support Tickets - Ticket Details #9105
- MUI v5 Migration - `Components > EditableEntityLabel` #9129
- MUI v5 Migration - `Components > EnhancedNumberInput` #9152
- MUI v5 Migration - `Components > EntityDetail` #9123
- MUI v5 Migration - `Components > EntityHeader` #9109
- MUI v5 Migration - `Components > EntityIcon` #9125
- MUI v5 Migration - `Components > ErrorState` #9128
- MUI v5 Migration - `Components > IconButton` #9102
- MUI v5 Migration - `Components > Placeholder & Components > H1 Header` #9131
- MUI v5 Migration - `Components > TransferDisplay` #9107
- MUI v5 Migration - `Components > TypeToConfirm` & `Components > TypeToConfirmDialog` #9124
- MUI v5 Migration - `Features > CancelLanding` #9113
- MUI v5 Migration - `Features > NodeBalancers` #9139
- MUI v5 Migration - `Features > NotificationCenter` #9162

## [2023-05-22] - v1.93.3

### Fixed:

- LISH Console via SSH containing `none` as the username #9148
- Ability to add a Linode to a Firewall when the Firewall contains a large number of Linodes #9151
- Inability of restricted users with NodeBalancer creation permissions to add NodeBalancers #9150
- Bucket Access unnecessarily refreshing #9140

## [2023-05-22] - v1.93.2

### Fixed:

- Issue where linode "Reboot" button was disabled #9143

## [2023-05-18] - v1.93.1

### Fixed:

- Initialize linode before referencing #9133
- Revert linode landing changes #9136

## [2023-05-15] - v1.93.0

### Added:

- Resource links to empty state Volumes landing page #9065
- Resource links to empty state Firewalls landing page #9078
- Resource links to empty state StackScripts landing page #9091
- Resource links to empty state Domains landing page #9092
- Ability download DNS zone file #9075
- New flag to deliver DC availability notice for premium plans #9066
- Accessible graph data for LineGraphs #9045

### Changed:

- Banner text size and spacing to improve readability #9064
- Updated ClusterControl description #9081
- Highlighted Marketplace apps and button card height on empty state Linodes landing page #9083

### Fixed:

- Ability to search Linodes by IPv6 #9073
- Surface general errors in the Object Storage Bucket Create Drawer #9067
- Large file size for invoices due to uncompressed JPG logo #9069
- Phone Verification error does not reset #9059
- Show error for PayPal payments #9058
- Send Adobe Analytics page views #9108

### Tech Stories:

- MUI v5 Migration - `Components > CheckoutSummary` #9100
- MUI v5 Migration - `Components > CopyableTextField` #9018
- MUI v5 Migration - `Components > DialogTitle` #9050
- MUI v5 Migration - `Components > DownloadCSV` #9084
- MUI v5 Migration - `Components > Notice` #9094
- MUI v5 Migration - `Components > PrimaryNav` #9090
- MUI v5 Migration - `Components > ShowMoreExpansion` #9096
- MUI v5 Migration - `Components > Table` #9082
- MUI v5 Migration - `Components > TableBody` #9082
- MUI v5 Migration - `Components > TableCell` #9082
- MUI v5 Migration - `Components > TableHead` #9082
- MUI v5 Migration - `Components > TableRow` #9082
- MUI v5 Migration - `Components > TableSortCell` #9082
- React Query - Linodes - Prepare for React Query for Linodes #9049
- React Query - Linodes - Landing #9062
- React Query - Linodes - Detail - Backups #9079
- Add Adobe Analytics custom event tracking #9004

## [2023-05-01] - v1.92.0

### Added:

- No Results section for Marketplace Search #8999
- Private IP checkbox when cloning a Linode #9039
- Metadata migrate warning #9033

### Changed:

- Region Select will dynamically get country flags and group all countries based on API data #8996
- Removed MongoDB Marketplace Apps #9071

### Fixed:

- Kubernetes Delete Dialog clears when it is re-opened #9000
- HTML showing up in event messages #9003
- Inability to edit and save Linode Configurations #9053
- Excessively large file size for invoices due to uncompressed JPG logo #9069
- Marketplace One Click Cluster UDF caching issue #8997
- Prevent IP transfer & sharing modals form submission if no action selected #9026
- Increase radio button padding to fix hover effect shape #9031
- Blank Kubernetes Node Pool plan selection #9009

### Tech Stories:

- MUI v5 Migration - `Components > CircleProgress` #9028
- MUI v5 Migration - `Components > StatusIcon` #9014
- MUI v5 Migration - `Components > TagsInput, TagsPanel` #8995
- MUI v5 Migration - Grid v2 for Features #8985
- MUI v5 Migration - `Components > Dialog` #9020
- MUI v5 Migration - `Components > DeletionDialog` #9047
- MUI v5 Migration - `Components > Currency` #9030
- MUI v5 Migration - `Components > DisplayPrice` #9022
- MUI v5 Migration - `Components > CreateLinodeDisabled` #9015
- MUI v5 Migration - `Components > DateTimeDisplay, DebouncedSearchTextField` #9007
- MUI v5 Migration - `Components > ConfirmationDialog` #9016
- MUI v5 Migration - `Components > CopyTooltip` #9040
- MUI v5 Migration - `Components > CheckoutBar` #9051
- MUI v5 Migration - `Components > CreateLinodeDisabled` #9015
- MUI v5 Migration - `Components > ColorPalette` #9013
- MUI v5 Migration - `Components > Tile` #9001
- MUI v5 Migration - `Components > TagsInput, TagsPanel` #8995
- MUI v5 Migration - `Components > DismissibleBanner` #8998
- MUI v5 Migration - `Components > SupportLink, TextTooltip` #8993
- MUI v5 Migration - `Components > Toggle` #8990
- MUI v5 Migration - `Components > SplashScreen` #8994
- Remove `ConditionalWrapper` #9002
- Upgrade New Relic to v1230 #9005
- Add basic Adobe Analytics tracking #8989
- Add more eslint rules #9043
- @linode/validation version badge Label in `README.md` #9011
- Improve Firewall ports regex to prevent exponential backtracking #9010
- Fix code scanning alert that DOM text is reinterpreted as HTML #9032
- Fix the typesafety of the `<Select />` component #8986
- Update PayPal and Braintree dependencies #9052

## [2023-04-18] - v1.91.1

### Fixed:

- Add Premium plans to LKE #9021

## [2023-04-17] - v1.91.0

### Added:

- Cross Data Center Clone warning #8937
- `Plan` column header to plan select table #8943

### Changed:

- Use Akamai logo for TPA provider screen #8982
- Use Akamai logo for the favicon #8988
- Only fetch grants when the user is restricted #8941
- Improve the StackScript user defined fields (UDF) forms #8973

### Fixed:

- Styling of Linode Details Add Configurations modal header #8981
- Alignment issues with Kubernetes Node Pool table and buttons #8967
- Domain Records not updating when navigating #8957
- Notification menu displaying empty menu on secondary status click #8902

### Tech Story:

- React Query for NodeBalancers #8964
- React Query for Profile - Trusted Devices #8942
- React Query for OAuth Apps #8938
- Un-Redux-ify Object Storage Drawer #8965
- MUI v5 Migration - `Components > BarPercent` #8962
- MUI v5 Migration - `Components > BetaChip & Breadcrumb` #8968
- MUI v5 Migration - `Features > Billing` #8933
- MUI v5 Migration - `Components > CheckBox` #8980
- MUI v5 Migration - `Components > BackupStatus` #8960
- Use MUI Grid v2 #8959
- Update the `usePagination` hook to use Query Params instead of state #8914
- Use Query Client from Context #8949

## [2023-04-03] - v1.90.0

### Added:

- Delete warning to LKE [#8891](https://github.com/linode/manager/pull/8891)
- “to another region” to the title of the Linode Migrate Dialog [#8920](https://github.com/linode/manager/pull/8920)

### Changed:

- Disable Download CA Certificate when DB is provisioning [#8890](https://github.com/linode/manager/pull/8890)
- Update OCC logos to include naming convention [#8927](https://github.com/linode/manager/pull/8927)
- MUI v5 Migration - Features > Billing [#8895](https://github.com/linode/manager/pull/8895)
- MUI v5 Migration - Features > Account [#8893](https://github.com/linode/manager/pull/8893)
- MUI v5 Migration - Components > Drawer, DrawerContent [#8908](https://github.com/linode/manager/pull/8908)
- MUI v5 Migration - Components > Accordion [#8905](https://github.com/linode/manager/pull/8905)
- MUI v5 Migration - Components > SelectionCard [#8939](https://github.com/linode/manager/pull/8939)
- MUI v5 Migration - Components > AccountActivation, ActionMenu [#8930](https://github.com/linode/manager/pull/8930)
- MUI v5 Migration - Components > AbuseTicketBanner, AccessPanel [#8913](https://github.com/linode/manager/pull/8913)
- MUI v5 Migration - Components > DocsLink, ExternalLink, IconTextLink [#8919](https://github.com/linode/manager/pull/8919)
- MUI v5 Migration - Features > Databases [#8896](https://github.com/linode/manager/pull/8896)
- React Query for Firewalls [#8889](https://github.com/linode/manager/pull/8889)
- RQ-ify Types endpoints [#8840](https://github.com/linode/manager/pull/8840)
- React Query for SSH Keys [#8892](https://github.com/linode/manager/pull/8892)
- React Query for Notifications [#8915](https://github.com/linode/manager/pull/8915)

### Fixed:

- Filtering by `Status` on Linode Details Volumes Table [#8947](https://github.com/linode/manager/pull/8947)
- Tag drawer in LinodesLanding summary view [#8909](https://github.com/linode/manager/pull/8909)
- Crash for Events with a `null` community post `entity` [#8912](https://github.com/linode/manager/pull/8912)
- Incorrect headline in Linode Details Networking table [#8925](https://github.com/linode/manager/pull/8925)
- One Click Cluster UDF Caching issue [#8997](https://github.com/linode/manager/pull/8997)

### Removed:

- Repo clean up, remove old Redux Docs [#8907](https://github.com/linode/manager/pull/8907)

## [2023-03-28] - v1.89.1

### Fixed:

- NodeBalancer Configurations not saving [#8929](https://github.com/linode/manager/pull/8929)

## [2023-03-20] - v1.89.0

### Added:

- One Click Clusters [#8878](​​https://github.com/linode/manager/pull/8878)
- Infinitely Loaded Volume Select [#8876](https://github.com/linode/manager/pull/8876)
- Allow users to select `system` as a theme option [#8869](https://github.com/linode/manager/pull/8869)
- Vite [#8838](https://github.com/linode/manager/pull/8838)
- Resource links to Kubernetes empty state landing page [#8827](https://github.com/linode/manager/pull/8827)

### Changed:

- Updated maintenance and account activation screen logo [#8879](https://github.com/linode/manager/pull/8879)
- Updated `VolumeStatus` type and logic [#8862](https://github.com/linode/manager/pull/8862)
- Temporarily changed Remit To invoice address [#8847](https://github.com/linode/manager/pull/8847)
- Improved notification event links [#8828](https://github.com/linode/manager/pull/8828)
- Improved Linode disk downsize error messaging [#8861](https://github.com/linode/manager/pull/8861)
- Refactored LandingHeader & EntityHeader [#8856](https://github.com/linode/manager/pull/8856)
- Use region `label` from `/v4/regions` instead of `dcDisplayNames` constant [#8851](https://github.com/linode/manager/pull/8851)

### Fixed:

- Use our custom dialog for Monthly Network Transfer Pool instead of MUI's [#8874](https://github.com/linode/manager/pull/8874)
- Radio Styles after Vite Upgrade [#8871](https://github.com/linode/manager/pull/8871)
- Disable/hide showAll for PaginationFooter [#8826](https://github.com/linode/manager/pull/8826)
- Invalidate Firewall devices cache when a Linode is deleted [#8848](https://github.com/linode/manager/pull/8848)

### Removed:

- VLANs from Redux [#8872](https://github.com/linode/manager/pull/8872)
- Unused packages + update lint-staged [#8860](https://github.com/linode/manager/pull/8860)
- /core/styles abstraction for tss-react codemod [#8875](https://github.com/linode/manager/pull/8875)

## [2023-03-06] - v1.88.0

### Breaking:

- Remove deprecated `ip_whitelist_enabled` Profile Toggle

### Added:

- Support for local development access from local domain
- Account Logins Show `Successful` or `Failed` Access

### Changed:

- Increased minimum acceptable password strength for Linode root passwords
- Use React Query to fetch and store user preferences, tags, and images
- Use `URLSearchParams` to standardize query string parsing and stringifying
- Improvements to PrimaryNav new branded logo animation, transition, and accessibility
- Update Node.js from 14.17.4 LTS to 18.14.1 LTS
- Add `tss-react` and refactor `Button` to styled API
- Use Region ID to dynamically generate LISH URLs

### Removed:

- `wait-on` package for CVE-2023-25166

### Fixed:

- Firewall Rules Table rendering overlapping text
- `validateDOMNesting` warning in console

## [2023-02-21] - v1.87.0

### Added:

- Ability to create Object Storage folders

### Changed:

- Standardize Text tooltip
- Prevent Firewall Rule Drawer reset if the same preset is reselected

## [2023-02-13] - v1.86.0

### Added:

- “Status” column to Linode Backups table

### Changed:

- Migrate to Material UI v5 theme format
- Accessibility improvements to TopMenu icons
- Logo updates
- Account Agreements Query Small Optimization

### Fixed:

- Uneven Breakpoints in Kubernetes Landing Table

## [2023-02-07] - v1.85.0

### Added:

- Databases as a User Permissions Option
- Monthly Network Transfer Pool to select empty state landing pages
- API/CLI usage information to Linode Create

### Changed:

- Improve firewall rule list screen reader support
- UX copy for “Getting Started” playlists

### Fixed:

- API Tokens revocation

## [2023-01-18] - v1.84.0

### Added:

- Jan 2023 Marketplace Apps
- Type-to-confirm to more destructive actions

### Changed:

- Standardized usage of dismissible banners and notices
- Aligned left modal title
- Standardized `Disk IO` -> `Disk I/O` formatting across app

### Fixed:

- Linodes Landing Extra Padding
- Broken URL for Peppermint Marketplace App

## [2023-01-13] - v1.83.2

### Fixed:

- Linodes Detail Showing Past Maintenance Events
- Incorrect Linode Plan tab selection on Linode Create
- Inability to save changes to NodeBalancer Mode selection
- Deploying a Linode Backup to a new Linode forces a different plan size to be chosen

## [2023-01-11] - v1.83.1

### Fixed:

- Showing past completed maintenance on Linodes

## [2023-01-09] - v1.83.0

### Added:

- Support for new Washington, DC datacenter
- Account Login History
- `completed` Account Maintenance Events
- External link icons to YouTube links on Database landing page

### Changed:

- Relocate SMTP restriction notice for better visibility
- Update text for Akamai-billed customers
- Update and improve PayPal payment limits and logic
- Update links to the Marketplace app guides
- Update Docs Search URL regarding VLANs
- Update to Material UI v5
- Re-worked Gravatar loading and fallback logic
- Filter blocklisted events from Notification Menu
- Remove NVMe chip from Volumes

### Fixed:

- /32 IP address Access Controls for DBaaS
- Show correct plan tab when cloning a Linode
- Stackscripts loading for large accounts

## [2022-12-12] - v1.82.0

### Added:

- SMTP restriction support ticket form
- Region to Database summary view
- Mastodon Marketplace App

### Changed:

- Updated secrets modal button text
- Improved Linode migration time estimates
- Made help banner text more readable
- Switched to Akamai billing information and tax identification numbers
- Filter deprecated Linux images

### Fixed:

- Delayed loading of /56 ranges in Linode Network tab

## [2022-11-30] - v1.81.0

### Added:

- SMTP restriction notice helper text
- Object Storage type to confirm
- Copyable Linode IP Address text
- Copyable Kubernetes Node Pool IP address text
- React Query for Volumes

### Fixed:

- Landing page empty state 2-column layout

## [2022-11-14] - v1.80.0

### Added:

- Paste functionality restored for Glish
- Support for user-defined headers in stackscripts

### Changed:

- LKE UI refinements

## [2022-11-07] - v1.79.1

### Fixed:

- Bug when managing user permissions for large accounts

## [2022-11-01] - v1.79.0

### Added:

- Set custom UserAgent header for api-v4 when run in node

### Changed:

- Linode label max characters increased to 64 chars
- Update Configuration Profile doc link
- Marketplace app info button can be focused via keyboard
- Notices that suggest opening a support ticket now include a link to do so

### Fixed:

- Error when swapping Linode IPs after having already done so
- Issue preventing more than 100 Marketplace apps from appearing
- Error when updating billing contact info without a company name in certain circumstances

## [2022-10-17] - v1.78.0

### Added:

- Support for Pro Dedicated Plans
- Support ticket link for Account Limit notice text
- HA chip for highly available clusters in the Kubernetes landing page
- Visual indicator when keyboard navigating Linode and Database plan selection tables
- React Query for Managed

### Changed:

- Disable delete pool button if there is only one pool
- Display friendly name for Support ticket reply

### Fixed:

- Accessibility and zoom issue for inputs on Safari iOS

## [2022-10-04] - v1.77.0

### Added:

- ARIA labels for network transfer history previous/next buttons
- Firewall Support for `IPENCAP` Protocol
- New Linode Logo
- Getting Started links on the Linodes and Databases empty landing pages

### Changed:

- New environment docs and updated PR Template

### Fixed:

- Linode “Add Disk” drawer UI width bug
- Object Storage overwrite file error causing the app to crash

## [2022-09-19] - v1.76.0

### Added:

- Ability to select a disk for initrd in Linode Config modal
- Contextual help links on Linode create page

### Changed:

- Invoice tax and logo updates
- Improve timezone offsets by pulling them from `Luxon`
- Allow deletion of private IPv4 addresses
- Make database engine icons more visible on focus
- Replace `novnc-node` with `react-vnc`

### Fixed:

- Issue where long drawer titles force "Close" button to new line
- Database maintenance window day mapping and notification message for database_update
- Confirm that 2FA toggle is not present in either state when security questions are not answered

## [2022-09-06] - v1.75.0

### Added:

- Marketplace Search & Filtering and UI refinements
- Sept 2022 Marketplace Apps
- More Insightful Credit Card Expiration Date Validation
- Volume Status on Volumes landing page

### Changed:

- Remove Type-To-Confirm checkbox from Modals
- Documentation link for Powered off Linode Accrued Charges

### Fixed:

- Ant Media Server display in drawer
- Apostrophes in Linode Resize and Host Maintenance error messages

## [2022-08-24] - v1.74.1

### Fixed:

- Issue causing user-defined fields to clear erroneously during Linode StackScript deploy

## [2022-08-22] - v1.74.0

### Added:

- Support for “Any/All” option for StackScript target images

### Changed:

- Update billing UI for Akamai customers
- Build `api-v4` and `validation` with `tsup`

### Fixed:

- Slight adjustment to browser back button behavior on User Permissions tab
- Make "Copy IP" buttons visible on keyboard focus as well as table row hover

## [2022-08-08] - v1.73.0

### Added:

- Local storage warning to Kubernetes upgrade flow
- August 2022 Marketplace apps

### Changed:

- Filter `read_only` Linodes From Firewall Select For Restricted Users

### Fixed:

- Linode Backups tab error certain users were experiencing
- Invoice formatting issue

## [2022-07-25] - v1.72.0

### Changed:

- Phone Verification and Security Questions copy
- PayPal Loading State improvement
- Button placement in User Permissions
- Add Payment Drawer error from toast to notice

### Fixed:

- Mobile graph legends alignment
- Region selection not clearing when switching between Linode Create tabs

## [2022-07-20] - v1.71.1

### Added:

- Banner regarding maintenance to the Databases Landing and Database Create pages

## [2022-07-12] - v1.71.0

### Added:

- Kali distro icon
- Ability to download secret keys

### Changed:

- UI in Keys and secrets modals
- Update 2FA Security Questions Notice font size
- Main content banner width
- Use React Query for Domains
- Removed create image cost estimator
- Don't make /account requests if restricted user
- Persist Last Updated column on small screens in Support Ticket Table

### Fixed:

- Image upload max size bug on Linux
- Responsiveness of Linode stats graphs
- Curly apostrophe on cancel landing page
- Phone Verification when verifying the same phone number

## [2022-07-01] - v1.70.1

### Fixed:

- Banner text wrapping for certain viewport widths

## [2022-06-23] - v1.70.0

### Added:

- June 2022 Marketplace release
- Security questions for account verification
- Phone number SMS verification opt-in and opt-out

### Changed:

- Move Upload Image region text to tooltip
- Enabling or resetting 2FA requires security questions to be answered
- Clean up dismissed notifications more frequently in User Preferences

### Fixed:

- Show errors in Firewall rules table
- Make notification badge a true circle

## [2022-06-13] - v1.69.0

### Added:

- Display tax lines on invoices
- Ability for users to migrate unattached volumes to NVMe block storage

## [2022-06-08] - v1.68.1

### Fixed:

- Notification Menu spamming calls when clicking a link

## [2022-06-06] - v1.68.0

### Added:

- Tooltip explaining public/private hosts for MongoDB clusters
- Support for scoping Database and Firewall permissions

### Changed:

- Tweak Connection Details for Mongo clusters
- Bold the Entity Label, Actions, and Username in the Notification Menu
- Enable Google Analytics IP anonymization

### Fixed:

- Height of Region select

## [2022] - v1.67.0

### Added:

- Marketplace Add: May 2022 Release

### Changed:

- Allow more sorting options for Databases
- Remove NVMe marketing banners
- Remove Ada chat bot

### Fixed:

- Linode Configs Cancel Button functionality
- Events sometimes disappearing from the notification menu

## [2022-05-16] - v1.66.2

### Changed:

- Display linroot as the username for MongoDB and MySQL clusters, and linpostgres as the username for PostgreSQL clusters

## [2022-05-16] - v1.66.1

### Changed:

- Display 'admin' as username for MongoDB database clusters

## [2022-05-16] - v1.66.0

### Added:

- Support and icons for PostgreSQL and MongoDB

### Changed:

- Expanded accessibility and styling docs
- Icon for MySQL

### Fixed:

- Marketplace Wazuh link

## [2022-05-02] - v1.65.0

### Added:

- Outlined chip variant

### Changed:

- Hyphenate “type-to-confirm”
- Curly all single quotes
- Max node pool copy
- Limit collection of country and tax information
- Spacing on DBaaS Settings page
- Unbold Object links in Object Storage
- All No Stats Available States

### Fixed:

- Linode Activity Feed undefined loading state
- Button text not vertically centered in Firefox

## [2022-04-28] - v1.64.1

### Changed

- Code refactors to accommodate API database type changes

## [2022-04-18] - v1.64.0

### Added:

- Support for DBaaS Maintenance Windows

### Changed:

- Update DBaaS Beta notice to include end date
- Notification Drawer updates and refinements
- Improve Table Loading States
- Premium LKE Create page UI refinements
- Display placeholder text while stats are not yet available in Linode Network tab
- Support Ticket Refinements

### Fixed:

- Show /116s in networking panel
- Typo in migrate Linode modal
- Max value for Node Pools is 100

## [2022-04-08] - v1.63.1

### Fixed:

- Issue where Community StackScripts were inaccessible

## [2022-04-07] - v1.63.0

### Added:

- IPv6 sharing support
- Ability to add Gravatars to My Profile settings

### Changed:

- Font size for "Billing & Payment History" header
- Swapped button order in Restore from Backup drawer
- Events page refinements
- Default permissions and expiry for personal access tokens

### Fixed:

- Prometheus & Grafana and Ant Media Enterprise docs link
- Linodes missing from Firewall Linode selection
- Prevent Linode Landing table from scrolling

## [2022-03-28] - v1.62.1

### Added:

- March 2022 Marketplace release

## [2022-03-21] - v1.62.0

### Added:

- Dynamically-shown warning for raw disks in Capture Image tab
- Kubernetes Dashboard link

### Changed:

- Replace Linode Checkout Sidebar with Summary Paper
- Prevent referral link from being modified
- Remove manage SSH keys link from success notice
- DBaaS cluster labels now editable

### Fixed:

- Tags Panel causing extra PUT requests
- Select Dropdown overflow
- Linode Disk delete modal cancel button
- Mismatching Marketplace app drawers
- Hover state for Linode Detail header copy icon on Safari

## [2022-03-08] - v1.61.1

### Added:

- Early Adopter Program SLA banners to Database Create and empty state Database landing pages for beta

### Fixed:

- Fixed issue where limited users without billing access could not use the app

## [2022-03-07] - v1.61.0

### Added:

- Transfer and Network In/Out columns to Linode plans tables
- Type to confirm toggle

### Changed:

- Drupal Marketplace app logo
- Feedback link
- Improve styling consistency for backup auto enrollment
- Replaced copy icon and added copy tooltip on hover

#### Storybook

- Colors
- Icons
- Loading states
- Notifications
- Tooltip
- Typography

### Fixed:

- Extra character in Support Ticket entity selection
- Status icon alignment in tables
- Linode Details action link colors in dark mode
- Linode Details Configurations table alignment

## [2022-02-25] - v1.60.1

### Added:

- Check for regions/states in the Tax Collection Banner

## [2022-02-21] - v1.60.0

### Added:

- Copy IP address tooltip in the Linode Networking tab
- February 2022 Marketplace release

### Changed:

- Update Storybook components
- Glish URL root from “alpha” to “dev”

### Fixed:

- Prevent previous saved support text from loading into a ticket reply

## [2022-02-14] - v1.59.1

### Changed:

- Disable "Make a Payment" button if restricted user has read_only access
- Default Linode image to Debian 11

### Fixed:

- Icon showing after IP address in Linodes landing table

## [2022-02-07] - v1.59.0

### Added:

- Databases support
- Option to download invoices as CSV
- Ability to link Databases and Firewalls to Support Tickets
- GitHub workflows documentation
- Tax collection banner

### Changed:

- Un-exclude Armed Forced regions from billing region dropdown

### Fixed:

- ‘X’ misalignment when IP input field has error

## [{2022-01-24] - v1.58.1

### Fixed:

- Display previous region as placeholder

## [2022-01-24] - v1.58.0

### Added:

- Marketplace January 2022 Release

### Changed:

- Upgrade to High Availability Dialog Copy
- NVMe Block Storage banner copy in the Volume Create form
- Marketplace document link updates and cleanup

### Fixed:

- Icon Alignment for Kubernetes Nodes

## [2022-01-10] - v1.57.0

### Changed:

- Marketplace: Utunnel app name update
- Override Domain type display in search results
- Backup Auto Enrollment – Remove redundant head
- Removed copy re: OBJ buckets needing to be empty prior to canceling Object Storage Subscription

### Fixed:

- Customer unable to edit Cloud Firewall Rules
- Editing a Secondary Domain that caused freeze and crash
- Support ticket entity param bug for LKE clusters

## [2021-11-30] - v1.56.0

### Added:

- Warning when booting into Rescue Mode that Cloud Firewall will not be enabled
- URL paging for the Linodes table

### Fixed:

- Row height and extra spacing around ActionMenu in Safari
- Transferred column on NodeBalancer page not showing the correct amount
- Axis label UI bugs

## [2021-11-15] - v1.55.0

### Added:

Elastic IPs:

- Add IPv6 ranges to IP Transfer modal
- Handle IPv6 events language
- Handle IPv6 range deletion

PayPal:

- Add PayPal as recurring payment method
- Use react-paypal-js for one time PayPal payments

- Add Q4 releases for Marketplace
- Add delete button to NodeBalancer Detail in settings

### Changed:

- Update "Add an IP Address" drawer and provide the ability to add IPv6 ranges
- Updates to payment method logic and UI

### Fixed:

- Table row height too high in Safari

## [2021-11-09] - v1.54.0

### Added:

- Support for Block Storage migrations and flow for upgrading volumes to NVMe

### Changed:

- URL of HA Cluster guide link
- Removed "File System Path" column from Volumes landing table

### Fixed:

- Button order in the Add Linode to Firewall drawer
- Button alignment in the Enable All Backups drawer
- Linode Networking Graph Overlapping with DNS Resolvers

## [2021-11-01] - v1.53.0

### Added:

- Kubernetes High Availability feature

### Changed:

- Remove deprecate Linode domains banner
- IP address font color on Firefox in dark mode

### Fixed:

- Button placement and improved spacing in Add Node Pool Drawer
- Inserting default values from NodeBalancers when creating new Domain
- Timezone issue with NodeBalancer graphs

## [2021-10-20] - v1.52.0

### Added:

- NVMe banner for Newark, NJ

### Changed:

- Update to React v17.0.2
- Raise threshold for large account
- Add hover states for top nav icons

### Fixed:

- Consistent spelling of "canceled"
- Vertical alignment for Linode status column

## [2021-10-05] - v1.51.0

### Added:

- Support for Autoscaling NodePools

### Changed:

- Improve experience attaching a VLAN when creating a Linode from a Backup or Clone
- Swap Create Access Key button order
- Validation error message with NodeBalancer

### Fixed:

- Formatting of long strings in Domains TXT records
- Validation saying "expiring too far in the future" when entering credit card expiration date

## [2021-09-17] - v1.50.0

### Added:

- GDPR Compliance notification, banner, and checkboxes

### Changed:

- GiB to GB for Volumes
- Remove “Glish” tab for Bare Metal Linodes
- Reduce bottom padding for linodes grouped by tag
- Removed /128 prefix length from IPv6 address in Linode details
- Primary button position to the right in Drawers and Modals

### Fixed:

- Bug preventing Linode Configuration changes

## [2021-09-09] - v1.49.0

### Added:

- Promotional banner for Object Storage
- Banner and screen for upcoming maintenance
- More validation for the label field in Firewall rules

### Changed:

- Preserve Support Ticket replies between refreshes
- Font size for Managed Credentials and Contacts copy
- Vertically center icons and texts in dropdown
- Allow more room for image names

### Fixed:

- Action buttons being disabled upon Firewall creation for restricted users
- Issue adding tags during Volume creation

## [2021-08-31] - v1.48.0

### Added:

- Copy for Images pricing on the Create Image page
- Price estimation for captured images

### Changed:

- Labels’ “(required)” substring adjusted to normal weight

### Fixed:

- Not all Linode maintenance events being populated

## [2021-08-26] - v1.47.1

### Added:

- Display maintenance view when API is in maintenance mode

### Fixed:

- Crash in account/billing for certain accounts

## [2021-08-24] - v1.47.0

### Added:

- Support for multiple payment methods in “Make a Payment” drawer
- Support for multiple payment methods in “Add a Payment” drawer
- New minimum TTL values for domains
- Restricted user support for Firewalls

### Changed:

- Swap order of Shared and Dedicated CPU tabs
- Button Placements and Styles (includes Migration modal fixes)
- Marketplace app name from Severalnines to ClusterControl
- Tighten spacing for Support Ticket Details
- Remove data center verbiage from Firewalls
- Remove redundant headers for Managed

### Fixed:

- Support ticket input with different font sizes
- Kubernetes Debian images showing up in the Rebuild and Stackscript Dialogs
- Warning styles
- Primary button loading state in dark mode
- Users unable to specify a Label and Description when capturing an Image

## [2021-08-11] - v1.46.1

### Fixed:

- Inability to add Firewall rules that use ICMP protocol
- Root Device bugs in Linode Config dialog
- UI bugs for action buttons in dark mode

### Changed:

- Copy in Create Firewall and Add Linode to Firewall drawers

## [2021-08-09] - v1.46.0

### Added:

Billing:

- Ability to add a promo code to account
- Ability to delete payment method
- Temporary credit card notice to Add Payment Method drawer

- Banner for Block Storage availability in Atlanta
- Handling for entity_transfer_accept_recipient events
- Linode Create flow filtering for Bare Metal plans
- Handle firewall error message for unsupported hosts
- Cleanup Button and add documentation
- Marketplace Q3 Apps

### Changed:

Billing:

- Hide Google Pay notice when loading payment methods
- Prevent logging of Google Pay payment closed or timeout errors to Sentry
- Refined handling of payment_due notifications in Notifications drawer

- Improve Table Loading and Table Error Styles
- Instances of “Add a SSH Key” corrected to “Add an SSH Key”
- My Profile / Account dropdown changes
- Refresh on permission change
- Remove checkout sidebar for Volume Create flow
- Reduce spacing for NodeBalancer Settings
- Remove parenthetical GB limit
- Remove redundant headers
- Standardize secret token modals
- Use React Query for Account Settings
- Update Linode logo on TPA
- Update Linode Plan card view to prevent text wrapping
- Update several dependencies and upgrade Node to 14.17.4
- Update Firewall Details table header and Longview Plan chip
- Upgrade cypress to see if it helps CI performance issues

### Fixed:

- Delay in Linode Analytics graphs updating when navigating to another Linode via the search bar
- "Unknown Plan" and "Unknown Image" in Search
- Inability to add tags to Volumes during creation

## [2021-07-30] - v1.45.1

### Fixed:

- Bug preventing some users from editing their accounts

## [2021-07-29] - v1.45.0

### Added:

- Google Pay support
- Analytics for Image Uploads
- Ability to retry an Image upload

### Changed:

- Communicate account balances differently depending on whether balance is past due or not
- Updated font-logos and added Rocky Linux icon in map
- Remove remaining CMR flag dependency and clean up Accordion
- Referrals, ActionMenu CMR, and Linode Settings cleanup
- Copy for High Memory plans
- UI tweaks for LKE Detail page
- Remove "Other Entities" from Monthly Network Transfer section of Network tab
- Never display payments in Payment Activity table as negative
- Expand all Linode Settings accordions by default
- Table consistency across app
- Use new status page URL for system status

### Fixed:

- Visibility of Block Device errors in Linode Config dialog
- staticContext console warning
- Nodebalancer table console error regarding children with the same key
- Formatting error when showing rDNS error
- Referral link showing for customers who have not met the $25 min payment threshold
- Kubernetes navigation link showing as inactive on /kubernetes/create
- Typecheck error in FileUploader by importing Dispatch type
- Image uploads not working on some systems

## [2021-07-01] - v1.44.1

### Fixed:

- Referral link is not hidden properly

## [2021-06-28] - v1.44.0

### Added:

- Dedicated Maintenance Table at `/account/maintenance`
- Use React Query query to populate account network transfer

### Changed:

- Referral page changes
- Update Virtualmin and Webmin Marketplace links
- EntityTables and Tables CMR cleanup

### Fixed:

- Console warning for Divider custom props
- Object Storage landing table UI bugs
- Ability to access /dev/sdh Block Device in Configuration modal

## [2021-06-17] - v1.43.1

### Added:

- Notice to the Referrals page to highlight upcoming changes to the program

## [2021-06-16] - v1.43.0

### Added:

- Toast notifications and updated table entries for Image upload success/failures
- Drag & Drop Image uploads
- Time of migration to Scheduled Migrations banner

### Changed:

- Event text for Domain record creation and update
- Minimum LKE node warning message
- Remove "beta" tag from Machine Images

### Fixed:

- Clearing ticket form state after submit
- Domains table header for large accounts
- IP Sharing for large accounts
- Paper padding regression in Create Cluster
- Prevent Linode disks from being deleted while a Linode is running

## [2021-06-01] - v1.42.0

### Added:

- Connect with LISH copy in Rescue modal for Bare Metal instances
- Dismissible banner for Images pricing

### Changed:

- Images landing tables default sorted by label ascending
- NodeBalancers landing table default sorted by label ascending

- Add AlmaLinux icon
- Remove focus styles for mouse users
- Update Credit Card drawer
- Update LKE Create Cluster default node pool size to 3

### Fixed:

- Search Linodes by IP address
- Input field error message positioning and width
- Viewing all Object Storage objects for some Buckets

## [2021-05-19] - v1.41.3

### Fixed:

- Search by IP for large accounts

## [2021-05-18] - v1.41.2

### Changed:

- Fallback to tux icon for unknown distros

## [2021-05-18] - v1.41.1

### Fixed:

- Fix Validation package on NPM

## [2021-05-18] - v1.41.0

### Added:

- Link to documentation on Linode Rescue Modal

### Changed:

- Create LKE Cluster UI buttons and change default number of nodes to 3
- Hide Trusted Devices table if no devices are selected and rename “Untrust” to “Revoke”
- Update keyboard shortcuts for Windows and Linux

Images:

- Rename sections
- Rename dropdown option “Deploy to Existing Linode” to “Rebuild an Existing Linode”

### Fixed:

- Create Cluster plan panel buttons flickering
- IP sharing display for large accounts

## [2021-05-12] - v1.40.1

### Changed

- Remove Beta notifications and text for Cloud Firewalls as part of GA release

## [2021-05-05] - v1.40.0

### Added:

- Google as TPA provider

### Changed:

Bare Metal:

- Show “N/A” with helper text in "Last Backup" cell for Bare Metal instances
- Confirmation dialog for booting Bare Metal Linodes into rescue mode
- Add docs link in "Last Backup" Bare Metal column tooltips

- EventsLanding table column headers styling
- VLAN Refinements in Linode Create flow
- “Disk Imagize” status changed to “Capturing Image”
- Add box rule and adjust spacing in account billing
- Show promo service type in billing summary
- Update buttons styles on Firewalls Linodes tab to match the Rules tab

### Fixed:

- “Add Disk” button styling in RescueDialog
- Prevent SideMenu scroll bar from overlapping text
- Don’t request tags for restricted users

## [2021-05-03] - v1.39.2

### Added:

- For release: Remove beta notices and link for VLANs since they're leaving beta

## [2021-04-28] - v1.39.1

### Changed:

- Update Image Upload docs link
- Update Image Upload curl command to match Linode docs

### Fixed:

- "Create Image" button from Image Landing empty state not allowing image uploads

## [2021-04-22] - v1.39.0

### Added:

- @linode/validation package for maintaining validation schemas
- Marketplace Partner Apps Q2/2021
- Delete Cluster button/modal in LKE Detail view
- Remove overriding font style for Receive Transfer modal
- Upload Image tab

### Changed:

- Swap order of username and gravatar in the navbar
- Update hover states for docs and secondary buttons
- Filter out creating and pending images from ImageSelect in the Create flow
- Linode Detail view graphs legend and spacing adjustments
- NodeBalancer IP Addresses' copy tooltips appear on row hover

Images:

- Move Images Create drawer to a separate page
- Separate Images into two tables: “Manual Images” and “Automatic Images”
- Rename deployment actions in Images Landing action menu

### Fixed:

- Error for restricted users with Linode creation permissions

## [2021-04-13] - v1.38.0

### Changed:

VLANs:

- Add placeholder and tooltip to clarify IPAM address format
- Public interface can appear in any slot
- Display all interfaces all the time in Linode configuration modal

- Update README.md
- Separate password change flow for Bare Metal instances

### Fixed:

- Ensuring VLANs are fresh when opening the configs drawer
- Editing VLAN configs
- Wrapping for Account > User Permissions > Specific Permissions dropdown

## [2021-04-05] - v1.37.0

### Added:

- VLANs
- Support for Bare Metal plans in Linode create flow

### Changed:

- Changes for VLAN attachment in Linode Create flow
- Hide unneeded fields on LinodeDetail for Bare Metal plans
- Make Domain, OBJ and LKE upgrade banners dismissible

### Fixed:

- Wrapping on Firewall Rule table
- IP transfer not showing all options
- Properly handle migration_pending notification
- IP sharing bug

## [2021-03-23] - 1.36.0

### Added:

- Status banners on all /support pages showing open status.linode.com incidents

### Changed:

- VLANs can now be created through the Linode Config create/edit dialog
- Update Configurations table in Linode Detail to show revised VLAN information
- Remove Kernel and VM Mode columns from Configurations table
- Make button and dialog naming conventions consistent
- Remove default Firewall rules (new Firewalls are created empty, with policies set to Accept)
- Make abuse ticket banners dismissible
- Closing the notification drawer marks notifications as read

### Fixed:

- Don't clear support modal contents from local storage on close
- Alignment on Longview Landing filter input
- Clear Linode config form when opening the modal
- Scrollbar overlaps with UserMenu dropdown
- Prevent wrapping of Linode Detail graph legends

## [2021-03-17] - v1.35.0

### Added:

- CopyTooltip next to tokens in Service Transfer tables
- Confirmation dialog when entering the migration queue
- Banners for open status.linode.com incidents displayed on all /support pages

### Changed:

- Billing Summary updates
- Update hover states
- "Status" column removed from Community StackScripts landing page

### Fixed:

- Fix UI collision on Firewall “Linodes” tab

## JS Client

### Fixed

- Update Firewall schema to make “label” required
- Update types for VLAN revamp

## [2021-03-09] - v1.34.0

### Added:

- Valheim Marketplace app

### Changed:

#### Cloud Firewalls:

- Allow Firewall Rules to be reordered
- Enable keyboard shortcuts for reordering Firewall Rules
- Inputs and table column for Firewall rule actions
- Enforce masks for Firewall Rules IPs
- Policy toggles for Firewall Rules tables
- Add actions and policies to default Firewall rules and factories

#### Service Transfers:

- Filter transfers by descending created date
- Improve responsiveness of Service Transfer tables
- Display text on empty state in checkout bar
- Transfer display tables are now paginated through the API

#### Miscellaneous

- Selecting a Linode auto-selects the region when creating a Volume
- Update style for table pagination controls

### Fixed:

- Search/pagination bug in LinodeTransferTable

## JS SDK

### Changed:

- Firewall rule type schema (add accept or drop policy field)

## [2021-03-01] - v1.33.1

### Fixed:

- Display account balance correctly

### Changed:

- Use /account/maintenance endpoint to display maintenance information

## JS Client

### Added:

- Types and methods for /account/maintenance

## [2021-02-24] - v1.33.0

### Added:

- Ability to transfer Linodes to another account

### Changed:

- Linode Configurations drawer is now a modal
- Improve responsiveness of NodeBalancers display

## [2021-02-21] - v1.32.0

### Added:

- One-Click Apps:
  - CyberPanel
  - ServerWand
  - Yacht
  - Zabbix

### Changed:

- Update TypeScript to v4

## [2021-02-19] - v1.31.0

### Changed:

- Update maintenance notice text on Linodes Landing
- Add outline style variant for Buttons
- Remove VLANs landing, create, and Linode detail tables

### Fixed:

- Event progress bars should always be full width

## [2021-02-15] - v1.30.0

### Added:

#### Cloud Firewalls:

- Firewalls beta notification
- Presets for port selection when creating/editing a Firewall rule
- Label and Description fields for firewall rules
- Clone action for firewall rules

- Visual indicator for "Skip to Main Content" link
- Update Breadcrumb styles
- New Accordion expand/collapse icons
- Network Transfer Display on NodeBalancer, Object Storage, and Kubernetes landing pages

### Changed:

#### Cloud Firewalls:

- Move save changes button to bottom of rules table

#### Notification Drawer:

Remove existing sections and replace with Notifications and Events sections
Show balance past due notification in the Notifications section
Mark all events as read when the drawer is closed

- Upgrade Node version from 10.16 to 14.15.4
- Change wording for OBJ utilization
- Network Transfer Display: redesigned text-based display
- Use React-Query when fetching regions
- Hide "Linode Expert" for Linode accounts in Support ticket replies
- Move summary and Auto Enroll toggle to the top of the Enable Backups drawer

### Fixed:

- Scheduled migration banner font color on dark mode
- Prevent SelectPlanPanel wrap in Linode Create flow
- Disk selection when opening Rebuild from /linodes
- Alignment of ActionMenu in mobile on Firewall landing page
- Calculate days to billing in EST to match billing practices

## [2020-01-25] - v1.29.0

### Added:

- Ability to recycle LKE nodes
- Ability to recycle all nodes in an LKE cluster
- Upgrade flow for LKE Kubernetes minor versions
- “Plan” column in the Linodes list table
- Copyable StackScript ID field on StackScripts Detail page

### Changed:

- Remove "Pilot" language from GPU tab under Linodes
- Update URL appropriately when opening, closing, and navigating to Resize, Rebuild, Rescue, and Migrate modals
- Use query params for routing for Resize, Rebuild, Rescue, and Migrate dialogs (e.g. linodes/123/storage?resize=true)
- Improve responsiveness of Linode Network Summary
- Hide Volumes table for Linodes in regions without Block Storage
- Sort Firewall rule ports in ascending order
- Make empty state message for outbound Firewall rules more explicit
- Remove icons from buttons on Domain Detail page

### Fixed:

- Fix wrapping in UserMenu causing disappearing “Log Out” button

## [2021-01-20] - v1.28.3

### Fixed:

- Missing metadata and images for Kepler Builder OCA
- Documentation links broken for several apps

## [2021-01-15] - v1.28.2

### Fixed:

- Resize action not appearing in Linode detail entity header

## [2021-01-14] - v1.28.1

### Fixed:

- Make sure inline reboot action isn't disabled for Linodes

## [2021-01-13] - v1.28.0

### Added:

- Add Network Transfer Graph to Linodes Landing
- Add Marketplace Q4 apps
- Sort Linode Details > Storage > Disks table by created (ascending) on default

### Changed:

- Remove rounded corners for buttons
- Disable submission until required fields are present and remove tags field from the Domain create flow
- Disable Firewall and Image create flows for restricted users
- Increase timeout for Longview on accounts with more Longviews
- Convert Support Ticket drawer to a dialog and make inputs bigger
- Update text to accurately reflect what read_only account access lets you do

### Fixed:

- Set highlight.js theme on app load
- Color scheme for Dark Mode toggle button's enabled state
- Disable create flow fields for restricted users
- Remove duplicate restricted banner for Marketplace
- Tooltip and disabled action functionality in action menus
- Update timezone logic to account for time zones that use a quarter hour
- Object Storage list not showing more than 100 objects

## [2020-12-18] - 1.27.1

### Fixed:

- Revert upgrade to Chart.js that was causing Sentry errors and graph display errors

## [2020-12-16] - 1.27.0

This release includes sweeping changes to the Cloud Manager UI. For more details, please visit https://www.linode.com/blog/linode/cloud-manager-enhancements-dec2020/

### Added:

- Deep link to the Payment drawer
- Add missing link to invoice details in invoice rows

### Changed:

- Replace all user-facing Domains master/slave terminology with primary/secondary
- Sortable tables now update the URL on sort change to make sort preferences bookmarkable
- Upgrade: Chart.js 3.0 (beta)
- Move theme toggle to My Profile > Settings
- New icon set for CMR
- Update empty states for all entities
- Add warning when migrating a Linode with VLANs to a region w/o VLANs
- Make time displays consistent throughout the app (ISO format)
- Smaller page sizes for Longview Landing
- Move abuse ticket banner to global notifications
- Update URL query param on input change on support search landing page
- Remove the Dashboard
- Hide Longview pagination footer if there's only one page
- Use Region Select styles in Object Storage Cluster selection
- Improve Backups column in Linode .csv file

### Fixed:

- Low reputation error when resizing a Linode intercepted by disk size error logic
- Prevent multiple imagize submissions in succession

## [2020-12-03] - 1.26.0

### Added:

- Secure Your Server One-Click App

## [2020-11-18] - 1.25.2

### Fixed:

- Only display 5 Linodes on the Dashboard
- Performance regression for large accounts
- Longview graph data not displaying correctly

## [2020-11-17] - 1.25.1

### Fixed:

- Users with no Domains were unable to create a Domain
- Table cell arrow icons had an incorrect color

## [2020-11-17] - 1.25.0

### Added:

- Bucket and Object level access controls
- Display total Object Storage usage on Bucket Landing page
- Progress bar to LinodeDiskRow when a disk is resizing
- “Objects” column to the Bucket Landing table
- Bucket Details Drawer
- Bucket results to search bar

### Changed:

- Add hideOnTablet prop to Entity Table component
- Remove 'Copy to Clipboard' text in OBJ drawers
- Disable API polling from inactive tabs
- Add copy explaining billing address restrictions
- Make typeToConfirm optional in DeletionDialog
- Lazy load OBJ Buckets
- Remove "Delete" option from DBaaS backups table
- Hide permissions table if user has no buckets
- Move Domain creation drawer content to a separate page at /domains/create
- Handle API warnings after a successful payment.
- Update Resize error message and add link

### Fixed:

- Remove filtering of app tokens
- IP popover displaying incorrectly when adding a private IP address to a Linode

## [2020-11-13] - v1.24.1

### Fixed:

- Overreporting Sentry errors

## [2020-11-02] - v1.24.0

### Added:

- Ability to update username from Profile > Display

DBaaS:

- Landing
- Creation modal
- Details page

### Changed:

- Group kernels in dropdown when selecting in Config drawer
- Show all devices (not just root) in Config rows
- Allow multi-select when adding VLANs during Linode create
- Polling improvements
- Hide billing section of dashboard for users without account access
- Apply CMR table components to search results landing

VLANS:

- Warning notice to reboot Linodes attached to a VLAN
- Don't filter out VLANs without an IP address from the table in linode/networking
- Use type-to-confirm in Deletion Dialog Modal
- Remove default value for IP range and mark Region as required
- Display ‘None’ for IP for interfaces without an address
- Hide backups CTA on Linodes Landing in VLAN context

### Fixed:

- Make sure we don't filter private images containing 'kube'
- Documentation link on the Linodes Landing page
- Code typo in "Paginating Things" example
- Extraneous comma display in Linode > Networking > VLANs
- IP addresses truncation link and Volumes landing
- "null" progress on CMR Dashboard
- Linodes Landing docs link (CMR)

## [2020-10-20] - v1.23.0

### Added:

VLAN:

- Landing table
- Details table
- Linode Networking panel
- Attach and detach Linode to VLAN drawer
  CMR:
- Banner for open abuse tickets

### Changed:

- Request Domains on load to determine account size
- Update dark theme styling
- Add helper text for NodeBalancer Proxy Protocol field
- Add tooltip for sort in Notifications drawer

### Fixed:

VLAN:

- Attach Linode drawer fixes
  CMR:
- Wide table width with overflow when cloning Linodes
- Fix Lish link
- Sync animations for pending actions
- Remove underscores in Linode statuses in LinodeEntityDetail

- Long Domain records overflowing table rows
- Incorrect flag shown for Sydney in Linode Migrate
- Search results not displaying for some restricted users

## JS Client

### Changed:

- Update VLAN Linodes typing

## [2020-10-13] - v1.22.1

### Changed:

- Make CVV required when adding a credit card.

## [2020-10-05] - v1.22.0

### Added:

- Notification for when an email to a user couldn’t be delivered
- Warning about 24 hour wait period before disabling backups for a Linode
- Warning about blocked SMTP ports for new accounts
- CMR:
  - Apply animations and adjustments to Linode Summary view
  - Apply table styles for Longview tables
  - Hide status chip if there are no corresponding Linodes with that status
  - "Message" column to the Activity Feed table
  - Prevent overflow of resolvers in Linode Network tab
  - Prevent text from being flush to the screen
- Object Storage:
  - Add ability to upload an SSL/TLS certificate for a Bucket
  - Add access management for OBJ access keys
  - Add loading state in OBJ access key drawer if buckets are loading
  - Add view mode to OBJ access key drawer
- VLANs:
  - Create modal
  - Add VLAN attachment option to Linode Create flow
  - Add VLAN table to Linode Network tab
  - Add VLAN column to Linode Configuration table

### Changed:

- Improve handling of Managed accounts when backing up Linodes

### Fixed:

- Cloning a Domain leads to “Not Found” page
- Navigation bug in Longview
- Tab-based navigation

## JS Client

### Added:

- UploadCertificateSchema endpoint
- uploadSSLCert endpoint
- getSSLCert endpoint
- deleteSSLCert endpoint
- ObjectStorageBucketSSLRequest endpoint
- ObjectStorageBucketSSLResponse endpoint
- CreateVLANPayload endpoint
- createVlanSchema endpoint
- getVlans endpoint
- getVlan endpoint
- createVlan endpoint
- deleteVlan endpoint
- connectVlan endpoint
- disconnectVlan endpoint
- getInterfaces endpoint
- getInterface endpoint
- createInterface endpoint
- deleteInterface endpoint
- linodeInterfaceItemSchema endpoint
- linodeInterfaceSchema endpoint
- LinodeInterfacePayload endpoint
- LinodeInterface endpoint

### Fixed:

- getLinode method now returns Promise<Linode> instead of Axios response
- getLinodeLishToken method now returns Promise<{ lish_token: string}> instead of Axios response
- deleteLinode method now returns Promise<{}> instead of Axios response

## [2020-09-29] - v1.21.0

### Added:

One-Click Apps:

- Jitsi
- Webmin
- Virtualmin
- Plex
- phpMyAdmin
- Azuracast

## [2020-09-21] - v1.20.0

### Added:

- Object Details Drawer
- Proxy Protocol field in NodeBalancer settings
- Add link to NotificationDrawer from Linode busy status
- Prevent text and other components from being flushed to the edge when <1280px

### Changed:

- Improve handling for unknown Linode types
- List allowed regions when creating or adding Linodes to Firewalls
- Prevent migration of a Linode with attached Firewalls to an unsupported Data Center
- CMR:
- Close notification drawer on internal links
- Style updates for:
- Object Storage > Buckets & Object Storage > Access Key headers
- OBJ Bucket Detail table

### Fixed:

- Change "Create Kubernetes" to "Create Kubernetes Cluster"
- Calculations for large LKE clusters (total CPU/memory) were incorrect
- Missing/duplicate page titles throughout app
- OrderBy lifecycle bug
- Typos: consecutive occurrences of 'the'
- MigrateLanding routing bug
- Add units (GB) to RAM in Linode Detail view
- Various CMR menu issues

## [2020-09-14] - 1.19.1

### Fixed:

- Cloud Firewalls could be attached to Linodes in unsupported regions
- Duplicate rows when editing Firewall rules

## [2020-09-09] - 1.19.0

### Added:

CMR:

- Managed Dashboard card to CMR dashboard
- System Status section in Notification drawer

- Environment switcher for dev tools
- Controls for mock service worker in dev tools

### Changed:

CMR:

- Change URL on Linode modal close
- Make OAuth apps table sortable
- Linode status icons should blink for in-progress actions
- Adding CMR header to the config/disk clone landing
- Table style updates for: - Account > Users
- Managed
- Billing
- SelectPlanPanel
- Make API tokens table sortable
- Make Rescue dialog full height
- Routing for Linode Modals
- Graph labels hidden for mobile

Cloud Firewalls:

- All IPv6 for Firewalls should be read as ::/0
- Disable port range in Firewalls drawer when selecting ICMP protocol
- Update Firewall doc URL
- Don't set outbound rules for firewall presets
- Firewall labels are not required; remove required annotation from textfield

- Fix tab change handler
- Improve error handling for API token drawer
- Always honor Linodes "group by tag” setting
- Stabilize table sort
- Update MySQL info to clarify that we install MariaDB
- Change Minecraft OCA to Minecraft: Java Edition
- Display general errors at top of VolumeAttachmentDrawer

### Fixed:

CMR:

- Hide hidden links from mobile nav
- Close action menu after action is selected
- Move domains banner above table

- Prevent error message overlap on Firewalls detail
- getLinode errors blocking landing page display
- Console error (isResponsive prop not recognized)
- Casing of NodeBalancer breadcrumb was incorrect
- NodeBalancer Config form submission
- Firewall detail breadcrumb
- The search bar sometimes returned no results for restricted users
- Managed Issue Drawer was crashing for users with empty timezones
- Longview: MySQL tab not rendering if NGINX is not installed
- Firewalls: handling of empty IPv6 responses

## [2020-08-25] - v1.18.0

### Changed:

- Disable Atlanta region for most customers, add messaging regarding the datacenter upgrade

## [2020-08-25] - v1.17.0

### Added:

- CMR:
- Primary Nav responsive scaffold + styles
- Use CMR action menu for Longview client rows
- Plan link in Linode detail header should open the resize dialog
- Table Styles:
  Managed: SSH Access, Credentials
  Profile: SSH Keys, API Tokens, OAuth Apps
  Support Tickets
- Linode Table Adjustments
- Notification drawer: chronological display
- Linode Storage Tab
- Linode Rebuild Dialog
- Flavor text in LinodeNews banner
- Backups enable from Linode action menu
- Mark events as seen when requesting in the notificationContext
- Completed progress events
- Longview processes tables to preferences sortKeys
- Enforced 64 character limit on text input
- Confirm enabling backups
- Handling strange timezone cases for summary graphs

### Changed:

- Longview installation instructions
- Clear UDF data on tab change in Linode Create
- Language to “allowlist” and “blocklist”

### Fixed:

- Interoperability issues
- Linode creation preselection params for from Clone, from Image, from Backup
- Loading spinner in Notification drawer
- Missing yup types dependency
- SSH fingerprint display issues for various key types
- Issue where loading a Domain’s Detail page directly wasn’t working on large accounts

## [2020-08-14] - v1.16.2

### Fixed:

- Clear UDF data on tab change
- Form fields issue on One-click Apps and StackScripts creation flows

## [2020-08-13] - v1.16.1

### Fixed:

- Add withRouter to LinodeRescue
- Update NodeBalancer details routing

## [2020-08-11] - v.1.16.0

### Added:

- CMR
- Table styles for Profile > Trusted Devices
- Table styles for Volumes landing table
- Table styles for Images landing table
- Table styles for NodeBalancer landing table
- Table styles for Firewall > Rules
- Table styles for Firewall > Linodes
- Responsive table styles for Firewall Landing and K8 Cluster landing
- Responsive styling for entity header (all variants)
- Responsive styling for Dashboard
- Dashboard Notifications: Add Community Updates, Pending Actions, and “Show more” button to Drawer
- Dialog full height
- Rescue Linode dialog
- Migration dialog
- Static banner for Linode changelog
- Tag styles
- Support Tickets and loading state
- Notification context
- Notification drawer

### Changed:

- Refactor tabbable content to be accessible by keyboard
- Update Popular Posts on /help page
- Use API Pagination for Domains when account size is large
- Display tax id of customer in invoice if available
- Use longview/plan endpoint to get active plan

### Fixed:

- Default zone if no user timezone
- Dates in several places displayed as “Invalid DateTime”
- OAuth tokens with expiry of null were crashing the app

## [2020-07-27] - v1.15.0

### Added:

- Ability to recycle all LKE pool nodes
- CMR: Dashboard
- Notifications
- View for single Linodes
- View for multiple Linodes
- CMR: Linode Details - Filter Linodes by status - Implement LinodeEntityDetail component
- Networking tab:
- Add Linode Monthly Transfer graph
- Add Historic Network Data graph - Add IP actions
- CMR: Responsiveness
- Linodes Landing
- Domains Landing
- Add reusable InlineMenuActions component - Apply updated table styles and action menu to Firewalls
- Custom dev tools
- User preferences editor

### Changed:

- CMR: Update Linode status pill designs
- Use API search and hide search tips for large accounts

- Use base 10 for network graphs

### Fixed:

- CMR: Adjust grid sizes to prevent EntityHeader elements from wrapping
- Brasilia timezone offset should be GMT-3
- Correct years in Linode Summary graph options
- Create Object Storage Bucket types
- Per-Linode network transfer total

## JS Client

### Added

- getLinodeTransferByDate endpoint
- recycleAllNodes endpoint (LKE)

### Changed

- Add access control and CORS fields to ObjectStorageBucketRequestPayload interface

## [2020-07-13] - v1.14.0

### Added:

- Color palette component in Storybook

### Changed:

- CMR: Linode Detail - Storage tab - Analytics tab - Network tab
- CMR: Linodes Landing - Add tag cell to Linode row - Summary view (replaces Grid view)
- CMR: Move Linode Resize action from tab to new modal component
- CMR: Apply updated table styles and action menus to LKE and Domains
- CMR: Secondary nav width
- Linode maintenance improvements
- Show maintenance time in UTC in downloaded CSV

### Fixed:

- Consistent Notices for restricted users when creating a Volume
- Longview CPU formatting
- Handle null dates in invoice details logic
- Expiry date check

## [2020-07-02] - v1.13.1

### Changed:

- Changed Percona OCA to Percona (PMM)

### Fixed:

- Matching logic for OCAs was breaking on parentheses

## [2020-06-30] - v1.13.0

### Added:

- Size column on the Object Storage Buckets table
- OCA: Percona PPM and Nextcloud
- Billing notice on Object Storage landing page when a user without Buckets has Object Storage enabled
- Notice that powered down Linodes still accrue charges
- Notice when user tries adding an NS record to a Domain without a A/AAAA record

### Changed:

- Adjustments to the Linode plan selection table
- Update password validation to match API change
- Update form validation for the Linode Disk drawer
- Make target field for TXT records multiline

### Fixed:

- Set autocomplete to false in password inputs
- Restricted users were able to view unavailable actions in Linode action menus
- Sort order on Domains page
- Prevent clickable events for deleted entities
- Prevent multiple Not found displays for Linodes

## [2020-06-16] - v1.12.1

Fix:

- 404 logic for Linodes Detail crashing for some Linodes

## [2020-06-16] - v1.12.0

### Added:

- Support for OBJ Singapore

### Changed:

- Move Nanode to “Standard” tab, change label to “Shared CPU”
- Handle host maintenance status
- Improve handling of negative amount on invoice details
- Upon rebooting Linode into Rescue Mode, prevent dropdown from reverting to "None"
- Save StackScript progress when creating or editing a script

## [2020-06-09] - v1.11.0

### Changed:

- Clarify Linode password fields in Reset Root Password vs. Rebuild
- Hide SSH key remove button for LISH settings when no keys are present
- Make main content banner dismissible
- Show error when Volumes limit has been reached but attempt is made to add a new Volume

### Fixed:

- CAA record input duplicating name/value

## [2020-06-03] - @linode/api-v4 v.0.27.1

### Fixed

- Remove required from createDomain validation schema

## [2020-06-02] - v1.10.0

### Added:

- Progress bar for newly-created Images

### Changed:

- Improve UX for GPU selection
- Add a link to Support in all “Verification is required” errors
- Allow clearable numeric inputs in Domain Records Drawer
- Remove Cloud Manager version tag from Support Tickets

### Fixed:

- Broken SVG combination when creating a Linode
- Profile routing didn’t handle incorrect routes
- Firewall document title
- ICMP port bug when editing Firewall rules
- Update textfield to use input id for "for" attribute
- Copy fix for Profile -> Referrals
- Accessibility of Dashboard “View Details” links

## [2020-05-21] - 1.9.0

### Added:

- @-expansion for Target field in Domain records
- “Last Modified” column to Domains landing page
- Support for Third-Party Authentication

### Changed:

- Default support ticket option to 'General'
- Defer requests to Linodes and Images until after app has loaded
- Redesign Billing section of app
- Request Domains when hovering over Primary Nav link
- Update behavior for TFA cancel button
- Rename linode-js-sdk to @linode/api-v4 to prepare for NPM publication
- Update @linode/api-v4 documentation
- Lazy load Linodes on BackupsDashboardCard

### Fixed:

- Keyboard access to open Support ticket creation drawer
- Missing SSH keys in some flows for Linode creation
- Second column alignment for NodeBalancer on dashboard
- Tag display on mobile viewport
- Removed extra requests
- Prevent crashing for unactivated users
- Remove duplicate instance requests

## [2020-05-04] - v1.8.0

### Changed:

- "Node Status" is now "Backend Status" on NodeBalancers list and detail view
- Minimum payment placeholder text
- Hide Recycle Node in the LKE Node action menu
- Provide cluster summary information for LKE search results

### Fixed:

- Remove invalid credits
- NodeBalancer Error Handling (SSL)
- Xterm flow control errors
- Remove stray characters in FromBackupsContent

## [2020-04-20] - v1.7.0

### Added:

- Firewalls: Client-side form validation

### Changed:

- Make LKE available regardless of customer account response
- Request OBJ Buckets per-cluster
- Theming performance optimizations

### Fixed:

- Correct alignment for “Date Created” field on mobile invoice table
- NodeBalancer error handling
- Current size of pool was updating along with target size when resizing a Node Pool.

## [2020-04-15] - v1.6.0

### Added:

- EnhancedNumberInput component

### Changed:

- Redesign of LKE interface, including Detail and Create Cluster views
- Add LKE clusters to search results

### Fixed:

- Case where some long-running actions may not be updated when complete

## [2020-04-10] - 1.5.1

### Changed:

- Update LKE schema to reflect breaking API changes (version is now k8s_version)

## [2020-04-07] - 1.5.0

### Changed:

- [Performance] Lazy load Domains data
- Set a timeout when requesting Gravatars
- Preserve Support ticket text on page reload

### Fixed:

- Account tab crashing for some users
- Fix handling of local storage on logout
- Longview NGINX tab crashing for some users
- Screen readers cannot access "Create Linode" interface
- Values on LV Network graphs displayed incorrectly
- Placeholder component double h1 display issue

## [2020-03-30] - v.1.4.1

### Fixed:

- Images not available on Marketplace flow

## [2020-03-30] - v1.4.0

### Changed:

- Change "One-Click Apps" to "Marketplace"
- Change message in the Events table empty state
- Allow up to 10,000 USD payment with PayPal
- Lazy load Images

### Fixed:

- Improve skeleton loading screen in the Events table
- Fix bug in Image select
- Fix visual bug in OAuth Apps table header (dark mode)
- Edit DNS Records containing "linode.com" substring

## [2020-03-23] - v1.3.0

### Added:

- Firewalls:
  - Add, Edit, and Delete rules
  - Prompt when navigating away from unsaved rule
  - Add icon to table rows

### Changed:

- Remove “Active Deploys” StackScripts table column and add “Total Deploys” column
- Update customer referral criteria text
- Improve syntax highlighting
- Include LKE clusters in Support tickets dropdown
- Make Support Ticket table sortable by summary, ID, and updated_by
- Update Images messaging to reflect new 6144 MB default limit
- Remove deprecated border on graph legends
- Adjust header padding in Linode Group By Tag
- Cloud Manager PDF invoices pull in customer tax ID regardless of added date

### Fixed:

- Volumes creation bug
- Accessibility warnings for password inputs
- Remove page break on invoices
- Fix collision of tax ID and address on invoices
- 404 error after importing Domain Zone
- Enable editing of DNS Records containing "linode.com" substring
- Removed extraneous table header cell on Search Landing table
- Add error handling for Kubernetes breadcrumb
- Prevent Linode Power Control menu from being empty upon click

## [v1.2.0] - 2020-03-09

### Added:

Cloud Firewalls:

- Firewall Linode view
- Add Device drawer in Firewall Linodes view
- Remove device modal in Firewall Linodes view
- Firewall Rule Table
- Firewall Rule Drawer
- Remove devices from Firewall Devices action menu

### Changed:

- Make Linode links in Firewall rows clickable
- Pin GitHub release link to linode-manager tag
- Add support for secondary promo button
- Delay data request until user types in Search bar
- Display invalid StackScript errors on Linode rebuild
- Show error when request to /pools fails in LKE
- Respond to linode_config events

### Fixed:

- Uptime calculation in Longview
- Sorting by Object Storage region
- Sorting the OBJ Bucket table resulted in duplicate rows when there were multiple buckets with the same name

## [v1.1.1] - 2020-02-28

### Fixed:

- Ensure Object Storage is displayed for restricted users.

## [v1.1.0] - 2020-02-25

### Added:

- Cloud Firewalls:
  - Add Firewalls endpoints to SDK
  - Allow enable/disable/delete Firewall actions
  - Enable Firewall creation
- LKE:
  - Warn users before creating/resizing a cluster to a single node
  - Handling for LKE events (lke_node_create)
- Accessibility improvements:
  - Add aria attributes on Linodes, Images, and Kubernetes Landing pages
  - Add aria attributes to Action Menu items
  - Improve accuracy of column header count
  - Add title to ADA chat bot

### Changed:

- Update CPU threshold alert validation
- Use display: standalone in manifest.json for IOS support
- Update event toasts and add new toasts for clone/resize events
- Increase line height of rendered Markdown for readability
- Remove Import Tags CTA on the Dashboard
- Remove obsolete GDPR Modal
- Close all active Lish sessions when logging out
- Unify IP address input patterns for Domains
- Allow direct links to OCA details drawers
- Always allow TCP Connection as a health check for NodeBalancers
- Hide duration for host_reboot events

### Fixed:

- Mode persistence in Linode Disk drawer
- Formatting/highlighting in kubeconfig preview drawer
- Incorrect disks sometimes displayed in different tabs
- Regression from Notistack update
- fixing selected table row for rows with active caret variant
- Remove plural for hour on DNS manager
- Use appropriate button text when restoring from an Image

## [v1.0.1] - 2020-02-13

### Added:

- Support for Object Storage in Frankfurt, DE

### Fixed:

- Removed feature flag logic preventing some users from accessing Longview

## [v1.0.0] - 2020-02-10

### Added:

- New One-Click Apps:
  - MEAN
  - MongoDB
  - Flask
  - Django
  - Redis
  - Ruby on Rails
  - PostgreSQL

### Changed:

- Change default distro to Debian 10
- Fix changelog to match GitHub release
- Update graph units on Linode Details page
- Fetch backups after selecting Linode in Linode Create
- Toast notifications for Image related events
- Unify graph colors across the app
- LKE: Warn users before allowing a single-node cluster
- LKE: Update typings for node pools
- Show Domains Import Zone Drawer button when a user has no Domains
- Improve compile time
- Cleanup axios version management and aligning
- Prevent unneeded requests when loading Lish window

### Fixed:

- Updating a Linode causes in-progress events to stop being displayed
- Safari: Open ticket button issue
- Remove plural for hour on DNS manager
- 'Show More' tooltip accessibility fix

## [0.84.1] - 2020-02-04

### Fixed:

- Fix issue where only 100 Images were displayed

## [v0.84.0] - 2020-01-28

### Added:

- Add Domain Transfers to Domain Drawer for slave Domains
- “Delete” button to Domain Drawer
- Improve Form context help/info in Configuration Edit
- Ability to delete a Domain from Domain Detail
- Show a banner when one or more Regions experience outages
- New One-Click App: phpMyAdmin
- Show progress on the target Linode while cloning

### Changed:

- Add link to Resizing a Linode Guide
- [LKE] Node pools should have 3 nodes by default
- Longview Process Arrow Rework
- StackScript author links from StackScript Detail page
- Sort Kubernetes versions by label descending in dropdown
- OAuth Scopes can be space separated
- Store Longview time selection in user preferences

### Fixed:

- Longview Overview graphs were incorrectly showing data as “today”
- Refactor LineGraphs to allow mixed units for network graphs
- Routing on Search Landing page for slave Domains
- Fix Linode network graph units
- Display updated credit card info in Billing Summary when credit card is updated
- Visual regression on Clone Configs/Disks
- Loading state for Longview landing page (visual bug)

## [v0.83.0] - 2020-01-17

### Added:

- Longview:
  - Apache
  - MySQL
  - Processes
- “Show All” option on Domain Records
- Ability to edit AXFR for slave Domains

### Changed:

- Hide Backups CTAs from restricted users
- Update Longview graph colors
- Support API requests for up to 200 entities at a time
- Make One-Click apps visible to all users from primary navigation

### Fixed:

- Rounding in Longview line graphs
- Add space to API Tokens HTML title
- Allow rebooting from Rescue mode

## [v0.82.0] - 2020-01-08

### Added:

- Source Linodes from Redux in Networking and Backups
- Longview: empty and loading states for Disks tab
- Longview: NGINX tab
- Longview: Network tab
- Show All option for Volumes, Domains, NodeBalancers
- Sentry improvements
- Ignore newrelic and chrome extension errors
- Add security.txt at cloud.linode.com/.well-known/security.txt

### Changed:

- Copy for Prometheus and Grafana One-Click Apps
- Show confirmation dialog when resizing a Linode
- Update LV documentation to include info on warnings/errors
- Add copy explaining prorated transfer
- Move untagged items under tagged items for all entities
- Allow primary nav to set multiple active links
- Allow Charts.js native (canvas) legends for graphs
- Filter processes by username or process name
- Error feedback for failed snapshot backups
- Support for Disks/Configs events
- Add URL param to reset password button
- Linode details accessibility adjustments

### Fixed:

- Layout overflow on Longview overview graph section
- Missing error/loading states in AccessKey table & drawer
- Older invoices causing an error when creating PDF
- Weblish error (safe access properties)
- Docs links for Longview installation instructions

## [v0.81.1] - 2019-12-23

### Change:

- Update error reporting to reduce unnecessary reports

## [v0.81.0] - 2019-12-19

### Added:

- Longview:
  - Display non-error Notifications from Longview API on Longview Details page
  - Empty and loading states for Overview graphs

### Changed:

- Use “Last Backup” data on /linode/instances endpoint to avoid multiple requests to /backups (improves performance)
- Show deprecated label for distros in Images dropdown

### Fixed:

- Display invoice PDF total, tax, and amount values in \$0.00 format
- Reduce OCA tile spacing between icon and label

## [v0.80.0] - 2019-12-16

### Added:

- Remove check zone from domain action menu
- Move sidebar in Domains detail
- Duration time to Events Landing and Activity Feed
- Display billing notice when deleting last Object Storage Bucket
- Longview: - Landing page - Overview page - Installation page - Enable client sorting on Landing page - Packages drawer
- New One-Click Apps:
- Docker
- Jenkins
- Grafana
- Prometheus
- MySQL
- LEMP Stack
- Shadowsocks

### Changed:

- Remove ZXCVBN and improve password hints
- Remove (disabled) Check Zone and Zone File actions from Domains
- LKE added to PAT Scopes
- Make search bar case-insensitive
- Option to show all Linodes on Linode Landing
- Remove same-domain SOA email restriction (client-side validation)
- Update release docs
- Styling adjustment to IconTextLink

### Fixed:

- Accessibility features overhaul
- Update Object Storage icon color
- Error formatting on editable input labels
- Event badge hidden behind scrollbar
- Linode status not updated after resizing is complete
- State not responding to Longview events

## [v0.79.0] - 2019-11-19

### Added:

- Longview: Static tables for listening services/active connections
- Longview: Line Graph abstraction
- Longview: Sort clients by values
- Longview: Client count warning modal
- Longview: Installation tab
- Longview: Overview section scaffolding
- Longview: Footer text for non-Pro users
- Longview: Uptime, Packages, and Hostname data added to client rows
- Longview: Display circle loader if client doesn’t exist or is still being loaded
- Longview: Overview icon section with some static data
- Ability to edit rDNS for IPv6 ranges and pools
- Display of route target for IPv6 ranges
- Abstraction of buttonLink
- Ability to collapse main navigation on larger screen sizes

### Changed:

- Longview: Change landing view from table to cards
- LKE Landing documentation link target
- Loading state and clear errors on Linode Backups form submission
- Longview documentation link target
- Remove welcome banner
- Updated logo asset
- Updated header and footer styles

### Fixed:

- Linode list not being updated when creating Linodes externally
- Type checking in getAPIErrorFor
- Duplicate error display in account/settings
- Empty volumes create button

## [v0.78.0] - 2019-11-12

### Added:

- Support for new Sydney datacenter
- Longview: Handle restricted users
- Longview: Plan Details page
- React a11y Linters
- Ability to Search For Longview Clients

### Changed:

- Longview: Use live SysInfo data on landing page
- Longview: Landing page uses card layout rather than table
- Longview: Use cached data to populate Gauges
- LKE: split details page into Details and Resize tabs
- Enhanced BreadCrumb Component
- A/AAAA record drawer title

### Fixed:

- LKE Node pool deletion
- LKE Routing

## [v0.77.1] - 2019-11-11

### Fixed:

- Hotfix: Safe access event.secondary_entity

## [v0.77.0] - 2019-11-06

### Added:

- Supply the LKE Cluster options from APIv4
- Longview Client Gauges for Swap and Storage
- Ability to paste clipboard content into the Glish interface from your local machine
- Longview landing tabs
- Skeleton loader to table rows

### Changed:

- [SDK] - Implement Object Storage endpoints
- Longview Client creation workflow
- Display the booted configuration in Linode Boot and Reboot event messages
- Pre-fill Disk select fields rescue tab with available Disks
- Refactor Create Volume Workflow
- Update Object Storage confirmation modal copy
- Client-side validation for CVV field on the Billing page
- Making CVV code a required field within Billing page
- Update favicon
- Updated syntax for Linode details specs
- Filter out GPU from plan selection for LKE
- Filter out regions that don’t have LKE capabilities

### Fixed:

- Blog feed on Dashboard
- StackScript detail breadcrumbs
- Adjustments to Kubeconfig buttons on smaller breakpoints

## [v0.76.0] - 2019-10-30

### Added:

- cPanel and Plesk One-Click Apps
- Confirmation modal when adding Object Storage service
- Option to cancel Object Storage service in account/settings
- Object Storage to list of Personal Access Token scopes

### Changed:

- Download Objects instead of opening them in a new window
- Make Object Storage Bucket URLs clickable
- Invoice/Payment PDF Updates
- Remove tags from Kubernetes cluster creation and detail

### Fixed:

- Error handling for 404s on Kubernetes cluster detail

## [v0.75.0] - 2019-10-22

### Added:

- Ability to view, add, edit, and delete Longview Clients
- Interactive flag for Linode card
- Maintenance status schedule date always visible on table row
- Maintenance status to Linodes Dashboard Card
- Confirmation modal when creating new backup snapshot

### Changed:

- Add helper text to Kubernetes Node Pool rows if not all Nodes are accounted for
- Adjust display of expiring credit in expandable panel header
- Collapse primary nav at wider breakpoint
- Copy changes for Plesk and cPanel One-Click Apps
- Update Managed dashboard graphs
- Update Access Key creation message (Object Storage)

### Fixed:

- Sort by status (Linodes)
- Consistency with display of charts legend units
- NodeBalancers configuration layout
- Maintenance status not be displayed after updated a Linode

## [v0.74.1] - 2019-10-08

### Changed:

- Managed Dashboard chart colors to match corresponding charts from the Linode Detail screen

### Fixed:

- Issue with TextField components missing labels
- Issue with Managed Dashboard "Open a Ticket" button not functioning

## [v0.74.0] - 2019-10-07

### Breaking:

- Remove ability to delete buckets that contain objects

### Added:

- File Uploads for Object Storage
- Ability to delete Objects
- Managed Dashboard widget
- Ability to Edit Domain Status

### Changed:

- Expand Linode public SSH Key on hover
- Add copy indicator to Linode public SSH Key button

### Fixed:

- Issue with chart tooltips not showing correct time
- Cell height for Kubernetes Clusters while in edit mode
- Link to status.linode.com for all maintenance notifications

## [v0.73.0] - 2019-10-01

### Added:

- One-Click App support for feature flags
- cPanel to One-Click App Library
- Plesk to One-Click App Library
- Firewall Landing and Table

### Changed:

- Update manifest.json to allow for iOS and Android “pin-to-home-screen” functionality
- Display country flag after Region has been selected
- Improve links in Add New menu
- Disallow duplicate bucket names
- Allow deletion of disks on active Linodes
- Sort support tickets by order created
- Add AU tax ID to invoice generator
- Move Managed activation flow to /account/settings
- Add height to radio cell for resize table
- Adjustments to chip label styles
- Linode JS SDK Documentation usage guide with examples

### Fixed:

- Overflow-x in select drop downs on compact mode

## [v0.72.0] - 2019-09-23

### Added:

- Managed service monitor history drawer
- Firewall Landing and Routing
- New landing page for unactivated users
- New table-based flow for selecting a Linode plan
- Managed endpoints to JavaScript SDK

### Changed:

- Display Never for Managed credentials that have never been decrypted.
- Use password input component for credential drawers
- Don’t show DNS “Your Linodes are not being served” banner for restricted users

### Fixed:

- Error handling for Managed dashboard card
- Tooltip for current plan on resize Linode workflow
- Layout issue with nodeBalancers create workflow
- Stackscripts creation routing and CTAs

## [v0.71.0] - 2019-09-18

### Added:

- Bucket Detail page (Object Storage)

### Changed:

- Display “Never” for Managed credentials without a last_encrypted field
- Update copy on EnableManagedPlaceholder
- Add Normalized Data Structure to Images in Redux
- Hide active caret on mobile navigation
- Add Edit action to Kubernetes Cluster action menu
- Add Kubernetes cluster label to filename when downloading kubeconfig
- Switch position of “Region” and “Last Backup” columns on Linode table
- Account for over limit case for account transfer display on dashboard
- [SDK] Migrate /regions
- [SDK] Migrate /linodes
- [SDK] Migrate /kubernetes
- [SDK] Migrate /profile
- [SDK] Migrate authentication requests

### Fixed:

- Overflow in react selects
- Error with Placeholders missing key prop
- Image select bug
- LinodeConfig memory size limit not displayed
- Style regression for notification thresholds panel
- Tooltip not showing for selection cards
- Update dependencies to resolve vulnerabilities
- Security issue with external links

## [v0.70.0] - 2019-09-9

### Added:

- One-Click App navigation
- Placeholder to enable Managed for an account

### Changed:

- Remove Private IP Checkbox from Clone Linode form
- Edit drawer for Managed service monitors
- Use dropdown instead of cards when selecting an image/distribution
- Replace Region/Province Select with Text field in the Update Contact Information form
- Managed credential drawer now uses separate forms for label and password/username
- Update Managed icon on the dashboard to align with entity icons
- Messaging and billing calculations for expiring credits
- Use account credentials and groups when creating or editing a Monitor
- Monitor dashboard card links to /managed/monitors instead of /support/tickets
- Better error messaging for Inter-datacenter migrations

### Fixed:

- Client Secret key wrapping
- Backups and clones always labeled as Debian
- Correctly show upgrade banner for all deprecated types
- Issue with kernel input not being populated with a default value in the Edit Linode Configuration form
- Stop inverting SSH key access to account for the API fix for this bug

## [v0.69.0] - 2019-08-28

### Added:

- Inter-datacenter Migrations for Linodes
- Warning text to detach volume dialog
- Ability to add, edit, and delete Managed credentials
- Ability to add, edit, and delete Managed contacts
- Ability to add, update, and delete Managed service monitors
- Ability to update Managed SSH Access for Linodes
- Button to navigate to Create Linode workflow from the Linodes landing page

### Changed:

- Use dynamic versions for Kubernetes create workflow
- Remove tags from Domains landing table rows
- Support Tickets refactor
- Improve splash page loader animation
- Required textfields now show “(required)” instead of an asterisk
- Show tax banner on dashboard and account landing only
- Region selection in both the Create Linode and Create Volume workflows
- Object Storage documentation

### Fixed:

- Update copy in credentials table
- StackScript error handling

## [v0.68.0] - 2019-08-15

### Added:

- Support for promotion codes and expiring credits
- SSH Access Key Table for Managed
- Delete monitor action to MonitorActionMenu
- GST notification for users in Australia and India

### Fixed:

- CSS animations in JSS
- NodeBalancer connection grid display
- Long titles broken on image names
- Button types for cancel actions
- Issue with entity labels not being able to be updated when an event was in-progress
- Billing form state resets when changing country selection
- One-click cards display on large breakpoints

## [v0.67.0] - 2019-08-12

### Added:

- Ability to close account from Cloud Manager
- Managed SSH Access: Linode Public Key component
- Disable Managed service monitor
- Display list of Managed service monitors
- Adding tooltip display variant + styles
- Breadcrumb enhancements
- Tooltip for cluster command on Kubernetes detail page
- Managed service monitor list
- Add SupportWidget to Managed landing
- Adjustments to view config drawer
- Adjustments to buttons
- Optional CVV field when updating credit card information

### Changed:

- Region selection in create workflow
- Improve error handling for LKE node pools
- LKE form element UI adjustments
- Make search link the first option in Algolia search bar
- Add Logic to CSV Link to Prevent CSV Injections
- Add Mutation Time to Banner
- Disable Add User Button for Restricted Users
- Select user by default after adding an SSH key using the AccessPanel
- Add max-width to main content
- Handling for new event types
- Improve link styles for PDF downloads in account
- Enable hot reload for local development

### Fixed:

- Charts display issue
- Issue with css transitions on theme switch
- Firefox issue with flag icons
- Broken error key scrolling in Get Help search bar

## [v0.66.0] - 2019-07-30

### Added:

- Public Cloud manager codebase is now officially a monorepo, leveraging Lerna
- New splash screen on initial app load
- Linodes list status column
- Show Linode tax ID on invoices for users in EU
- Unauthorized messaging for tokens and users
- User preferences for Domains group-by-tag
- User preferences for NodeBalancers group-by-tag
- User preferences for Linode view
- Tooltips for zone-related actions

### Changed:

- Abstract Link component so that it can handle external links
- Better helper text for failed image creation
- Make SSH key-fetching conditional on whether user is restricted
- Error handling for adding SSH keys in creation workflow

### Fixed:

- Events regressions and add handling for new event types
- IP Transfer panel refreshing when a long-running event was occurring
- Issue with empty data set render blocking the app
- Issue with power control not showing “Busy” status when Linode was busy
- Configs view crashing after Linode rebuild
- Clone config/disk not updating when number of disks changed

## [v0.65.0] - 2019-07-17

### Added:

- Mutation estimated time to Drawer
- Cookies enabled check
- Option to create SSH Keys in the Linode creation workflow
- Tooltip to Zone File action item for Domains
- Time-delayed patience text when editing RDNS
- Loading state for submit button in edit RDNS drawer

### Changed:

- Observe user preferences for Volumes-group-by-tag
- Observe user preferences for Linodes-group-by-tag
- Linode Backup helper text

### Fixed:

- White screen issue affecting users with slower connections

## [v0.64.0] - 2019-07-15

### Added:

- Feature: Clone configs/disks from Linode detail page

### Changed:

- Improve markup for click behaviors for entity titles in clickable rows
- Remove allocation of private IP on Linode create
- Filter private IPs in NodeBalancer config node by region
- Update NB config node schema

### Fixed:

- Domain record validation
- Important notice icon placement
- Fix spelling mistake in LinodeConfigDrawer
- Safe access backups.snapshot

## [v0.63.1] - 2019-07-08

### Changed:

- Remove VAT banner.

## [v0.63.0] - 2019-07-03

### Added:

- Add username to event rows on both Events Landing and Linode Detail views
- Use preferences endpoint to save theme and spacing
- Show helper text for auto-backups for Managed users
- Use account.capabilities for displaying LKE

### Changed:

- Update monthly network transfer panels
- Update breadcrumbs site-wide
- Update primary navigation active state icon
- Disable auto-resize option when moving to a smaller plan

### Fixed:

- Linode Notification Threshold updates not displaying
- Group by Tag behaving inconsistently
- Progress button loading icon
- Fix console warnings for sidebar styles
- Margin in header on PDF invoices
- LinodeCreate selected region tab state
- Issue with Volume size not updating
- Do not attempt to create DNS records for Linodes with IPv6 disabled

## [v0.62.0] - 2019-06-21

### Added:

- Add One-Click Apps detail view
- Add helper text for auto backups
- Add links to Object Storage documentation
- Allow external links to open Support ticket drawer

### Changed:

- Updates to base theme
- Make entity links in Support tickets clickable
- Do not attempt to create domain records for slave domains
- Update max length for Bucket label
- Reduce NodeBalancer price
- Copy for maintenance notifications
- Update styles for important/critical notifications
- Add link to support ticket in SelectTabPanel
- UI for selecting memory limit on Linode Config Profiles
- Adjustments for compact mode, some adjustments for mobile compact on help banner panel as well

### Fixed:

- Dashboard header spacing
- User-defined fields not resetting on App/StackScript change
- Catch deleted events errors
- IP sharing private addresses not showing
- Regression with maintenance notification list item severity
- Expandable panel icons
- Point of entry in dashboard
- Animation isolation logic
- Abuse ticket banner fix

## [v0.61.0] - 2019-06-14

### Added:

- Add support for GPU instances
- Validate no whitespace in bucket name
- Implement ctrl+click on the events drop down options
- Radio Toggle For Config Memory Limit
- Maintenance window to CSV
- Add support for Mumbai datacenter
- New Bucket icon for Object Storage
- Check SOA email when updating domain
- Add normal error handling for delete/detach Volume confirmation modals
- Add validation to prevent email addresses in the target domain
- Add client validation for duplicate domain records
- Added tooling to capture performance metrics

### Changed:

- Always update profile with authorized_keys (LISH)
- Source Dashboard cards from Redux
- Replace Algolia search bar with React-Select
- Makes the maintenance notification badge a warning instead of error

### Fixed:

- Conditional Logic When Validating SOA Record for Slave Domains
- Fix Linode Clone kebab
- REACT_APP_LISH_ROOT typo
- Maintenance Banner Styles
- Added missing issuer to TFA URI
- Adds Linode Label to Notification Drawer List Item

## [v0.60.0] - 2019-06-07

### Added:

- Support for critical maintenance banners, times, and tickets
- Clone Linode from Linode Action Menu

### Changed:

- LKE: Creation Table UI for editable node count and remove actions
- Remove Tags input field when cloning a Domain
- Default Linode config memory limit to 0 if a limit is not already set

### Fixed:

- Show progress for Linode upgrades
- Select Plan Panel default tab select logic
- Primary Nav was showing a scrollbar
- Support Ticket Drawer should retrieve all entities for selection
- Nodebalancer config select values
- Split token on logout before revoking it
- Re-add Kubernetes button in Create menu

## [v0.59.0] - 2019-05-31

### Changed:

- Add name of data center in outage notifications
- Update table cell styles

### Fixed:

- Main search bar styles

## [v0.58.0] - 2019-05-29

### Added:

- Ability to optionally resize disks after Linode resize
- Option to automatically create domain records
- VAT banner

### Changed:

- Replace circle progress on Linode summary
- Replace circle progress on dashboard
- IP component placement
- Adjustments for tablet Linode list view styles
- Update NB empty state copy
- Update empty copy for Images and StackScripts
- Include app name in reset and delete oAuth app modal
- Use account.capabilities to determine if OBJ is enabled.

### Fixed:

- Show all line items on invoice PDF and detail screen
- Error and loading states for OAuth view
- Error handling re: Linode settings panels
- Uncaught error in disks and configs requests
- Domain SPA record editing error
- StackScripts sorting issue

## [v0.57.0] - 2019-05-21

### Added:

- Markdown and Markup Support for Support Tickets and Replies
- Notice for domains when they aren't being served
- Abuse ticket banner
- Enable ctrl+click on profile dropdown buttons and clickable rows
- Ability to update email from Account -> User Profile
- Add event messages for host reboots, Lassie reboots, and Lish boots
- Create a Kubernetes cluster
- Action menu item to download Kubernetes kubeconfig.yaml

### Changed:

- Include the Linode Label in delete dialog modals
- Include Linode and Volume labels in Volume dialog modals
- Re-enable plan type copy and update the text
- Small style change for NodeBalancer config action panel
- Update timezone selection
- Update Linode backup selects
- Copy in delete Bucket confirmation modal
- Object Storage: separate "Size" column into "Objects" and "Size"
- Improved Select components across the app

### Fixed:

- Linode network transfer stats
- Linode migration success/error states
- IPv6 DNS Resolvers
- Typo in Disable TFA dialog
- Block device assignment
- Issue where error views were displaying after data was loaded

## [v0.56.0] - 2019-05-08

### Changed:

- Update Sentry Whitelist URLs
- Display bucket size using base 2 instead of base 10
- Update Events Landing in Real-Time
- Validate Rebuild from Image form before modal opens

### Fixed:

- App crashes when downloading an invoice PDF for unlabeled backups
- Deploy new Linode from backup
- Fixing Sentry Errors
- Prefix Length to the IPv6 Pools and Ranges
- Pagination Footer numbering

## [v0.55.0] - 2019-05-06

### Added:

- Improve GA Event Imports in Manager
- Local storage optimizations
- Remove Volumes From MaybeRenderError
- Add error handling documentation
- Replace all pathOr<string>s with getErrorStringOrDefault
- Placement of Object Storage in Primary Navbar
- Add /buckets to OBJ link in PrimaryNav
- Add Ada google analytics
- Reverse sorting arrows for sortable tables
- Explicitly display regions error in Linode volumes form
- Taxes and Subtotal on Invoice
- Fixed positioning of ADA CTA
- Add docs for pushing tags to upstream
- Add polling for NBs on landing page
- Add polling to NB detail
- Check region filtering
- Make Linode dropdown menus searchable via React Select

### Changed:

- Scroll-to logic for Disks and Configs page changes
- Stats request optimization
- Display reserved IPs in IPv4 table (Linode Detail)
- Style Updates to Invoice PDF
- Update Activity Stream Based on Events
- Sentry Updates
- Move Object Storage keys to the OBJ Landing page
- Update Notistack and make toasts dismissible
- Update IP address listing on card view and styling
- Paginate Disks and Configs with Paginate Render Props Component
- Removing tag column and cells styles updates
- Lish tabs style updates
- Sync up with disk select changes and reset disk options on Linode select clear
- adjustments to UDF widths for medium + breakpoints
- Manual backup errors appear within form instead of as toasts

### Fixed:

- Fix issue with error appearing on volume attach drawer
- Fix pre-selected Cluster select
- fix to action menu on mobile (align right for consistency)

## [v0.54.0] - 2019-04-23

### Added:

- Ada support bot available app-wide
- Ability to delete Object Storage buckets

### Changed:

- Update ListBuckets
- Don't use last Stats reading on Linode/NodeBalancer graphs
- Adjust messaging in UserEventsList for deleted entities
- Add documentation to CONTRIBUTING.md
- Expire token on logout
- Catch disk error correctly for blocked requests
- Use EnhancedSelect for the DiskSelect component

### Fixed:

- AxiosError handling for getErrorStringOrDefault

## [v0.53.0] - 2019-04-18

### Added:

- Event stream summary
- Empty search logic
- List all IP addresses in summary panel
- Activity tab on Linode Details
- Account Creation Date to Summary Panel
- GA event for compact mode switcher
- GA events for billing-related actions
- New icons for Managed Services and StackScripts

### Changed:

- Styling no results page
- Styles and mobile handling
- Remove tag column and styling for NodeBalancers Landing
- Remove tag column and styling for Linode Landing
- Re-order fields on monthly network transfer panels
- Place disk spaces in sidebar
- Moving disk space component
- Adjustments for tables for devices
- Making beta tag blue for both themes
- Adjust spacing for add buttons for domain records
- Remove bolding from notices
- Styling of disk storage panel
- Adjustments to table row for DT and activity feed updates
- Scroll buttons styles for mobile tabs
- Resolvers object to match new Toronto name
- Table cell sizes
- Focus states for clickable rows
- Styling for graph legend on Linode detail page

### Fixed:

- Wrap domains text on Domain landing
- Routing on Support Ticket pages
- Detach from deleted Linode
- Image creation drawer labels spacing
- Linodes graphs legends placement
- Minor copy fixes
- Typos and init code guidelines

## [v0.52.1] - 2019.04.09

### Added:

- Feature: One-Click Apps
- Events landing page
- Image expiry date to Image table
- Drop-shadow on "Create" menu
- Setup GA to track usage of Linode create screens
- Missing typography for backup placeholder text
- Front-end validation for tag input error
- Loading states to tag panel
- Added "nofail" to Volume Config Form

### Changed:

- Do not show Hively icons from Linode user
- Removed Linode StackScripts from StackScript Landing page
- Combined My StackScripts and Account StackScripts under one tab
- UDF Style Updates
- Hide helper text for UDFs so it will display for Linode Root Password
- Update Linode Detail permissions
- Change Toronto display from CA to ON
- Update Volume Landing on Linode Details
- Update label for Taiwan in the Update Contact info panel

### Fixed:

- User events dropdown items styles
- Delete Linode button modal button style
- Backup CTA link
- Backups creation error display
- Styling for disabled destructive buttons
- Wrong header for accessibility tags
- Settings icon placement
- Restore process finished event handling
- Config updating bug
- Non-field errors for NodeBalancers

## [v0.51.2] - 2019.03.28

### Fixed:

- Fix issue with Lish console not rendering correctly (#4736)

## [0.51.0] - 2019.03.25

### Added:

- Add uninvoiced balance display
- Delete Linode from kebab menu
- Support and icon for Alpine Linux
- Missing typography for crash message
- New event types and account events messages
- Card payment confirmation modal
- Add aria labels to inputProps for textfields and radios

### Changed:

- Update list of available timezones and fix offset sorting
- Include pagination on clone from Linode flow
- Adjust dialog size to md to accommodate for api token width
- Request notifications after migration finished
- Reset error state on disk and configs request
- Improve placement of entity icons on mobile tables
- Make sure all radios inherit proper labeling
- Dim main content when searching
- iOS/Mobile Cloud Manager Welcome Screen
- Make CVV Optional when making a credit card payment
- Adjust "No Results" message when searching in a Select element
- Handle volume permissions
- Update Auth Code
- UI for restricted edit volumes form
- Delete confirmation includes Linode Label
- Source Linode Rescue volumes/disks from redux
- Update slave domain editing UX
- Add props.classes for RenderGuard updateFor

### Fixed:

- Only disable Linode Boot if there are no configs
- Prevent NodeBalancers from crashing during creation
- Linodes with no type data cause error state
- Kernel Select sometimes was not populated on load
- Upgrade and Fix PayPal
- Fix logger, add report button
- Remove extra scrollbar on tables on Firefox
- Request notifications after migration finished
- Issue with Created Linodes with no image being in an indefinite loading state
- Issue with 0600-0800 not being a valid backups timeslot

## [0.50] - 2019.03.11

### Added:

- Fix Linode label update error
- Display guidance to bottom of search bar to make it easier for users to work with enhanced search functionality
- Add Compact Mode (theme toggle) and corresponding settings panel on PrimaryNav
- Users can now rebuild a Linode from a StackScript
- Backup mode support for NB nodes
- Support for Toronto region
- Improve spacing of Domain table
- Password requirements to the PasswordInputField
- Add last auth IP address and last auth time to trusted devices table
- Include transfer stats to Linode summary panel
- Additional helper text for Volumes creation drawer
- Helper text when creating NodeBalancers
- Enable user to Remove Public IP Addresses
- Add tags column to NBs and volumes
- Filter volume select based on grants
- Apply convention for HEX values in theme files
- Updated-by column to support tickets
- Adjustments for Dark Theme in account pdf links

### Changed:

- Display confirmation dialog before rebuilding Linode
- For Backups creation flow, only reset selection if different Linode is clicked
- Linode Resize flow adjusted to follow API changes (resizing Linodes now enter the migration queue)
- Rebuild Linode image select now uses tiles instead of a dropdown
- Update list of whitelisted events to include new event types returned by the API
- Update all instances of updateFor to include props.classes
- Remove Tokyo 1 as an option when creating Linodes and NodeBalancers
- Pre-populate payment amount to the current Balance
- Add disk imagize events to show progress
- Volume Labels Sorting
- Hide global backups setting from managed users

### Fixed:

- Request notifications after migration finished
- Keyboard scrolling on custom MenuList component
- Regression with pagination dropdown
- Show error message when a Linode on the user's account is jailed.
- 2FA panel
- Creation workflow styles
- Instances of renderGuard not updating components
- React-select isClearable logic
- Dashboard spacing
- PDF generation failure
- Error handling for SSL certificate and key when creating a NodeBalancer.
- Default lastFour (credit card digits) to empty string to prevent visual bug
- Graphs need better breakpoints

## [0.49.0] - 2019.02.25

### Added:

- Enhanced Search functionality!
  - Users can now specify the search entity with `type:{linode, volume, domain, nodebalancer}` or `is:{linode, volume, domain, nodebalancer}`
  - Aside from entities, other searchable fields are `label:`, `tags:`, `ips:`
    - Users can search for entries with multiple tags applied by adding the desired tags to a comma separated list after specifying the tags field. Example `tags:tagA,tagB` will return all entities with tagA and tagB applied.
    - The same pattern described above applies to the ips as well.
  - Logical operators can by applied to queries: `&&`/`AND`, `||`/`OR`, `-` for the not operator, and grouping with `()`. A query with multiple fields and no operators is implicitly treated as true for all.
- Status indicators have been incorporated into the entity icons for Linodes and Domains to provide a better visual experience.
  - Also added the Linode icon and status to the power button.
- A reset password button in Profile > Password & Authentication that will open the reset password workflow in a separate tab.
- A better user experience for secondary/restricted account users that displays messaging around and disables features that the user doesn't have access to.

### Changed:

- Domains now displayed in alphabetical order on the Domain listing page.
- Timestamps display in last backup table rather than humanized dates.
- Added a tooltip on the power icon for a Linode with no image, indicating that an image must be added to the Linode in order to boot.

### Fixed:

- Removed client side validation that incorrectly prevented user from creating a Linode when the label started with a numeric character.

## [0.48.0] - 2019.02.11

### Added:

- Support tickets now appended with current Cloud Manager version.
- Individual Node status in NodeBalancer Detail > Configuration > Ports
- Implemented pagey pagination to all Domain DNS records, for example a user with over 25 A/AAAA records will have a paginated table in Domain > DNS records page.
- Public and Private IP addresses are now searchable fields, displaying the corresponding Linode in the search suggestion dropdown.
- Sidebar components in Account Settings page:
  - Contact information component displaying company name, name, dddress, email, and phone number.
  - Billing information component displaying current account balance, credit card, and credit card expiration date.

### Changed:

- Linode summary moved to the sidebar with individual components for:
  - Linode details
  - IP addresses
  - Last backup
  - Tags
- NodeBalancer summary moved to the sidebar with individual components for:
  - NodeBalancer details
  - IP addresses
  - Tags
- Domain Tags input field moved to the sidebar in an individual componenet
- Underlined text removed from application, notably:
  - Breadcrumb headers
  - Event notifications
  - Help landing page
  - Secondary links in table rows
- Backups CTA is now dismissible.
- NodeBalancer ports now clickable links on the NodeBalancer listing page
  - When a NodeBalancer port is clicked, the user is navigated to the Port Configuration page with the accordion panel of the port clicked expanded by default.
- NodeBalancer Graphs were removed from accordion panels, and are now displayed prominently on the NodeBalancer summary page.
- Disks added to Linodes default to the maximum size, so the user can adjust form there.
- In the additions disks table located in Linode Detail > Settings > Advanced Configuration now display the disk file system type located between the label and size columns.
- The option to reboot a Linode is removed unless the Linode is powered on.
- Only regions with block storage available are displayed in Volume creation panel.
  - Additional messaging added to Volume creation panel informing user of the data center limitations.

### Fixed:

- Typo in Manual Snapshot copy.
- Spacing of Grouped NodeBalancer headers.

## [0.47.0] - 2019.01.29

### Added:

- Sorting for remaining Linode table headers.
- Entity icons on Dashboard page, and entity listing pages for:
  - NodeBalancers
  - Domains
  - Volumes
- Group by Tag for NodeBalancers.
- Group by Tag for Volumes.
- Friendly error message when graph data is unavailable for a newly created Linode.

### Changed:

- Graph Display Options (Last 30 Days).
- Removed Documentation panel sidebar.
- Improve pagination experience.
- Friendly error message when graph data is unavailable.
- Order of tabs on the Profile page.
- My Profile > My Apps changed to My Profile > OAuth Apps.

### Fixed:

- Update timezone error.
- Fix pagination display logic.
- Invalid Date on OAuth Apps.

## [0.46.0] - 2019.01.18

### Added:

- Dedicated CPU in plan selection in Create Linode workflow.

## [0.45.0] - 2019.01.14

### Added:

- Disk storage information modal in Linode > Settings > Advanced
- Grouping of Domains by tags on Domain listing page.
- Add payment PDF generation
- Add invoice PDF generation
- Display loading until images are available.
  - Source images data from Redux.
  - Add images to Redux on load.
- Improved linode listing page table.
  - Remove + icon to display all ip addresses on linode row.
  - Hide copy icon for ip addresses until hover.
  - The icon for a Linode was added to the Linode row.
  - Plan column removed, linode plan and details now listed under the label in the Linodes columns.
  - Added a column for tags.
- Account tab for StackScripts, lists all scripts created on the account the user has permissions to read/write.
  - If an account user does not have access to StackScripts, then a message indicating the user does not have the proper permissions will display.
- Trusted Device table in My Profile> Password & Authentication> New section titled Trusted Devices.
  - Lists devices that have been active on the account for the past 30 days, device name and browser used.
  - Ability to untrust/delete a trusted device.

### Changed:

- Explicitly check for errors before setting local storage.
- Move image toast logic to ToastNotifications.tsx
- Allow submitting empty array for IP sharing
- Explicitly declaring background color on table cells for printer compatibility.
- Update documentation. Update casing on label.
- Set default image in Create from Image flow.
- Default label name during Linode creation.
- Update react-dev-utils and webpack-dev-server
- Update Radio Input Label text size on Create Volume drawer
- Update pagination styling
- Update source Linode on linode_clone schedule/start
- Refactor domains dashboard card to use Redux state
- Update community events, make all clickable.
- Update dashboard transfer card to new design
- Add Render Guard to Contact Info/Config Forms
- Change Pagination Controls to handle many pages
- Add reduxed images to LinodeRebuild
- Improved error handling.
- Respond to community_like events, display in menu
- Update Copy Around Restricted Users
- Update search results size limit to 100
- Capitalize linode progress bar text

### Fixed:

- Credit card payment request ccv field.
- Safari autofill on root password reset.
- Parse timestamps in UTC for notifications.
- Hide radio buttons on edit disk drawer.
- Display notice on successful deletion of a user.
- Submission of the enable back ups for all Linodes drawer caused duplicate listings of Linodes.
- Display Scratch Code when enabling TFA

## [0.44.1] - 2019.01.10

### Fixed:

- Credit card payment request ccv field.

## [0.44.0] - 2019.01.03

### Added:

- Printer friendly invoice page by navigating to Account > Billing info > Recent Invoices > Invoice
  - Clicking Print/Download navigates to a printer friendly invoice page and opens a a browser print preview to print and save to a PDF.
  - CTL/Command + P from the invoice page will achieve the same as clicking the Print/Download button.

## [0.43.0] - 2018.12.20

### Added:

- Users can now display their Linodes grouped by its tags.
- Users can import existing display groups from Linodes and Domains as tags from the dashboard.
- For example; If a user were to have three Linodes in the display group "production", a new tag
  of "production" would be created and applied to those three Linodes.
- The existing display groups remain unchanged.

### Fixed:

- Linode chart statistics sometimes cause a crash.
- Viewing one StackScript, out of 1100, caused the application to crash. Gee thanks!
- URL encoded text was being injected into the search bar.

## [0.42.0] - 2018.12.17

### Added:

- Add Total Traffic to stats
- Styling for Stats/Units
- Paypal Client-Side Validation
- Revert error poc
- Reorder providers. Convert ThemeProvider to renderChildren.
- style toast messages
- create component abstraction for toasts
- add: toasts story
- pass props to tags to close suggestion menu on click\
- error poc
- make CVV field optional
- Add analytics to GetAllEntities()
- Correct permission decision logic in API token utils.
- code cleanup and destructure new asSuggestion prop
- style tags inside search result suggestion
- event propagation and focus styles
- Stats/Units on graphs
- make tags in selects consistent with new styles
- refactor tag button styles
- Tag links
- updating back up data section for dark theme
- updating copy icon component colors, removing the override from IP address component
- better padding for dashboard table cells
- Make clickable row UX more consistent
- switch volume columns
- add search data
- Upgrade Typography component consistent with @material-ui/core@3.5.1
- Display resize instructions on form submission.
- Add SSH key event message...
- Refresh volumes list on volume_clone event.
- Report counts of successes and failures for backups
- Remove sendToast for enqueSnacback
- Replace Toasts with Notistack

### Changed:

- reduce main nav items padding under medium breakpoint
- update progress bar for linodes
- Update docs links to Cloud Manager versions.
- update notistck version and remove unecessary declaration
- Update email notification setting label for clarity
- Events polling updated.

### Fixed:

- fix: send config id with attach volume request
- Edit SOA drawer loading button styling bug
- fix typing for notistack
- Fix NodeBalancer Tag Error
- Fix mutation error handling

## [0.41.0] - 2018.12.04

##Added:

- Tags for NodeBalancers
  - Tags can be added during NodeBalancer creation
  - Tags can be added/removed from an existing NodeBalancer

##Changed:

- Search results page link appears first in the search bar results
- Reverted StackScript table pagination

## [0.40.0] - 2018.12.03

##Added:

- Search results page with a dedicated URL
  - Search results page is grouped by entities (Linodes, NodeBalancers, etc.)
  - Search results page displays the first five results per entity, and a button to display remaining results for the given entity
  - Search can be used to display all entities with a common tag
- Tags for Volumes
  - Tags can be added during Volume creation
  - Tags can be added/removed from an existing Volume
- Pagination on the StackScripts page
- Network helper global setting
  - Users now have the option to enable/disable
  - Network helper is enabled by default
- Ability to attach a file to a support ticket
- Breadcrumb navigation to Users and User Detail
- Mobile typography was implemented throughout the app

##Changed:

- UX improvement when creating/resizing a volume attached to a linode with the addition steps necessary to complete the volume creation process
- Get Help section links and tiles were updated for consistent displays and interactions
- Added pricing to Volume clone and resize panel

##Fixed:

- External (public) Ip's are displayed first (before private IPs) on Linode grid cards, and Linode Details page
- Character decoding on the blog feed
- Tags extending beyond the search bar results now wrap

# [0.39.0] - 2018.11.15

## Breaking:

- User management has been merged into the account section.
  - The Account & Billing and Users navigation items have been removed in favor of just "Account".
  - This caused breaking changes to the URL pattern.
    - /users -> account/users
    - /users/stevemcqueen -> /account/users/stevemcqueen
    - /users/stevemcqueen/permissions -> /account/users/stevemcqueen/permissions

# Added:

- Domains can now be tagged and will be included in search results when searching for tags.
- Linode Backups
  - Users can now enable automatic backups for all existing Linodes which do not have backups.
  - Users can now enroll in automatic backups for all newly created Linodes.
  - Added backup information and actions on the dashboard.
  - Added time since last backup to the list view of user's Linodes.
- Pricing information has been added to the;
  - Volume creation drawer
  - Volumes call to action placeholder
  - Backups call to action placeholder
- Updated by/closed by details to support tickets.
- Breadcrumb navigation to Linodes, NodeBalancers, Domains, and Support Tickets.
-

# Changed:

- We're now preventing users from submitting the create a support ticket form until all necessary
  information has been provided.
- Hide the "current credit card" if there is no credit card on file.
- The CPU chart on the Linode detail page has been updated to scale the to usage.
- Details about a Linode and Domains are no longer tucked away in accordions.
- Payments and invoices are now sorted by descending date (newest first).
- We've made some mobile friendly adjustments to the display of our menu!
- Documentation links now have a persistent underline to make it clear they're links.
- Providing feedback via Hively now opens in a new window.
- Made tab navigation much easier on mobile.
- Enhanced select styles are now visually consistent with regular selects.

# Fixed:

- Side navigation was hidden for certain users.
- Toggling between grid and list view on the Linodes screen would not persist event progress information.
- Attempting to delete the active user would crash the application. (Hey, it's better than deleting yourself!)
- TTL can now be set/changed for MX records.
- Booting from a user created configuration was failing.
- H1s are now used only once per page site-wide.

## [0.38.0] - 2018.11.05

### Added:

- Customer Support
  - Linode Community questions are now searchable from the Support Landing Page
  - Customers can now close their own support tickets under the following conditions:
    - Ticket is in "autoclose" status
    - Ticket has not been opened by Linode (covered by autoclose requirement)
    - May not close tickets that have not been interacted with by Linode (covered by autoclose requirement)
    - Tickets closed by customer should be marked as closed by customer
    - Support Ticket objects should indicate if they are closable

### Changed:

- Tightened whitespace on tables. Considerably reduced the padding on table cells to give users the ability to see more items at a glance. Similar changes were made to summary panels in an ongoing effort to improve our information density overall.
- We changed the way that a user will view their DNS records. Today when you view DNS records you have to expand all of the accordions to see details of your domains. Now when you view a domain you can see all details of the domain without having to expand all the accordions.
- Updated Launch console button to appear as a link on mobile devices.
- Hively got an upgrade!
  - Icons have been enhanced to support new icons.
  - Hively icons will not show on tickets more than 7 days old

### Fixed:

- The account owner was able to restrict their account by toggling the permissions.
- A recent refactor didn't take into account paginated API methods that take an entityId. This was causing an API 404 error when requesting Disks from the LinodeConfig menu.
- Issue on the List Linodes page, where switching to list view after linode creation would display the Linode as "Provisioning" after it already booted.
- On the volumes listing page, addressed an issue where updating a volume label would fail.
- In order to make the clickable table row entries more efficient, we made tags clickable.
- Fixed an issue where attempting to create a linode from a snapshot (coming from the linode detail page) displayed plans smaller than the original Linode snapshot as selectable.
- When creating a linode from a backup or snapshot, the linode created does not automatically boot, rather it must be booted manually after the restoration from backup is complete. Also, the Distro image fails to display in the manager, until the linode has been booted.
- Issue where users were unable to deploy a new linode from a snapshot when landing on the Create From Backup creation page from the Linode Detail - Backups page.
- Resolved an edge case where attempting to restore a snapshot to an existing linode, if the restore drawer was dismissed and then reopened, the Linodes select would fail to list any linodes.

## [0.37.1] - 2018-10.22

### Fixed:

- Backup restore not restoring to destination Linode

## [0.37.0] - 2018-10.22

### Added:

- Pagination!
  - Users can now page through large lists of entities thoughout the app, including: Nodebalancers/Images/Oauth Clients(Apps)/Tokens/Users/Volumes/Invoices/LinodeConfigs
- Documentation!
  - The documentation panel has received some updates, including Docs for volumes, domains and stackscripts

### Changed:

- Eliminate pencil icon site-wide, using hover/edit state instead.
- Defer API requests on Linode summary, settings and Nodebalancer summary until user action is taken

### Fixed:

- Error reporting when creating a new Nodebalancer config
- Ellipsis being truncated on blog texts incorrectly
- Text overflow in the dashboard of entities with long names
- Linodes with flags/long names breaking the layout on list linodes
- Issue where a users settings are erroneously requested multiple times
- Linodes with unknown images failing to display in the linode summary panel

## [0.36.0] - 2018-10.08

### Changed:

- Support
  - Allow selecting multiple files when attaching to a ticket
  - Auto-collapse attachments when a ticket contains more than 5 attachments
  - Increase support search results to display up to 20 results
- Profile
  - Truncate whitespace when adding SSH keys
- Billing
  - Display last four credit card digits when submitting payment

### Fixed:

- Volumes
  - Issue where creating a volume would potentially display the wrong region for the attached linode
- Stackscripts
  - When creating a linode from Stackscript, the SSH Key access panel failed to display on image selection
- Misc.
  - Issue where certain modals could not be dismissed with the escape key
  - On Linode creation, the password field now appears disabled until an image is selected
  - Two-factor authentication QR code border visibility in dark theme

## [0.35.0] - 2018-10.01

### Added:

- Users can now provide feedback on Linode support in tickets.
- Added a welcome banner describing new features.
- Users can now migrate/mutate Linodes.

## [0.34.1] - 2018-09-24

### Added:

- Linodes
  - Users can now add tags to a Linode on creation or on the detail page
  - Tags display on Linode list, grid and detail views
  - Tags can be managed on Linode detail view
- Search
  - Tags are searchable. The main Search bar will return a list of Linodes with a tag or tags that match the search term
- Small Screen Enhancements
  - Tables on small screens are now useable and beautiful
  - Expanded all inputs to full width on small screens

### Changed:

- Copy updates
- Create header icon on small screens
- Updated profile timezone and volume creation selects to be searchable

### Fixed:

- Search issue affecting small screens using the dark theme
- Bug where deleting a linode erroneously routed the user to the dashboard, now routes to linodes
- Issue where updating contact information results in a blank credit card
- Issue where changing tabs on the user profile would enable the Delete button for your own user
- "Unknown Plan" would display during Linode resizing
- Prevent user from submitting empty replies in support tickets

## [0.33.2] - 2018-09-11

### Added:

- Profile
  - Users can now add SSH keys to their profile
- Linodes
  - Create or Rebuild Linodes with SSH keys that have been added to the user's profile
- Dashboard
  - Notify users an upgrade is available for their Linode
- Support
  - Search the Linode Docs for answers within the manager support section

### Changed:

- Make tiles clickable site-wide
- Table rows are now clickable on instances where the row links to another page
- Linode disk resize free space calculation made more clear
- Support tickets now respect customer's timezone preference

### Fixed:

- Bug where cloned domains failed to display until the page was manually refreshed
- Bug where image creation would return an error message
- Bug where revoked personal access tokens still displayed in the access token table
- Delete volume action being available while the Linode it was attached to was powered on

## [0.32.1] - 2018-08-27

### Added:

- Project version link as been added to the global footer.
- Enable backups from the list Linodes page.
- Create a domain record from the global "Create" button.
- Users can now make a payment via Paypal.
- Update document title based on location within the application.
- Support
  - Added "Get Help" link to primary navigation.
  - Users can now reply to support tickets and attach files.

### Changed:

- "Managed" item removed from primary navigation unless user already has the managed service.
- "Account security" was renamed "Whitelist IP (legacy)" to better clarify intent.

### Fixed:

- Bug during NodeBalancer creation that would prevent the user from creating a NodeBalancer.
- Bug where the UI would not update after allocating a new private IP.

## [0.31.5] - 2018-08-16

### Fixed:

- Various bugfixes for Account information display

## [0.31.4] - 2018-08-14

### Added:

- Toggle for dark theme

### Fixed:

- Support ticket links in event menu
- Images links in search bar

## [0.31.3] - 2018-08-13

### Added:

- Account
  - Update credit card on file
  - Make a payment
- Support
  - View open support tickets
  - Open a support ticket
  - View ticket replies
  - Reply to ticket
- Polyfill for ES2015+ methods, createImageBitmap
- Linode Settings
  - Create image from disk, "Imagize"
- Get Help
  - Get Help landing page
  - Popular Documentation and Community Posts
  - Ada chat bot
- Dashboard
  - Linode services Dashboard
  - Make Dashboard the default route
- Add warning for unsupported browser

### Changed:

- StackScripts
  - Added placeholders to User-Defined Fields
  - Show UDF errors adjacent to each field
  - Infinite-scroll on Community StackScript selection
- Linodes
  - Linodes without IPv6 do not attempt to render ipv6 components
- Documentation
  - Summary truncated at 200 characters
- Volumes
  - Warn user before they attempt to create a Volume larger than 10TB
- Confirmation Dialogs
  - Actions to the right, Power-Off and Reboot not considered destructive
- Notices
  - New appearance
- SelectionCards
  - Consistent appearance with/without selection
- Region Names
  - Format consistently throughout the application
- TextField Select
  - Show select icon

### Fixed:

- Safari compatibilty with SelectionCard interaction
- Ripple effect when using Toggle component
- Domain deletion confirmation no longer flashes "Undefiend"
- Pressing the spacebar to select a SelectionCard no longer scrolls the page
- Rebuilding a Linode appears as a transitional state
- PrimaryNav does not seem to open randomly on window resize
- Focus state for Toggle components
- Some instances where functions were not bound to component instance
- Re-request domains on successful creation
- Settings helper text language improvements
- Address spacing in Account settings
- Some instances where state properties were being read directly
- LinodeRow plan name does not wrap below status indicator
- Ability to create a NodeBalancer with a check path of '/'

## [0.30.1] - 2018-07-26

### Fixed:

- Notification icon position
- Description of billing permission levels
- Tooltip for user delete action

## [0.30.0] - 2018-07-26

### Added:

- My Profile
  - Toggle for disabling "Whitelist IPs" feature
  - Update e-mail address
  - Enable/disable two-factor authentication using QR code
  - Update Timezone
- User Management
  - List users
  - Add new users
  - Edit user profile
  - Edit user permissions, including entity-specific permissions
  - Change user type restricted/unrestricted
- Billing
  - View recent billing activity: invoices and payments
  - View contact information
  - Update contact information
- StackScripts
  - Update StackScript

### Changed:

- "Notifications" (global and product level notices) are now displayed in a side-wide menu located in the top-right corner of the screen
- "Events" (entity-specific notices) are shown in a different color when they have been marked as read
- "Events" are clickable and direct the user to the page of the entity
- Privacy Policy notice is now shown using a persistent modal dialog

### Fixed:

- When creating a Linode from StackScript, an error notice is now displayed when the user does not select an image

## [0.29.3] - 2018-07-13

### Added:

- StackScripts
  - List StackScripts
  - Search StackScripts by label
  - Create StackScript
  - Delete private StackScripts
- NodeBalancers
  - Search Node IPs by label or IP
- Linodes Networking
  - IP Sharing
- Domains
  - Create Slave Domains
  - Zone Import
- Images
  - View Image Details
  - Delete Image
  - Rebuild Linode from Image
  - Create Image from Linode Disk
- Disks
  - Edit the size of a Disk
- Account
  - Referral codes and completed referrals shown
  - Disable/enable e-mail notifications
  - Add SSH Keys for Lish, choose authentication method
- Glish
  - Switch quickly between Weblish and Glish
  - Auto re-connect on power status change

### Changed:

- Disabled plans during deployment have a tooltip explaining why
- Successful volume creation shows a message in the drawer
- Show progress bar for
  - Volume Attach/Detatch
  - Disk Creation
  - Snapshot Creation
- Create a Volume drawer is now "Add a Volume" drawer, which allows both creation and adding of existing volumes
- Remove "Status" from Domains List

### Fixed:

- Linode Detail Progress Bar on all types of in-progress events
- IP Transfer Actions Disabled if there are no IPs to Transfer

## [0.28.0] - 2018-07-02

### Added:

- Networking
  - Default DNS resolvers for both IPv4 and IPv6, SSH access, and Lish via SSH are now all available on the Linode Networking feature.
  - Users can now add a private IP to their Linode via the Linode Networking feature.
  - Transfer or move an IP to another Linode.
- Display a progress bar during back-up snapshot generation.
- Linode Watchdog settings; Enable to automatically restart a Linode.
- Added help text to the volume creation drawer.
- Display the remaining space on a Linode during disk creation.

### Changed:

- Linode
  - Page scrolls to top upon switching pages on Linode landing view
  - Disable current plan in list of target plans for LinodeResize view
  - Disable Linode Resize submit btn if no plan is selected
  - Rebooting a Linode is disabled while provisioning.
  - Display "Unknown Image" on Linode cards when using a non-standard image.
  - Corrected sort order of available images in dropdown during Linode rebuild.
  - Users will now see a 404 when attempting to access a nonexistent Linode.
  - Simplified the password change form in the Linode settings feature.
  - When changing Linode alert thresholds, we no longer hide the input field.
  - Users without any Linodes, who are attempting to create a Linode by cloning, will now see a placeholder.
  - The backup window selection is now displayed in the timezone the user has selected in their profile.
  - Linodes without backups are no longer displayed in the Create Linode from Backup feature.
- Node Balancer
  - NodeBalancer creation, including configurations and nodes, is now made with a single request.
  - Updated changes to interval text on and view features.
  - "Client Connection Throttle" is no longer displayed on creation (Still available during editing).
  - "Session Stickiness" is now defaulted to "table" during creation.
  - "Mode" option is now available during editing (but not creation) of a Node Balancer Node.
- StackScripts
  - StackScripts which only apply to deprecated images are no longer displayed during creation of a Linode from StackScript.
  - StackScripts can now be sorted by label, revision date, and active deploys in the create Linode from StackScript form
  - Title of required fields updated to reflect the StackScript's name.
  - Changed the color of image tags during creation from Linode.
  - Use a Github style naming convention for StackScripts. (username/Title)
  - Corrected "active deploy" to "active deploys".
  - Update dates to use ISO-8601.

### Fixed:

- Users are now correctly scrolled to the top of the list when using pagination.
- Users are now correctly scrolled to the first error in a form on submission.
- Fix an issue where users could issue a resize command without selecting a plan or their current plan.
- Removed several duplicate form labels.
- During StackScript creation Linode StackScripts will no longer appear under the "community" category.
- Corrected an issue preventing the search bar from displaying results.

## [0.27.1] - 2018-06-15

### Added:

- NodeBalancer Management
  - List NodeBalancers
  - Create NodeBalancer from action menu
    - Configure protocol and TLS
    - Configure stickiness
    - Configure health checks
    - Client-side validation
    - Create, update, delete backend Nodes
  - NodeBalancer Details Page
  - NodeBalancer Summary
  - NodeBalancer Performance Charts
  - Create, update, delete NodeBalancer Configurations
  - NodeBalancer Settings
- Create Linode From StackScript
  - Select StackScripts Panel
  - StackScript Detail Row
  - User Defined Fields dynamic form inputs
  - Select Image based on selected StackScript
- AddNewLink component
- Documentation links on Volumes landing page
- Documentation links on Linodes detail page
- Documentation links on NodeBalancers detail page

### Changed:

- Prevent changing root password on disks if Linode is not offline
- Force active status when updating domain
- Domain records, "Edit" changed to "Save"
- Rename "Master Record" to "Edit SOA Record"
- Edit-in-place component now displays errors locally

### Fixed:

- List Domains, cancel button fails to dismiss confirmation modal
- Page crash when editing SOA record
- Disable ineligible plans in the clone Linode creation flow
- Don't allow create from backup without selecting a backup
- Update Linode Volume count on create/delete on Linodes Detail page
- Display newly created Linodes in the global create Volume drawer
- Reset password strength indicator after submitting a new password
- External Links open in a new tab
- Edit SOA Record, Remove "edit mode" from Domain Status
- Index the formatted IPs array from public to private
- Close button on delete domain modal crashing page
- On hover and focus destructive/cancel button background color
- Typo in volume drawer

## [0.25.3] - 2018-05-23

### Fixed:

- Fixed an issue causing the search bar to crash.

### Changed:

- Disabled toast notifications for failed stat requests.
- No longer display the Region panel when creating a new Linode from a backup.

## [0.25.2] - 2018-05-22

### Added:

- Create, update, and delete Domains.
- Create, update, and delete SOA, NS, MX, A/AAAA, CNAME, TXT, SRV, and CAA records.
- Create Linode from an existing Linode's backup.
- Create Linode from cloning an existing Linode.
- A flag icon to product level notification to better direct users.
- Added documentation to volumes and Linode detail sections.
- Confirmation dialogs when attempting to shutdown a Linode, reboot a Linode, and cancel backups on a Linode.
- "Select All" options for permissions when creating a Personal Access Token.

### Fixed:

- Several typographical anomalies.
- Prevent multiple submit clicks upon creating Linode.
- Close expansion panel only if the header is clicked.
- Resizing linodes will not have a pre-selected option.
- Allow deletion of default value in several form inputs.
- "Show Older Images" panel when creating a new Linode would close when selecting an image.
- Filtered ineligible volumes/disks from rescue selects.
- Remove edit option from client generated (apps) tokens.
- Resolved an issue where resizing was not being tracked/displayed.
- Reduced the overall number of API requests for certain features.
- Fixed an issue where Gravatar requests were duplicated.
- A CSS rendering which cause the footer to unexpected jump up the page.

## Changed:

- Display client generated (Apps) tokesn below user generated (Personal Access Tokesn).

## [0.24.2] - 2018-05-07

### Fixed:

- Logout

## [0.24.1] - 2018-05-07

### Added:

- Change the label of a Linode via settings
- Reset a Linode's root password
- Alert Thresholds: set and modify
- Linode Configurations: add, edit and delete
- Linode Disks: add, edit and delete
- Delete a Linode via settings
- Product level notifications
- Account-level notifications
- IPv4 and IPv6 addresses: display and edit
- Backup actions, restore and deploy
- Global volume creation drawer
- Volumes section: show commands for configuration
- CopyTooltip component
- Volumes section: edit, resize, attach, detach, delete, clone

### Changed:

- Toast timeout set to 6 seconds

### Fixed:

- Prevent showing null image name on CheckoutBar
- Show relative date for date created on backups page
- Don't show expired /app tokens
- Show app tokens and PATs in chronological order

## [0.23.1] - 2018-04-19

### Fixed:

- Fixed an issue where unexpected requests were sent when opening the notification menu.
- Fixed an issue Firefox on Windows would report "to much recursion".
- Fixed an issue preventing Linode reboots from ever finishing.
- Fixed an issue preventing users from creating Linodes in Frankfurt Germany.

## [0.23.0] - 2018-04-18

### Added:

- Added toast notifications for several Linode actions.
- Added usage charts to the Linode summary page.
- Users can now search for their Linodes, Volumes, Domains, and NodeBalancers.
- Users can now resize their Linode.
- Users can now rebuild their Linode.
- Users can now rescue their Linode using Finnix.
- Users can now enable or disable backups for a Linode.
- Users can now view a list of their backups for a Linode.
- Users can now take a manual backup snapshot of their Linodes.
- Users can now set their automatic backup time and day of the week preferences for a Linode.
- Users can now view a list of attached Volumes for a Linode.
- Users can now rename, resize, detach, and delete a volume attached to their Linode.
- Users can now attach an existing volume to their Linode.
- Users can now access Weblish, a web-based shell, for their Linodes.
- Linode label is now editable on the Linode detail page.

### Changed:

- Darkened the header of the Linode cards when viewing the Linodes grid.

### Known Issues:

- Linode Detail - Attach volume drawer menu should display "Select a Volume" be default.
- Linode Detail - Linodes Rescue menus show invalid items (volumes attached to other Linodes).
- Actions which produce a loading status sometime become stuck and require the user to reload the application.
- Linode Summary - Volume count fails to update on create/delete.
- App API Tokens cannot be edited or revoked.
- Rebooting or shutting down a Linode should prompt for confirmation.
- Cannot read property 'getBoundingClientRect' of null.
- n.response.data is undefined on LinodesLanding.
- Personal Access Token still displays after revoke.
- Under rare circumstances the Linode detail page may be blank due to an unexpected user configuration.

## [0.22.6] - 2018-04-10

### Fixed:

- Issues related to uncommon regions, plan types, and images
- Clipping of copy animation on linode row

## [0.22.5] - 2018-04-10

### Fixed:

- Show personal access tokens upon creation
- Show notifications for Linode community site

## [0.22.4] - 2018-04-10

### Added:

- Early-access notice

### Changed:

- Updated placeholder components and copy

## [0.22.3] - 2018-04-09

### Added:

- API Token Management
- OAuth Client Management
- Linode Config selection on boot actions
- Notifications and Events menu
- Display flag on Linode row/card for notifications.
- Linode Busy indicator to Linode Details page
- Linode summary panel to details page
- Documentation for unit testing
- Linode Detail tabs and routes
- TESTING.md, Updates to CONTRIBUTING.md
- Responsive tables
- Add Grid wrapper in response to MUI changes.
- Create a simple confirm/decline dialog
- Editable text component
- Docker script commands
- Add gitchangelog configuration and documentation
- data-qa selectors for e2e tests

### Changed:

- Navigate to storybook before each e2e test w/wdio before hook

### Fixed:

- Show user feedback immediately upon Linode power action

## [0.21.0] - 2018-03-26

### Added

- A variety of style and appearance updates
- Linode Logo as scaleable SVG
- Use Lato as our sitewide font
- Use Axios interceptor to redirect to login on 401
- Storybook for component development in isolation
- Abstract ShowMore component for IPs and Tags
- Event polling with backoff using RxJS Observable and Subject
- Linode menu power actions function as expected
- Grid view when user as <= 3 Linodes
- Grid view when user is on mobile
- loading state to Linode Row
- loading state to Linode Card
- TabbedPanel abstraction
- Linodes Pagination
- Import SVGs as React Components
- SelectionCard component
- Linux Distro icon font font-logos
- Password Input Component
- CheckoutBar sidebar during Linode Creation
- Linode Creation from Image
- Linode Creation Validation
- Notice Component

### Fixed

- Shifting of user menu when popover menus are used

## [0.20.3] - 2018-03-06

A new visual design has begun!

### Added

- Main navigation
- User menu
- "Add New" menu
- Linodes list view
- Linodes grid view
- Documentation sidebar
- Footer
- Promise preloader HOC
- Request/response Redux action creators

## [0.18.7] - 2018-04-02

### Changed

- Update region names for upcoming changes (#3104)
- Update API calls for API-53 (#3108)

## [0.18.6] - 2018-03-29

### Changed

- enable block storage volume support in us-south-1a (Dallas)

## [0.18.5] - 2018-03-05

### Fixed

- fix non-expiring token creation
- fix stats graphs rendering by correcting destructuring
- throttle OAuth refresh between tabs
- Refresh OAuth token only on user interaction

## [0.18.4] - 2018-02-26

## [0.18.3] - 2018-02-20

### Added

- Pagination added to `/domains`
- Added vendor specific CSS prefixes via PostCSS and Autoprefixer.
- Glish window now contains a link to the Linode page.
- Added unit tests for Redux generator functions. (api/internal.js api/external.js).

### Changed

- Significant build changes to reduce initial page load.
- Added asset filename hashes for caching purposes.
- Moved from the OAuth2 code flow to the implicit flow for security and performance.

### Removed

- Removed unnecessary “No VNC” text on Linode detail page Glish button.

### Fixed

- Corrected an issue that was forcing a full re-render of the application when clicking session/notifications menu.
- Corrected an issue preventing a disk label from appearing in the Add Image modal.
- Corrected an issue which prevented proper redirection on logout.
- Corrected an issue where notification banners weren’t provided the ID of the Linode they referenced.
- Corrected an issue preventing users from deleting Volumes.

## [0.18.2] 2018-01-25

### Fixed

- Prevent notifications from fetching during login and logout

## [0.18.1] 2018-01-24

### Fixed

- Glish and weblish token fetching bug corrected

## [0.18.0] 2018-01-24

### Added

- Glish - a web-based VNC connection to your Linodes
- Implement some modals using React 16 Portals

### Changed

- Initial bundle sizes reduced with code splitting
- Upgraded to React 16
- Upgrade to React Router 4
- Moved "Volumes" to top-level navigation

## [0.17.3] 2018-01-15

### Fixed

- Allow config selection when adding a Volume to a Linode

## [0.17.2] 2018-01-09

### Fixed

- fix image selection being filtered on status
- fix backups listing on create from backup modal

## [0.17.1] 2018-01-08

### Fixed

- Fix permissions page for usernames with numbers (#2884)

## [0.17.0] 2018-01-08

### Added

- Pre-commit hook to run "yarn test && yarn lint"
- Paravirt and Fullvirt appear with a description
- Notification Banners for various account and Linode states
- User feedback when there is an error performing a power action

### Fixed

- Allow users to reboot into something other than Finnix after using Finnix
- Backups window descriptions can cross midnight
- OAuth Redirect UI doesn't overflow its container
- Updates to and removals of IP RDNS appear without refresh
- Clean up a variety of required-prop warnings
- Updates for changes to the /images field names

### Changed

- The Add Image form now shows disk selection only for complex Linodes
- Upgraded to React 15.6 from React 15.1
- Tests now run using Jest instead of Karma
- Manager, Docs, and Components now in separate repos
- Backup window selection is a multi-step process
- Reduced payload size via specific lodash imports

## [0.16.4] 2017-12-12

### Fixed

- 0.16.3 changes were lost in a squash

## [0.16.3] 2017-12-11

### Fixed

- always show user images last (after distributions) (#2838)
- submit volume attachment requests with a numeric linode id
- fix UI bugs where configs were not updated and errors were not reflected upon changing linodes in volume modals

## [0.16.2] 2017-12-11

### Fixed

- Changing Region in Volume attach dialog did not reset Linode Config (#2812)
- Volume attachment API requests must use integer config_id (#2813)

### Changed

- Image and Distro selector combined and fields renamed to match API (#2803)
- Addresses /volumes API endpoint moving from /linode/volumes (#2803)

## [0.16.1] 2017-12-01

### Fixed

- Pricing information showed `[Object Object]` in some places since 0.16.0 (#2808)

## [0.16.0] 2017-11-29

### Added

- List CoreOS in Linode create (#2576)
- Support for CAA records (#2626)
- Public option for OAuth clients (#2655)
- Create disks from images (#2680)
- Rebuild Linodes from images (#2681)
- Use more specific page titles (#2701)
- Display current balance on payment page (#2704)

### Changed

- Disable Linode power actions during transition states (#2319)
- Render backup schedule time slots in the user's local timezone (#2563)
- User permissions page matches the new options (#2656)
- Exclude "swap" from the disk list for imagizing (#2710)
- Make "Create Image" behave the same from all entrypoints (#2717)

### Fixed

- Negative numbers in invoices should appear with parenthesis (#2705)
- Credit card dropdowns should line up with their container (#2706)
- Don't crash if we try to create a Linode from image with no images (#2717)

## [0.15.5] 2017-11-20

### Added

- Contact info can be edited (#2684)
- Images can be listed, created, and deployed as Linodes
- CoreOS is included in Distribution lists

### Changed

- (Docs) updated to 0.15.0
- All User Grants are now represented
- User Grants have been remapped to None,ReadOnly,ReadWrite

### Fixed

- Handle unknown event types to prevent error splash (#2624, #2621)

## [0.15.4] 2017-11-05

### Added

- Added Billing components and pages

### Changed

- Handle deprecations in preparation for React 16.0
- (Docs) updated to 0.14.1

## [0.15.3] 2017-10-13

### Fixed

- Send custom integers correctly on volume create

## [0.15.2] 2017-10-13

### Fixed

- Rendering of selects
- Filtering Linodes by region correctly when attaching

## [0.15.1] 2017-10-13

### Added

- Fremont as available Volume region

## [0.15.0] 2017-10-10

### Added

- Added volume_clone, credit_card_updated, payment_submitted event support #2622
- KVMify #2562, #2611
- Noscript #2565
- Logout if in maintenance mode #2627

### Changed

- Use full backup names in dialogs #2564
- Restore from Backup should not offer Region #2586
- Buttons that are dropdowns include the default action in the dropdown #2585
- Configs should be offered when creating from volume #2544
- Restrict Volumes to availability regions #2623
- Hide volume Linodes and Configs when appropriate #2630
- (Docs) updated to 0.13.3

### Fixed

- Allow Notifications to poll with no previous Events #2618
- Fix multi select (stackscript distros ui) #2614

## [0.14.2] 2017-10-04

### Changed

- Changes to work with the latest API changes
- (Docs) Updated to 0.13.2

## [0.14.1] 2017-09-28

### Fixed

- Oauth Client default image renders properly
- IP Transfer didn't send region correctly
- Rebooting did not work when multiple configs exist
- Reset RDNS did not show the default value after reset
- Reset RDNS should not be offered when default is in use
- (Docs) Updated to 0.13.1

## [0.14.0] 2017-09-26

### Added

- Transfer pool is shown (#2508)
- (Docs) Add a sidebar (#2494)
- Add Volume resize (#2500)
- Option to clone with label and backup (#2482)

### Changed

- Use Yarn rather than NPM (#2520)
- More graph options (#2501)
- show number of duplicates when deleting (#2484)
- set an initial disk array for rescue configs (#2491)
- (Docs) Bumped to 0.13.0
- (Docs) removed extraneous "\_" from properties
- (Docs) Show more of example up front
- (Docs) Smarter height on collapsed examples

### Fixed

- More fixes for API changes (#2549)
- Fix IP setRDNS creating duplicate (#2542)
- Fix disk delete (#2543)
- Fixes for docs and manager regressions (#2526)
- fix default root device in new linode configs (#2523)
- handle xen disk labels correctly (xvda-xvdh) (#2510)
- Render no graphs message correctly (#2518)
- CNAME hostname placeholder should not be a FQDN (#2514)
- Give tooltip a max width (#2513)
- Restart polling on actions

## [0.13.1] 2017-09-18

### Fixed

- API breaking changes #2547

## [0.13.0] 2017-08-29

### Added

- set a label when taking a snapshot #2366
- handle oauth token errors #2323
- enable private IP button separate from public #2370
- dns zone status on dns zone list page #2368
- plan visible on Linode list #2364
- add create Linode from backup #2380
- display all block storage volumes #2406
- Lish settings page #2365
- indeterminate checkbox state #2407
- support for implicit OAuth flow #2402
- attachments shown in tickets #2428
- input auto focus when enabling TFA #2419
- advanced filter for all lists #2416
- volumes shown on Linode advanced page #2408
- support for volumes in configs #2440

### Changed

- Linode, domain, NodeBalancer, and user creates are modals #2352
- use Bearer token type in OAuth flow #2280
- PAT creation defaults to no access #2421
- creating a ticket can now reference volumes and "Other" #2415

### Fixed

- stop long notifications from overflowing #2381
- stop secondary tables from overflowing #2379
- prevent public stackscripts from appearing to be privatizable #2378
- stop notifications in header from breaking on small screens #2363
- show correct links in CONTRIBUTING.md #2409
- show public ipv4 in SSH line in Access section #2429
- notification hover and dropdown fixes for Firefox #2426
- error formatting when snapshots fail #2425
- misc fixes for support tickets #2437
- crashing when no distro is selected in add disk modal #2438

## [0.12.7] 2017-08-08

### Added

- volume event formatters #2403

## [0.12.6] 2017-08-08

### Fixed

- don't crash when you have no weekly backups #2404

## [0.12.5] 2017-08-08

### Changed

- setState when using default value in Select #2401

## [0.12.4] 2017-08-07

### Fixed

- don't crash on rescue page when no disks are present because of bad Select logic

## [0.12.3] 2017-08-04

### Fixed

- allow no distro option when creating disk #2375

## [0.12.2] 2017-08-04

### Fixed

- reset disk slot to null correctly when deselecting a slot #2369

## [0.12.1] 2017-08-03

### Fixed

- breaking api changes #2354

## [0.12.0] 2017-08-01

### Added

- added linode filtering #2271
- added user filtering #2282
- added nodebalancer filtering #2273
- added domains filtering #2272
- added support link to main header #2296
- enabled external source map #2314
- added stackscript list and delete support #2317
- moar contrast #2292
- added subheader for navigation to stackscripts, volumes, lists #2321
- added support for adding and editing stackscripts #2322

### Changed

- switched to webpack 2.6.0 #2278
- fetch api pages asynchronously #2274
- users view is a list #2282
- regrouped tokens and PATs and moved out oauth tokens #2284
- use source-map instead of module-eval-source-map for better errors #2214
- expire token automatically rather than after attempting a request #2295
- refactor and use modal body components more consistently #2189
- default to sort by label #2360

### Fixed

- set min zero requirements on relevant nodebalancer config fields #2313
- render correct tooltip data when switching between units #2315
- allow shutdown from Linode status dropdown #2340

## [0.11.6] 2017-07-21

### Added

- response_type to OAuth flow to conform to RFC 6749

## [0.11.5] 2017-07-18

### Fixed

- no 3rd-party script includes # 2294

## [0.11.4] 2017-07-18

### Fixed

- group by lowercase distribution vendor names #2309

## [0.11.3] 2017-07-18

### Added

- rebuild confirm check #2302

## [0.11.2] 2017-07-12

### Changed

- don't track pageviews on /oauth page #2269

## [0.11.1] 2017-07-12

### Added

- add delete IP support #2270

### Fixed

- add linode_deleteip event formatting #2270

## [0.11.0] 2017-07-11

### Added

- unit selection to graphs #2185
- support for no access tokens #2192
- volumes to oauth scopes #2224

### Changed

- shared vertical nav updates for components, styleguide, docs, #2218
- tone down the miniheader #2229

### Fixed

- input placeholder styles on nodebalancers ssl fields and domains fields #2188
- buttons page in styleguide #2213

### Removed

- NodeBalancer config label field where present #2224

## [0.10.0] 2017-06-27

### Added

- analytics in modals and selects #2083
- sentry for error tracking #2149

### Changed

- prevent graph from re-rendering needlessly #2153
- contributing guidelines to include new git flow #2106
- minor wording updates, beta > early-access #2146
- console.trace is now console.error #2111

### Fixed

- reset RDNS wording and only display when relevant #2140
- other linode in iptransfer must be in same datacenter #2145
- oauth scope formatting # 2139
- redirect to /linodes on delete #2147
- updated srv record target placeholder #2161
- removed details from TTL defaults on domains #2161
- add TTL defaults to dropdowns on domain record edits #2161
- adjust how editing A/AAAA records handles ipv4 and ipv6 #2161
- logout redirection #2177
- user permission page crash #2175
- a duplicate scss import #2172
- component imports that reference manager #2166
- renamed track event to emit event #2166

## [0.9.10] 2017-06-27

### Changed

- rename dnszone grant to domain

## [0.9.9] 2017-06-26

### Fixed

- overflowing text in domains txt record values now gets truncated

## [0.9.8] 2017-06-19

### Changed

- remove ReactGA completely and more detailed errors

## [0.9.7] 2017-06-19

### Changed

- skip ReactGA for sending exceptions

## [0.9.6] 2017-06-19

### Changed

- added ips to oauth scopes constants

## [0.9.5] 2017-06-16

### Fixed

- don't render private ipv4 on Linode list

## [0.9.4] 2017-06-16

### Fixed

- allow saving soa records on slave domains

## [0.9.3] 2017-06-16

### Fixed

- don't crash on no nodebalancer ipv6

## [0.9.2] 2017-06-16

### Fixed

- hide ipv6 when no slaac is available on linode dashboard

## [0.9.1] 2017-06-16

### Fixed

- networking glue code when no slaac and link-local ips are present

## [0.9.0] 2017-06-16

### Added

- object count to the delete modal #2062
- tooltip component, defaults to disabled, included on primary label and link table cells #2007, #2073, #2074
- ability to add additional IPs, links to opening a support ticket #2066
- enable private IP to the networking tab #2066
- delete IP functionality to the networking tab #2066
- global IP pools to networking tab #2066
- beta banner including link to the classic manager #2088
- required overwrite modal to backup restore #800
- missing check_body and check_path fields to NodeBalancer config active health check form section #2089

### Changed

- long text in link and label table cells are now truncated based on the width of the th,
  an ellipsis is shown with a tooltip enabled #2007
- network tab revamped, IP Sharing and IP Transfer split into 2 separate tabs #2066
- network tab now shows proper gateway for all addresses #2066
- API_ROOT and LOGIN_ROOT constants in manager no longer default to alpha, and instead default to cloud.linode.com #2088

### Fixed

- linode list and linode dashboard correctly shows ipv4 addresses #2066
- destroy all disks and configs when checked using backup restore #2084
- ensure Linodes outside of region are not available to backup restore #2084
- breaks in styleguide forms, styles, header etc #2081

## [0.8.3] 2017-06-12

### Changed

- reinstate hover states, collapsed borders on adjacent active tabs

## [0.8.2] 2017-06-12

### Fixed

- retain tab active border color

## [0.8.1] 2017-06-12

### Changed

- reduced padding and margin on tabs

## [0.8.0] 2017-06-08

### Changed

- added Linode Employee identifier to ticket reply #2038
- confirmation added to revoke token button #2033
- uses classic Manager graph colors #2002
- confirmation added to reboot and power off #1987
- delete added to Linode dropdown #1987

### Fixed

- fixed support ticket layout and clearing text field on reply submission #2038
- fixed notification text not granular enough #2032
- fixed page title changes when the user triggers a change on the page #2016
- fixed error handling to display a modal on error except for 401s and 404s #2009
- launch lish is available from any Linode state #1987
- rebuild and bulk actions trigger power progress bar #1987
- fixed page source link 404 #2044

## [0.7.2] 2017-06-02

### Fixed

- two_factor_auth on profile is a boolean #1997

## [0.7.1] 2017-05-31

### Fixed

- fixed nodebalancer config create #1981

## [0.7.0] 2017-05-31

### Changed

- added delete nodebalancer config #1879
- added delete nodebalancer config node #1880
- added missing fields to soa record #1768
- dropped help buttons #1897
- scroll to top of page in docs on page change #1918
- reworded docs error section #1917
- added app loader #1859
- redirect /reference to home #1958
- added referral page #1914
- increased docs endpoint column width #1978
- replaced docs warning html #1966
- delayed preload calls #1962
- remove built docs files #1970
- graphs start y access at zero #1969
- optimized networking requests #1923

### Fixed

- updated oauth docs to link to new location #1896
- render nodebalancer config events correctly #1895
- format graph tooltip data correctly #1837
- fixed echoed docs snippet to prevent shell interpretation #1898
- fixed array rendering in docs #1899
- fixed tabs bug #1892
- fixed UK flag rendering and stop displaying tokyo1 #1893
- fixed weblish connection #1925
- fixed ipv4 rendering on dashboard #1919
- fixed slave create bug #1957
- fixed bad reference in docs breadcrumbs #1963
- fixed PAT creation #1924
- fixed disk password reset #1961
- misc css fixes #1922
- fixed docs linode types #1964
- fixed rescue mode disk mapping #1959
- fixed domain record deletion messages #1960

## [0.6.1] 2017-05-26

### Fixed

- fixed domain event rendering

## [0.6.0] 2017-05-24

### Changed

- lookup lish domains based on datacenter #1795
- delay fetching kernels until config pages #1846
- increase timeout between event requests #1856
- border-right on docs layout #1843
- added indicator to elements with title attribute #1840
- added nested response objects #1755
- removed referrals page #1838
- added docs python guide #1763
- lish not hard-coded to alpha #1795
- added nodebalancer graphs #1805

### Fixed

- domain groups displayed correctly #1844
- fixed mass delete #1845
- fixed missing response examples #1849
- fixed plan style #1783
- fixed node up down display #1780
- fixed backup price calculation #1783
- fixed plan price calculation #1814

## [0.5.6] 2017-05-19

### Fixed

- fixed ipv4 rendering in nodebalancers list #1826

## [0.5.5] 2017-05-19

### Fixed

- fixed region rendering #1823

## [0.5.4] 2017-05-19

### Fixed

- fixed ipv4 rendering #1817

## [0.5.3] 2017-05-18

### Fixed

- fixed miscalculated plan values #1811

## [0.5.2] 2017-05-18

### Fixed

- fixed user restricted radio #1808

## [0.5.1] 2017-05-18

### Fixed

- fixed reset my application secret #1801

## [0.5.0] 2017-05-18

### Fixed

- fix tests and linter errors #1770
- excess profile requests #1793
- static endpoint requests reference error #1800

### Changed

- update TFA forms with success states #1774
- simplify initial api call logic #1770
- now using `npm --no-git-tag-version version patch|minor|major` to bump versions so that shrinkwrap also gets updated<|MERGE_RESOLUTION|>--- conflicted
+++ resolved
@@ -34,11 +34,8 @@
 - Missing `PublicIPAddressesTooltip` for VPC-only Linodes without an explicitly marked primary VPC interface ([#12122](https://github.com/linode/manager/pull/12122))
 - Fix incorrect card sizing at 1920px+ in LKE Tier panel ([#12076](https://github.com/linode/manager/pull/12076))
 - Bugs in Linode Create, Landing & Detail Pages ([#12028](https://github.com/linode/manager/pull/12028))
-<<<<<<< HEAD
 - Bug displaying the incorrect cluster version number in upgrade completion dialog on LKE cluster details page ([#12139](https://github.com/linode/manager/pull/12139))
-=======
 - Fix persisting ACL IP validation error on clear ([#12144](https://github.com/linode/manager/pull/12144))
->>>>>>> 1cc88493
 
 ### Tech Stories:
 
