--- conflicted
+++ resolved
@@ -4,7 +4,6 @@
 
 The format is based on [Keep a Changelog](http://keepachangelog.com/) and this project adheres to [Semantic Versioning](http://semver.org/).
 
-<<<<<<< HEAD
 ## [2024-02-05] - v1.111.0
 ### Changed:
 
@@ -61,12 +60,11 @@
 - Add Placement Groups Landing Page ([#10068](https://github.com/linode/manager/pull/10068))
 - Add Placement Groups Landing Page empty state ([#10075](https://github.com/linode/manager/pull/10075))
 
-=======
+
 ## [2024-01-31] - v1.110.3
 
 ### Fix:
 - Enable `Can add VPCs to this account` for user permissions
->>>>>>> 02eea2cf
 
 ## [2024-01-31] - v1.110.2
 
