--- conflicted
+++ resolved
@@ -13,11 +13,7 @@
 
 /* Webfont: Lato-SemiBold */
 @font-face {
-<<<<<<< HEAD
-  font-family: 'LatoWebSemiBold';
-=======
   font-family: 'LatoWebSemibold';
->>>>>>> ac894a96
   src: url('fonts/Lato-Semibold.eot'); /* IE9 Compat Modes */
   src: url('fonts/Lato-Semibold.eot?#iefix') format('embedded-opentype'),
     /* IE6-IE8 */ url('fonts/Lato-Semibold.woff2') format('woff2'),
