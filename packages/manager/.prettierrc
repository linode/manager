{
  "singleQuote": true,
<<<<<<< HEAD
  "trailingComma": "es5"
=======
  "trailingComma": "es5",
  "arrowParens": "always"
>>>>>>> a989db90
}<|MERGE_RESOLUTION|>--- conflicted
+++ resolved
@@ -1,9 +1,5 @@
 {
   "singleQuote": true,
-<<<<<<< HEAD
-  "trailingComma": "es5"
-=======
   "trailingComma": "es5",
   "arrowParens": "always"
->>>>>>> a989db90
 }