// ***********************************************************
// This example plugins/index.js can be used to load plugins
//
// You can change the location of this file or turn off loading
// the plugins file with the 'pluginsFile' configuration option.
//
// You can read more here:
// https://on.cypress.io/plugins-guide
// ***********************************************************

// This function is called when a project is opened or re-opened (e.g. due to
// the project's config changing)
const fs = require('fs-extra');
const path = require('path');

function getConfigurationByFile(file) {
  const pathToConfigFile = path.resolve('../manager', 'config', `${file}.json`);

  return fs.readJson(pathToConfigFile);
}

<<<<<<< HEAD
const registerVisualRegTasks = require('./visualRegPlugin');

module.exports = (on, config) => {
  registerVisualRegTasks(on);
=======
function checkNodeVersionRequiredByLinode() {
  const v = process.version.substr(1, process.version.length - 1).split('.');
  if (![12, 10].includes(v[0])) {
    console.error('We recomend Node version 10 or 12 to run this tests');
  }
}

module.exports = (on, config) => {
  checkNodeVersionRequiredByLinode();
>>>>>>> 5ebe13e0

  // `on` is used to hook into various events Cypress emits
  // `config` is the resolved Cypress config
  // accept a configFile value or use development by default

  on('task', {
    datenow() {
      return Date.now();
    }
  });

  const file = config.env.configFile || 'development';

  return getConfigurationByFile(file);
};<|MERGE_RESOLUTION|>--- conflicted
+++ resolved
@@ -19,12 +19,7 @@
   return fs.readJson(pathToConfigFile);
 }
 
-<<<<<<< HEAD
 const registerVisualRegTasks = require('./visualRegPlugin');
-
-module.exports = (on, config) => {
-  registerVisualRegTasks(on);
-=======
 function checkNodeVersionRequiredByLinode() {
   const v = process.version.substr(1, process.version.length - 1).split('.');
   if (![12, 10].includes(v[0])) {
@@ -32,9 +27,11 @@
   }
 }
 
+
 module.exports = (on, config) => {
+  registerVisualRegTasks(on);
   checkNodeVersionRequiredByLinode();
->>>>>>> 5ebe13e0
+
 
   // `on` is used to hook into various events Cypress emits
   // `config` is the resolved Cypress config
