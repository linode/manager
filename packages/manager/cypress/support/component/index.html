<!doctype html>
<html lang="en">
  <head>
<<<<<<< HEAD
    <meta charset="utf-8" />
    <meta http-equiv="X-UA-Compatible" content="IE=edge" />
    <meta name="viewport" content="width=device-width,initial-scale=1.0" />
    <link rel="stylesheet" type="text/css" href="fonts/fonts.css" />
=======
    <meta charset="utf-8">
    <meta http-equiv="X-UA-Compatible" content="IE=edge">
    <meta name="viewport" content="width=device-width,initial-scale=1.0">
>>>>>>> 002bad13
    <title>Cloud Manager Components</title>
  </head>
  <body>
    <main>
      <div data-cy-root></div>
    </main>
  </body>
</html><|MERGE_RESOLUTION|>--- conflicted
+++ resolved
@@ -1,16 +1,9 @@
 <!doctype html>
 <html lang="en">
   <head>
-<<<<<<< HEAD
-    <meta charset="utf-8" />
-    <meta http-equiv="X-UA-Compatible" content="IE=edge" />
-    <meta name="viewport" content="width=device-width,initial-scale=1.0" />
-    <link rel="stylesheet" type="text/css" href="fonts/fonts.css" />
-=======
     <meta charset="utf-8">
     <meta http-equiv="X-UA-Compatible" content="IE=edge">
     <meta name="viewport" content="width=device-width,initial-scale=1.0">
->>>>>>> 002bad13
     <title>Cloud Manager Components</title>
   </head>
   <body>
