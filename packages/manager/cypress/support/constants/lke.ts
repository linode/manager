<<<<<<< HEAD
import { getLatestKubernetesVersion } from 'support/util/lke';

import type { KubernetesTieredVersion } from '@linode/api-v4';
import type { LkePlanDescription } from 'support/api/lke';

/**
 * Subset of LKE cluster plans as shown on Cloud Manager.
 */
export const lkeClusterPlans: LkePlanDescription[] = [
  { size: 4, tab: 'Dedicated CPU', type: 'Dedicated' },
  { size: 2, tab: 'Shared CPU', type: 'Linode' },
  { size: 4, tab: 'Shared CPU', type: 'Linode' },
];

=======
>>>>>>> 906e061d
/**
 * Kubernetes versions available for cluster creation via Cloud Manager.
 */
export const kubernetesVersions = ['1.25', '1.24'];

/**
 * Enterprise kubernetes versions available for cluster creation via Cloud Manager.
 */
export const enterpriseKubernetesVersions = ['v1.31.1+lke1'];

/**
 * The latest Kubernetes version available for cluster creation via Cloud Manager.
 */
export const latestKubernetesVersion = getLatestKubernetesVersion(
  kubernetesVersions
);

/**
 * The latest standard tier Kubernetes version available for cluster creation via Cloud Manager.
 */
export const latestStandardTierKubernetesVersion: KubernetesTieredVersion = {
  id: latestKubernetesVersion,
  tier: 'standard',
};

/**
 * The latest enterprise tier Kubernetes version available for cluster creation via Cloud Manager.
 */
export const latestEnterpriseTierKubernetesVersion: KubernetesTieredVersion = {
  id: getLatestKubernetesVersion(enterpriseKubernetesVersions),
  tier: 'enterprise',
};<|MERGE_RESOLUTION|>--- conflicted
+++ resolved
@@ -1,20 +1,7 @@
-<<<<<<< HEAD
 import { getLatestKubernetesVersion } from 'support/util/lke';
 
 import type { KubernetesTieredVersion } from '@linode/api-v4';
-import type { LkePlanDescription } from 'support/api/lke';
 
-/**
- * Subset of LKE cluster plans as shown on Cloud Manager.
- */
-export const lkeClusterPlans: LkePlanDescription[] = [
-  { size: 4, tab: 'Dedicated CPU', type: 'Dedicated' },
-  { size: 2, tab: 'Shared CPU', type: 'Linode' },
-  { size: 4, tab: 'Shared CPU', type: 'Linode' },
-];
-
-=======
->>>>>>> 906e061d
 /**
  * Kubernetes versions available for cluster creation via Cloud Manager.
  */
