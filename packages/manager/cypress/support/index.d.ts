import type { mount } from 'cypress/react18';
import { Labelable } from './commands';
import type { LinodeVisitOptions } from './login.ts';
import type { TestTag } from 'support/util/tag';

declare global {
  namespace Cypress {
    interface Cypress {
      mocha: Mocha;
    }

    interface Chainable {
      /**
       * Custom command to select DOM element by data-cy attribute.
       * @example cy.dataCy('greeting')
       */
      checkSnapshot(subject: Cypress.PrevSubject, name: string): Chainable<>;

      /**
       * Yields a Cypress Promise from the given native Promise.
       *
       * @example cy.defer(new Promise('value')).then((val) => {...})
       */
      defer<T>(
        promiseGenerator: () => Promise<T>,
        labelOrOptions?:
          | Partial<Cypress.Loggable & Cypress.Timeoutable & Labelable>
          | string
      ): Chainable<>;

      /**
       * Custom command to select DOM element by data-cy attribute.
       * @example cy.dataCy('greeting')
       */
      visitWithLogin(
        url: string,
        linodeOptions?: LinodeVisitOptions,
        cypressOptions?: Partial<Cypress.VisitOptions>
      ): Chainable<any>;

      /**
       * Assigns a random page visit ID to the current page.
       *
       * Used to determine whether navigation has occurred later.
       *
       * @example
       * // After initial call to `cy.visit()` or `cy.visitWithLogin()`:
       * cy.trackPageVisit().as('pageVisit');
       * // Later in the tests, to assert that navigation has occurred:
       * cy.expectNewPageVisit('@pageVisit');
       *
       * @returns Cypress chainable that yields the random page visit ID.
       */
      trackPageVisit(): Chainable<number>;

      /**
       * Asserts that a browser page visit (e.g. navigation or reload) has occurred.
       *
       * @example
       * // After initial call to `cy.visit()` or `cy.visitWithLogin()`:
       * cy.trackPageVisit().as('pageVisit');
       * // Later in the tests, to assert that navigation has occurred:
       * cy.expectNewPageVisit('@pageVisit');
       *
       * @param alias - Alias to the current page load ID.
       *
       * @returns Cypress chainable.
       */
      expectNewPageVisit(alias: string): Chainable<>;

      /**
       * Sets tags for the current runnable.
       *
       * Alias for `tag()` in `support/util/tag.ts`.
       *
       * @param tags - Tags to set for test or runnable.
       */
      tag(...tags: TestTag[]): void;

      /**
       * Adds tags for the given runnable.
       *
       * If tags have already been set (e.g. using a hook), this method will add
       * the given tags in addition the tags that have already been set.
       *
       * Alias for `addTag()` in `support/util/tag.ts`.
       *
       * @param tags - Test tags.
       */
      addTag(...tags: TestTag[]): void;

      /**
       * Internal Cypress command to retrieve test state.
       *
       * @param state - Cypress internal state to retrieve.
       */
<<<<<<< HEAD
      state(state: string): any;

      /**
       * Mount a React component via `cypress/react`.
       */
      mount: typeof mount;
=======
      state(state?: string): any;
>>>>>>> fa04d90a
    }
  }
}<|MERGE_RESOLUTION|>--- conflicted
+++ resolved
@@ -94,16 +94,12 @@
        *
        * @param state - Cypress internal state to retrieve.
        */
-<<<<<<< HEAD
-      state(state: string): any;
+      state(state?: string): any;
 
       /**
        * Mount a React component via `cypress/react`.
        */
       mount: typeof mount;
-=======
-      state(state?: string): any;
->>>>>>> fa04d90a
     }
   }
 }