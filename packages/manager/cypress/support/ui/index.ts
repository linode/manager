--- conflicted
+++ resolved
@@ -1,9 +1,6 @@
 import * as actionMenu from './action-menu';
-<<<<<<< HEAD
 import * as autocompletePopper from './autocomplete-popper';
-=======
 import * as breadcrumb from './breadcrumb';
->>>>>>> 3761ad32
 import * as buttons from './buttons';
 import * as dialog from './dialog';
 import * as drawer from './drawer';
@@ -17,11 +14,8 @@
 
 export const ui = {
   ...actionMenu,
-<<<<<<< HEAD
   ...autocompletePopper,
-=======
   ...breadcrumb,
->>>>>>> 3761ad32
   ...buttons,
   ...dialog,
   ...drawer,
