/* eslint-disable cypress/no-unnecessary-waiting */
import { Method } from 'axios';
import { RouteMatcher } from 'cypress/types/net-stubbing';
import { deleteAllTestDomains } from '../api/domains';
import { deleteAllTestFirewalls } from '../api/firewalls';
import { deleteAllTestImages } from '../api/images';
import { deleteAllTestLinodes } from '../api/linodes';
import { deleteAllTestClients } from '../api/longview';
import { deleteAllTestNodeBalancers } from '../api/nodebalancers';
import { deleteAllTestLkeClusters } from 'support/api/lke';
import {
  deleteAllTestAccessKeys,
  deleteAllTestBuckets,
} from 'support/api/objectStorage';
import { deleteAllTestStackScripts } from '../api/stackscripts';
import { deleteAllTestVolumes } from '../api/volumes';
import { deleteAllTestTags } from '../api/tags';
import { cancelAllTestEntityTransfers } from '../api/entityTransfer';
import { apiMatcher } from 'support/util/intercepts';
import { SimpleBackoffMethod, attemptWithBackoff } from 'support/util/backoff';

export const waitForAppLoad = (path = '/', withLogin = true) => {
  cy.intercept('GET', apiMatcher('linode/instances/*')).as('getLinodes');
  cy.intercept('GET', apiMatcher('account')).as('getAccount');
  cy.intercept('GET', apiMatcher('profile')).as('getProfile');
  cy.intercept('GET', apiMatcher('account/settings')).as('getAccountSettings');
  cy.intercept('GET', apiMatcher('profile/preferences')).as(
    'getProfilePreferences'
  );
  cy.intercept('GET', apiMatcher('account/notifications**')).as(
    'getNotifications'
  );

  withLogin ? cy.visitWithLogin(path) : cy.visit(path);
  cy.wait([
    '@getLinodes',
    '@getAccount',
    '@getAccountSettings',
    '@getProfilePreferences',
    '@getProfile',
    '@getNotifications',
  ]);
};

// use this if the call happens multiple times but you only want to intercept it once
export const interceptOnce = (
  method: Method,
  url: RouteMatcher,
  response: {}
) => {
  let count = 0;
  return cy.intercept(method, url, (req) => {
    count += 1;
    if (count < 2) {
      req.reply(response);
    }
  });
};

<<<<<<< HEAD
export const deleteAllTestData = () => {
  // Asynchronous test data deletion runs first.
  const asyncDeletionPromise = Promise.all([
    deleteAllTestBuckets(),
    deleteAllTestAccessKeys(),
    deleteAllTestTags(),
    deleteAllTestLkeClusters(),
    cancelAllTestEntityTransfers(),
  ]);

  // Remaining deletion functions then run sequentially.

  cy.defer(asyncDeletionPromise).then(() => {
    deleteAllTestLinodes();
    deleteAllTestNodeBalancers();
    deleteAllTestVolumes();
    deleteAllTestImages();
    deleteAllTestClients();
    deleteAllTestFirewalls();
    deleteAllTestStackscripts();
    deleteAllTestDomains();
=======
/**
 * Deletes all test data on the account.
 *
 * In case an HTTP error occurs, 2 additional attempts will be made to delete
 * the data with a 45 second delay between attempts.
 */
export const deleteAllTestData = async () => {
  const backoff = new SimpleBackoffMethod(45000, {
    maxAttempts: 3,
  });

  await attemptWithBackoff(backoff, async () => {
    // Cancel service transfers first, then Linodes, before attempting to delete
    // any other entities.
    await cancelAllTestEntityTransfers();
    await deleteAllTestLinodes();

    // Delete remaining test data.
    await Promise.all([
      deleteAllTestNodeBalancers(),
      deleteAllTestImages(),
      deleteAllTestClients(),
      deleteAllTestFirewalls(),
      deleteAllTestStackScripts(),
      deleteAllTestDomains(),
      deleteAllTestBuckets(),
      deleteAllTestAccessKeys(),
      deleteAllTestTags(),
      deleteAllTestVolumes(),
    ]);
>>>>>>> 522e1645
  });
};<|MERGE_RESOLUTION|>--- conflicted
+++ resolved
@@ -57,29 +57,6 @@
   });
 };
 
-<<<<<<< HEAD
-export const deleteAllTestData = () => {
-  // Asynchronous test data deletion runs first.
-  const asyncDeletionPromise = Promise.all([
-    deleteAllTestBuckets(),
-    deleteAllTestAccessKeys(),
-    deleteAllTestTags(),
-    deleteAllTestLkeClusters(),
-    cancelAllTestEntityTransfers(),
-  ]);
-
-  // Remaining deletion functions then run sequentially.
-
-  cy.defer(asyncDeletionPromise).then(() => {
-    deleteAllTestLinodes();
-    deleteAllTestNodeBalancers();
-    deleteAllTestVolumes();
-    deleteAllTestImages();
-    deleteAllTestClients();
-    deleteAllTestFirewalls();
-    deleteAllTestStackscripts();
-    deleteAllTestDomains();
-=======
 /**
  * Deletes all test data on the account.
  *
@@ -99,6 +76,7 @@
 
     // Delete remaining test data.
     await Promise.all([
+      deleteAllTestLkeClusters(),
       deleteAllTestNodeBalancers(),
       deleteAllTestImages(),
       deleteAllTestClients(),
@@ -110,6 +88,5 @@
       deleteAllTestTags(),
       deleteAllTestVolumes(),
     ]);
->>>>>>> 522e1645
   });
 };