/* eslint-disable cypress/no-unnecessary-waiting */
import { Method } from 'axios';
import { RouteMatcher } from 'cypress/types/net-stubbing';
import { deleteAllTestDomains } from '../api/domains';
import { deleteAllTestFirewalls } from '../api/firewalls';
import { deleteAllTestImages } from '../api/images';
import { deleteAllTestLinodes } from '../api/linodes';
import { deleteAllTestClients } from '../api/longview';
import { deleteAllTestNodeBalancers } from '../api/nodebalancers';
import { deleteAllTestLkeClusters } from 'support/api/lke';
import {
  deleteAllTestAccessKeys,
  deleteAllTestBuckets,
} from 'support/api/objectStorage';
import { deleteAllTestStackscripts } from '../api/stackscripts';
import { deleteAllTestVolumes } from '../api/volumes';
import { deleteAllTestTags } from '../api/tags';
import { cancelAllTestEntityTransfers } from '../api/entityTransfer';
import { apiMatcher } from 'support/util/intercepts';

const attempt = (fn, attemptsRemaining, delayBetweenAttemptsMs) => {
  cy.log(`Attempts remaining: ${attemptsRemaining}`);
  if (attemptsRemaining <= 1) {
    return fn(); // last attempt
  }
  try {
    return fn();
  } catch (err) {
    cy.wait(delayBetweenAttemptsMs);
    return attempt(fn, attemptsRemaining - 1, delayBetweenAttemptsMs);
  }
};

export const waitForAppLoad = (path = '/', withLogin = true) => {
  cy.intercept('GET', apiMatcher('linode/instances/*')).as('getLinodes');
  cy.intercept('GET', apiMatcher('account')).as('getAccount');
  cy.intercept('GET', apiMatcher('profile')).as('getProfile');
  cy.intercept('GET', apiMatcher('account/settings')).as('getAccountSettings');
  cy.intercept('GET', apiMatcher('profile/preferences')).as(
    'getProfilePreferences'
  );
  cy.intercept('GET', apiMatcher('account/notifications**')).as(
    'getNotifications'
  );

  withLogin ? cy.visitWithLogin(path) : cy.visit(path);
  cy.wait([
    '@getLinodes',
    '@getAccount',
    '@getAccountSettings',
    '@getProfilePreferences',
    '@getProfile',
    '@getNotifications',
  ]);
};

// use this if the call happens multiple times but you only want to intercept it once
export const interceptOnce = (
  method: Method,
  url: RouteMatcher,
  response: {}
) => {
  let count = 0;
  return cy.intercept(method, url, (req) => {
    count += 1;
    if (count < 2) {
      req.reply(response);
    }
  });
};

export const deleteAllTestData = () => {
  // Asynchronous test data deletion runs first.
  const asyncDeletionPromise = Promise.all([
    deleteAllTestBuckets(),
    deleteAllTestAccessKeys(),
    deleteAllTestTags(),
<<<<<<< HEAD
    deleteAllTestLkeClusters(),
=======
    cancelAllTestEntityTransfers(),
>>>>>>> 9d951e80
  ]);

  // Remaining deletion functions then run sequentially.

  cy.defer(asyncDeletionPromise).then(() => {
    deleteAllTestLinodes();
    deleteAllTestNodeBalancers();
    deleteAllTestVolumes();
    deleteAllTestImages();
    deleteAllTestClients();
    deleteAllTestFirewalls();
    deleteAllTestStackscripts();
    deleteAllTestDomains();
  });
};<|MERGE_RESOLUTION|>--- conflicted
+++ resolved
@@ -75,11 +75,8 @@
     deleteAllTestBuckets(),
     deleteAllTestAccessKeys(),
     deleteAllTestTags(),
-<<<<<<< HEAD
     deleteAllTestLkeClusters(),
-=======
     cancelAllTestEntityTransfers(),
->>>>>>> 9d951e80
   ]);
 
   // Remaining deletion functions then run sequentially.
