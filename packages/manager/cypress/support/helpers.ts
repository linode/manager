const visible = 'be.visible';

<<<<<<< HEAD
export const containsClick = text => {
  return cy.contains(text).click();
};

export const getClick = element => {
  return cy.get(element).click();
};

export const fbtClick = text => {
  return cy.findByText(text).click();
};

export const containsVisible = text => {
  return cy.contains(text).should(visible);
};

=======
export const containsVisible = text => {
  return cy.contains(text).should(visible);
};

export const containsClick = text => {
  return cy.contains(text).click();
};

>>>>>>> f79385bf
export const getVisible = element => {
  return cy.get(element).should(visible);
};

<<<<<<< HEAD
export const fbtVisible = text => {
  return cy.findByText(text).should(visible);
=======
export const getClick = element => {
  return cy.get(element).click();
};

export const fbtVisible = text => {
  return cy.findByText(text).should(visible);
};

export const fbtClick = text => {
  return cy.findByText(text).click();
>>>>>>> f79385bf
};<|MERGE_RESOLUTION|>--- conflicted
+++ resolved
@@ -1,23 +1,5 @@
 const visible = 'be.visible';
 
-<<<<<<< HEAD
-export const containsClick = text => {
-  return cy.contains(text).click();
-};
-
-export const getClick = element => {
-  return cy.get(element).click();
-};
-
-export const fbtClick = text => {
-  return cy.findByText(text).click();
-};
-
-export const containsVisible = text => {
-  return cy.contains(text).should(visible);
-};
-
-=======
 export const containsVisible = text => {
   return cy.contains(text).should(visible);
 };
@@ -26,15 +8,10 @@
   return cy.contains(text).click();
 };
 
->>>>>>> f79385bf
 export const getVisible = element => {
   return cy.get(element).should(visible);
 };
 
-<<<<<<< HEAD
-export const fbtVisible = text => {
-  return cy.findByText(text).should(visible);
-=======
 export const getClick = element => {
   return cy.get(element).click();
 };
@@ -45,5 +22,4 @@
 
 export const fbtClick = text => {
   return cy.findByText(text).click();
->>>>>>> f79385bf
 };