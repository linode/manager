const visible = 'be.visible';

<<<<<<< HEAD
export const containsVisible = text => {
  return cy.contains(text).should(visible);
};

export const containsVisibleClick = text => {
  return cy.contains(text).click();
};

export const getVisible = element => {
  return cy.get(element).should(visible);
};

export const getVisibleClick = element => {
  return cy.get(element).click();
};

export const fbtVisible = text => {
  return cy.findByText(text).should(visible);
};

export const fbtVisibleClick = text => {
  return cy.findByText(text).click();
=======
export const containsClick = text => {
  return cy.contains(text).click();
};

export const getClick = element => {
  return cy.get(element).click();
};

export const fbtClick = text => {
  return cy.findByText(text).click();
};

export const containsVisible = text => {
  return cy.contains(text).should(visible);
};

export const getVisible = element => {
  return cy.get(element).should(visible);
};

export const fbtVisible = text => {
  return cy.findByText(text).should(visible);
>>>>>>> 705dd7af
};<|MERGE_RESOLUTION|>--- conflicted
+++ resolved
@@ -1,11 +1,10 @@
 const visible = 'be.visible';
 
-<<<<<<< HEAD
 export const containsVisible = text => {
   return cy.contains(text).should(visible);
 };
 
-export const containsVisibleClick = text => {
+export const containsClick = text => {
   return cy.contains(text).click();
 };
 
@@ -13,7 +12,7 @@
   return cy.get(element).should(visible);
 };
 
-export const getVisibleClick = element => {
+export const getClick = element => {
   return cy.get(element).click();
 };
 
@@ -21,30 +20,6 @@
   return cy.findByText(text).should(visible);
 };
 
-export const fbtVisibleClick = text => {
-  return cy.findByText(text).click();
-=======
-export const containsClick = text => {
-  return cy.contains(text).click();
-};
-
-export const getClick = element => {
-  return cy.get(element).click();
-};
-
 export const fbtClick = text => {
   return cy.findByText(text).click();
-};
-
-export const containsVisible = text => {
-  return cy.contains(text).should(visible);
-};
-
-export const getVisible = element => {
-  return cy.get(element).should(visible);
-};
-
-export const fbtVisible = text => {
-  return cy.findByText(text).should(visible);
->>>>>>> 705dd7af
 };