--- conflicted
+++ resolved
@@ -18,7 +18,6 @@
 };
 
 /**
-<<<<<<< HEAD
  * Intercepts POST request to create a Linode.
  *
  * @param linode - a mock linode object
@@ -31,8 +30,9 @@
     apiMatcher('linode/instances'),
     makeResponse(linode)
   );
-=======
- * Intercepts GET request to get a Linode.
+};
+
+/* Intercepts GET request to get a Linode.
  *
  * @param linodeId - ID of Linode to fetch.
  *
@@ -42,7 +42,6 @@
   linodeId: number
 ): Cypress.Chainable<null> => {
   return cy.intercept('GET', apiMatcher(`linode/instances/${linodeId}`));
->>>>>>> e442c4a9
 };
 
 /**
