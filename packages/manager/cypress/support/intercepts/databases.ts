/**
 * @file Cypress intercepts and mocks for Cloud Manager DBaaS operations.
 */

<<<<<<< HEAD
import { Database } from '@linode/api-v4';
=======
import {
  Database,
  DatabaseCredentials,
} from '@linode/api-v4/lib/databases/types';
>>>>>>> 6a0e0a2a
import { makeErrorResponse } from 'support/util/errors';
import { randomString } from 'support/util/random';

/**
 * Default message to use when performing operations on provisioning DBs.
 */
const defaultErrorMessageProvisioning =
  'Your database is provisioning; please wait until provisioning is complete to perform this operation.';

/**
 * Intercepts GET request to fetch database instance and mocks response.
 *
 * @param database - Response database.
 *
 * @returns Cypress chainable.
 */
export const mockGetDatabase = (
  database: Database
): Cypress.Chainable<null> => {
  return cy.intercept(
    'GET',
    `*/databases/${database.engine}/instances/${database.id}`,
    database
  );
};

/**
 * Intercepts GET request to retrieve database credentials and mocks response.
 *
 * @param id - Database ID.
 * @param engine - Database engine.
 * @param password - Optional response password. If not specified, a random string is returned.
 *
 * @returns Cypress chainable.
 */
export const mockGetDatabaseCredentials = (
  id: number,
  engine: string,
  password?: string | undefined
): Cypress.Chainable<null> => {
  const username = engine === 'postgresql' ? 'linpostgres' : 'linroot';
  const responsePassword =
    password ||
    randomString(16, {
      spaces: false,
      uppercase: true,
      lowercase: true,
      symbols: true,
      numbers: true,
    });

  const credentials: DatabaseCredentials = {
    username,
    password: responsePassword,
  };

  return cy.intercept(
    'GET',
    `*/databases/${engine}/instances/${id}/credentials`,
    credentials
  );
};

/**
 * Intercepts PUT request to update an active database and mocks response.
 *
 * @param id - Database ID.
 * @param engine - Database engine type.
 *
 * @returns Cypress chainable.
 */
export const mockUpdateDatabase = (
  id: number,
  engine: string,
  responseData: any = {}
): Cypress.Chainable<null> => {
  return cy.intercept(
    'PUT',
    `*/databases/${engine}/instances/${id}`,
    responseData
  );
};

/**
 * Intercepts PUT request to update a provisioning database and mocks response.
 *
 * @param id - Database ID.
 * @param engine - Database engine type.
 * @param responseErrorMessage - Optional error message for mocked response.
 *
 * @returns Cypress chainable.
 */
export const mockUpdateProvisioningDatabase = (
  id: number,
  engine: string,
  responseErrorMessage?: string | undefined
): Cypress.Chainable<null> => {
  const error = makeErrorResponse(
    responseErrorMessage || defaultErrorMessageProvisioning
  );
  return cy.intercept('PUT', `*/databases/${engine}/instances/${id}`, error);
};

/**
 * Intercepts POST request to reset an active database's password and mocks response.
 *
 * @param id - Database ID.
 * @param engine - Database engine type.
 *
 * @returns Cypress chainable.
 */
export const mockResetPassword = (
  id: number,
  engine: string
): Cypress.Chainable<null> => {
  return cy.intercept(
    'POST',
    `*/databases/${engine}/instances/${id}/credentials/reset`,
    {}
  );
};

/**
 * Intercepts POST request to reset a provisioning database's password and mocks response.
 *
 * @param id - Database ID.
 * @param engine - Database engine type.
 * @param responseErrorMessage - Optional error message for mocked response.
 *
 * @returns Cypress chainable.
 */
export const mockResetPasswordProvisioningDatabase = (
  id: number,
  engine: string,
  responseErrorMessage?: string | undefined
): Cypress.Chainable<null> => {
  const error = makeErrorResponse(
    responseErrorMessage || defaultErrorMessageProvisioning
  );
  return cy.intercept(
    'POST',
    `*/databases/${engine}/instances/${id}/credentials/reset`,
    error
  );
};

/**
 * Intercepts DELETE request to delete a database and mocks 200 response.
 *
 * @param id - Database ID.
 * @param engine - Database engine type.
 *
 * @returns Cypress chainable.
 */
export const mockDeleteDatabase = (
  id: number,
  engine: string
): Cypress.Chainable<null> => {
  return cy.intercept('DELETE', `*/databases/${engine}/instances/${id}`, {});
};

/**
 * Intercepts DELETE request to delete a provisioning database and mocks response.
 *
 * @param id - Database ID.
 * @param engine - Database engine type.
 * @param responseErrorMessage - Optional error message for mocked response.
 *
 * @returns Cypress chainable.
 */
export const mockDeleteProvisioningDatabase = (
  id: number,
  engine: string,
  responseErrorMessage?: string | undefined
): Cypress.Chainable<null> => {
  const error = makeErrorResponse(
    responseErrorMessage || defaultErrorMessageProvisioning
  );
  return cy.intercept('DELETE', `*/databases/${engine}/instances/${id}`, error);
};<|MERGE_RESOLUTION|>--- conflicted
+++ resolved
@@ -2,14 +2,7 @@
  * @file Cypress intercepts and mocks for Cloud Manager DBaaS operations.
  */
 
-<<<<<<< HEAD
-import { Database } from '@linode/api-v4';
-=======
-import {
-  Database,
-  DatabaseCredentials,
-} from '@linode/api-v4/lib/databases/types';
->>>>>>> 6a0e0a2a
+import { Database, DatabaseCredentials } from '@linode/api-v4';
 import { makeErrorResponse } from 'support/util/errors';
 import { randomString } from 'support/util/random';
 
