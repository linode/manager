--- conflicted
+++ resolved
@@ -504,7 +504,6 @@
 };
 
 /**
-<<<<<<< HEAD
  * Intercepts GET request to fetch access information (ACL, CORS) for a given Bucket and mock the response.
  *
  *
@@ -542,8 +541,10 @@
       body: {},
       statusCode: 200,
     }
-=======
- * Intercepts GET request to fetch access information (ACL, CORS) for a given Bucket, and mocks response.
+  );
+};
+
+ /* Intercepts GET request to fetch access information (ACL, CORS) for a given Bucket, and mocks response.
  *
  * @param label - Object storage bucket label.
  * @param cluster - Object storage bucket cluster.
@@ -560,6 +561,5 @@
     'GET',
     apiMatcher(`object-storage/buckets/${cluster}/${label}/access`),
     makeResponse(bucketAccess)
->>>>>>> b7d58b90
   );
 };