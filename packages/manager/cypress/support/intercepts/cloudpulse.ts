--- conflicted
+++ resolved
@@ -4,7 +4,7 @@
  * @returns Cypress chainable.
  */
 
-import { cloudPulseServicelMap } from 'support/constants/cloud-pulse';
+import { cloudPulseServicelMap } from 'support/constants/cloudpulse';
 import { makeErrorResponse } from 'support/util/errors';
 import { apiMatcher } from 'support/util/intercepts';
 import { paginateResponse } from 'support/util/paginate';
@@ -317,7 +317,54 @@
 };
 
 /**
-<<<<<<< HEAD
+ * Mocks the API response for retrieving all alert channels from the monitoring service.
+ * This function intercepts a GET request to fetch alert channels and returns a mock
+ * response, simulating the behavior of the real API by providing a list of alert channels.
+ *
+ * The mock response is created using the provided `channel` object, allowing the test
+ * to simulate various scenarios with different alert channel configurations.
+ *
+ * @param {NotificationChannel} channel - An object representing the notification channel to mock as the response.
+ *                                        This should represent the alert channel being fetched by the API.
+ *
+ * @returns {Cypress.Chainable<null>} - A Cypress chainable object that represents the intercepted request.
+ */
+export const mockGetAlertChannels = (
+  channel: NotificationChannel[]
+): Cypress.Chainable<null> => {
+  return cy.intercept(
+    'GET',
+    apiMatcher('/monitor/alert-channels*'),
+    paginateResponse(channel)
+  );
+};
+/**
+ * Mocks the API response for creating a new alert definition in the monitoring service.
+ * This function intercepts a POST request to create alert definitions and returns a mock
+ * response, simulating the behavior of the real API by returning the alert definition
+ * that was submitted in the request.
+ *
+ * The mock response is created using the provided `createAlertRequest` object, allowing
+ * the test to simulate various scenarios with different alert definitions.
+ *
+ * @param {string} serviceType - The type of service for which the alert definition is being created.
+ *                               This could be 'linode', 'dbaas', or another service type supported by the API.
+ * @param {CreateAlertDefinitionPayload} createAlertRequest
+ *
+ * @returns {Cypress.Chainable<null>} - A Cypress chainable object that represents the intercepted request.
+ */
+
+export const mockCreateAlertDefinition = (
+  serviceType: string,
+  createAlertRequest: CreateAlertDefinitionPayload
+): Cypress.Chainable<null> => {
+  return cy.intercept(
+    'POST',
+    apiMatcher(`/monitor/services/${serviceType}/alert-definitions`),
+    paginateResponse(createAlertRequest)
+  );
+};
+/**
  * Mocks the API response for updating an alert definition in the monitoring service.
  * This function intercepts a `PUT` request to update a specific alert definition and returns a mock
  * response, simulating the behavior of the real API by providing the updated alert object.
@@ -344,52 +391,5 @@
     'PUT',
     apiMatcher(`/monitor/services/${serviceType}/alert-definitions/${id}`),
     makeResponse(alert)
-=======
- * Mocks the API response for retrieving all alert channels from the monitoring service.
- * This function intercepts a GET request to fetch alert channels and returns a mock
- * response, simulating the behavior of the real API by providing a list of alert channels.
- *
- * The mock response is created using the provided `channel` object, allowing the test
- * to simulate various scenarios with different alert channel configurations.
- *
- * @param {NotificationChannel} channel - An object representing the notification channel to mock as the response.
- *                                        This should represent the alert channel being fetched by the API.
- *
- * @returns {Cypress.Chainable<null>} - A Cypress chainable object that represents the intercepted request.
- */
-export const mockGetAlertChannels = (
-  channel: NotificationChannel[]
-): Cypress.Chainable<null> => {
-  return cy.intercept(
-    'GET',
-    apiMatcher('/monitor/alert-channels*'),
-    paginateResponse(channel)
-  );
-};
-/**
- * Mocks the API response for creating a new alert definition in the monitoring service.
- * This function intercepts a POST request to create alert definitions and returns a mock
- * response, simulating the behavior of the real API by returning the alert definition
- * that was submitted in the request.
- *
- * The mock response is created using the provided `createAlertRequest` object, allowing
- * the test to simulate various scenarios with different alert definitions.
- *
- * @param {string} serviceType - The type of service for which the alert definition is being created.
- *                               This could be 'linode', 'dbaas', or another service type supported by the API.
- * @param {CreateAlertDefinitionPayload} createAlertRequest
- *
- * @returns {Cypress.Chainable<null>} - A Cypress chainable object that represents the intercepted request.
- */
-
-export const mockCreateAlertDefinition = (
-  serviceType: string,
-  createAlertRequest: CreateAlertDefinitionPayload
-): Cypress.Chainable<null> => {
-  return cy.intercept(
-    'POST',
-    apiMatcher(`/monitor/services/${serviceType}/alert-definitions`),
-    paginateResponse(createAlertRequest)
->>>>>>> 1ea2e9f6
   );
 };