--- conflicted
+++ resolved
@@ -4,11 +4,7 @@
  * @returns Cypress chainable.
  */
 
-<<<<<<< HEAD
-import { cloudPulseServicelMap } from 'support/constants/cloudpulse';
-=======
 import { cloudPulseServiceMap } from 'support/constants/cloudpulse';
->>>>>>> 99b2d75e
 import { makeErrorResponse } from 'support/util/errors';
 import { apiMatcher } from 'support/util/intercepts';
 import { paginateResponse } from 'support/util/paginate';
@@ -56,17 +52,9 @@
   serviceTypes: string[]
 ): Cypress.Chainable<null> => {
   const services = serviceTypes.map((serviceType) => ({
-<<<<<<< HEAD
-    label: cloudPulseServicelMap.get(serviceType) || 'dbaas',
-    service_type: serviceType,
-  }));
-
-  // Intercept the API call and return the mocked response
-=======
     label: cloudPulseServiceMap[serviceType] || 'dbaas',
     service_type: serviceType,
   }));
->>>>>>> 99b2d75e
   return cy.intercept(
     'GET',
     apiMatcher('/monitor/services'),
@@ -348,10 +336,6 @@
     paginateResponse(channel)
   );
 };
-<<<<<<< HEAD
-=======
-
->>>>>>> 99b2d75e
 /**
  * Mocks the API response for creating a new alert definition in the monitoring service.
  * This function intercepts a POST request to create alert definitions and returns a mock
@@ -377,7 +361,6 @@
     apiMatcher(`/monitor/services/${serviceType}/alert-definitions`),
     paginateResponse(createAlertRequest)
   );
-<<<<<<< HEAD
 };
 /**
  * Mocks the API response for updating an alert definition in the monitoring service.
@@ -407,6 +390,4 @@
     apiMatcher(`/monitor/services/${serviceType}/alert-definitions/${id}`),
     makeResponse(alert)
   );
-=======
->>>>>>> 99b2d75e
 };