--- conflicted
+++ resolved
@@ -17,11 +17,7 @@
   Dashboard,
   MetricDefinition,
   NotificationChannel,
-<<<<<<< HEAD
   Service,
-=======
-  ServiceType,
->>>>>>> c1aedc3f
 } from '@linode/api-v4';
 
 /**
