import { apiMatcher } from 'support/util/intercepts';
import { paginateResponse } from 'support/util/paginate';

import type { PlacementGroup } from '@linode/api-v4';
import { makeResponse } from 'support/util/response';
import { makeErrorResponse } from 'support/util/errors';

/**
 * Intercepts GET request to fetch Placement Groups and mocks response.
 *
 * @param placementGroups - Array of Placement Group objects with which to mock response.
 *
 * @returns Cypress chainable.
 */
export const mockGetPlacementGroups = (
  placementGroups: PlacementGroup[]
): Cypress.Chainable<null> => {
  return cy.intercept(
    'GET',
    apiMatcher('placement/groups*'),
    paginateResponse(placementGroups)
  );
};

/**
 * Intercepts GET request to fetch a Placement Group and mocks response.
 *
 * @param placementGroup - Placement Group to intercept and mock.
 *
 * @returns Cypress chainable.
 */
export const mockGetPlacementGroup = (
  placementGroup: PlacementGroup
): Cypress.Chainable<null> => {
  return cy.intercept(
    'GET',
    apiMatcher(`placement/groups/${placementGroup.id}`),
    makeResponse(placementGroup)
  );
};

/**
 * Intercept POST request to create a Placement Group and mocks response.
 *
 * @param placementGroup - Placement group object with which to mock response.
 *
 * @returns Cypress chainable.
 */
export const mockCreatePlacementGroup = (
  placementGroup: PlacementGroup
): Cypress.Chainable<null> => {
  return cy.intercept(
    'POST',
    apiMatcher('placement/groups'),
    makeResponse(placementGroup)
  );
};

/**
 * Intercepts DELETE request to delete Placement Group and mocks response.
 *
 * @param placementGroupId - ID of Placement Group for which to intercept delete request.
 *
 * @returns Cypress chainable.
 */
export const mockDeletePlacementGroup = (
  placementGroupId: number
): Cypress.Chainable<null> => {
  return cy.intercept(
    'DELETE',
    apiMatcher(`placement/groups/${placementGroupId}`),
    makeResponse({})
  );
};

/**
 * Intercepts POST request to assign Linodes to Placement Group and mocks response.
 *
 * @param placementGroupId - ID of Placement Group for which to intercept assign request.
 * @param placementGroup - Placement Group object with which to mock response.
 *
 * @returns Cypress chainable.
 */
export const mockAssignPlacementGroupLinodes = (
  placementGroupId: number,
  placementGroup: PlacementGroup
): Cypress.Chainable<null> => {
  return cy.intercept(
    'POST',
    apiMatcher(`placement/groups/${placementGroupId}/assign`),
    makeResponse(placementGroup)
  );
};

/**
 * Intercepts POST request to assign Linodes to Placement Group and mocks an HTTP error response.
 *
 * By default, a 500 response is mocked.
 *
 * @param errorMessage - Optional error message with which to mock response.
 * @param errorCode - Optional error code with which to mock response. Default is `500`.
 *
 * @returns Cypress chainable.
 */
export const mockAssignPlacementGroupLinodesError = (
  placementGroupId: number,
  errorMessage: string = 'An error has occurred',
  errorCode: number = 500
) => {
  return cy.intercept(
    'POST',
    apiMatcher(`placement/groups/${placementGroupId}/assign`),
    makeErrorResponse(errorMessage, errorCode)
  );
};

/**
 * Intercepts POST request to unassign Linodes from Placement Group and mocks response.
 *
 * @param placementGroupId - ID of Placement Group for which to intercept unassign request.
 * @param placementGroup - Placement Group object with which to mock response.
 *
 * @returns Cypress chainable.
 */
export const mockUnassignPlacementGroupLinodes = (
  placementGroupId: number,
  placementGroup: PlacementGroup
): Cypress.Chainable<null> => {
  return cy.intercept(
    'POST',
    apiMatcher(`placement/groups/${placementGroupId}/unassign`),
    makeResponse(placementGroup)
  );
};

/**
<<<<<<< HEAD
 * Intercepts POST request to delete a Placement Group and mocks an HTTP error response.
=======
 * Intercepts POST request to unassign Linodes from Placement Groups and mocks an HTTP error response.
>>>>>>> 770fbcf5
 *
 * By default, a 500 response is mocked.
 *
 * @param errorMessage - Optional error message with which to mock response.
 * @param errorCode - Optional error code with which to mock response. Default is `500`.
 *
 * @returns Cypress chainable.
 */
<<<<<<< HEAD
export const mockDeletePlacementGroupError = (
  placementGroupId: number,
  errorMessage: string = 'An error has occurred',
  errorCode: number = 500
): Cypress.Chainable<null> => {
  return cy.intercept(
    'DELETE',
    apiMatcher(`placement/groups/${placementGroupId}`),
    makeErrorResponse(errorMessage, errorCode)
  );
};

export const mockUnassignPlacementGroupError = (
  placementGroupId: number,
  errorMessage: string = 'An error has occurred',
  errorCode: number = 500
): Cypress.Chainable<null> => {
=======
export const mockUnassignPlacementGroupLinodesError = (
  placementGroupId: number,
  errorMessage: string = 'An error has occurred',
  errorCode: number = 500
) => {
>>>>>>> 770fbcf5
  return cy.intercept(
    'POST',
    apiMatcher(`placement/groups/${placementGroupId}/unassign`),
    makeErrorResponse(errorMessage, errorCode)
  );
};<|MERGE_RESOLUTION|>--- conflicted
+++ resolved
@@ -134,11 +134,7 @@
 };
 
 /**
-<<<<<<< HEAD
- * Intercepts POST request to delete a Placement Group and mocks an HTTP error response.
-=======
  * Intercepts POST request to unassign Linodes from Placement Groups and mocks an HTTP error response.
->>>>>>> 770fbcf5
  *
  * By default, a 500 response is mocked.
  *
@@ -147,7 +143,28 @@
  *
  * @returns Cypress chainable.
  */
-<<<<<<< HEAD
+export const mockUnassignPlacementGroupLinodesError = (
+  placementGroupId: number,
+  errorMessage: string = 'An error has occurred',
+  errorCode: number = 500
+) => {
+  return cy.intercept(
+    'POST',
+    apiMatcher(`placement/groups/${placementGroupId}/unassign`),
+    makeErrorResponse(errorMessage, errorCode)
+  );
+};
+
+/**
+ * Intercepts POST request to delete a Placement Group and mocks an HTTP error response.
+ *
+ * By default, a 500 response is mocked.
+ *
+ * @param errorMessage - Optional error message with which to mock response.
+ * @param errorCode - Optional error code with which to mock response. Default is `500`.
+ *
+ * @returns Cypress chainable.
+ */
 export const mockDeletePlacementGroupError = (
   placementGroupId: number,
   errorMessage: string = 'An error has occurred',
@@ -158,23 +175,4 @@
     apiMatcher(`placement/groups/${placementGroupId}`),
     makeErrorResponse(errorMessage, errorCode)
   );
-};
-
-export const mockUnassignPlacementGroupError = (
-  placementGroupId: number,
-  errorMessage: string = 'An error has occurred',
-  errorCode: number = 500
-): Cypress.Chainable<null> => {
-=======
-export const mockUnassignPlacementGroupLinodesError = (
-  placementGroupId: number,
-  errorMessage: string = 'An error has occurred',
-  errorCode: number = 500
-) => {
->>>>>>> 770fbcf5
-  return cy.intercept(
-    'POST',
-    apiMatcher(`placement/groups/${placementGroupId}/unassign`),
-    makeErrorResponse(errorMessage, errorCode)
-  );
 };