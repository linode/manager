--- conflicted
+++ resolved
@@ -22,7 +22,6 @@
 };
 
 /**
-<<<<<<< HEAD
  * Intercepts GET request to fetch a Placement Group and mocks response.
  *
  * @param placementGroup - Placement Group to intercept and mock.
@@ -35,7 +34,11 @@
   return cy.intercept(
     'GET',
     apiMatcher(`placement/groups/${placementGroup.id}`),
-=======
+    makeResponse(placementGroup)
+  );
+};
+
+/**
  * Intercept POST request to create a Placement Group and mocks response.
  *
  * @param placementGroup - Placement group object with which to mock response.
@@ -48,7 +51,6 @@
   return cy.intercept(
     'POST',
     apiMatcher('placement/groups'),
->>>>>>> e1e0bd80
     makeResponse(placementGroup)
   );
 };
