--- conflicted
+++ resolved
@@ -23,7 +23,6 @@
 };
 
 /**
-<<<<<<< HEAD
  * Intercepts GET request to fetch a Placement Group and mocks response.
  *
  * @param placementGroup - Placement Group to intercept and mock.
@@ -36,7 +35,11 @@
   return cy.intercept(
     'GET',
     apiMatcher(`placement/groups/${placementGroup.id}`),
-=======
+    makeResponse(placementGroup)
+  );
+};
+
+/*
  * Intercept POST request to create a Placement Group and mocks response.
  *
  * @param placementGroup - Placement group object with which to mock response.
@@ -49,7 +52,6 @@
   return cy.intercept(
     'POST',
     apiMatcher('placement/groups'),
->>>>>>> 9349ec37
     makeResponse(placementGroup)
   );
 };
