import { apiMatcher } from 'support/util/intercepts';
import { paginateResponse } from 'support/util/paginate';

import type { PlacementGroup } from '@linode/api-v4';
import { makeResponse } from 'support/util/response';
import { makeErrorResponse } from 'support/util/errors';

/**
 * Intercepts GET request to fetch Placement Groups and mocks response.
 *
 * @param placementGroups - Array of Placement Group objects with which to mock response.
 *
 * @returns Cypress chainable.
 */
export const mockGetPlacementGroups = (
  placementGroups: PlacementGroup[]
): Cypress.Chainable<null> => {
  return cy.intercept(
    'GET',
    apiMatcher('placement/groups*'),
    paginateResponse(placementGroups)
  );
};

/**
 * Intercepts GET request to fetch a Placement Group and mocks response.
 *
 * @param placementGroup - Placement Group to intercept and mock.
 *
 * @returns Cypress chainable.
 */
export const mockGetPlacementGroup = (
  placementGroup: PlacementGroup
): Cypress.Chainable<null> => {
  return cy.intercept(
    'GET',
    apiMatcher(`placement/groups/${placementGroup.id}`),
    makeResponse(placementGroup)
  );
};

<<<<<<< HEAD
/*
=======
/**
>>>>>>> d344b75a
 * Intercept POST request to create a Placement Group and mocks response.
 *
 * @param placementGroup - Placement group object with which to mock response.
 *
 * @returns Cypress chainable.
 */
export const mockCreatePlacementGroup = (
  placementGroup: PlacementGroup
): Cypress.Chainable<null> => {
  return cy.intercept(
    'POST',
    apiMatcher('placement/groups'),
    makeResponse(placementGroup)
  );
};

/**
 * Intercepts DELETE request to delete Placement Group and mocks response.
 *
 * @param placementGroupId - ID of Placement Group for which to intercept delete request.
 *
 * @returns Cypress chainable.
 */
export const mockDeletePlacementGroup = (
  placementGroupId: number
): Cypress.Chainable<null> => {
  return cy.intercept(
    'DELETE',
    apiMatcher(`placement/groups/${placementGroupId}`),
    makeResponse({})
  );
};

/**
 * Intercepts POST request to assign Linodes to Placement Group and mocks response.
 *
 * @param placementGroupId - ID of Placement Group for which to intercept assign request.
 * @param placementGroup - Placement Group object with which to mock response.
 *
 * @returns Cypress chainable.
 */
export const mockAssignPlacementGroupLinodes = (
  placementGroupId: number,
  placementGroup: PlacementGroup
): Cypress.Chainable<null> => {
  return cy.intercept(
    'POST',
    apiMatcher(`placement/groups/${placementGroupId}/assign`),
    makeResponse(placementGroup)
  );
};

/**
 * Intercepts POST request to assign Linodes to Placement Group and mocks an HTTP error response.
 *
 * By default, a 500 response is mocked.
 *
 * @param errorMessage - Optional error message with which to mock response.
 * @param errorCode - Optional error code with which to mock response. Default is `500`.
 *
 * @returns Cypress chainable.
 */
export const mockAssignPlacementGroupLinodesError = (
  placementGroupId: number,
  errorMessage: string = 'An error has occurred',
  errorCode: number = 500
) => {
  return cy.intercept(
    'POST',
    apiMatcher(`placement/groups/${placementGroupId}/assign`),
    makeErrorResponse(errorMessage, errorCode)
  );
};

/**
 * Intercepts POST request to unassign Linodes from Placement Group and mocks response.
 *
 * @param placementGroupId - ID of Placement Group for which to intercept unassign request.
 * @param placementGroup - Placement Group object with which to mock response.
 *
 * @returns Cypress chainable.
 */
export const mockUnassignPlacementGroupLinodes = (
  placementGroupId: number,
  placementGroup: PlacementGroup
): Cypress.Chainable<null> => {
  return cy.intercept(
    'POST',
    apiMatcher(`placement/groups/${placementGroupId}/unassign`),
    makeResponse(placementGroup)
  );
};

/**
 * Intercepts POST request to unassign Linodes from Placement Groups and mocks an HTTP error response.
 *
 * By default, a 500 response is mocked.
 *
 * @param errorMessage - Optional error message with which to mock response.
 * @param errorCode - Optional error code with which to mock response. Default is `500`.
 *
 * @returns Cypress chainable.
 */
export const mockUnassignPlacementGroupLinodesError = (
  placementGroupId: number,
  errorMessage: string = 'An error has occurred',
  errorCode: number = 500
) => {
  return cy.intercept(
    'POST',
    apiMatcher(`placement/groups/${placementGroupId}/unassign`),
    makeErrorResponse(errorMessage, errorCode)
  );
};<|MERGE_RESOLUTION|>--- conflicted
+++ resolved
@@ -39,11 +39,7 @@
   );
 };
 
-<<<<<<< HEAD
-/*
-=======
 /**
->>>>>>> d344b75a
  * Intercept POST request to create a Placement Group and mocks response.
  *
  * @param placementGroup - Placement group object with which to mock response.
