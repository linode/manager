/**
 * @file Cypress intercepts and mocks for Cloud Manager account requests.
 */

import { makeErrorResponse } from 'support/util/errors';
import { apiMatcher } from 'support/util/intercepts';
import { paginateResponse } from 'support/util/paginate';
import { getFilters } from 'support/util/request';
import { makeResponse } from 'support/util/response';

import type {
  Account,
<<<<<<< HEAD
  AccountAvailability,
=======
  AccountLogin,
>>>>>>> 0f593e03
  AccountSettings,
  Agreements,
  CancelAccount,
  EntityTransfer,
  Grants,
  Invoice,
  InvoiceItem,
  Payment,
  PaymentMethod,
  Token,
  User,
} from '@linode/api-v4';

/**
 * Intercepts GET request to fetch account and mocks response.
 *
 * @param account - Account data with which to mock response.
 *
 * @returns Cypress chainable.
 */
export const mockGetAccount = (account: Account): Cypress.Chainable<null> => {
  return cy.intercept('GET', apiMatcher('account'), makeResponse(account));
};

/**
 * Intercepts PUT request to update account and mocks response.
 *
 * @param updatedAccount - Updated account data with which to mock response.
 *
 * @returns Cypress chainable.
 */
export const mockUpdateAccount = (
  updatedAccount: Account
): Cypress.Chainable<null> => {
  return cy.intercept(
    'PUT',
    apiMatcher('account'),
    makeResponse(updatedAccount)
  );
};

/**
 * Intercepts GET request to fetch account availability data and mocks response.
 *
 * @param accountAvailability - Account availability objects with which to mock response.
 *
 * @returns Cypress chainable.
 */
export const mockGetAccountAvailability = (
  accountAvailability: AccountAvailability[]
): Cypress.Chainable<null> => {
  return cy.intercept(
    'GET',
    apiMatcher('account/availability*'),
    paginateResponse(accountAvailability)
  );
};

/**
 * Intercepts GET request to fetch account users and mocks response.
 *
 * @param users - User objects with which to mock response.
 *
 * @returns Cypress chainable.
 */
export const mockGetUsers = (users: User[]): Cypress.Chainable<null> => {
  return cy.intercept(
    'GET',
    apiMatcher('account/users*'),
    paginateResponse(users)
  );
};

/**
 * Intercepts GET request to fetch account user information.
 *
 * @param username - Username of user whose info is being fetched.
 *
 * @returns Cypress chainable.
 */
export const interceptGetUser = (username: string): Cypress.Chainable<null> => {
  return cy.intercept('GET', apiMatcher(`account/users/${username}`));
};

/**
 * Intercepts GET request to fetch account user information and mocks response.
 *
 * @param username - Username of user whose info is being fetched.
 *
 * @returns Cypress chainable.
 */
export const mockGetUser = (user: User): Cypress.Chainable<null> => {
  return cy.intercept(
    'GET',
    apiMatcher(`account/users/${user.username}`),
    makeResponse(user)
  );
};

/**
 * Intercepts POST request to add an account user and mocks response.
 *
 * @param user - New user account info with which to mock response.
 *
 * @returns Cypress chainable.
 */
export const mockAddUser = (user: User): Cypress.Chainable<null> => {
  return cy.intercept('POST', apiMatcher('account/users'), makeResponse(user));
};

/**
 * Intercepts PUT request to update account user information and mocks response.
 *
 * @param username - Username of user to update.
 * @param updatedUser - Updated user account info with which to mock response.
 *
 * @returns Cypress chainable.
 */
export const mockUpdateUser = (
  username: string,
  updatedUser: User
): Cypress.Chainable<null> => {
  return cy.intercept(
    'PUT',
    apiMatcher(`account/users/${username}`),
    makeResponse(updatedUser)
  );
};

/**
 * Intercepts DELETE request to remove account user.
 *
 * @param username - Username of user to delete.
 *
 * @returns Cypress chainable.
 */
export const mockDeleteUser = (username: string): Cypress.Chainable<null> => {
  return cy.intercept(
    'DELETE',
    apiMatcher(`account/users/${username}`),
    makeResponse()
  );
};

/**
 * Intercepts GET request to fetch account user grants and mocks response.
 *
 * The mocked response contains a 204 status code and no body, indicating that
 * the mocked user has unrestricted account access.
 *
 * @param username - Username of user for which to fetch grants.
 *
 * @returns Cypress chainable.
 */
export const mockGetUserGrantsUnrestrictedAccess = (
  username: string
): Cypress.Chainable<null> => {
  return cy.intercept(
    'GET',
    apiMatcher(`account/users/${username}/grants`),
    makeResponse(undefined, 204)
  );
};

/**
 * Intercepts GET request to fetch account user grants and mocks response.
 *
 * @param username - Username of user for which to fetch grants.
 *
 * @returns Cypress chainable.
 */
export const mockGetUserGrants = (
  username: string,
  grants: Grants
): Cypress.Chainable<null> => {
  return cy.intercept(
    'GET',
    apiMatcher(`account/users/${username}/grants`),
    makeResponse(grants)
  );
};

/**
 * Intercepts PUT request to update account user grants and mocks response.
 *
 * @param username - Username of user for which to update grants.
 * @param grants - Updated grants with which to mock response.
 *
 * @returns Cypress chainable.
 */
export const mockUpdateUserGrants = (
  username: string,
  grants: Grants
): Cypress.Chainable<null> => {
  return cy.intercept(
    'PUT',
    apiMatcher(`account/users/${username}/grants`),
    makeResponse(grants)
  );
};

/**
 * Intercepts POST request to generate entity transfer token.
 *
 * @returns Cypress chainable.
 */
export const interceptInitiateEntityTransfer = (): Cypress.Chainable<null> => {
  return cy.intercept('POST', apiMatcher('account/entity-transfers'));
};

/**
 * Intercepts POST request to generate entity transfer token and mocks response.
 *
 * @param errorMessage - Mocks an error response with the given message.
 *
 * @returns Cypress chainable.
 */
export const mockInitiateEntityTransferError = (
  errorMessage: string
): Cypress.Chainable<null> => {
  return cy.intercept(
    'POST',
    apiMatcher('account/entity-transfers'),
    makeErrorResponse(errorMessage)
  );
};

/**
 * Intercepts GET request to fetch entity transfers and mocks the response.
 *
 * This intercept will catch any request to the GET entity transfer endpoint,
 * but will respond according to the contents of the `x-filter` header.
 *
 * If the filter indicates a request for pending transfers, the response will
 * contain the contents of the `pending` array. Likewise, if the filter
 * indicates a request for either received or sent transfers, the response
 * will reflect the given `received` or `sent` array, respectively. If the
 * request contains an unexpected filter or no filter, the response will not
 * be mocked at all.
 *
 * @param pending - Mocked entity transfers with which to respond for pending entity requests.
 * @param received - Mocked entity transfers with which to respond for received entity requests.
 * @param sent - Mocked entity transfers with which to respond for sent entity requests.
 */
export const mockGetEntityTransfers = (
  pending: EntityTransfer[],
  received: EntityTransfer[],
  sent: EntityTransfer[]
) => {
  return cy.intercept('GET', apiMatcher('account/entity-transfers*'), (req) => {
    const filters = getFilters(req);

    if (filters?.['status'] === 'pending') {
      req.reply(paginateResponse(pending));
      return;
    }

    if (filters?.['+and'] && Array.isArray(filters['+and'])) {
      const compositeFilters: Record<string, unknown>[] = filters['+and'];

      // Confirm that `is_sender` is set, and, if so, that it has the expected value.
      const hasTrueSenderValue = compositeFilters.some(
        (compositeFilter) => compositeFilter['is_sender'] === true
      );
      const hasFalseSenderValue = compositeFilters.some(
        (compositeFilter) => compositeFilter['is_sender'] === false
      );

      if (hasTrueSenderValue) {
        req.reply(paginateResponse(sent));
        return;
      }

      if (hasFalseSenderValue) {
        req.reply(paginateResponse(received));
        return;
      }
    }

    req.continue();
  });
};

/**
 * Intercepts GET request to receive entity transfer and mocks response.
 *
 * @param token - Token for entity transfer request to mock.
 * @param transfer - Entity transfer data with which to mock response.
 *
 * @returns Cypress chainable.
 */
export const mockReceiveEntityTransfer = (
  token: string,
  transfer: EntityTransfer
): Cypress.Chainable<null> => {
  return cy.intercept(
    'GET',
    apiMatcher(`account/entity-transfers/${token}`),
    transfer
  );
};

/**
 * Intercepts POST request to accept entity transfer and mocks response.
 *
 * @param token - Token for entity transfer request to mock.
 *
 * @returns Cypress chainable.
 */
export const mockAcceptEntityTransfer = (
  token: string
): Cypress.Chainable<null> => {
  return cy.intercept(
    'POST',
    apiMatcher(`account/entity-transfers/${token}/accept`),
    {}
  );
};

/**
 * Intercepts GET request to fetch account settings and mocks response.
 *
 * @param settings - Account settings mock data with which to respond.
 *
 * @returns Cypress chainable.
 */
export const mockGetAccountSettings = (
  settings: AccountSettings
): Cypress.Chainable<null> => {
  return cy.intercept('GET', apiMatcher('account/settings'), settings);
};

/**
 * Intercepts PUT request to update account settings and mocks response.
 *
 * @param settings - Account settings mock data with which to respond.
 *
 * @returns Cypress chainable.
 */
export const mockUpdateAccountSettings = (
  settings: AccountSettings
): Cypress.Chainable<null> => {
  return cy.intercept('PUT', apiMatcher('account/settings'), settings);
};

/**
 * Intercepts PUT request to update account username and mocks response.
 *
 * @param oldUsername - The original username which will be changed.
 * @param newUsername - The new username for the account.
 * @param restricted - Whether or not the account is restricted.
 *
 * @returns Cypress chainable.
 */
export const mockUpdateUsername = (
  oldUsername: string,
  newUsername: string,
  restricted: boolean = false
) => {
  return cy.intercept('PUT', apiMatcher(`account/users/${oldUsername}`), {
    email: 'mockEmail@example.com',
    restricted,
    ssh_keys: [],
    tfa_enabled: false,
    username: newUsername,
    verified_phone_number: null,
  });
};

/**
 * Intercepts GET request to retrieve account payment methods.
 *
 * @returns Cypress chainable.
 */
export const interceptGetPaymentMethods = (): Cypress.Chainable<null> => {
  return cy.intercept('GET', apiMatcher('account/payment-methods*'));
};

/**
 * Intercepts GET request to retrieve account payment methods and mocks response.
 *
 * @param paymentMethods - Array of payment methods with which to respond.
 *
 * @returns Cypress chainable.
 */
export const mockGetPaymentMethods = (
  paymentMethods: PaymentMethod[]
): Cypress.Chainable<null> => {
  return cy.intercept(
    'GET',
    apiMatcher('account/payment-methods*'),
    paginateResponse(paymentMethods)
  );
};

/**
 * Intercepts POST request to set default account payment method and mocks response.
 *
 * @param paymentMethodId - ID of payment method for which to intercept request.
 *
 * @returns Cypress chainable.
 */
export const mockSetDefaultPaymentMethod = (
  paymentMethodId: number
): Cypress.Chainable<null> => {
  return cy.intercept(
    'POST',
    apiMatcher(`account/payment-methods/${paymentMethodId}/make-default`),
    {}
  );
};

/**
 * Intercepts GET request to fetch an account invoice and mocks response.
 *
 * @param invoice - Invoice with which to mock response.
 *
 * @returns Cypress chainable.
 */
export const mockGetInvoice = (invoice: Invoice): Cypress.Chainable<null> => {
  return cy.intercept(
    'GET',
    apiMatcher(`account/invoices/${invoice.id}`),
    makeResponse(invoice)
  );
};

/**
 * Intercepts GET request to fetch account invoices.
 *
 * @returns Cypress chainable.
 */
export const interceptGetInvoices = (): Cypress.Chainable<null> => {
  return cy.intercept('GET', apiMatcher('account/invoices*'));
};

/**
 * Intercepts GET request to fetch account invoices and mocks response.
 *
 * @param invoices - Invoice data with which to mock response.
 *
 * @returns Cypress chainable.
 */
export const mockGetInvoices = (
  invoices: Invoice[]
): Cypress.Chainable<null> => {
  return cy.intercept(
    'GET',
    apiMatcher('account/invoices*'),
    paginateResponse(invoices)
  );
};

/**
 * Intercepts GET request to fetch an account invoice's items and mocks response.
 *
 * @param invoice - Invoice for which to retrieve invoice items.
 * @param items - Invoice items with which to mock response.
 *
 * @returns Cypress chainable.
 */
export const mockGetInvoiceItems = (
  invoice: Invoice,
  items: InvoiceItem[]
): Cypress.Chainable<null> => {
  return cy.intercept(
    'GET',
    apiMatcher(`account/invoices/${invoice.id}/items*`),
    paginateResponse(items)
  );
};

/**
 * Intercepts GET request to fetch account payments.
 *
 * @returns Cypress chainable.
 */
export const interceptGetPayments = (): Cypress.Chainable<null> => {
  return cy.intercept('GET', apiMatcher('account/payments*'));
};

/**
 * Intercepts GET request to fetch account payments and mocks response.
 *
 * @param payments - Payment data with which to mock response.
 *
 * @returns Cypress chainable.
 */
export const mockGetPayments = (
  payments: Payment[]
): Cypress.Chainable<null> => {
  return cy.intercept(
    'GET',
    apiMatcher('account/payments*'),
    paginateResponse(payments)
  );
};

/**
 * Intercepts POST request to cancel account and mocks cancellation response.
 *
 * @param cancellation - Account cancellation object with which to mock response.
 *
 * @returns Cypress chainable.
 */
export const mockCancelAccount = (
  cancellation: CancelAccount
): Cypress.Chainable<null> => {
  return cy.intercept(
    'POST',
    apiMatcher('account/cancel'),
    makeResponse(cancellation)
  );
};

/**
 * Intercepts POST request to cancel account and mocks an API error response.
 *
 * @param errorMessage - Error message to include in mock error response.
 * @param status - HTTP status for mock error response.
 *
 * @returns Cypress chainable.
 */
export const mockCancelAccountError = (
  errorMessage: string,
  status: number = 400
): Cypress.Chainable<null> => {
  return cy.intercept(
    'POST',
    apiMatcher('account/cancel'),
    makeErrorResponse(errorMessage, status)
  );
};

/**
 * Intercepts GET request to fetch the account agreements and mocks the response.
 *
 * @param agreements - Agreements with which to mock response.
 *
 * @returns Cypress chainable.
 */
export const mockGetAccountAgreements = (
  agreements: Agreements
): Cypress.Chainable<null> => {
  return cy.intercept(
    'GET',
    apiMatcher(`account/agreements`),
    makeResponse(agreements)
  );
};

/**
 * Intercepts GET request to fetch child accounts and mocks the response.
 *
 * @param childAccounts - Child account objects with which to mock response.
 *
 * @returns Cypress chainable.
 */
export const mockGetChildAccounts = (
  childAccounts: Account[]
): Cypress.Chainable<null> => {
  return cy.intercept(
    'GET',
    apiMatcher('account/child-accounts*'),
    paginateResponse(childAccounts)
  );
};

/**
 * Intercepts GET request to fetch child accounts and mocks an error response.
 *
 * @param errorMessage - API error message with which to mock response.
 * @param statusCode - HTTP status code with which to mock response.
 *
 * @returns Cypress chainable.
 */
export const mockGetChildAccountsError = (
  errorMessage: string = 'An unknown error has occurred',
  statusCode: number = 500
) => {
  return cy.intercept(
    'GET',
    apiMatcher('account/child-accounts*'),
    makeErrorResponse(errorMessage, statusCode)
  );
};

/**
 * Intercepts POST request to create a child account token and mocks the response.
 *
 * @param childAccount - Child account for which to create a token.
 * @param childAccountToken - Token object with which to mock response.
 *
 * @returns Cypress chainable.
 */
export const mockCreateChildAccountToken = (
  childAccount: Account,
  childAccountToken: Token
): Cypress.Chainable<null> => {
  return cy.intercept(
    'POST',
    apiMatcher(`account/child-accounts/${childAccount.euuid}/token`),
    makeResponse(childAccountToken)
  );
};

/**
 * Intercepts POST request to create a child account token and mocks error response.
 *
 * @param childAccount - Child account for which to mock error response.
 * @param errorMessage - API error message with which to mock response.
 * @param statusCode - HTTP status code with which to mock response.
 *
 * @returns Cypress chainable.
 */
export const mockCreateChildAccountTokenError = (
  childAccount: Account,
  errorMessage: string = 'An unknown error has occurred',
  statusCode: number = 500
): Cypress.Chainable<null> => {
  return cy.intercept(
    'POST',
    apiMatcher(`account/child-accounts/${childAccount.euuid}/token`),
    makeErrorResponse(errorMessage, statusCode)
  );
};

/**
 * Intercepts GET request to fetch the account logins and mocks the response.
 *
 * @param accountLogins - Account login objects with which to mock response.
 *
 * @returns Cypress chainable.
 */
export const mockGetAccountLogins = (
  accountLogins: AccountLogin[]
): Cypress.Chainable<null> => {
  return cy.intercept(
    'GET',
    apiMatcher(`account/logins*`),
    paginateResponse(accountLogins)
  );
};

/**
 * Intercepts GET request to fetch the account network utilization data.
 *
 * @returns Cypress chainable.
 */
export const interceptGetNetworkUtilization = (): Cypress.Chainable<null> => {
  return cy.intercept('GET', apiMatcher('account/transfer'));
};<|MERGE_RESOLUTION|>--- conflicted
+++ resolved
@@ -10,11 +10,8 @@
 
 import type {
   Account,
-<<<<<<< HEAD
   AccountAvailability,
-=======
   AccountLogin,
->>>>>>> 0f593e03
   AccountSettings,
   Agreements,
   CancelAccount,
