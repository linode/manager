/**
 * @file Cypress intercepts and mocks for Cloud Manager account requests.
 */

import { makeErrorResponse } from 'support/util/errors';
import { apiMatcher } from 'support/util/intercepts';
import { paginateResponse } from 'support/util/paginate';
import { getFilters } from 'support/util/request';
import { makeResponse } from 'support/util/response';

import type {
  Account,
  AccountLogin,
  AccountSettings,
  Agreements,
  CancelAccount,
  EntityTransfer,
  Grants,
  Invoice,
  InvoiceItem,
  Payment,
  PaymentMethod,
  Token,
  User,
} from '@linode/api-v4';

/**
 * Intercepts GET request to fetch account and mocks response.
 *
 * @param account - Account data with which to mock response.
 *
 * @returns Cypress chainable.
 */
export const mockGetAccount = (account: Account): Cypress.Chainable<null> => {
  return cy.intercept('GET', apiMatcher('account'), makeResponse(account));
};

/**
 * Intercepts PUT request to update account and mocks response.
 *
 * @param updatedAccount - Updated account data with which to mock response.
 *
 * @returns Cypress chainable.
 */
export const mockUpdateAccount = (
  updatedAccount: Account
): Cypress.Chainable<null> => {
  return cy.intercept(
    'PUT',
    apiMatcher('account'),
    makeResponse(updatedAccount)
  );
};

/**
 * Intercepts GET request to fetch account users and mocks response.
 *
 * @param users - User objects with which to mock response.
 *
 * @returns Cypress chainable.
 */
export const mockGetUsers = (users: User[]): Cypress.Chainable<null> => {
  return cy.intercept(
    'GET',
    apiMatcher('account/users*'),
    paginateResponse(users)
  );
};

/**
 * Intercepts GET request to fetch account user information.
 *
 * @param username - Username of user whose info is being fetched.
 *
 * @returns Cypress chainable.
 */
export const interceptGetUser = (username: string): Cypress.Chainable<null> => {
  return cy.intercept('GET', apiMatcher(`account/users/${username}`));
};

/**
 * Intercepts GET request to fetch account user information and mocks response.
 *
 * @param username - Username of user whose info is being fetched.
 *
 * @returns Cypress chainable.
 */
export const mockGetUser = (user: User): Cypress.Chainable<null> => {
  return cy.intercept(
    'GET',
    apiMatcher(`account/users/${user.username}`),
    makeResponse(user)
  );
};

/**
 * Intercepts POST request to add an account user and mocks response.
 *
 * @param user - New user account info with which to mock response.
 *
 * @returns Cypress chainable.
 */
export const mockAddUser = (user: User): Cypress.Chainable<null> => {
  return cy.intercept('POST', apiMatcher('account/users'), makeResponse(user));
};

/**
 * Intercepts PUT request to update account user information and mocks response.
 *
 * @param username - Username of user to update.
 * @param updatedUser - Updated user account info with which to mock response.
 *
 * @returns Cypress chainable.
 */
export const mockUpdateUser = (
  username: string,
  updatedUser: User
): Cypress.Chainable<null> => {
  return cy.intercept(
    'PUT',
    apiMatcher(`account/users/${username}`),
    makeResponse(updatedUser)
  );
};

/**
 * Intercepts DELETE request to remove account user.
 *
 * @param username - Username of user to delete.
 *
 * @returns Cypress chainable.
 */
export const mockDeleteUser = (username: string): Cypress.Chainable<null> => {
  return cy.intercept(
    'DELETE',
    apiMatcher(`account/users/${username}`),
    makeResponse()
  );
};

/**
 * Intercepts GET request to fetch account user grants and mocks response.
 *
 * The mocked response contains a 204 status code and no body, indicating that
 * the mocked user has unrestricted account access.
 *
 * @param username - Username of user for which to fetch grants.
 *
 * @returns Cypress chainable.
 */
export const mockGetUserGrantsUnrestrictedAccess = (
  username: string
): Cypress.Chainable<null> => {
  return cy.intercept(
    'GET',
    apiMatcher(`account/users/${username}/grants`),
    makeResponse(undefined, 204)
  );
};

/**
 * Intercepts GET request to fetch account user grants and mocks response.
 *
 * @param username - Username of user for which to fetch grants.
 *
 * @returns Cypress chainable.
 */
export const mockGetUserGrants = (
  username: string,
  grants: Grants
): Cypress.Chainable<null> => {
  return cy.intercept(
    'GET',
    apiMatcher(`account/users/${username}/grants`),
    makeResponse(grants)
  );
};

/**
 * Intercepts PUT request to update account user grants and mocks response.
 *
 * @param username - Username of user for which to update grants.
 * @param grants - Updated grants with which to mock response.
 *
 * @returns Cypress chainable.
 */
export const mockUpdateUserGrants = (
  username: string,
  grants: Grants
): Cypress.Chainable<null> => {
  return cy.intercept(
    'PUT',
    apiMatcher(`account/users/${username}/grants`),
    makeResponse(grants)
  );
};

/**
 * Intercepts POST request to generate entity transfer token.
 *
 * @returns Cypress chainable.
 */
export const interceptInitiateEntityTransfer = (): Cypress.Chainable<null> => {
  return cy.intercept('POST', apiMatcher('account/entity-transfers'));
};

/**
 * Intercepts POST request to generate entity transfer token and mocks response.
 *
 * @param errorMessage - Mocks an error response with the given message.
 *
 * @returns Cypress chainable.
 */
export const mockInitiateEntityTransferError = (
  errorMessage: string
): Cypress.Chainable<null> => {
  return cy.intercept(
    'POST',
    apiMatcher('account/entity-transfers'),
    makeErrorResponse(errorMessage)
  );
};

/**
 * Intercepts GET request to fetch entity transfers and mocks the response.
 *
 * This intercept will catch any request to the GET entity transfer endpoint,
 * but will respond according to the contents of the `x-filter` header.
 *
 * If the filter indicates a request for pending transfers, the response will
 * contain the contents of the `pending` array. Likewise, if the filter
 * indicates a request for either received or sent transfers, the response
 * will reflect the given `received` or `sent` array, respectively. If the
 * request contains an unexpected filter or no filter, the response will not
 * be mocked at all.
 *
 * @param pending - Mocked entity transfers with which to respond for pending entity requests.
 * @param received - Mocked entity transfers with which to respond for received entity requests.
 * @param sent - Mocked entity transfers with which to respond for sent entity requests.
 */
export const mockGetEntityTransfers = (
  pending: EntityTransfer[],
  received: EntityTransfer[],
  sent: EntityTransfer[]
) => {
  return cy.intercept('GET', apiMatcher('account/entity-transfers*'), (req) => {
    const filters = getFilters(req);

    if (filters?.['status'] === 'pending') {
      req.reply(paginateResponse(pending));
      return;
    }

    if (filters?.['+and'] && Array.isArray(filters['+and'])) {
      const compositeFilters: Record<string, unknown>[] = filters['+and'];

      // Confirm that `is_sender` is set, and, if so, that it has the expected value.
      const hasTrueSenderValue = compositeFilters.some(
        (compositeFilter) => compositeFilter['is_sender'] === true
      );
      const hasFalseSenderValue = compositeFilters.some(
        (compositeFilter) => compositeFilter['is_sender'] === false
      );

      if (hasTrueSenderValue) {
        req.reply(paginateResponse(sent));
        return;
      }

      if (hasFalseSenderValue) {
        req.reply(paginateResponse(received));
        return;
      }
    }

    req.continue();
  });
};

/**
 * Intercepts GET request to receive entity transfer and mocks response.
 *
 * @param token - Token for entity transfer request to mock.
 * @param transfer - Entity transfer data with which to mock response.
 *
 * @returns Cypress chainable.
 */
export const mockReceiveEntityTransfer = (
  token: string,
  transfer: EntityTransfer
): Cypress.Chainable<null> => {
  return cy.intercept(
    'GET',
    apiMatcher(`account/entity-transfers/${token}`),
    transfer
  );
};

/**
 * Intercepts POST request to accept entity transfer and mocks response.
 *
 * @param token - Token for entity transfer request to mock.
 *
 * @returns Cypress chainable.
 */
export const mockAcceptEntityTransfer = (
  token: string
): Cypress.Chainable<null> => {
  return cy.intercept(
    'POST',
    apiMatcher(`account/entity-transfers/${token}/accept`),
    {}
  );
};

/**
 * Intercepts GET request to fetch account settings and mocks response.
 *
 * @param settings - Account settings mock data with which to respond.
 *
 * @returns Cypress chainable.
 */
export const mockGetAccountSettings = (
  settings: AccountSettings
): Cypress.Chainable<null> => {
  return cy.intercept('GET', apiMatcher('account/settings'), settings);
};

/**
 * Intercepts PUT request to update account settings and mocks response.
 *
 * @param settings - Account settings mock data with which to respond.
 *
 * @returns Cypress chainable.
 */
export const mockUpdateAccountSettings = (
  settings: AccountSettings
): Cypress.Chainable<null> => {
  return cy.intercept('PUT', apiMatcher('account/settings'), settings);
};

/**
 * Intercepts PUT request to update account username and mocks response.
 *
 * @param oldUsername - The original username which will be changed.
 * @param newUsername - The new username for the account.
 * @param restricted - Whether or not the account is restricted.
 *
 * @returns Cypress chainable.
 */
export const mockUpdateUsername = (
  oldUsername: string,
  newUsername: string,
  restricted: boolean = false
) => {
  return cy.intercept('PUT', apiMatcher(`account/users/${oldUsername}`), {
    email: 'mockEmail@example.com',
    restricted,
    ssh_keys: [],
    tfa_enabled: false,
    username: newUsername,
    verified_phone_number: null,
  });
};

/**
 * Intercepts GET request to retrieve account payment methods and mocks response.
 *
 * @param paymentMethods - Array of payment methods with which to respond.
 *
 * @returns Cypress chainable.
 */
export const mockGetPaymentMethods = (
  paymentMethods: PaymentMethod[]
): Cypress.Chainable<null> => {
  return cy.intercept(
    'GET',
    apiMatcher('account/payment-methods*'),
    paginateResponse(paymentMethods)
  );
};

/**
 * Intercepts POST request to set default account payment method and mocks response.
 *
 * @param paymentMethodId - ID of payment method for which to intercept request.
 *
 * @returns Cypress chainable.
 */
export const mockSetDefaultPaymentMethod = (
  paymentMethodId: number
): Cypress.Chainable<null> => {
  return cy.intercept(
    'POST',
    apiMatcher(`account/payment-methods/${paymentMethodId}/make-default`),
    {}
  );
};

/**
 * Intercepts GET request to fetch an account invoice and mocks response.
 *
 * @param invoice - Invoice with which to mock response.
 *
 * @returns Cypress chainable.
 */
export const mockGetInvoice = (invoice: Invoice): Cypress.Chainable<null> => {
  return cy.intercept(
    'GET',
    apiMatcher(`account/invoices/${invoice.id}`),
    makeResponse(invoice)
  );
};

/**
 * Intercepts GET request to fetch account invoices and mocks response.
 *
 * @param invoices - Invoice data with which to mock response.
 *
 * @returns Cypress chainable.
 */
export const mockGetInvoices = (
  invoices: Invoice[]
): Cypress.Chainable<null> => {
  return cy.intercept(
    'GET',
    apiMatcher('account/invoices*'),
    paginateResponse(invoices)
  );
};

/**
 * Intercepts GET request to fetch an account invoice's items and mocks response.
 *
 * @param invoice - Invoice for which to retrieve invoice items.
 * @param items - Invoice items with which to mock response.
 *
 * @returns Cypress chainable.
 */
export const mockGetInvoiceItems = (
  invoice: Invoice,
  items: InvoiceItem[]
): Cypress.Chainable<null> => {
  return cy.intercept(
    'GET',
    apiMatcher(`account/invoices/${invoice.id}/items*`),
    paginateResponse(items)
  );
};

/**
 * Intercepts GET request to fetch account payments and mocks response.
 *
 * @param payments - Payment data with which to mock response.
 *
 * @returns Cypress chainable.
 */
export const mockGetPayments = (
  payments: Payment[]
): Cypress.Chainable<null> => {
  return cy.intercept(
    'GET',
    apiMatcher('account/payments*'),
    paginateResponse(payments)
  );
};

/**
 * Intercepts POST request to cancel account and mocks cancellation response.
 *
 * @param cancellation - Account cancellation object with which to mock response.
 *
 * @returns Cypress chainable.
 */
export const mockCancelAccount = (
  cancellation: CancelAccount
): Cypress.Chainable<null> => {
  return cy.intercept(
    'POST',
    apiMatcher('account/cancel'),
    makeResponse(cancellation)
  );
};

/**
 * Intercepts POST request to cancel account and mocks an API error response.
 *
 * @param errorMessage - Error message to include in mock error response.
 * @param status - HTTP status for mock error response.
 *
 * @returns Cypress chainable.
 */
export const mockCancelAccountError = (
  errorMessage: string,
  status: number = 400
): Cypress.Chainable<null> => {
  return cy.intercept(
    'POST',
    apiMatcher('account/cancel'),
    makeErrorResponse(errorMessage, status)
  );
};

/**
 * Intercepts GET request to fetch the account agreements and mocks the response.
 *
 * @param agreements - Agreements with which to mock response.
 *
 * @returns Cypress chainable.
 */
export const mockGetAccountAgreements = (
  agreements: Agreements
): Cypress.Chainable<null> => {
  return cy.intercept(
    'GET',
    apiMatcher(`account/agreements`),
    makeResponse(agreements)
  );
};

/**
<<<<<<< HEAD
 * Intercepts GET request to fetch child accounts and mocks the response.
 *
 * @param childAccounts - Child account objects with which to mock response.
 *
 * @returns Cypress chainable.
 */
export const mockGetChildAccounts = (
  childAccounts: Account[]
): Cypress.Chainable<null> => {
  return cy.intercept(
    'GET',
    apiMatcher('account/child-accounts*'),
    paginateResponse(childAccounts)
  );
};

/**
 * Intercepts GET request to fetch child accounts and mocks an error response.
 *
 * @param errorMessage - API error message with which to mock response.
 * @param statusCode - HTTP status code with which to mock response.
 *
 * @returns Cypress chainable.
 */
export const mockGetChildAccountsError = (
  errorMessage: string = 'An unknown error has occurred',
  statusCode: number = 500
) => {
  return cy.intercept(
    'GET',
    apiMatcher('account/child-accounts*'),
    makeErrorResponse(errorMessage, statusCode)
  );
};

/**
 * Intercepts POST request to create a child account token and mocks the response.
 *
 * @param childAccount - Child account for which to create a token.
 * @param childAccountToken - Token object with which to mock response.
 *
 * @returns Cypress chainable.
 */
export const mockCreateChildAccountToken = (
  childAccount: Account,
  childAccountToken: Token
): Cypress.Chainable<null> => {
  return cy.intercept(
    'POST',
    apiMatcher(`account/child-accounts/${childAccount.euuid}/token`),
    makeResponse(childAccountToken)
  );
};

/**
 * Intercepts POST request to create a child account token and mocks error response.
 *
 * @param childAccount - Child account for which to mock error response.
 * @param errorMessage - API error message with which to mock response.
 * @param statusCode - HTTP status code with which to mock response.
 *
 * @returns Cypress chainable.
 */
export const mockCreateChildAccountTokenError = (
  childAccount: Account,
  errorMessage: string = 'An unknown error has occurred',
  statusCode: number = 500
): Cypress.Chainable<null> => {
  return cy.intercept(
    'POST',
    apiMatcher(`account/child-accounts/${childAccount.euuid}/token`),
    makeErrorResponse(errorMessage, statusCode)
=======
 * Intercepts GET request to fetch the account logins and mocks the response.
 *
 *
 * @returns Cypress chainable.
 */
export const mockGetAccountLogins = (
  accountLogins: AccountLogin[]
): Cypress.Chainable<null> => {
  return cy.intercept(
    'GET',
    apiMatcher(`account/logins*`),
    paginateResponse(accountLogins)
>>>>>>> aa9899ce
  );
};<|MERGE_RESOLUTION|>--- conflicted
+++ resolved
@@ -519,7 +519,6 @@
 };
 
 /**
-<<<<<<< HEAD
  * Intercepts GET request to fetch child accounts and mocks the response.
  *
  * @param childAccounts - Child account objects with which to mock response.
@@ -592,9 +591,13 @@
     'POST',
     apiMatcher(`account/child-accounts/${childAccount.euuid}/token`),
     makeErrorResponse(errorMessage, statusCode)
-=======
+  );
+};
+
+/**
  * Intercepts GET request to fetch the account logins and mocks the response.
  *
+ * @param accountLogins - Account login objects with which to mock response.
  *
  * @returns Cypress chainable.
  */
@@ -605,6 +608,5 @@
     'GET',
     apiMatcher(`account/logins*`),
     paginateResponse(accountLogins)
->>>>>>> aa9899ce
   );
 };