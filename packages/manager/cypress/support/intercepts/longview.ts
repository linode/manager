import { apiMatcher } from 'support/util/intercepts';
import { paginateResponse } from 'support/util/paginate';
import { makeResponse } from 'support/util/response';
import { LongviewClient, ActiveLongviewPlan } from '@linode/api-v4';
import type {
  LongviewAction,
  LongviewResponse,
} from 'src/features/Longview/request.types';

/**
 * Intercepts request to retrieve Longview status for a Longview client.
 *
 * @returns Cypress chainable.
 */
export const interceptFetchLongviewStatus = (): Cypress.Chainable<null> => {
  return cy.intercept('POST', 'https://longview.linode.com/fetch');
};

/**
 * Mocks request to retrieve Longview status for a Longview client.
 *
 * @param client - Longview Client for which to intercept Longview fetch request.
 * @param apiAction - Longview API action to intercept.
 * @param mockStatus -
 *
 * @returns Cypress chainable.
 */
export const mockFetchLongviewStatus = (
  client: LongviewClient,
  apiAction: LongviewAction,
  mockStatus: LongviewResponse
): Cypress.Chainable<null> => {
  return cy.intercept(
    {
      url: 'https://longview.linode.com/fetch',
      method: 'POST',
    },
    async (req) => {
      const payload = req.body;
      const response = new Response(payload, {
        headers: {
          'content-type': req.headers['content-type'] as string,
        },
      });
      const formData = await response.formData();

      if (
        formData.get('api_key') === client.api_key &&
        formData.get('api_action') === apiAction
      ) {
        req.reply(makeResponse([mockStatus]));
      }
    }
  );
};

/**
 * Intercepts GET request to fetch Longview clients.
 *
 * @returns Cypress chainable.
 */
export const interceptGetLongviewClients = (): Cypress.Chainable<null> => {
  return cy.intercept('GET', apiMatcher('longview/clients*'));
};

/**
 * Mocks GET request to fetch Longview clients.
 *
 * @returns Cypress chainable.
 */
export const mockGetLongviewClients = (
  clients: LongviewClient[]
): Cypress.Chainable<null> => {
  return cy.intercept(
    'GET',
    apiMatcher('longview/clients*'),
    paginateResponse(clients)
  );
};

/**
 * Mocks request to create a Longview client.
 *
 * @returns Cypress chainable.
 */
export const mockCreateLongviewClient = (
  client: LongviewClient
): Cypress.Chainable<null> => {
  return cy.intercept(
    'POST',
    apiMatcher('longview/clients*'),
    makeResponse(client)
  );
};

<<<<<<< HEAD
export const mockGetLongviewPlan = (
  plan: ActiveLongviewPlan
): Cypress.Chainable<null> => {
  return cy.intercept('GET', apiMatcher('longview/plan'), makeResponse(plan));
};

export const mockUpdateLongviewPlan = (
  newPlan: ActiveLongviewPlan
): Cypress.Chainable<null> => {
  return cy.intercept(
    'PUT',
    apiMatcher('longview/plan'),
    makeResponse(newPlan)
  );
};

export const mockCreateLongviewPlan = (
  plan: ActiveLongviewPlan
): Cypress.Chainable<null> => {
  return cy.intercept('POST', apiMatcher('longview/plan'), makeResponse(plan));
=======
/**
 * Mocks request to delete a Longview Client.
 *
 * @param clientID - ID of Longview Client for which to intercept delete request.
 *
 */
export const mockDeleteLongviewClient = (
  clientID: number
): Cypress.Chainable<null> => {
  return cy.intercept('DELETE', apiMatcher(`longview/clients/${clientID}`), {});
};

/**
 * Intercepts PUT request to update Longview Client and mocks response.
 *
 * @param clientID - ID of Longview Client for which to intercept update request.
 * @param newClient - new Longview Client object with which to mock response.
 *
 * @returns Cypress chainable.
 */
export const mockUpdateLongviewClient = (
  clientID: number,
  newClient: LongviewClient
): Cypress.Chainable<null> => {
  return cy.intercept(
    'PUT',
    apiMatcher(`longview/clients/${clientID}`),
    makeResponse(newClient)
  );
>>>>>>> 99750952
};<|MERGE_RESOLUTION|>--- conflicted
+++ resolved
@@ -93,7 +93,6 @@
   );
 };
 
-<<<<<<< HEAD
 export const mockGetLongviewPlan = (
   plan: ActiveLongviewPlan
 ): Cypress.Chainable<null> => {
@@ -114,7 +113,8 @@
   plan: ActiveLongviewPlan
 ): Cypress.Chainable<null> => {
   return cy.intercept('POST', apiMatcher('longview/plan'), makeResponse(plan));
-=======
+};
+
 /**
  * Mocks request to delete a Longview Client.
  *
@@ -144,5 +144,4 @@
     apiMatcher(`longview/clients/${clientID}`),
     makeResponse(newClient)
   );
->>>>>>> 99750952
 };