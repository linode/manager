/**
 * @file Cypress intercepts and mocks for Cloud Manager LKE operations.
 */

import {
  kubeEndpointFactory,
  kubernetesDashboardUrlFactory,
} from '@src/factories';
import { kubernetesVersions } from 'support/constants/lke';
import { makeErrorResponse } from 'support/util/errors';
import { apiMatcher } from 'support/util/intercepts';
import { paginateResponse } from 'support/util/paginate';
import { randomDomainName } from 'support/util/random';
import { makeResponse } from 'support/util/response';

import type {
  KubeConfigResponse,
  KubeNodePoolResponse,
  KubernetesCluster,
  KubernetesControlPlaneACLPayload,
  KubernetesVersion,
} from '@linode/api-v4';

/**
 * Intercepts GET request to retrieve Kubernetes versions and mocks response.
 *
 * @param versions - Optional array of strings containing mocked versions.
 *
 * @returns Cypress chainable.
 */
export const mockGetKubernetesVersions = (versions?: string[] | undefined) => {
  const versionObjects = (versions ? versions : kubernetesVersions).map(
    (kubernetesVersionString: string): KubernetesVersion => {
      return { id: kubernetesVersionString };
    }
  );

  return cy.intercept(
    'GET',
    apiMatcher('lke/versions*'),
    paginateResponse(versionObjects)
  );
};

/**
 * Intercepts GET request to retrieve LKE clusters and mocks response.
 *
 * @param clusters - LKE clusters with which to mock response.
 *
 * @returns Cypress chainable.
 */
export const mockGetClusters = (
  clusters: KubernetesCluster[]
): Cypress.Chainable<null> => {
  return cy.intercept(
    'GET',
    apiMatcher('lke/clusters*'),
    paginateResponse(clusters)
  );
};

/**
 * Intercepts GET request to retrieve an LKE cluster and mocks the response.
 *
 * @param cluster - LKE cluster with which to mock response.
 *
 * @returns Cypress chainable.
 */
export const mockGetCluster = (
  cluster: KubernetesCluster
): Cypress.Chainable<null> => {
  return cy.intercept(
    'GET',
    apiMatcher(`lke/clusters/${cluster.id}`),
    makeResponse(cluster)
  );
};

/**
 * Intercepts PUT request to update an LKE cluster and mocks response.
 *
 * @param clusterId - ID of cluster for which to intercept PUT request.
 * @param cluster - Updated Kubernetes cluster with which to mock response.
 *
 * @returns Cypress chainable.
 */
export const mockUpdateCluster = (
  clusterId: number,
  cluster: KubernetesCluster
): Cypress.Chainable<null> => {
  return cy.intercept(
    'PUT',
    apiMatcher(`lke/clusters/${clusterId}`),
    makeResponse(cluster)
  );
};

/**
 * Intercepts GET request to retrieve an LKE cluster's node pools and mocks response.
 *
 * @param clusterId - ID of cluster for which to intercept GET request.
 * @param pools - Array of LKE node pools with which to mock response.
 *
 * @returns Cypress chainable.
 */
export const mockGetClusterPools = (
  clusterId: number,
  pools: KubeNodePoolResponse[]
): Cypress.Chainable<null> => {
  return cy.intercept(
    'GET',
    apiMatcher(`lke/clusters/${clusterId}/pools*`),
    paginateResponse(pools)
  );
};

/**
 * Intercepts GET request to retrieve an LKE cluster's kubeconfig and mocks response.
 *
 * @param clusterId - ID of cluster for which to mock response.
 * @param kubeconfig - Kubeconfig object with which to mock response.
 *
 * @returns Cypress chainable.
 */
export const mockGetKubeconfig = (
  clusterId: number,
  kubeconfig: KubeConfigResponse
): Cypress.Chainable<null> => {
  return cy.intercept(
    'GET',
    apiMatcher(`lke/clusters/${clusterId}/kubeconfig`),
    makeResponse(kubeconfig)
  );
};

/**
 * Intercepts POST request to create an LKE cluster.
 *
 * @returns Cypress chainable.
 */
export const interceptCreateCluster = (): Cypress.Chainable<null> => {
  return cy.intercept('POST', apiMatcher('lke/clusters'));
};

/**
 * Intercepts POST request to create an LKE cluster and mocks the response.
 *
 * @param cluster - LKE cluster with which to mock response.
 *
 * @returns Cypress chainable.
 */
export const mockCreateCluster = (
  cluster: KubernetesCluster
): Cypress.Chainable<null> => {
  return cy.intercept(
    'POST',
    apiMatcher('lke/clusters'),
    makeResponse(cluster)
  );
};

/**
 * Intercepts POST request to create an LKE cluster and mocks an error response.
 *
 * @param errorMessage - Optional error message with which to mock response.
 * @param statusCode - HTTP status code with which to mock response.
 *
 * @returns Cypress chainable.
 */
export const mockCreateClusterError = (
  errorMessage: string = 'An unknown error occurred.',
  statusCode: number = 500
): Cypress.Chainable<null> => {
  return cy.intercept(
    'POST',
    apiMatcher('lke/clusters'),
    makeErrorResponse(errorMessage, statusCode)
  );
};

/**
 * Intercepts DELETE request to delete an LKE cluster and mocks the response.
 *
 * @param clusterId - Numeric ID of LKE cluster for which to mock response.
 *
 * @returns Cypress chainable.
 */
export const mockDeleteCluster = (
  clusterId: number
): Cypress.Chainable<null> => {
  return cy.intercept(
    'DELETE',
    apiMatcher(`lke/clusters/${clusterId}`),
    makeResponse()
  );
};

/**
 * Intercepts POST request to add a node pool and mocks the response.
 *
 * @param clusterId - Numeric ID of LKE cluster for which to mock response.
 * @param nodePool - Node pool response object with which to mock response.
 *
 * @returns Cypress chainable.
 */
export const mockAddNodePool = (
  clusterId: number,
  nodePool: KubeNodePoolResponse
): Cypress.Chainable<null> => {
  return cy.intercept(
    'POST',
    apiMatcher(`lke/clusters/${clusterId}/pools`),
    makeResponse(nodePool)
  );
};

/**
 * Intercepts PUT request to update a node pool and mocks the response.
 *
 * @param clusterId - Numeric ID of LKE cluster for which to mock response.
 * @param nodePoolId - Numeric ID of node pool for which to mock response.
 *
 * @returns Cypress chainable.
 */
export const mockUpdateNodePool = (
  clusterId: number,
  nodePool: KubeNodePoolResponse
): Cypress.Chainable<null> => {
  return cy.intercept(
    'PUT',
    apiMatcher(`lke/clusters/${clusterId}/pools/${nodePool.id}`),
    makeResponse(nodePool)
  );
};

/**
 * Intercepts DELETE request to delete a node pool and mocks the response.
 *
 * @param clusterId - Numeric ID of LKE cluster for which to mock response.
 * @param nodePoolId - Numeric ID of node pool for which to mock response.
 *
 * @returns Cypress chainable.
 */
export const mockDeleteNodePool = (
  clusterId: number,
  nodePoolId: number
): Cypress.Chainable<null> => {
  return cy.intercept(
    'DELETE',
    apiMatcher(`lke/clusters/${clusterId}/pools/${nodePoolId}`),
    makeResponse({})
  );
};

/**
 * Intercepts POST request to recycle a node and mocks the response.
 *
 * @param clusterId - Numeric ID of LKE cluster for which to mock response.
 * @param nodeId - ID of node for which to mock response.
 *
 * @returns Cypress chainable.
 */
export const mockRecycleNode = (
  clusterId: number,
  nodeId: string
): Cypress.Chainable<null> => {
  return cy.intercept(
    'POST',
    apiMatcher(`lke/clusters/${clusterId}/nodes/${nodeId}/recycle`),
    makeResponse({})
  );
};

/**
 * Intercepts POST request to recycle a node pool and mocks the response.
 *
 * @param clusterId - Numeric ID of LKE cluster for which to mock response.
 * @param nodePoolId - Numeric ID of node pool for which to mock response.
 *
 * @returns Cypress chainable.
 */
export const mockRecycleNodePool = (
  clusterId: number,
  poolId: number
): Cypress.Chainable<null> => {
  return cy.intercept(
    'POST',
    apiMatcher(`lke/clusters/${clusterId}/pools/${poolId}/recycle`),
    makeResponse({})
  );
};

/**
 * Intercepts POST request to recycle all of a cluster's nodes and mocks the response.
 *
 * @param clusterId - Numeric ID of LKE cluster for which to mock response.
 *
 * @returns Cypress chainable.
 */
export const mockRecycleAllNodes = (
  clusterId: number
): Cypress.Chainable<null> => {
  return cy.intercept(
    'POST',
    apiMatcher(`lke/clusters/${clusterId}/recycle`),
    makeResponse({})
  );
};

/**
 * Intercepts GET request to retrieve Kubernetes cluster dashboard URL and mocks response.
 *
 * @param clusterId - Numeric ID of LKE cluster for which to mock response.
 * @param url - Optional URL to include in mocked response.
 *
 * @returns Cypress chainable.
 */
export const mockGetDashboardUrl = (clusterId: number, url?: string) => {
  const dashboardUrl = url ?? `https://${randomDomainName()}`;
  const dashboardResponse = kubernetesDashboardUrlFactory.build({
    url: dashboardUrl,
  });

  return cy.intercept(
    'GET',
    apiMatcher(`lke/clusters/${clusterId}/dashboard`),
    makeResponse(dashboardResponse)
  );
};

/**
 * Intercepts GET request to retrieve cluster API endpoints and mocks response.
 *
 * By default, a single endpoint 'https://cy-test.linodelke.net:443' is returned.
 * Cloud Manager will only display endpoints that end with 'linodelke.net:443'.
 *
 * @param clusterId - Numeric ID of LKE cluster for which to mock response.
 * @param endpoints - Optional array of API endpoints to include in mocked response.
 *
 * @returns Cypress chainable.
 */
export const mockGetApiEndpoints = (
  clusterId: number,
  endpoints?: string[]
): Cypress.Chainable => {
  // Endpoint has to end with 'linodelke.net:443' to be displayed in Cloud.
  const kubeEndpoints = endpoints
    ? endpoints.map((endpoint: string) =>
        kubeEndpointFactory.build({ endpoint })
      )
    : kubeEndpointFactory.build({
        endpoint: `https://cy-test.linodelke.net:443`,
      });

  return cy.intercept(
    'GET',
    apiMatcher(`lke/clusters/${clusterId}/api-endpoints*`),
    paginateResponse(kubeEndpoints)
  );
};

/**
 * Intercepts DELETE request to reset Kubeconfig and mocks the response.
 *
 * @param clusterId - Numeric ID of LKE cluster for which to mock response.
 *
 * @returns Cypress chainable.
 */
export const mockResetKubeconfig = (
  clusterId: number
): Cypress.Chainable<null> => {
  return cy.intercept(
    'DELETE',
    apiMatcher(`lke/clusters/${clusterId}/kubeconfig`),
    makeResponse({})
  );
};

/**
 * Intercepts GET request for a cluster's Control Plane ACL and mocks the response
 *
<<<<<<< HEAD
 * @param clusterId - Numberic ID of LKE cluster for which to mock response.
=======
 * @param clusterId - Numeric ID of LKE cluster for which to mock response.
>>>>>>> d4ffa1c0
 * @param controlPlaneACL - control plane ACL data for which to mock response
 *
 * @returns Cypress chainable
 */
export const mockGetControlPlaneACL = (
  clusterId: number,
  controlPlaneACL: KubernetesControlPlaneACLPayload
): Cypress.Chainable<null> => {
  return cy.intercept(
    'GET',
    apiMatcher(`/lke/clusters/${clusterId}/control_plane_acl`),
    makeResponse(controlPlaneACL)
  );
};

/**
 * Intercepts GET request for a cluster's Control Plane ACL and mocks an error response
 *
<<<<<<< HEAD
 * @param clusterId - Numberic ID of LKE cluster for which to mock response.
=======
 * @param clusterId - Numeric ID of LKE cluster for which to mock response.
>>>>>>> d4ffa1c0
 * @param errorMessage - Optional error message with which to mock response.
 * @param statusCode - HTTP status code with which to mock response.
 *
 * @returns Cypress chainable
 */
export const mockGetControlPlaneACLError = (
  clusterId: number,
  errorMessage: string = 'An unknown error occurred.',
  statusCode: number = 500
): Cypress.Chainable<null> => {
  return cy.intercept(
    'GET',
    apiMatcher(`/lke/clusters/${clusterId}/control_plane_acl`),
    makeErrorResponse(errorMessage, statusCode)
  );
};

/**
 * Intercepts PUT request for a cluster's Control Plane ACL and mocks the response
 *
<<<<<<< HEAD
 * @param clusterId - Numberic ID of LKE cluster for which to mock response.
=======
 * @param clusterId - Numeric ID of LKE cluster for which to mock response.
>>>>>>> d4ffa1c0
 * @param controlPlaneACL - control plane ACL data for which to mock response
 *
 * @returns Cypress chainable
 */
export const mockUpdateControlPlaneACL = (
  clusterId: number,
  controlPlaneACL: KubernetesControlPlaneACLPayload
): Cypress.Chainable<null> => {
  return cy.intercept(
    'PUT',
    apiMatcher(`/lke/clusters/${clusterId}/control_plane_acl`),
    makeResponse(controlPlaneACL)
  );
};

/**
 * Intercepts PUT request for a cluster's Control Plane ACL and mocks the response
 *
<<<<<<< HEAD
 * @param clusterId - Numberic ID of LKE cluster for which to mock response.
=======
 * @param clusterId - Numeric ID of LKE cluster for which to mock response.
>>>>>>> d4ffa1c0
 * @param errorMessage - Optional error message with which to mock response.
 * @param statusCode - HTTP status code with which to mock response.
 *
 * @returns Cypress chainable.
 */
export const mockUpdateControlPlaneACLError = (
  clusterId: number,
  errorMessage: string = 'An unknown error occurred.',
  statusCode: number = 500
): Cypress.Chainable<null> => {
  return cy.intercept(
    'PUT',
    apiMatcher(`/lke/clusters/${clusterId}/control_plane_acl`),
    makeErrorResponse(errorMessage, statusCode)
  );
};<|MERGE_RESOLUTION|>--- conflicted
+++ resolved
@@ -379,11 +379,7 @@
 /**
  * Intercepts GET request for a cluster's Control Plane ACL and mocks the response
  *
-<<<<<<< HEAD
- * @param clusterId - Numberic ID of LKE cluster for which to mock response.
-=======
- * @param clusterId - Numeric ID of LKE cluster for which to mock response.
->>>>>>> d4ffa1c0
+ * @param clusterId - Numeric ID of LKE cluster for which to mock response.
  * @param controlPlaneACL - control plane ACL data for which to mock response
  *
  * @returns Cypress chainable
@@ -402,11 +398,7 @@
 /**
  * Intercepts GET request for a cluster's Control Plane ACL and mocks an error response
  *
-<<<<<<< HEAD
- * @param clusterId - Numberic ID of LKE cluster for which to mock response.
-=======
- * @param clusterId - Numeric ID of LKE cluster for which to mock response.
->>>>>>> d4ffa1c0
+ * @param clusterId - Numeric ID of LKE cluster for which to mock response.
  * @param errorMessage - Optional error message with which to mock response.
  * @param statusCode - HTTP status code with which to mock response.
  *
@@ -427,11 +419,7 @@
 /**
  * Intercepts PUT request for a cluster's Control Plane ACL and mocks the response
  *
-<<<<<<< HEAD
- * @param clusterId - Numberic ID of LKE cluster for which to mock response.
-=======
- * @param clusterId - Numeric ID of LKE cluster for which to mock response.
->>>>>>> d4ffa1c0
+ * @param clusterId - Numeric ID of LKE cluster for which to mock response.
  * @param controlPlaneACL - control plane ACL data for which to mock response
  *
  * @returns Cypress chainable
@@ -450,11 +438,7 @@
 /**
  * Intercepts PUT request for a cluster's Control Plane ACL and mocks the response
  *
-<<<<<<< HEAD
- * @param clusterId - Numberic ID of LKE cluster for which to mock response.
-=======
- * @param clusterId - Numeric ID of LKE cluster for which to mock response.
->>>>>>> d4ffa1c0
+ * @param clusterId - Numeric ID of LKE cluster for which to mock response.
  * @param errorMessage - Optional error message with which to mock response.
  * @param statusCode - HTTP status code with which to mock response.
  *
