// ***********************************************
// This example commands.js shows you how to
// create various custom commands and overwrite
// existing commands.
//
// For more comprehensive examples of custom
// commands please read more here:
// https://on.cypress.io/custom-commands
// ***********************************************
//
//
// -- This is a parent command --
// Cypress.Commands.add("login", (email, password) => { ... })
//
//
// -- This is a child command --
// Cypress.Commands.add("drag", { prevSubject: 'element'}, (subject, options) => { ... })
//
//
// -- This is a dual command --
// Cypress.Commands.add("dismiss", { prevSubject: 'optional'}, (subject, options) => { ... })
//
//
// -- This will overwrite an existing command --
// Cypress.Commands.overwrite("visit", (originalFn, url, options) => { ... })
<<<<<<< HEAD
import '@testing-library/cypress/add-commands';
=======
import 'cypress-axe';
import '@testing-library/cypress/add-commands';

Cypress.Commands.add('login', () => {
  Cypress.on('uncaught:exception', (err, runnable) => {
    // returning false here prevents Cypress from
    // failing the test with newrelic errors
    return false;
  });
>>>>>>> f99fa6a5

import './login';<|MERGE_RESOLUTION|>--- conflicted
+++ resolved
@@ -23,18 +23,6 @@
 //
 // -- This will overwrite an existing command --
 // Cypress.Commands.overwrite("visit", (originalFn, url, options) => { ... })
-<<<<<<< HEAD
 import '@testing-library/cypress/add-commands';
-=======
 import 'cypress-axe';
-import '@testing-library/cypress/add-commands';
-
-Cypress.Commands.add('login', () => {
-  Cypress.on('uncaught:exception', (err, runnable) => {
-    // returning false here prevents Cypress from
-    // failing the test with newrelic errors
-    return false;
-  });
->>>>>>> f99fa6a5
-
 import './login';