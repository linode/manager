--- conflicted
+++ resolved
@@ -24,91 +24,6 @@
 // -- This will overwrite an existing command --
 // Cypress.Commands.overwrite("visit", (originalFn, url, options) => { ... })
 import '@testing-library/cypress/add-commands';
-<<<<<<< HEAD
-import './visualRegCommands';
-
-Cypress.Commands.add('login', () => {
-  Cypress.on('uncaught:exception', (err, runnable) => {
-    // returning false here prevents Cypress from
-    // failing the test with newrelic errors
-    return false;
-  });
-
-  cy.clearCookies();
-  cy.clearLocalStorage();
-  try {
-    cy.request({ url: '/logout' });
-    cy.request({ url: Cypress.env('loginUrl') });
-    cy.log('logged out');
-  } catch (err) {
-    cy.log('Could not log out');
-  }
-  let options = {
-    url: Cypress.env('loginUrl'),
-    body: {
-      client_id: Cypress.env('clientId'),
-      response_type: `token`,
-      scope: '*',
-      redirect_uri: Cypress.env('baseUrl')
-    }
-  };
-  cy.request(options).then(resp => {
-    expect(resp.status).equals(200);
-    const xmlResp = Cypress.$.parseHTML(resp.body);
-    cy.log(resp.body);
-    const csrfToken = Cypress.$(xmlResp)
-      .find('#csrf_token')
-      .attr('value');
-    const options = {
-      method: 'POST',
-      url: Cypress.env('loginUrl'),
-      form: true,
-      body: {
-        username: Cypress.env('username'),
-        password: Cypress.env('password'),
-        csrf_token: csrfToken
-      }
-    };
-
-    cy.request(options).then(resp => {
-      cy.log(resp);
-      expect(resp.status).equals(200);
-    });
-  });
-});
-
-Cypress.Commands.add('login2', () => {
-  Cypress.on('uncaught:exception', (err, runnable) => {
-    // returning false here prevents Cypress from
-    // failing the test with newrelic errors
-    return false;
-  });
-  cy.visit('/null');
-  window.localStorage.setItem(
-    'authentication/oauth-token',
-    Cypress.env('oauthtoken')
-  );
-  window.localStorage.setItem('authentication/scopes', '*');
-  cy.log(window.localStorage.getItem('authentication/oauth-token'));
-  const expireDate = Cypress.moment().add(30, 'days');
-  const isoExpire = expireDate.toISOString();
-  cy.log(isoExpire);
-  window.localStorage.setItem('authentication/expires', isoExpire);
-
-  window.localStorage.setItem(
-    'authentication/expire-datetime',
-    isoExpire
-  );
-  window.localStorage.setItem(
-    'authentication/token',
-    'Bearer ' + Cypress.env('oauthtoken')
-  );
-  window.localStorage.setItem(
-    'authentication/expire',
-    isoExpire
-  );
-});
-=======
 import 'cypress-axe';
 import './login';
->>>>>>> 5ebe13e0
+import './visualRegCommands';
