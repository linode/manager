// Function to generate random values based on the number of points

import type { CloudPulseMetricsResponseData } from '@linode/api-v4';
import type { Labels } from 'src/features/CloudPulse/shared/CloudPulseTimeRangeSelect';
<<<<<<< HEAD
=======

>>>>>>> 43000641
export const generateRandomMetricsData = (
  time: Labels,
  granularityData: '1 day' | '1 hr' | '5 min' | 'Auto'
): CloudPulseMetricsResponseData => {
  const currentTime = Math.floor(Date.now() / 1000);

  const intervals: Record<string, number> = {
    ['1 day']: 86400,
    ['1 hr']: 3600,
    ['5 min']: 5 * 60,
    ['Auto']: 3600,
  };

  const timeRanges: Record<string, number> = {
    ['Last 7 Days']: 7 * 24 * 3600,
    ['Last 12 Hours']: 12 * 3600,
    ['Last 24 Hours']: 24 * 3600,
    ['Last 30 Days']: 30 * 24 * 3600,
    ['Last 30 Minutes']: 30 * 60,
  };

  const interval = intervals[granularityData];
  const timeRangeInSeconds = timeRanges[time];
  const startTime = currentTime - timeRangeInSeconds;

  if (!timeRangeInSeconds) {
    throw new Error(`Unsupported time range: ${time}`);
  }

  if (!interval) {
    throw new Error(`Unsupported interval: ${interval}`);
  }

  const values: [number, string][] = Array.from(
    { length: Math.ceil(timeRangeInSeconds / interval) + 1 },
    (_, i) => {
      const timestamp = startTime + i * interval;
      const value = (Math.round(Math.random() * 100 * 100) / 100).toFixed(2); // Round and convert to string with 2 decimal places
      return [timestamp, value];
    }
  );
  return {
    result: [{ metric: {}, values }],
    result_type: 'matrix',
  };
};<|MERGE_RESOLUTION|>--- conflicted
+++ resolved
@@ -2,10 +2,7 @@
 
 import type { CloudPulseMetricsResponseData } from '@linode/api-v4';
 import type { Labels } from 'src/features/CloudPulse/shared/CloudPulseTimeRangeSelect';
-<<<<<<< HEAD
-=======
 
->>>>>>> 43000641
 export const generateRandomMetricsData = (
   time: Labels,
   granularityData: '1 day' | '1 hr' | '5 min' | 'Auto'
