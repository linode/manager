--- conflicted
+++ resolved
@@ -108,11 +108,7 @@
   const resolvedCreatePayload = {
     ...createLinodeRequestFactory.build({
       booted: false,
-<<<<<<< HEAD
       image: 'linode/ubuntu24.04',
-=======
-      image: 'linode/debian11',
->>>>>>> eef18563
       label: randomLabel(),
       region: chooseRegion().id,
     }),
