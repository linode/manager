<<<<<<< HEAD
/* eslint-disable no-await-in-loop */

/**
 * @file Utilities related to Promise handling.
 */
=======
// Commenting out this file as it is not used in the project.
// and is giving "Unexpected `await` inside a loop" errors
>>>>>>> a3d98700

// /**
//  * @file Utilities related to Promise handling.
//  */

<<<<<<< HEAD
/**
 * Resolves all of the given Promises in batches.
 *
 * @param promiseGenerators - Functions that return Promises to resolve.
 * @param promisesPerPatch - How many Promises to attempt to resolve at once.
 * @param delayMs - Time in milliseconds to wait between batches.
 */
export const resolveInBatches = async <T>(
  promiseGenerators: (() => Promise<T>)[],
  promisesPerBatch: number = 3,
  delayMs: number = 1000
): Promise<T[]> => {
  const results: T[] = [];
  const unhandledPromises = [...promiseGenerators];
  while (unhandledPromises.length >= promisesPerBatch) {
    const batchGenerators = unhandledPromises.splice(0, promisesPerBatch);
    results.push(
      ...(await Promise.all(
        batchGenerators.map((promiseGenerator) => promiseGenerator())
      ))
    );
    if (unhandledPromises.length > 0) {
      await timeout(delayMs);
    }
  }
  // Resolve leftover promises.
  if (unhandledPromises.length > 0) {
    results.push(
      ...(await Promise.all(
        unhandledPromises.map((promiseGenerator) => promiseGenerator())
      ))
    );
  }
  return results;
};
=======
// import { timeout } from './backoff';

// /**
//  * Resolves all of the given Promises in batches.
//  *
//  * @param promiseGenerators - Functions that return Promises to resolve.
//  * @param promisesPerPatch - How many Promises to attempt to resolve at once.
//  * @param delayMs - Time in milliseconds to wait between batches.
//  */
// export const resolveInBatches = async <T>(
//   promiseGenerators: (() => Promise<T>)[],
//   promisesPerBatch: number = 3,
//   delayMs: number = 1000
// ): Promise<T[]> => {
//   const results: T[] = [];
//   const unhandledPromises = [...promiseGenerators];
//   while (unhandledPromises.length >= promisesPerBatch) {
//     const batchGenerators = unhandledPromises.splice(0, promisesPerBatch);
//     results.push(
//       ...(await Promise.all(
//         batchGenerators.map((promiseGenerator) => promiseGenerator())
//       ))
//     );
//     if (unhandledPromises.length > 0) {
//       await timeout(delayMs);
//     }
//   }
//   // Resolve leftover promises.
//   if (unhandledPromises.length > 0) {
//     results.push(
//       ...(await Promise.all(
//         unhandledPromises.map((promiseGenerator) => promiseGenerator())
//       ))
//     );
//   }
//   return results;
// };
>>>>>>> a3d98700
<|MERGE_RESOLUTION|>--- conflicted
+++ resolved
@@ -1,55 +1,10 @@
-<<<<<<< HEAD
-/* eslint-disable no-await-in-loop */
-
-/**
- * @file Utilities related to Promise handling.
- */
-=======
 // Commenting out this file as it is not used in the project.
 // and is giving "Unexpected `await` inside a loop" errors
->>>>>>> a3d98700
 
 // /**
 //  * @file Utilities related to Promise handling.
 //  */
 
-<<<<<<< HEAD
-/**
- * Resolves all of the given Promises in batches.
- *
- * @param promiseGenerators - Functions that return Promises to resolve.
- * @param promisesPerPatch - How many Promises to attempt to resolve at once.
- * @param delayMs - Time in milliseconds to wait between batches.
- */
-export const resolveInBatches = async <T>(
-  promiseGenerators: (() => Promise<T>)[],
-  promisesPerBatch: number = 3,
-  delayMs: number = 1000
-): Promise<T[]> => {
-  const results: T[] = [];
-  const unhandledPromises = [...promiseGenerators];
-  while (unhandledPromises.length >= promisesPerBatch) {
-    const batchGenerators = unhandledPromises.splice(0, promisesPerBatch);
-    results.push(
-      ...(await Promise.all(
-        batchGenerators.map((promiseGenerator) => promiseGenerator())
-      ))
-    );
-    if (unhandledPromises.length > 0) {
-      await timeout(delayMs);
-    }
-  }
-  // Resolve leftover promises.
-  if (unhandledPromises.length > 0) {
-    results.push(
-      ...(await Promise.all(
-        unhandledPromises.map((promiseGenerator) => promiseGenerator())
-      ))
-    );
-  }
-  return results;
-};
-=======
 // import { timeout } from './backoff';
 
 // /**
@@ -86,5 +41,4 @@
 //     );
 //   }
 //   return results;
-// };
->>>>>>> a3d98700
+// };