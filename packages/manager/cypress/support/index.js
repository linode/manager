// ***********************************************************
// This example support/index.js is processed and
// loaded automatically before your test files.
//
// This is a great place to put global configuration and
// behavior that modifies Cypress.
//
// You can change the location of this file or turn off
// automatically serving support files with the
// 'supportFile' configuration option.
//
// You can read more here:
// https://on.cypress.io/configuration
// ***********************************************************

// Import commands.js using ES2015 syntax:
import chaiString from 'chai-string';

// chai is a global exposed by Cypress which means
// we can just simply extend it
chai.use(chaiString);

import './commands';
import { deleteAllTestLinodes } from './api/linodes';
import { deleteAllTestNodeBalancers } from './api/nodebalancers';
import { deleteAllTestVolumes } from './api/volumes';
import { deleteAllTestImages } from './api/images';
<<<<<<< HEAD
import { deleteAllTestClients } from './api/longview';
=======
import { deleteAllTestTickets } from './api/helpAndSupport';
>>>>>>> 83e61a0e
it('Delete All Test Entities before anything happens', () => {
  deleteAllTestLinodes();
  deleteAllTestNodeBalancers();
  deleteAllTestVolumes();
  deleteAllTestImages();
<<<<<<< HEAD
  deleteAllTestClients();
=======
  deleteAllTestTickets();
>>>>>>> 83e61a0e
});<|MERGE_RESOLUTION|>--- conflicted
+++ resolved
@@ -25,19 +25,11 @@
 import { deleteAllTestNodeBalancers } from './api/nodebalancers';
 import { deleteAllTestVolumes } from './api/volumes';
 import { deleteAllTestImages } from './api/images';
-<<<<<<< HEAD
-import { deleteAllTestClients } from './api/longview';
-=======
-import { deleteAllTestTickets } from './api/helpAndSupport';
->>>>>>> 83e61a0e
+import { deleteAllTestClients } from './api/longview'; 
 it('Delete All Test Entities before anything happens', () => {
   deleteAllTestLinodes();
   deleteAllTestNodeBalancers();
   deleteAllTestVolumes();
   deleteAllTestImages();
-<<<<<<< HEAD
   deleteAllTestClients();
-=======
-  deleteAllTestTickets();
->>>>>>> 83e61a0e
 });