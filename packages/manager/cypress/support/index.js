// ***********************************************************
// This example support/index.js is processed and
// loaded automatically before your test files.
//
// This is a great place to put global configuration and
// behavior that modifies Cypress.
//
// You can change the location of this file or turn off
// automatically serving support files with the
// 'supportFile' configuration option.
//
// You can read more here:
// https://on.cypress.io/configuration
// ***********************************************************

// Import commands.js using ES2015 syntax:
import chaiString from 'chai-string';

// chai is a global exposed by Cypress which means
// we can just simply extend it
chai.use(chaiString);

import './commands';
import { deleteAllTestLinodes } from './api/linodes';
import { deleteAllTestNodeBalancers } from './api/nodebalancers';
import { deleteAllTestVolumes } from './api/volumes';
import { deleteAllTestImages } from './api/images';
<<<<<<< HEAD
=======
import { deleteAllTestClients } from './api/longview';
>>>>>>> f79385bf
import {
  deleteAllTestAccessKeys,
  deleteAllTestBuckets
} from './api/objectStorage';
<<<<<<< HEAD
import { deleteAllTestClients } from './api/longview';
=======
>>>>>>> f79385bf
it('Delete All Test Entities before anything happens', () => {
  deleteAllTestLinodes();
  deleteAllTestNodeBalancers();
  deleteAllTestVolumes();
  deleteAllTestImages();
<<<<<<< HEAD
  deleteAllTestAccessKeys();
  deleteAllTestBuckets();
  deleteAllTestAccessKeys();
  deleteAllTestClients();
=======
  deleteAllTestClients();
  deleteAllTestAccessKeys();
  deleteAllTestBuckets();
>>>>>>> f79385bf
});<|MERGE_RESOLUTION|>--- conflicted
+++ resolved
@@ -25,31 +25,18 @@
 import { deleteAllTestNodeBalancers } from './api/nodebalancers';
 import { deleteAllTestVolumes } from './api/volumes';
 import { deleteAllTestImages } from './api/images';
-<<<<<<< HEAD
-=======
-import { deleteAllTestClients } from './api/longview';
->>>>>>> f79385bf
 import {
   deleteAllTestAccessKeys,
   deleteAllTestBuckets
 } from './api/objectStorage';
-<<<<<<< HEAD
 import { deleteAllTestClients } from './api/longview';
-=======
->>>>>>> f79385bf
+
 it('Delete All Test Entities before anything happens', () => {
   deleteAllTestLinodes();
   deleteAllTestNodeBalancers();
   deleteAllTestVolumes();
   deleteAllTestImages();
-<<<<<<< HEAD
-  deleteAllTestAccessKeys();
-  deleteAllTestBuckets();
-  deleteAllTestAccessKeys();
-  deleteAllTestClients();
-=======
   deleteAllTestClients();
   deleteAllTestAccessKeys();
   deleteAllTestBuckets();
->>>>>>> f79385bf
 });