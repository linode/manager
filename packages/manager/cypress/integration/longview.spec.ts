/* eslint-disable sonarjs/no-duplicate-string */
import { createLinode, deleteLinodeById } from '../support/api/linodes';
import {
  createClient,
  deleteClientById,
  makeClientLabel,
} from '../support/api/longview';
import { containsVisible, fbtVisible, getVisible } from '../support/helpers';
import { waitForAppLoad } from '../support/ui/common';
import strings from '../support/cypresshelpers';
import { ClientRequest } from 'http';
import { LongviewClient } from '../../../api-v4/lib';

describe('longview', () => {
  it('tests longview', () => {
    const linodePassword = strings.randomPass();
    const clientLabel = makeClientLabel();
    cy.visitWithLogin('/dashboard');
    createLinode({ root_pass: linodePassword }).then((linode) => {
<<<<<<< HEAD
      createClient(undefined, clientLabel).then((client: any) => {
=======
      createClient(undefined, clientLabel).then((client: LongviewClient) => {
>>>>>>> 553784ca
        const linodeIp = linode['ipv4'][0];
        const clientLabel = client.label;
        cy.visit('/longview');
        containsVisible(clientLabel);
        cy.contains('Waiting for data...').first().should('be.visible');
        cy.get('code')
          .first()
          .then(($code) => {
            const curlCommand = $code.text();
            cy.exec('./cypress/support/longview.sh', {
              failOnNonZeroExit: false,
              timeout: 480000,
              env: {
                LINODEIP: `${linodeIp}`,
                LINODEPASSWORD: `${linodePassword}`,
                CURLCOMMAND: `${curlCommand}`,
              },
            }).then((out) => {
              console.log(out.stdout);
              console.log(out.stderr);
            });
            waitForAppLoad('/longview', false);
            getVisible(`[data-testid="${client.id}"]`).within(() => {
              if (
                cy
                  .contains('Waiting for data...', {
                    timeout: 300000,
                  })
                  .should('not.exist')
              ) {
                fbtVisible(clientLabel);
                getVisible(`[href="/longview/clients/${client.id}"]`);
                containsVisible('Swap');
              }
            });
          });
      });
    });
  });
});<|MERGE_RESOLUTION|>--- conflicted
+++ resolved
@@ -17,11 +17,7 @@
     const clientLabel = makeClientLabel();
     cy.visitWithLogin('/dashboard');
     createLinode({ root_pass: linodePassword }).then((linode) => {
-<<<<<<< HEAD
-      createClient(undefined, clientLabel).then((client: any) => {
-=======
       createClient(undefined, clientLabel).then((client: LongviewClient) => {
->>>>>>> 553784ca
         const linodeIp = linode['ipv4'][0];
         const clientLabel = client.label;
         cy.visit('/longview');
