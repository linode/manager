/* eslint-disable sonarjs/no-duplicate-string */
import {
  createLinode,
  createLinodeSpecifyRegion,
  deleteAllTestLinodes
} from '../../support/api/linodes';
import { deleteFirewallByLabel } from '../../support/api/firewalls';
import { getClick, containsClick, fbtClick } from '../../support/helpers';

const fakeRegionsData = {
  data: [
    {
      capabilities: ['Linodes', 'NodeBalancers', 'Block Storage'],
      country: 'uk',
      id: 'eu-west',
      status: 'ok'
    },
    {
      capabilities: [
        'Linodes',
        'NodeBalancers',
        'Block Storage',
        'Cloud Firewall'
      ],
      country: 'sg',
      id: 'ap-south',
      status: 'ok'
    }
  ]
};
describe('Migrate Linode With Firewall', () => {
  // In the upcoming future, API wiull have /linode/instances/{ID}/firewalls
  // when it is the case, the /firewalls request should be replaced by that
  it('test migrate flow - mocking all data, using get all firewalls', () => {
    cy.server();
    // faking firewall 1001
    const fakeFirewallId = 6666;
    const fakeLinodeId = 9999;
    cy.route({
      method: 'GET',
      url: '*/firewalls',
      response: {
        data: [
          {
            id: fakeFirewallId,
            label: 'test',
            created: '2020-08-03T15:49:50',
            updated: '2020-08-03T15:49:50',
            status: 'enabled',
            rules: {
              inbound: [
                {
                  ports: '80',
                  protocol: 'TCP',
                  addresses: { ipv4: ['0.0.0.0/0'], ipv6: ['::/0'] }
                }
              ],
              outbound: [
                {
                  ports: '80',
                  protocol: 'TCP',
                  addresses: { ipv4: ['0.0.0.0/0'], ipv6: ['::/0'] }
                }
              ]
            },
            tags: [],
            devices: { linodes: [fakeLinodeId] }
          }
        ],
        page: 1,
        pages: 1,
        results: 1
      }
    }).as('getFirewalls');
    const fakeLinodeData = {
      id: fakeLinodeId,
      label: 'debian-us-central',
      group: '',
      status: 'running',
      created: '2020-06-23T16:02:14',
      updated: '2020-06-23T16:05:23',
      type: 'g6-standard-1',
      ipv4: ['104.237.129.173'],
      ipv6: '2600:3c00::f03c:92ff:feeb:98f9/64',
      image: 'linode/debian10',
      region: 'us-central',
      specs: {
        disk: 51200,
        memory: 2048,
        vcpus: 1,
        gpus: 0,
        transfer: 2000
      },
      alerts: {
        cpu: 90,
        network_in: 10,
        network_out: 10,
        transfer_quota: 80,
        io: 10000
      },
      backups: {
        enabled: true,
        schedule: { day: 'Scheduling', window: 'Scheduling' },
        last_successful: '2020-08-02T22:26:19'
      },
      hypervisor: 'kvm',
      watchdog_enabled: true,
      tags: []
    };

    cy.route({
      method: 'GET',
      url: '*/regions',
      response: fakeRegionsData
    }).as('getRegions');

    cy.route({
      method: 'POST',
      url: `*/linode/instances/${fakeLinodeId}/migrate`,
      response: {}
    }).as('migrateReq');

    cy.route({
      method: 'GET',
      url: `*/linode/instances/*`,
      response: {
        data: [fakeLinodeData],
        page: 1,
        pages: 1,
        results: 1
      }
    }).as('getLinodes');
    cy.route({
      method: 'GET',
      url: `*/linode/instances/${fakeLinodeId}`,
      response: fakeLinodeData
    }).as('getLinode');

    cy.visitWithLogin(`/linodes/${fakeLinodeId}`);
    cy.findByText('Dallas, TX').click();
    cy.findByText('Accept').click();
    cy.findByText(`United States: Dallas, TX`).should('be.visible');
    cy.findByText('Regions').click();
    // checking that eu-west is not selectable
    // TODO uncomment this line once the logic is in the code to check for region with the cloud firewall capabilities
    // cy.findByText('London, UK', { timeout: 1000 }).should('not.exist');
    // checking that ap-south is selectable
    cy.findByText('Singapore, SG').click();
    cy.findByText('Enter Migration Queue').click();
    // this request will succeed because overloaded, we just check it is launched
    cy.wait('@migrateReq')
      .its('status')
      .should('eq', 200);
  });

  // create linode w/ firewall region then add firewall to it then attempt to migrate linode to non firewall region, should fail
  it('Cannot migrate linode with firewall to location w/out firewall - real data, ', () => {
    const firewallLabel = 'testFirewall';
    cy.server();
    cy.route({
      method: 'POST',
      url: `*/networking/firewalls`
    }).as('createFirewall');
    cy.visitWithLogin('/firewalls');
<<<<<<< HEAD
    createLinodeSpecifyRegion('ap-southeast').then(linode1 => {
      createLinode().then(linode2 => {
        cy.route({
          method: 'POST',
          url: `*/linode/instances/${linode1.id}/migrate`
        }).as('migrateLinode');
        fbtVisibleClick('Create a Firewall...');
        cy.get('[data-testid="textfield-input"]').type(firewallLabel);
        // getVisibleClick('[data-qa-multi-select="Select a value..."]');
        // containsVisibleClick('HTTPS');
        getVisibleClick(
          '[data-qa-multi-select="Select a Linode or type to search..."]'
        );
        cy.findByText(linode2.label).should('not.be.visible');
        fbtVisibleClick(linode1.label);
        fbtVisibleClick('Create');
        cy.wait('@createFirewall');
        cy.visit(`/linodes/${linode1.id}`);
        fbtVisibleClick('More Actions');
        fbtVisibleClick('Migrate');
        getVisibleClick('[data-qa-checked="false"]');
        fbtVisibleClick('Regions');
        cy.get('[data-qa-enhanced-select="Sydney, AU"]').should(
          'not.be.visible'
        );
        fbtVisibleClick('Newark, NJ');
        if (
          cy.contains('PROVISIONING').should('not.be.visible') &&
          cy.contains('BOOTING').should('not.be.visible')
        ) {
          fbtVisibleClick('Enter Migration Queue');
        }
=======
    createLinode().then(linode => {
      cy.route({
        method: 'POST',
        url: `*/linode/instances/${linode.id}/migrate`
      }).as('migrateLinode');
      fbtClick('Create a Firewall...');
      cy.get('[data-testid="textfield-input"]').type(firewallLabel);
      getClick('[data-qa-multi-select="Select a value..."]');
      containsClick('HTTPS');
      getClick('[data-qa-multi-select="Select a Linode or type to search..."]');
      fbtClick(linode.label);
      fbtClick('Create');
      cy.wait('@createFirewall');
      cy.visit(`/linodes/${linode.id}`);
      fbtClick('More Actions');
      fbtClick('Migrate');
      getClick('[data-qa-checked="false"]');
      fbtClick('Regions');
      fbtClick('Dallas, TX');
      if (
        cy.contains('Provisioning').should('not.be.visible') &&
        cy.contains('Booting').should('not.be.visible')
      ) {
        fbtClick('Enter Migration Queue');
      }
      cy.wait('@migrateLinode')
        .its('status')
        .should('eq', 400);
      if (!cy.findByText('Linode busy.').should('not.be.visible')) {
        fbtClick('Enter Migration Queue');
>>>>>>> 7f1c3f76
        cy.wait('@migrateLinode')
          .its('status')
          .should('eq', 400);
        if (!cy.findByText('Linode busy.').should('not.be.visible')) {
          fbtVisibleClick('Enter Migration Queue');
          cy.wait('@migrateLinode')
            .its('status')
            .should('eq', 400);
        }
        cy.findByText(
          'Target region for this Linode does not support Cloud Firewalls at this time. Please choose a different region or remove your firewall before migrating.'
        ).should('be.visible');
      });
      deleteAllTestLinodes();
      deleteFirewallByLabel(firewallLabel);
    });
  });
});<|MERGE_RESOLUTION|>--- conflicted
+++ resolved
@@ -162,40 +162,6 @@
       url: `*/networking/firewalls`
     }).as('createFirewall');
     cy.visitWithLogin('/firewalls');
-<<<<<<< HEAD
-    createLinodeSpecifyRegion('ap-southeast').then(linode1 => {
-      createLinode().then(linode2 => {
-        cy.route({
-          method: 'POST',
-          url: `*/linode/instances/${linode1.id}/migrate`
-        }).as('migrateLinode');
-        fbtVisibleClick('Create a Firewall...');
-        cy.get('[data-testid="textfield-input"]').type(firewallLabel);
-        // getVisibleClick('[data-qa-multi-select="Select a value..."]');
-        // containsVisibleClick('HTTPS');
-        getVisibleClick(
-          '[data-qa-multi-select="Select a Linode or type to search..."]'
-        );
-        cy.findByText(linode2.label).should('not.be.visible');
-        fbtVisibleClick(linode1.label);
-        fbtVisibleClick('Create');
-        cy.wait('@createFirewall');
-        cy.visit(`/linodes/${linode1.id}`);
-        fbtVisibleClick('More Actions');
-        fbtVisibleClick('Migrate');
-        getVisibleClick('[data-qa-checked="false"]');
-        fbtVisibleClick('Regions');
-        cy.get('[data-qa-enhanced-select="Sydney, AU"]').should(
-          'not.be.visible'
-        );
-        fbtVisibleClick('Newark, NJ');
-        if (
-          cy.contains('PROVISIONING').should('not.be.visible') &&
-          cy.contains('BOOTING').should('not.be.visible')
-        ) {
-          fbtVisibleClick('Enter Migration Queue');
-        }
-=======
     createLinode().then(linode => {
       cy.route({
         method: 'POST',
@@ -226,7 +192,6 @@
         .should('eq', 400);
       if (!cy.findByText('Linode busy.').should('not.be.visible')) {
         fbtClick('Enter Migration Queue');
->>>>>>> 7f1c3f76
         cy.wait('@migrateLinode')
           .its('status')
           .should('eq', 400);
