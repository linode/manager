--- conflicted
+++ resolved
@@ -11,6 +11,7 @@
 import { routes } from 'cypress/support/ui/constants';
 import * as Factory from 'factory.ts';
 import { Linode } from '@linode/api-v4/lib/linodes/types';
+import { interceptOnce } from 'cypress/support/ui/common';
 
 const regions: string[] = [
   'us-east',
@@ -20,15 +21,12 @@
   'ca-east',
 ];
 const mockLinodes = makeResourcePage(linodeFactory.buildList(5));
-<<<<<<< HEAD
 mockLinodes.data.forEach((linode, index) => (linode.region = regions[index]));
 
 const appRoot = Cypress.env('REACT_APP_APP_ROOT');
-=======
 const linodeLabel = (number) => {
   return mockLinodes.data[number - 1].label;
 };
->>>>>>> e24d924a
 
 const deleteLinodeFromActionMenu = (linodeLabel) => {
   getClick(`[aria-label="Action menu for Linode ${linodeLabel}"]`);
@@ -44,6 +42,18 @@
     const mockAccountSettings = accountSettingsFactory.build({
       managed: false,
     });
+
+    interceptOnce('GET', '*/profile/preferences*', {
+      linodes_view_style: 'grid',
+      linodes_group_by_tag: true,
+      volumes_group_by_tag: false,
+      desktop_sidebar_open: false,
+      is_large_account: true,
+      sortKeys: {
+        'linodes-landing': { order: 'desc', orderBy: 'label' },
+        volume: { order: 'desc', orderBy: 'label' },
+      },
+    }).as('getProfilePreferences');
 
     cy.intercept('GET', '*/account/settings', (req) => {
       req.reply(mockAccountSettings);
@@ -109,7 +119,6 @@
     fbtVisible('Create Linode');
   });
 
-<<<<<<< HEAD
   it.only('checks sorting behavior for linode table', () => {
     // sort by label
     const firstLinodeLabel = mockLinodes.data[0].label;
@@ -135,7 +144,8 @@
     getClick('[aria-label="Sort by label"]');
     checkFirstRow(lastLinodeLabel);
     checkLastRow(firstLinodeLabel);
-=======
+  });
+
   it('checks the create menu dropdown items', () => {
     getClick('[data-qa-add-new-menu-button="true"]');
     getVisible(
@@ -210,7 +220,6 @@
     getVisible('[data-qa-action-menu-item="Rescue"]');
     getVisible('[data-qa-action-menu-item="Migrate"]');
     getVisible('[data-qa-action-menu-item="Delete"]');
->>>>>>> e24d924a
   });
 });
 
