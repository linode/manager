--- conflicted
+++ resolved
@@ -230,11 +230,7 @@
 });
 
 describe('linode landing actions', () => {
-<<<<<<< HEAD
-  it.only('deleting multiple linodes with action menu', () => {
-=======
   it('deleting multiple linodes with action menu', () => {
->>>>>>> f92ea72a
     const mockAccountSettings = accountSettingsFactory.build({
       managed: false,
     });
