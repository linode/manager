/* eslint-disable sonarjs/no-duplicate-string */
import { Linode } from '../../../../api-v4/lib/linodes/types';
import { createLinode, deleteAllTestLinodes } from '../../support/api/linodes';
import {
  containsVisible,
  fbtClick,
  fbtVisible,
  getClick,
  getVisible,
} from '../../support/helpers';

const deleteDisk = (diskName, inUse = false) => {
  cy.get(`[aria-label="Action menu for Disk ${diskName}"]`)
    .invoke('attr', 'aria-controls')
    .then(($id) => {
      if ($id) {
        getClick(`[aria-label="Action menu for Disk ${diskName}"]`);
        if (
          cy
            .contains('PROVISIONING', { timeout: 180000 })
            .should('not.exist') &&
          cy.contains('BOOTING', { timeout: 180000 }).should('not.exist') &&
          cy.contains('Resizing', { timeout: 180000 }).should('not.exist')
        ) {
          if (!inUse) {
            getClick(
              `[id="option-2--${$id}"][data-qa-action-menu-item="Delete"]`
            );
            getClick('button[data-qa-confirm-delete="true"]');
          } else {
            cy.get(
              `[id="option-2--${$id}"][data-qa-action-menu-item="Delete"][aria-disabled="true"]`
            ).within(() => {
              cy.get(
                '[title="Your Linode must be fully powered down in order to perform this action"]'
              );
            });
          }
        }
      }
    });
};

const addDisk = (linodeId, diskName) => {
  if (
    cy.contains('PROVISIONING', { timeout: 180000 }).should('not.exist') &&
    cy.contains('BOOTING', { timeout: 180000 }).should('not.exist')
  ) {
    containsVisible('OFFLINE');
    getClick('button[title="Add a Disk"]');
    getVisible('[data-testid="textfield-input"][id="label"]').type(diskName);
    getClick('[value="81920"]').clear().type('1');
    getClick('[data-testid="submit-disk-form"]');
  }
};

describe('linode storage tab', () => {
  it('try to delete in use disk', () => {
    const diskName = 'Debian 10 Disk';
    createLinode().then((linode) => {
      cy.intercept('DELETE', `*/linode/instances/${linode.id}/disks/*`).as(
        'deleteDisk'
      );
      cy.visitWithLogin(`/linodes/${linode.id}/storage`);
      fbtVisible(diskName);
      cy.get('button[title="Add a Disk"]').should('be.disabled');
      cy.get(`[data-qa-disk="${diskName}"]`).within(() => {
        cy.contains('Resize').should('be.disabled');
      });
      deleteDisk(diskName, true);
      cy.get('button[title="Add a Disk"]').should('be.disabled');
    });
  });

  // create with empty disk then delete disk
  it('delete disk', () => {
    const diskName = 'cy-test-disk';
<<<<<<< HEAD
    createLinode({ image: null }).then((linode: any) => {
=======
    createLinode({ image: null }).then((linode: Linode) => {
>>>>>>> 553784ca
      cy.intercept('DELETE', `*/linode/instances/${linode.id}/disks/*`).as(
        'deleteDisk'
      );
      cy.intercept('POST', `*/linode/instances/${linode.id}/disks`).as(
        'addDisk'
      );
      cy.visitWithLogin(`/linodes/${linode.id}/storage`);
      addDisk(linode.id, diskName);
      fbtVisible(diskName);
      cy.wait('@addDisk').its('response.statusCode').should('eq', 200);
      containsVisible('Resizing');
      deleteDisk(diskName);
      cy.wait('@deleteDisk').its('response.statusCode').should('eq', 200);
      cy.get('button[title="Add a Disk"]').should('be.enabled');
      cy.contains(diskName).should('not.exist');
    });
  });

  // create with empty disk then add disk
  it('add a disk', () => {
    const diskName = 'cy-test-disk';
<<<<<<< HEAD
    createLinode({ image: null }).then((linode: any) => {
=======
    createLinode({ image: null }).then((linode: Linode) => {
>>>>>>> 553784ca
      cy.intercept('POST', `*/linode/instances/${linode.id}/disks`).as(
        'addDisk'
      );
      cy.visitWithLogin(`/linodes/${linode.id}/storage`);
      addDisk(linode.id, diskName);
      fbtVisible(diskName);
      cy.wait('@addDisk').its('response.statusCode').should('eq', 200);
    });
  });

  // resize disk
  it('resize disk', () => {
    const diskName = 'Debian 10 Disk';
<<<<<<< HEAD
    createLinode({ image: null }).then((linode: any) => {
=======
    createLinode({ image: null }).then((linode: Linode) => {
>>>>>>> 553784ca
      cy.intercept('POST', `*/linode/instances/${linode.id}/disks`).as(
        'addDisk'
      );
      cy.intercept('POST', `*/linode/instances/${linode.id}/disks/*/resize`).as(
        'resizeDisk'
      );
      cy.visitWithLogin(`/linodes/${linode.id}/storage`);
      addDisk(linode.id, diskName);
      fbtVisible(diskName);
      cy.wait('@addDisk').its('response.statusCode').should('eq', 200);
      containsVisible('Resizing');
      if (
        cy.contains('PROVISIONING', { timeout: 180000 }).should('not.exist') &&
        cy.contains('BOOTING', { timeout: 180000 }).should('not.exist') &&
        cy.contains('Resizing', { timeout: 180000 }).should('not.exist')
      ) {
        cy.get(`[data-qa-disk="${diskName}"]`).within(() => {
          fbtClick('Resize');
        });
        getClick('[value="1"]').clear().type('2');
        getClick('[data-testid="submit-disk-form"]');
        cy.wait('@resizeDisk').its('response.statusCode').should('eq', 200);
      }
    });
  });
});<|MERGE_RESOLUTION|>--- conflicted
+++ resolved
@@ -75,11 +75,7 @@
   // create with empty disk then delete disk
   it('delete disk', () => {
     const diskName = 'cy-test-disk';
-<<<<<<< HEAD
-    createLinode({ image: null }).then((linode: any) => {
-=======
     createLinode({ image: null }).then((linode: Linode) => {
->>>>>>> 553784ca
       cy.intercept('DELETE', `*/linode/instances/${linode.id}/disks/*`).as(
         'deleteDisk'
       );
@@ -101,11 +97,7 @@
   // create with empty disk then add disk
   it('add a disk', () => {
     const diskName = 'cy-test-disk';
-<<<<<<< HEAD
-    createLinode({ image: null }).then((linode: any) => {
-=======
     createLinode({ image: null }).then((linode: Linode) => {
->>>>>>> 553784ca
       cy.intercept('POST', `*/linode/instances/${linode.id}/disks`).as(
         'addDisk'
       );
@@ -119,11 +111,7 @@
   // resize disk
   it('resize disk', () => {
     const diskName = 'Debian 10 Disk';
-<<<<<<< HEAD
-    createLinode({ image: null }).then((linode: any) => {
-=======
     createLinode({ image: null }).then((linode: Linode) => {
->>>>>>> 553784ca
       cy.intercept('POST', `*/linode/instances/${linode.id}/disks`).as(
         'addDisk'
       );
