<<<<<<< HEAD
describe('smoke - axe', () => {
  const routes = {
    linodes: [
      // {route:'/linodes',
      {
        url: '/linodes/create?type=Distributions',
        el: 'Choose a Distribution'
      },
      { url: '/linodes/create?type=One-Click', el: 'Select App' },
      {
        url: '/linodes/create?type=My%20Images&subtype=Images',
        el: 'Choose an Image'
      },
      {
        url: '/linodes/create?type=My%20Images&subtype=Backups',
        el: 'Select Backup'
      },
      {
        url: '/linodes/create?type=My%20Images&subtype=Clone%20Linode',
        el: 'Select Linode to Clone From'
      }
      // '/linodes/create?type=My%20Images&subtype=Account%20StackScripts'
    ]
  };
  Object.keys(routes).forEach(routeGroup => {
    describe(routeGroup, () => {
      beforeEach(() => {
        cy.login2();
      });
      routes[routeGroup].forEach(route => {
        it(route.url, () => {
          cy.visit(route.url);
          cy.log(`looking for ${route.el}`);
          cy.findByText(route.el, { timeout: 5000 });

          cy.injectAxe();
          cy.configureAxe({
            rules: [
              // aria title on ADA bot frame added after 2 secs, skipping check foir speed
              { id: 'frame-title', enabled: false },
              {
                // our design is not good for that
                id: 'color-contrast',
                enabled: false
              }
            ]
          });
          cy.checkA11y();
        });
      });
=======
import { pages } from '../support/ui/constants';

describe.skip('smoke - axe', () => {
  beforeEach(() => {
    cy.login2();
  });
  pages.forEach(page => {
    (page.first ? it.only : page.skip ? it.skip : it)(`${page.name}`, () => {
      cy.visit(page.url);
      page.assertIsLoaded();

      cy.injectAxe();
      cy.configureAxe({
        rules: [
          // aria title on ADA bot frame added after 2 secs, skipping check foir speed
          { id: 'frame-title', enabled: false },
          {
            // our design is not good for that
            id: 'color-contrast',
            enabled: false
          }
        ]
      });
      cy.checkA11y();
>>>>>>> 5ebe13e0
    });
  });
});<|MERGE_RESOLUTION|>--- conflicted
+++ resolved
@@ -1,55 +1,3 @@
-<<<<<<< HEAD
-describe('smoke - axe', () => {
-  const routes = {
-    linodes: [
-      // {route:'/linodes',
-      {
-        url: '/linodes/create?type=Distributions',
-        el: 'Choose a Distribution'
-      },
-      { url: '/linodes/create?type=One-Click', el: 'Select App' },
-      {
-        url: '/linodes/create?type=My%20Images&subtype=Images',
-        el: 'Choose an Image'
-      },
-      {
-        url: '/linodes/create?type=My%20Images&subtype=Backups',
-        el: 'Select Backup'
-      },
-      {
-        url: '/linodes/create?type=My%20Images&subtype=Clone%20Linode',
-        el: 'Select Linode to Clone From'
-      }
-      // '/linodes/create?type=My%20Images&subtype=Account%20StackScripts'
-    ]
-  };
-  Object.keys(routes).forEach(routeGroup => {
-    describe(routeGroup, () => {
-      beforeEach(() => {
-        cy.login2();
-      });
-      routes[routeGroup].forEach(route => {
-        it(route.url, () => {
-          cy.visit(route.url);
-          cy.log(`looking for ${route.el}`);
-          cy.findByText(route.el, { timeout: 5000 });
-
-          cy.injectAxe();
-          cy.configureAxe({
-            rules: [
-              // aria title on ADA bot frame added after 2 secs, skipping check foir speed
-              { id: 'frame-title', enabled: false },
-              {
-                // our design is not good for that
-                id: 'color-contrast',
-                enabled: false
-              }
-            ]
-          });
-          cy.checkA11y();
-        });
-      });
-=======
 import { pages } from '../support/ui/constants';
 
 describe.skip('smoke - axe', () => {
@@ -74,7 +22,7 @@
         ]
       });
       cy.checkA11y();
->>>>>>> 5ebe13e0
+
     });
   });
 });