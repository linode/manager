--- conflicted
+++ resolved
@@ -12,10 +12,6 @@
 } from 'src/features/Linodes/LinodesCreate/utilities';
 import { randomLabel, randomString } from 'support/util/random';
 import { chooseRegion } from 'support/util/regions';
-<<<<<<< HEAD
-import { mockAppendFeatureFlags } from 'support/intercepts/feature-flags';
-=======
->>>>>>> 079a200e
 import { mapStackScriptLabelToOCA } from 'src/features/OneClickApps/utils';
 import { stackScriptFactory } from 'src/factories/stackscripts';
 import { oneClickApps } from 'src/features/OneClickApps/oneClickAppsv2';
@@ -173,15 +169,6 @@
     const password = randomString(16);
     const levelName = 'Get the enderman!';
 
-<<<<<<< HEAD
-    mockGetStackScripts([stackScripts]).as('getStackScripts');
-    mockAppendFeatureFlags({
-      linodeCreateRefactor: false,
-      oneClickApps: {
-        401709: 'E2E Test App',
-      },
-    }).as('getFeatureFlags');
-=======
     const linode = linodeFactory.build({
       label: linodeLabel,
     });
@@ -189,7 +176,6 @@
     mockGetAllImages(images);
     mockGetStackScripts([stackscript]).as('getStackScripts');
     mockGetStackScript(stackscript.id, stackscript);
->>>>>>> 079a200e
 
     cy.visitWithLogin(`/linodes/create?type=One-Click`);
 
