--- conflicted
+++ resolved
@@ -57,14 +57,10 @@
    * - Confirms that Object Storage can be enabled using mock API data.
    * - Confirms that pricing information link is present in enrollment dialog.
    * - Confirms that cancellation explanation is present in enrollment dialog.
-<<<<<<< HEAD
-=======
-   * - Confirms that free beta pricing is explained for regions with special price structures.
-   * - Confirms that regular pricing information is shown for regions with regular price structures.
-   * - Confirms that generic pricing information is shown when no region is selected.
+   * - Confirms that DC-specific overage pricing is explained for regions in the Create Bucket drawer.
+   * - Confirms that consistent pricing information is shown for all regions in the enable modal.
    */
-  // TODO: DC Pricing - M3-7073: Delete test when cleaning up feature flag.
-  it('can enroll in Object Storage with free beta DC-specific pricing', () => {
+  it('can enroll in Object Storage', () => {
     const mockAccountSettings = accountSettingsFactory.build({
       managed: false,
       object_storage: 'disabled',
@@ -104,247 +100,6 @@
     const mockAccessKey = objectStorageKeyFactory.build({
       label: randomLabel(),
     });
-    mockAppendFeatureFlags({
-      objDcSpecificPricing: makeFeatureFlagData(false),
-    }).as('getFeatureFlags');
-    mockGetFeatureFlagClientstream().as('getClientStream');
-    mockGetAccountSettings(mockAccountSettings).as('getAccountSettings');
-    mockGetClusters(mockClusters).as('getClusters');
-    mockGetBuckets([]).as('getBuckets');
-    mockGetRegions(mockRegions).as('getRegions');
-    mockGetAccessKeys([]);
-
-    cy.visitWithLogin('/object-storage/buckets');
-    cy.wait([
-      '@getFeatureFlags',
-      '@getClientStream',
-      '@getAccountSettings',
-      '@getClusters',
-      '@getBuckets',
-      '@getRegions',
-    ]);
-
-    // Confirm that empty-state message is shown before proceeding.
-    cy.findByText('S3-compatible storage solution').should('be.visible');
-
-    // Click create button, select a region with special pricing, and submit.
-    ui.button
-      .findByTitle('Create Bucket')
-      .should('be.visible')
-      .should('be.enabled')
-      .click();
-
-    ui.drawer
-      .findByTitle('Create Bucket')
-      .should('be.visible')
-      .within(() => {
-        // Select a region with special pricing structure.
-        ui.regionSelect.find().click().type('Jakarta, ID{enter}');
-
-        ui.buttonGroup
-          .findButtonByTitle('Create Bucket')
-          .should('be.visible')
-          .should('be.enabled')
-          .click();
-      });
-
-    // Confirm dialog contents shows the expected information for regions
-    // with special pricing during beta period, then cancel.
-    ui.dialog
-      .findByTitle('Enable Object Storage')
-      .should('be.visible')
-      .within(() => {
-        // Confirm that DC-specific beta pricing notes are shown, as well as
-        // additional pricing explanation link and cancellation information.
-        cy.contains(objNotes.dcSpecificBetaPricing).should('be.visible');
-        cy.contains(objNotes.dcPricingLearnMoreNote).should('be.visible');
-        cy.contains(objNotes.cancellationExplanation).should('be.visible');
-
-        // Confirm that regular pricing information is not shown.
-        cy.contains(objNotes.regularPricing).should('not.exist');
-
-        ui.button
-          .findByTitle('Cancel')
-          .should('be.visible')
-          .should('be.enabled')
-          .click();
-      });
-
-    // Initiate bucket create flow again, and this time select a region with
-    // regular pricing structure.
-    ui.drawer.findByTitle('Create Bucket').within(() => {
-      // Select a region with special pricing structure.
-      ui.regionSelect.find().click().type('Newark, NJ{enter}');
-
-      ui.buttonGroup
-        .findButtonByTitle('Create Bucket')
-        .should('be.visible')
-        .should('be.enabled')
-        .click();
-    });
-
-    ui.dialog
-      .findByTitle('Enable Object Storage')
-      .should('be.visible')
-      .within(() => {
-        // Confirm that regular pricing information is shown, as well as
-        // additional pricing explanation link and cancellation information.
-        cy.contains(objNotes.regularPricing).should('be.visible');
-        cy.contains(objNotes.dcPricingLearnMoreNote).should('be.visible');
-        cy.contains(objNotes.cancellationExplanation).should('be.visible');
-
-        // Confirm that DC-specific beta pricing information is not shown.
-        cy.contains(objNotes.dcSpecificBetaPricing).should('not.exist');
-
-        ui.button
-          .findByTitle('Cancel')
-          .should('be.visible')
-          .should('be.enabled')
-          .click();
-      });
-
-    // Close the "Create Bucket" drawer, and navigate to the "Access Keys" tab.
-    ui.drawer.findByTitle('Create Bucket').within(() => {
-      ui.drawerCloseButton.find().should('be.visible').click();
-    });
-
-    ui.tabList.findTabByTitle('Access Keys').should('be.visible').click();
-
-    ui.button
-      .findByTitle('Create Access Key')
-      .should('be.visible')
-      .should('be.enabled')
-      .click();
-
-    // Fill out "Create Access Key" form, then submit.
-    ui.drawer
-      .findByTitle('Create Access Key')
-      .should('be.visible')
-      .within(() => {
-        cy.findByLabelText('Label')
-          .should('be.visible')
-          .type(mockAccessKey.label);
-
-        ui.buttonGroup
-          .findButtonByTitle('Create Access Key')
-          .should('be.visible')
-          .should('be.enabled')
-          .click();
-      });
-
-    // Confirm dialog contents shows the expected information.
-    mockCreateAccessKey(mockAccessKey).as('createAccessKey');
-    mockGetAccessKeys([mockAccessKey]).as('getAccessKey');
-    mockGetAccountSettings(mockAccountSettingsEnabled).as('getAccountSettings');
-    ui.dialog
-      .findByTitle('Enable Object Storage')
-      .should('be.visible')
-      .within(() => {
-        // Confirm that DC-specific generic pricing notes are shown, as well as
-        // additional pricing explanation link and cancellation information.
-        cy.contains(objNotes.dcPricingGenericExplanation).should('be.visible');
-        cy.contains(objNotes.dcPricingLearnMoreNote).should('be.visible');
-        cy.contains(objNotes.cancellationExplanation).should('be.visible');
-
-        // Confirm that regular pricing information and DC-specific beta pricing
-        // information is not shown.
-        cy.contains(objNotes.regularPricing).should('not.exist');
-        cy.contains(objNotes.dcSpecificBetaPricing).should('not.exist');
-
-        // Click "Enable Object Storage".
-        ui.button
-          .findByAttribute('data-qa-enable-obj', 'true')
-          .should('be.visible')
-          .should('be.enabled')
-          .click();
-      });
-
-    cy.wait(['@createAccessKey', '@getAccessKey', '@getAccountSettings']);
-    cy.findByText(mockAccessKey.label).should('be.visible');
-
-    // Click through the "Access Keys" dialog which displays the new access key.
-    ui.dialog
-      .findByTitle('Access Keys')
-      .should('be.visible')
-      .within(() => {
-        ui.button
-          .findByTitle('I Have Saved My Secret Key')
-          .should('be.visible')
-          .should('be.enabled')
-          .click();
-      });
-
-    ui.button
-      .findByTitle('Create Access Key')
-      .should('be.visible')
-      .should('be.enabled')
-      .click();
-
-    // Fill out "Create Access Key" form, then submit.
-    ui.drawer
-      .findByTitle('Create Access Key')
-      .should('be.visible')
-      .within(() => {
-        cy.findByLabelText('Label').should('be.visible').type(randomLabel());
-
-        ui.buttonGroup
-          .findButtonByTitle('Create Access Key')
-          .should('be.visible')
-          .should('be.enabled')
-          .click();
-      });
-
-    cy.findByText('Enable Object Storage').should('not.exist');
-  });
-
-  /*
-   * - Confirms that Object Storage can be enabled using mock API data.
-   * - Confirms that pricing information link is present in enrollment dialog.
-   * - Confirms that cancellation explanation is present in enrollment dialog.
->>>>>>> 50101405
-   * - Confirms that DC-specific overage pricing is explained for regions in the Create Bucket drawer.
-   * - Confirms that consistent pricing information is shown for all regions in the enable modal.
-   */
-  it('can enroll in Object Storage', () => {
-    const mockAccountSettings = accountSettingsFactory.build({
-      managed: false,
-      object_storage: 'disabled',
-    });
-
-    const mockAccountSettingsEnabled = {
-      ...mockAccountSettings,
-      object_storage: 'active',
-    };
-
-    const mockRegions: Region[] = [
-      regionFactory.build({ label: 'Newark, NJ', id: 'us-east' }),
-      regionFactory.build({ label: 'Sao Paulo, BR', id: 'br-gru' }),
-      regionFactory.build({ label: 'Jakarta, ID', id: 'id-cgk' }),
-    ];
-
-    // Clusters with special pricing are currently hardcoded rather than
-    // retrieved via API, so we have to mock the cluster API request to correspond
-    // with that hardcoded data.
-    const mockClusters = [
-      // Regions with special pricing.
-      objectStorageClusterFactory.build({
-        id: 'br-gru-0',
-        region: 'br-gru',
-      }),
-      objectStorageClusterFactory.build({
-        id: 'id-cgk-1',
-        region: 'id-cgk',
-      }),
-      // A region that does not have special pricing.
-      objectStorageClusterFactory.build({
-        id: 'us-east-1',
-        region: 'us-east',
-      }),
-    ];
-
-    const mockAccessKey = objectStorageKeyFactory.build({
-      label: randomLabel(),
-    });
 
     mockGetAccountSettings(mockAccountSettings).as('getAccountSettings');
     mockGetClusters(mockClusters).as('getClusters');
