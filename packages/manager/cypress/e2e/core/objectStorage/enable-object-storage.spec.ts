/**
 * @file Cypress integration tests for OBJ enrollment and cancellation.
 */

<<<<<<< HEAD
import { regionFactory } from '@linode/utilities';
=======
>>>>>>> c5a76941
import {
  accountFactory,
  accountSettingsFactory,
  objectStorageClusterFactory,
  objectStorageKeyFactory,
  profileFactory,
<<<<<<< HEAD
=======
  regionFactory,
>>>>>>> c5a76941
} from '@src/factories';
import {
  mockGetAccount,
  mockGetAccountSettings,
} from 'support/intercepts/account';
import { mockAppendFeatureFlags } from 'support/intercepts/feature-flags';
<<<<<<< HEAD
import { mockGetAccessKeys } from 'support/intercepts/object-storage';
=======
>>>>>>> c5a76941
import {
  mockCancelObjectStorage,
  mockCreateAccessKey,
  mockGetBuckets,
  mockGetClusters,
} from 'support/intercepts/object-storage';
import { mockGetAccessKeys } from 'support/intercepts/object-storage';
import { mockGetProfile } from 'support/intercepts/profile';
import { mockGetRegions } from 'support/intercepts/regions';
import { ui } from 'support/ui';
import { randomLabel } from 'support/util/random';

import type {
  AccountSettings,
  ObjectStorageCluster,
  ObjectStorageClusterID,
  Region,
} from '@linode/api-v4';

// Various messages, notes, and warnings that may be shown when enabling Object Storage
// under different circumstances.
const objNotes = {
  // Information regarding the Object Storage cancellation process.
  cancellationExplanation: /To discontinue billing, you.*ll need to cancel Object Storage in your Account Settings./,

  // Link to further DC-specific pricing information.
  dcPricingLearnMoreNote: 'Learn more about pricing and specifications.',

  // When enabling OBJ, in both the Access Key flow and Create Bucket flow, when OBJ DC-specific pricing is enabled.
  objDCPricing:
    'Object Storage costs a flat rate of $5/month, and includes 250 GB of storage. When you enable Object Storage, 1 TB of outbound data transfer will be added to your global network transfer pool.',
};

describe('Object Storage enrollment', () => {
  /*
   * - Confirms that Object Storage can be enabled using mock API data.
   * - Confirms that pricing information link is present in enrollment dialog.
   * - Confirms that cancellation explanation is present in enrollment dialog.
   * - Confirms that DC-specific overage pricing is explained for regions in the Create Bucket drawer.
   * - Confirms that consistent pricing information is shown for all regions in the enable modal.
   */
  it('can enroll in Object Storage', () => {
    mockGetAccount(accountFactory.build({ capabilities: ['Object Storage'] }));
    mockAppendFeatureFlags({
      objMultiCluster: false,
      objectStorageGen2: { enabled: false },
    });

    const mockAccountSettings = accountSettingsFactory.build({
      managed: false,
      object_storage: 'disabled',
    });

    const mockAccountSettingsEnabled: AccountSettings = {
      ...mockAccountSettings,
      object_storage: 'active',
    };

    const mockRegions: Region[] = [
      regionFactory.build({
        capabilities: ['Object Storage'],
        id: 'us-east',
        label: 'Newark, NJ',
      }),
      regionFactory.build({
        capabilities: ['Object Storage'],
        id: 'br-gru',
        label: 'Sao Paulo, BR',
      }),
      regionFactory.build({
        capabilities: ['Object Storage'],
        id: 'id-cgk',
        label: 'Jakarta, ID',
      }),
    ];

    // Clusters with special pricing are currently hardcoded rather than
    // retrieved via API, so we have to mock the cluster API request to correspond
    // with that hardcoded data.
    //
    // Because the IDs used in the mocks don't correspond with any actual clusters,
    // we have to cast them as `ObjectStorageClusterID` to satisfy TypeScript.
    const mockClusters: ObjectStorageCluster[] = [
      // Regions with special pricing.
      objectStorageClusterFactory.build({
        id: 'br-gru-0' as ObjectStorageClusterID,
        region: 'br-gru',
      }),
      objectStorageClusterFactory.build({
        id: 'id-cgk-1' as ObjectStorageClusterID,
        region: 'id-cgk',
      }),
      // A region that does not have special pricing.
      objectStorageClusterFactory.build({
        id: 'us-east-1',
        region: 'us-east',
      }),
    ];

    const mockAccessKey = objectStorageKeyFactory.build({
      label: randomLabel(),
    });

    mockGetAccountSettings(mockAccountSettings).as('getAccountSettings');
    mockGetClusters(mockClusters).as('getClusters');
    mockGetBuckets([]).as('getBuckets');
    mockGetRegions(mockRegions).as('getRegions');
    mockGetAccessKeys([]);

    cy.visitWithLogin('/object-storage/buckets');
    cy.wait([
      '@getAccountSettings',
      '@getClusters',
      '@getBuckets',
      '@getRegions',
    ]);

    // Confirm that empty-state message is shown before proceeding.
    cy.findByText('S3-compatible storage solution').should('be.visible');

    // Click create button, select a region with special pricing, and submit.
    ui.button
      .findByTitle('Create Bucket')
      .should('be.visible')
      .should('be.enabled')
      .click();

    ui.drawer
      .findByTitle('Create Bucket')
      .should('be.visible')
      .within(() => {
        cy.findByLabelText('Label (required)')
          .should('be.visible')
          .type(randomLabel());

        // Select a region with special pricing structure.
        ui.regionSelect.find().click().type('Jakarta, ID{enter}');

        // Confirm DC-specific overage prices are shown in the drawer.
        cy.contains(
          'For this region, additional storage costs $0.024 per GB.'
        ).should('be.visible');
        cy.contains(
          'Outbound transfer will cost $0.015 per GB if it exceeds the network transfer pool for this region.'
        ).should('be.visible');

        ui.buttonGroup
          .findButtonByTitle('Create Bucket')
          .should('be.visible')
          .should('be.enabled')
          .click();
      });

    // Confirm dialog contents shows the expected information, then cancel.
    ui.dialog
      .findByTitle('Enable Object Storage')
      .should('be.visible')
      .within(() => {
        // Confirm that regular pricing and DC-specific OBJ pricing notes are shown, as well as
        // additional pricing explanation link and cancellation information.
        cy.contains(
          'To create your first bucket, you need to enable Object Storage.'
        );
        cy.contains(objNotes.objDCPricing).should('be.visible');
        cy.contains(objNotes.dcPricingLearnMoreNote).should('be.visible');
        cy.contains(objNotes.cancellationExplanation).should('be.visible');

        ui.button
          .findByTitle('Cancel')
          .should('be.visible')
          .should('be.enabled')
          .click();
      });

    // Initiate bucket create flow again, and this time select a region with
    // regular pricing structure.
    ui.drawer.findByTitle('Create Bucket').within(() => {
      // Select a region with regular pricing structure.
      ui.regionSelect.find().click().type('Newark, NJ{enter}');

      // Confirm regular overage prices are shown in the drawer.
      cy.contains(
        'For this region, additional storage costs $0.02 per GB.'
      ).should('be.visible');
      cy.contains(
        'Outbound transfer will cost $0.005 per GB if it exceeds your global network transfer pool.'
      ).should('be.visible');

      ui.buttonGroup
        .findButtonByTitle('Create Bucket')
        .should('be.visible')
        .should('be.enabled')
        .click();
    });

    ui.dialog
      .findByTitle('Enable Object Storage')
      .should('be.visible')
      .within(() => {
        // Confirm that regular pricing information is shown, as well as
        // additional pricing explanation link and cancellation information.
        cy.contains(objNotes.objDCPricing).should('be.visible');
        cy.contains(objNotes.dcPricingLearnMoreNote).should('be.visible');
        cy.contains(objNotes.cancellationExplanation).should('be.visible');

        ui.button
          .findByTitle('Cancel')
          .should('be.visible')
          .should('be.enabled')
          .click();
      });

    // Close the "Create Bucket" drawer, and navigate to the "Access Keys" tab.
    ui.drawer.findByTitle('Create Bucket').within(() => {
      ui.drawerCloseButton.find().should('be.visible').click();
    });

    ui.tabList.findTabByTitle('Access Keys').should('be.visible').click();

    ui.button
      .findByTitle('Create Access Key')
      .should('be.visible')
      .should('be.enabled')
      .click();

    // Fill out "Create Access Key" form, then submit.
    ui.drawer
      .findByTitle('Create Access Key')
      .should('be.visible')
      .within(() => {
        cy.findByLabelText('Label')
          .should('be.visible')
          .type(mockAccessKey.label);

        ui.buttonGroup
          .findButtonByTitle('Create Access Key')
          .should('be.visible')
          .should('be.enabled')
          .click();
      });

    // Confirm dialog contents shows the expected information.
    mockCreateAccessKey(mockAccessKey).as('createAccessKey');
    mockGetAccessKeys([mockAccessKey]).as('getAccessKey');
    mockGetAccountSettings(mockAccountSettingsEnabled).as('getAccountSettings');
    ui.dialog
      .findByTitle('Enable Object Storage')
      .should('be.visible')
      .within(() => {
        // Confirm that DC-specific generic pricing notes are shown, as well as
        // additional pricing explanation link and cancellation information.
        cy.contains(
          'To create your first access key, you need to enable Object Storage.'
        );
        cy.contains(objNotes.objDCPricing).should('be.visible');
        cy.contains(objNotes.dcPricingLearnMoreNote).should('be.visible');
        cy.contains(objNotes.cancellationExplanation).should('be.visible');

        // Click "Enable Object Storage".
        ui.button
          .findByAttribute('data-qa-enable-obj', 'true')
          .should('be.visible')
          .should('be.enabled')
          .click();
      });

    cy.wait(['@createAccessKey', '@getAccessKey', '@getAccountSettings']);
    cy.findByText(mockAccessKey.label).should('be.visible');

    // Click through the "Access Keys" dialog which displays the new access key.
    ui.dialog
      .findByTitle('Access Keys')
      .should('be.visible')
      .within(() => {
        ui.button
          .findByTitle('I Have Saved My Secret Key')
          .should('be.visible')
          .should('be.enabled')
          .click();
      });

    ui.button
      .findByTitle('Create Access Key')
      .should('be.visible')
      .should('be.enabled')
      .click();

    // Fill out "Create Access Key" form, then submit.
    ui.drawer
      .findByTitle('Create Access Key')
      .should('be.visible')
      .within(() => {
        cy.findByLabelText('Label').should('be.visible').type(randomLabel());

        ui.buttonGroup
          .findButtonByTitle('Create Access Key')
          .should('be.visible')
          .should('be.enabled')
          .click();
      });

    cy.findByText('Enable Object Storage').should('not.exist');
  });

  /*
   * - Confirms that users can cancel Object Storage using mock API data.
   * - Confirms that users are warned of Object Storage cancellation data loss.
   * - Confirms that Account Settings page updates to reflect cancellation.
   */
  it('can cancel Object Storage', () => {
    const mockProfile = profileFactory.build({
      username: randomLabel(),
    });

    const mockAccountSettings = accountSettingsFactory.build({
      managed: false,
      object_storage: 'active',
    });

    // Cancellation notice is shown before cancelling OBJ, and the warning is
    // shown in the Type-to-Confirm when proceeding with cancellation.
    const cancellationNotice =
      'Upon cancellation, all Object Storage Access Keys will be revoked, all buckets will be removed, and their objects deleted.';
    const cancellationWarning =
      'Canceling Object Storage will permanently delete all buckets and their objects. Object Storage Access Keys will be revoked.';

    // Shown on the settings page when Object Storage is not enabled.
    const getStartedNote =
      'To get started with Object Storage, create a Bucket or an Access Key.';

    mockGetProfile(mockProfile).as('getProfile');
    mockGetAccountSettings(mockAccountSettings).as('getAccountSettings');
    mockCancelObjectStorage().as('cancelObjectStorage');
    cy.visitWithLogin('/account/settings');
    cy.wait(['@getProfile', '@getAccountSettings']);

    ui.accordion
      .findByTitle('Object Storage')
      .should('be.visible')
      .within(() => {
        // Confirm that the user is informed that cancelling OBJ will delete their buckets and keys.
        cy.contains(cancellationNotice).should('be.visible');
        ui.button
          .findByTitle('Cancel Object Storage')
          .should('be.visible')
          .should('be.enabled')
          .click();
      });

    ui.dialog
      .findByTitle('Cancel Object Storage')
      .should('be.visible')
      .within(() => {
        // Confirm that the user is once again warned of cancellation consequences.
        cy.contains(cancellationWarning).should('be.visible');
        cy.findByLabelText('Username')
          .should('be.visible')
          .type(mockProfile.username);

        ui.button
          .findByTitle('Confirm Cancellation')
          .should('be.visible')
          .should('be.enabled')
          .click();
      });

    cy.wait('@cancelObjectStorage');

    ui.toast.assertMessage('Object Storage successfully canceled.');

    // Confirm that settings page updates to reflect that Object Storage is disabled.
    cy.contains(getStartedNote).should('be.visible');
  });
});<|MERGE_RESOLUTION|>--- conflicted
+++ resolved
@@ -2,37 +2,26 @@
  * @file Cypress integration tests for OBJ enrollment and cancellation.
  */
 
-<<<<<<< HEAD
 import { regionFactory } from '@linode/utilities';
-=======
->>>>>>> c5a76941
 import {
   accountFactory,
   accountSettingsFactory,
   objectStorageClusterFactory,
   objectStorageKeyFactory,
   profileFactory,
-<<<<<<< HEAD
-=======
-  regionFactory,
->>>>>>> c5a76941
 } from '@src/factories';
 import {
   mockGetAccount,
   mockGetAccountSettings,
 } from 'support/intercepts/account';
 import { mockAppendFeatureFlags } from 'support/intercepts/feature-flags';
-<<<<<<< HEAD
-import { mockGetAccessKeys } from 'support/intercepts/object-storage';
-=======
->>>>>>> c5a76941
 import {
   mockCancelObjectStorage,
   mockCreateAccessKey,
+  mockGetAccessKeys,
   mockGetBuckets,
   mockGetClusters,
 } from 'support/intercepts/object-storage';
-import { mockGetAccessKeys } from 'support/intercepts/object-storage';
 import { mockGetProfile } from 'support/intercepts/profile';
 import { mockGetRegions } from 'support/intercepts/regions';
 import { ui } from 'support/ui';
