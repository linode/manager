/**
 * @file Integration tests for restricted user billing flows.
 */

import { grantsFactory, profileFactory } from '@linode/utilities';
import { paymentMethodFactory } from '@src/factories';
import { accountUserFactory } from '@src/factories/accountUsers';
import { mockGetPaymentMethods, mockGetUser } from 'support/intercepts/account';
import { mockAppendFeatureFlags } from 'support/intercepts/feature-flags';
import {
  mockGetProfile,
  mockGetProfileGrants,
} from 'support/intercepts/profile';
import { ui } from 'support/ui';
import { randomLabel } from 'support/util/random';

import { ADMINISTRATOR, PARENT_USER } from 'src/features/Account/constants';

// Tooltip message that appears on disabled billing action buttons for restricted
// and child users.
const restrictedUserTooltip =
  "You don't have permissions to edit this Account.";

// Mock credit card payment method to use in tests.
const mockPaymentMethods = [
  paymentMethodFactory.build({
    data: {
      card_type: 'Visa',
      expiry: '12/2029',
      last_four: '1234',
    },
    is_default: false,
  }),
  paymentMethodFactory.build({
    data: {
      card_type: 'Visa',
      expiry: '12/2029',
      last_four: '5678',
    },
    is_default: true,
  }),
];

/**
 * Asserts that the billing contact "Edit" button is disabled.
 *
 * Additionally confirms that clicking the "Edit" button reveals a tooltip and
 * does not open the "Edit Billing Contact Info" drawer.
 *
 * @param tooltipText - Expected tooltip message to be shown to the user.
 */
const assertEditBillingInfoDisabled = (tooltipText: string) => {
  // Confirm Billing Contact section "Edit" button is disabled, then click it.
  cy.get('[data-qa-contact-summary]')
    .should('be.visible')
    .within(() => {
      ui.button
        .findByTitle('Edit')
        .should('be.visible')
        .should('be.disabled')
        .click();
    });

  // Assert that "Edit Contact Billing Info" drawer does not open and that tooltip is revealed.
  cy.get(`[data-qa-drawer-title="Edit Billing Contact Info"]`).should(
    'not.exist'
  );
  ui.tooltip.findByText(tooltipText).should('be.visible');
};

/**
 * Asserts that the billing contact "Edit" button is enabled.
 *
 * Additionally confirms that clicking the "Edit" button opens the "Edit Billing
 * Contact Info" drawer, then closes the drawer.
 */
const assertEditBillingInfoEnabled = () => {
  cy.get('[data-qa-contact-summary]')
    .should('be.visible')
    .within(() => {
      ui.button
        .findByTitle('Edit')
        .should('be.visible')
        .should('be.enabled')
        .click();
    });

  ui.drawer
    .findByTitle('Edit Billing Contact Info')
    .should('be.visible')
    .within(() => {
      ui.drawerCloseButton.find().click();
    });
};

/**
 * Asserts that the "Add Payment Method" button is disabled.
 *
 * Additionally confirms that clicking the "Add Payment Method" button reveals
 * a tooltip and does not open the "Add Payment Method" drawer.
 *
 * @param tooltipText - Expected tooltip message to be shown to the user.
 */
const assertAddPaymentMethodDisabled = (tooltipText: string) => {
  // Confirm that payment method action menu items are disabled.
  ui.actionMenu
    .findByTitle('Action menu for card ending in 1234')
    .should('be.visible')
    .should('be.enabled')
    .click();

  ['Make a Payment', 'Make Default', 'Delete'].forEach((menuItem: string) => {
    ui.actionMenuItem.findByTitle(menuItem).should('be.disabled');
  });

  // Dismiss action menu.
  cy.get('[data-qa-action-menu="true"]').click();

  // Confirm Billing Summary section "Add Payment Method" button is disabled, then click it.
  cy.get('[data-qa-billing-summary]')
    .should('be.visible')
    .within(() => {
      ui.button
        .findByTitle('Add Payment Method')
        .should('be.visible')
        .should('be.disabled')
        .click();
    });

  // Assert that "Add Payment Method" drawer does not open and that tooltip is revealed.
  cy.get(`[data-qa-drawer-title="Add Payment Method"]`).should('not.exist');
  ui.tooltip.findByText(tooltipText).should('be.visible');
};

/**
 * Asserts that the "Add Payment Method" button is enabled.
 *
 * Additionally confirms that clicking the "Add Payment Method" button opens the
 * "Add Payment Method" drawer, then closes the drawer.
 */
const assertAddPaymentMethodEnabled = () => {
  // Confirm that payment method action menu items are enabled.
  ui.actionMenu
    .findByTitle('Action menu for card ending in 1234')
    .should('be.visible')
    .should('be.enabled')
    .click();

  ['Make a Payment', 'Make Default', 'Delete'].forEach((menuItem: string) => {
    ui.actionMenuItem.findByTitle(menuItem).should('be.enabled');
  });

  // Dismiss action menu.
  cy.get('[data-qa-action-menu="true"]').click();

  cy.get('[data-qa-billing-summary]')
    .should('be.visible')
    .within(() => {
      ui.button
        .findByTitle('Add Payment Method')
        .should('be.visible')
        .should('be.enabled')
        .click();
    });

  ui.drawer
    .findByTitle('Add Payment Method')
    .should('be.visible')
    .within(() => {
      ui.drawerCloseButton.find().click();
    });
};

/**
 * Asserts that the "Make a Payment" button is disabled.
 *
 * Additionally confirms that clicking the "Make a Payment" button reveals
 * a tooltip and does not open the "Make a Payment" drawer.
 *
 * @param tooltipText - Expected tooltip message to be shown to the user.
 */
const assertMakeAPaymentDisabled = (tooltipText: string) => {
  // Confirm "Make A Payment" button is disabled, then click it.
  ui.button
    .findByTitle('Make a Payment')
    .should('be.visible')
    .should('be.disabled')
    .click();

  // Assert that "Make a Payment" drawer does not open and that tooltip is revealed.
  cy.get(`[data-qa-drawer-title="Make a Payment"]`).should('not.exist');
  ui.tooltip.findByText(tooltipText).should('be.visible');
};

/**
 * Asserts that the "Make a Payment" button is enabled.
 *
 * Additionally confirms that clicking the "Make a Payment" button reveals
 * a tooltip and does not open the "Make a Payment" drawer.
 *
 * @param tooltipText - Expected tooltip message to be shown to the user.
 */
const assertMakeAPaymentEnabled = () => {
  // Confirm "Make A Payment" button is enabled, then click it.
  ui.button
    .findByTitle('Make a Payment')
    .should('be.visible')
    .should('be.enabled')
    .click();

  cy.get(`[data-qa-drawer-title="Make a Payment"]`).should('be.visible');
  ui.drawer
    .findByTitle('Make a Payment')
    .should('be.visible')
    .within(() => {
      ui.button
        .findByTitle('Pay Now')
        .should('be.visible')
        .should('be.enabled');
      ui.drawerCloseButton.find().click();
    });
};

describe('restricted user billing flows', () => {
  beforeEach(() => {
    mockGetPaymentMethods(mockPaymentMethods);
<<<<<<< HEAD
    mockAppendFeatureFlags({
      iamRbacPrimaryNavChanges: false,
=======
    // TODO M3-10491 - Remove `iamRbacPrimaryNavChanges` feature flag mock once flag is deleted.
    mockAppendFeatureFlags({
      iamRbacPrimaryNavChanges: true,
>>>>>>> 4d61cd62
    });
  });

  /*
   * - Confirms that users with read-only account access cannot edit billing information.
   * - Confirms UX enhancements are applied when parent/child feature flag is enabled.
   * - Confirms that "Edit" and "Add Payment Method" buttons are disabled and have informational tooltips.
   * - Confirms that clicking "Edit" and "Add Payment Method" does not open their respective drawers when disabled.
   * - Confirms that button tooltip text reflects read-only account access.
   * - Confirms that payment method action menu items are disabled.
   */
  it('cannot edit billing information with read-only account access', () => {
    const mockProfile = profileFactory.build({
      restricted: true,
      username: randomLabel(),
    });

    const mockUser = accountUserFactory.build({
      restricted: true,
      user_type: 'default',
      username: mockProfile.username,
    });

    const mockGrants = grantsFactory.build({
      global: {
        account_access: 'read_only',
      },
    });

    mockGetProfile(mockProfile);
    mockGetProfileGrants(mockGrants);
    mockGetUser(mockUser);
    cy.visitWithLogin('/billing');

    assertEditBillingInfoDisabled(restrictedUserTooltip);
    assertAddPaymentMethodDisabled(restrictedUserTooltip);
    assertMakeAPaymentDisabled(
      restrictedUserTooltip +
        ` Please contact your ${ADMINISTRATOR} to request the necessary permissions.`
    );
  });

  /*
   * - Confirms that child users cannot edit billing information.
   * - Confirms that UX enhancements are applied when parent/child feature flag is enabled.
   * - Confirms that "Edit" and "Add Payment Method" buttons are disabled and have informational tooltips.
   * - Confirms that clicking "Edit" and "Add Payment Method" does not open their respective drawers when disabled.
   * - Confirms that button tooltip text reflects child user access.
   * - Confirms that payment method action menu items are disabled.
   */
  it('cannot edit billing information as child account', () => {
    const mockProfile = profileFactory.build({
      user_type: 'child',
      username: randomLabel(),
    });

    const mockUser = accountUserFactory.build({
      username: mockProfile.username,
    });

    mockGetProfile(mockProfile);
    mockGetUser(mockUser);
    cy.visitWithLogin('/billing');

    assertEditBillingInfoDisabled(restrictedUserTooltip);
    assertAddPaymentMethodDisabled(restrictedUserTooltip);
    assertMakeAPaymentDisabled(
      restrictedUserTooltip +
        ` Please contact your ${PARENT_USER} to request the necessary permissions.`
    );
  });

  /*
   * - Smoke test to confirm that regular and parent users can edit billing information.
   * - Confirms that billing action buttons are enabled and open their respective drawers on click.
   */
  it('can edit billing information as a regular user and as a parent user', () => {
    const mockProfileRegular = profileFactory.build({
      restricted: false,
      username: randomLabel(),
    });

    const mockUserRegular = accountUserFactory.build({
      restricted: false,
      user_type: 'default',
      username: mockProfileRegular.username,
    });

    const mockProfileParent = profileFactory.build({
      restricted: false,
      username: randomLabel(),
    });

    const mockUserParent = accountUserFactory.build({
      restricted: false,
      user_type: 'parent',
      username: mockProfileParent.username,
    });

    // Confirm button behavior for regular users.
    mockGetProfile(mockProfileRegular);
    mockGetUser(mockUserRegular);
    cy.visitWithLogin('/billing');
    cy.findByText(mockProfileRegular.username);
    assertEditBillingInfoEnabled();
    assertAddPaymentMethodEnabled();
    assertMakeAPaymentEnabled();

    // Confirm button behavior for parent users.
    mockGetProfile(mockProfileParent);
    mockGetUser(mockUserParent);
    cy.visitWithLogin('/billing');
    cy.findByText(mockProfileParent.username);
    assertEditBillingInfoEnabled();
    assertAddPaymentMethodEnabled();
    assertMakeAPaymentEnabled();
  });
});<|MERGE_RESOLUTION|>--- conflicted
+++ resolved
@@ -224,14 +224,9 @@
 describe('restricted user billing flows', () => {
   beforeEach(() => {
     mockGetPaymentMethods(mockPaymentMethods);
-<<<<<<< HEAD
-    mockAppendFeatureFlags({
-      iamRbacPrimaryNavChanges: false,
-=======
     // TODO M3-10491 - Remove `iamRbacPrimaryNavChanges` feature flag mock once flag is deleted.
     mockAppendFeatureFlags({
       iamRbacPrimaryNavChanges: true,
->>>>>>> 4d61cd62
     });
   });
 
