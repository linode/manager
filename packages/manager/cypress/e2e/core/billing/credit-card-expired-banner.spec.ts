import { mockGetAccount } from 'support/intercepts/account';
import { mockAppendFeatureFlags } from 'support/intercepts/feature-flags';
import { mockGetUserPreferences } from 'support/intercepts/profile';
import { ui } from 'support/ui';

import { accountFactory } from 'src/factories';

const creditCardExpiredBannerNotice =
  'Your credit card has expired! Please update your payment details.';

describe('Credit Card Expired Banner', () => {
  beforeEach(() => {
    mockGetUserPreferences({
      dismissed_notifications: {},
    });
    mockAppendFeatureFlags({
<<<<<<< HEAD
      iamRbacPrimaryNavChanges: false,
=======
      // TODO M3-10491 - Remove `iamRbacPrimaryNavChanges` feature flag mock once flag is deleted.
      iamRbacPrimaryNavChanges: true,
>>>>>>> 4d61cd62
    }).as('getFeatureFlags');
  });

  it('appears when the expiration date is in the past', () => {
    mockGetAccount(
      accountFactory.build({ credit_card: { expiry: '01/2000' } })
    ).as('getAccount');
    cy.visitWithLogin('/');
    cy.wait('@getAccount');
    cy.findByText(creditCardExpiredBannerNotice).should('be.visible');
    ui.button.findByTitle('Update Card').should('be.visible').click();

    // clicking on the link navigates to /billing
    cy.url().should('endWith', '/billing');
  });

  it('does not appear when the expiration date is in the future', () => {
    mockGetAccount(
      accountFactory.build({ credit_card: { expiry: '01/2999' } })
    ).as('getAccount');
    cy.visitWithLogin('/billing');
    cy.wait('@getAccount');
    cy.findByText('Payment Methods').should('be.visible');
    cy.findByText(creditCardExpiredBannerNotice).should('not.exist');
  });
});<|MERGE_RESOLUTION|>--- conflicted
+++ resolved
@@ -14,12 +14,8 @@
       dismissed_notifications: {},
     });
     mockAppendFeatureFlags({
-<<<<<<< HEAD
-      iamRbacPrimaryNavChanges: false,
-=======
       // TODO M3-10491 - Remove `iamRbacPrimaryNavChanges` feature flag mock once flag is deleted.
       iamRbacPrimaryNavChanges: true,
->>>>>>> 4d61cd62
     }).as('getFeatureFlags');
   });
 
