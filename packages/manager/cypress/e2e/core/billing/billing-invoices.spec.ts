--- conflicted
+++ resolved
@@ -33,12 +33,8 @@
 describe('Account invoices', () => {
   beforeEach(() => {
     mockAppendFeatureFlags({
-<<<<<<< HEAD
-      iamRbacPrimaryNavChanges: false,
-=======
       // TODO M3-10491 - Remove `iamRbacPrimaryNavChanges` feature flag mock once flag is deleted.
       iamRbacPrimaryNavChanges: true,
->>>>>>> 4d61cd62
     });
   });
   /*
