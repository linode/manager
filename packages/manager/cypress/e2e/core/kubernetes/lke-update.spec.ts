--- conflicted
+++ resolved
@@ -30,11 +30,8 @@
   mockGetControlPlaneACL,
   mockUpdateControlPlaneACLError,
   mockGetControlPlaneACLError,
-<<<<<<< HEAD
+  mockGetTieredKubernetesVersions,
   mockUpdateClusterError,
-=======
-  mockGetTieredKubernetesVersions,
->>>>>>> 7432afdb
 } from 'support/intercepts/lke';
 import {
   mockGetLinodeType,
