<<<<<<< HEAD
import { kubernetesClusterFactory } from '@src/factories';
=======
import {
  accountUserFactory,
  grantsFactory,
  kubernetesClusterFactory,
  profileFactory,
} from '@src/factories';
import {
  mockGetProfile,
  mockGetProfileGrants,
} from 'support/intercepts/profile';
import { mockGetUser } from 'support/intercepts/account';
import { randomLabel, randomNumber } from 'support/util/random';
>>>>>>> 19fb55c1
import { mockCreateCluster } from 'support/intercepts/lke';
import { ui } from 'support/ui';
import { randomLabel, randomNumber } from 'support/util/random';
import { chooseRegion } from 'support/util/regions';

/**
 * Performs a click operation on Cypress subject a given number of times.
 *
 * @param subject - Cypress subject to click.
 * @param count - Number of times to perform click.
 *
 * @returns Cypress chainable.
 */
const multipleClick = (
  subject: Cypress.Chainable,
  count: number
): Cypress.Chainable => {
  if (count == 1) {
    return subject.click();
  }
  return multipleClick(subject.click(), count - 1);
};

/**
 * Adds a random-sized node pool of the given plan.
 *
 * @param plan Name of plan for which to add nodes.
 */
const addNodes = (plan: string) => {
  const defaultNodes = 3;
  const extraNodes = randomNumber(1, 5);

  cy.get(`[data-qa-plan-row="${plan}"`).within(() => {
    multipleClick(cy.get('[data-testid="increment-button"]'), extraNodes);
    multipleClick(cy.get('[data-testid="decrement-button"]'), extraNodes + 1);

    cy.get('[data-testid="textfield-input"]')
      .invoke('val')
      .should('eq', `${defaultNodes - 1}`);

    ui.button
      .findByTitle('Add')
      .should('be.visible')
      .should('be.enabled')
      .click();
  });
};

// Warning that's shown when recommended minimum number of nodes is not met.
const minimumNodeNotice =
  'We recommend a minimum of 3 nodes in each Node Pool to avoid downtime during upgrades and maintenance.';

describe('LKE Create Cluster', () => {
  it('Simple Page Check', () => {
    const mockCluster = kubernetesClusterFactory.build({
      id: randomNumber(10000, 99999),
      label: randomLabel(),
    });
    mockCreateCluster(mockCluster).as('createCluster');
    cy.visitWithLogin('/kubernetes/create');
    cy.findByText('Add Node Pools').should('be.visible');

    cy.findByLabelText('Cluster Label').click();
    cy.focused().type(mockCluster.label);

    ui.regionSelect.find().click().type(`${chooseRegion().label}{enter}`);

    cy.findByText('Kubernetes Version').should('be.visible').click();
    cy.focused().type('{enter}');

    cy.get('[data-testid="ha-radio-button-yes"]').should('be.visible').click();

    cy.findByText('Shared CPU').should('be.visible').click();
    addNodes('Linode 2 GB');

    // Confirm change is reflected in checkout bar.
    cy.get('[data-testid="kube-checkout-bar"]').within(() => {
      cy.findByText('Linode 2 GB Plan').should('be.visible');
      cy.findByTitle('Remove Linode 2GB Node Pool').should('be.visible');

      cy.get('[data-qa-notice="true"]').within(() => {
        cy.findByText(minimumNodeNotice).should('be.visible');
      });

      ui.button
        .findByTitle('Create Cluster')
        .should('be.visible')
        .should('be.enabled')
        .click();
    });

    cy.wait('@createCluster');
    cy.url().should(
      'endWith',
      `/kubernetes/clusters/${mockCluster.id}/summary`
    );
  });

  it('should not allow creating cluster for restricted users', () => {
    // Mock setup for user profile, account user, and user grants with restricted permissions,
    // simulating a default user without the ability to add Linodes.
    const mockProfile = profileFactory.build({
      username: randomLabel(),
      restricted: true,
    });

    const mockUser = accountUserFactory.build({
      username: mockProfile.username,
      restricted: true,
      user_type: 'default',
    });

    const mockGrants = grantsFactory.build({
      global: {
        add_kubernetes: false,
      },
    });

    const mockCluster = kubernetesClusterFactory.build({
      label: randomLabel(),
      id: randomNumber(10000, 99999),
    });

    mockGetProfile(mockProfile);
    mockGetProfileGrants(mockGrants);
    mockGetUser(mockUser);
    mockCreateCluster(mockCluster).as('createCluster');

    cy.visitWithLogin('/kubernetes/create');
    cy.findByText('Add Node Pools').should('be.visible');

    // Confirm that a notice should be shown informing the user they do not have permission to create a Cluster.
    cy.findByText(
      "You don't have permissions to create LKE Clusters. Please contact your account administrator to request the necessary permissions."
    ).should('be.visible');

    // Confirm that "Cluster Label" field is disabled.
    cy.findByLabelText('Cluster Label')
      .should('be.visible')
      .should('be.disabled');

    // Confirm that "Region" field is disabled.
    ui.regionSelect.find().should('be.visible').should('be.disabled');

    // Confirm that "Kubernetes Version" field is disabled.
    cy.get('[data-qa-autocomplete="Kubernetes Version"] input')
      .should('be.visible')
      .should('be.disabled');

    // Confirm that "HA" field is disabled.
    cy.get('[data-testid="ha-radio-button-yes"]').should('be.visible').click();
    cy.get('[data-testid="ha-radio-button-yes"]').should('not.be.checked');

    cy.get('[data-testid="kube-checkout-bar"]').within(() => {
      // Confirm that "Create Cluster" field is disabled.
      ui.button
        .findByTitle('Create Cluster')
        .should('be.visible')
        .should('be.disabled');
    });
  });
});<|MERGE_RESOLUTION|>--- conflicted
+++ resolved
@@ -1,20 +1,15 @@
-<<<<<<< HEAD
-import { kubernetesClusterFactory } from '@src/factories';
-=======
 import {
   accountUserFactory,
   grantsFactory,
   kubernetesClusterFactory,
   profileFactory,
 } from '@src/factories';
+import { mockGetUser } from 'support/intercepts/account';
+import { mockCreateCluster } from 'support/intercepts/lke';
 import {
   mockGetProfile,
   mockGetProfileGrants,
 } from 'support/intercepts/profile';
-import { mockGetUser } from 'support/intercepts/account';
-import { randomLabel, randomNumber } from 'support/util/random';
->>>>>>> 19fb55c1
-import { mockCreateCluster } from 'support/intercepts/lke';
 import { ui } from 'support/ui';
 import { randomLabel, randomNumber } from 'support/util/random';
 import { chooseRegion } from 'support/util/regions';
@@ -116,14 +111,14 @@
     // Mock setup for user profile, account user, and user grants with restricted permissions,
     // simulating a default user without the ability to add Linodes.
     const mockProfile = profileFactory.build({
+      restricted: true,
       username: randomLabel(),
-      restricted: true,
     });
 
     const mockUser = accountUserFactory.build({
-      username: mockProfile.username,
       restricted: true,
       user_type: 'default',
+      username: mockProfile.username,
     });
 
     const mockGrants = grantsFactory.build({
@@ -133,8 +128,8 @@
     });
 
     const mockCluster = kubernetesClusterFactory.build({
+      id: randomNumber(10000, 99999),
       label: randomLabel(),
-      id: randomNumber(10000, 99999),
     });
 
     mockGetProfile(mockProfile);
