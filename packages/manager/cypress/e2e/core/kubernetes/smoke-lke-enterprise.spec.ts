--- conflicted
+++ resolved
@@ -67,8 +67,8 @@
 });
 
 /**
- * - Confirms VPC and IP Stack selections are shown with the respective `phase2Mtc` feature flags enabled.
- * - Confirms VPC and IP Stack selections are not shown in create flow with their respective `phase2Mtc` feature flags disabled.
+ * - Confirms VPC and IP Stack selections are shown with `phase2Mtc` feature flag is enabled.
+ * - Confirms VPC and IP Stack selections are not shown in create flow with `phase2Mtc` feature flag is disabled.
  */
 describe('LKE-E Cluster Create', () => {
   beforeEach(() => {
@@ -89,7 +89,6 @@
     mockCreateCluster(mockCluster).as('createCluster');
   });
 
-<<<<<<< HEAD
   /*
    * Smoke tests to confirm the state of the LKE Create page when the LKE-E
    * Post-LA feature flag is enabled and disabled.
@@ -108,24 +107,13 @@
      */
     it('Simple Page Check - Post LA Flag ON', () => {
       mockAppendFeatureFlags({
-        lkeEnterprise: {
+        lkeEnterprise2: {
           enabled: true,
           la: true,
           postLa: true,
-          phase2Mtc: false,
-        },
-      });
-=======
-  it('Simple Page Check - Phase 2 MTC BYO VPC Flag ON', () => {
-    mockAppendFeatureFlags({
-      lkeEnterprise2: {
-        enabled: true,
-        la: true,
-        postLa: false,
-        phase2Mtc: { byoVPC: true, dualStack: false },
-      },
-    }).as('getFeatureFlags');
->>>>>>> 93dd7f08
+          phase2Mtc: { byoVPC: false, dualStack: false },
+        },
+      });
 
       cy.visitWithLogin('/kubernetes/create');
 
@@ -160,11 +148,11 @@
      */
     it('Simple Page Check - Post LA Flag OFF', () => {
       mockAppendFeatureFlags({
-        lkeEnterprise: {
+        lkeEnterprise2: {
           enabled: true,
           la: true,
           postLa: false,
-          phase2Mtc: false,
+          phase2Mtc: { byoVPC: false, dualStack: false },
         },
       });
 
@@ -195,177 +183,16 @@
     });
   });
 
-<<<<<<< HEAD
   describe('Phase 2 MTC feature flag', () => {
-    it('Simple Page Check - Phase 2 MTC Flag ON', () => {
-      mockAppendFeatureFlags({
-        lkeEnterprise: {
+    it('Simple Page Check - Phase 2 MTC BYO VPC Flag ON', () => {
+      mockAppendFeatureFlags({
+        lkeEnterprise2: {
           enabled: true,
           la: true,
           postLa: false,
-          phase2Mtc: true,
-        },
-      }).as('getFeatureFlags');
-=======
-    // Confirms LKE-E Phase 2 VPC options do not display with the Dual Stack flag OFF.
-    cy.findByText('IP Stack').should('not.exist');
-    cy.findByText('IPv4', { exact: true }).should('not.exist');
-    cy.findByText('IPv4 + IPv6 (dual-stack)').should('not.exist');
-
-    // Confirms LKE-E Phase 2 VPC options display with the BYO VPC flag ON.
-    cy.findByText('Automatically generate a VPC for this cluster').should(
-      'be.visible'
-    );
-    cy.findByText('Use an existing VPC').should('be.visible');
-
-    cy.findByText('Shared CPU').should('be.visible').click();
-    addNodes('Linode 2 GB');
-
-    // Bypass ACL validation
-    cy.get('input[name="acl-acknowledgement"]').check();
-
-    // Confirm change is reflected in checkout bar.
-    cy.get('[data-testid="kube-checkout-bar"]').within(() => {
-      cy.findByText('Linode 2 GB Plan').should('be.visible');
-      cy.findByTitle('Remove Linode 2GB Node Pool').should('be.visible');
-
-      cy.get('[data-qa-notice="true"]').within(() => {
-        cy.findByText(minimumNodeNotice).should('be.visible');
-      });
-
-      ui.button
-        .findByTitle('Create Cluster')
-        .should('be.visible')
-        .should('be.enabled')
-        .click();
-    });
-
-    cy.wait('@createCluster');
-    cy.url().should(
-      'endWith',
-      `/kubernetes/clusters/${mockCluster.id}/summary`
-    );
-  });
-
-  it('Simple Page Check - Phase 2 MTC Dual Stack Flag ON', () => {
-    mockAppendFeatureFlags({
-      lkeEnterprise2: {
-        enabled: true,
-        la: true,
-        postLa: false,
-        phase2Mtc: { byoVPC: false, dualStack: true },
-      },
-    }).as('getFeatureFlags');
-
-    mockCreateCluster(mockCluster).as('createCluster');
-    mockGetTieredKubernetesVersions('enterprise', [
-      latestEnterpriseTierKubernetesVersion,
-    ]).as('getTieredKubernetesVersions');
-    mockGetRegions(mockRegions);
-
-    cy.visitWithLogin('/kubernetes/create');
-    cy.findByText('Add Node Pools').should('be.visible');
-
-    cy.findByLabelText('Cluster Label').click();
-    cy.focused().type(mockCluster.label);
-
-    cy.findByText('LKE Enterprise').click();
-
-    ui.regionSelect.find().click().type(`${mockRegions[0].label}`);
-    ui.regionSelect.findItemByRegionId(mockRegions[0].id).click();
-
-    cy.findByLabelText('Kubernetes Version').should('be.visible').click();
-    cy.findByText(latestEnterpriseTierKubernetesVersion.id)
-      .should('be.visible')
-      .click();
-
-    // Confirms LKE-E Phase 2 IP Stack displays with the Dual Stack flag ON.
-    cy.findByText('IP Stack').should('be.visible');
-    cy.findByText('IPv4', { exact: true }).should('be.visible');
-    cy.findByText('IPv4 + IPv6 (dual-stack)').should('be.visible');
-
-    // Confirms LKE-E Phase 2 VPC options do not display with the BYO VPC flag OFF.
-    cy.findByText('Automatically generate a VPC for this cluster').should(
-      'not.exist'
-    );
-    cy.findByText('Use an existing VPC').should('not.exist');
-
-    cy.findByText('Shared CPU').should('be.visible').click();
-    addNodes('Linode 2 GB');
-
-    // Bypass ACL validation
-    cy.get('input[name="acl-acknowledgement"]').check();
-
-    // Confirm change is reflected in checkout bar.
-    cy.get('[data-testid="kube-checkout-bar"]').within(() => {
-      cy.findByText('Linode 2 GB Plan').should('be.visible');
-      cy.findByTitle('Remove Linode 2GB Node Pool').should('be.visible');
-
-      cy.get('[data-qa-notice="true"]').within(() => {
-        cy.findByText(minimumNodeNotice).should('be.visible');
-      });
-
-      ui.button
-        .findByTitle('Create Cluster')
-        .should('be.visible')
-        .should('be.enabled')
-        .click();
-    });
-
-    cy.wait('@createCluster');
-    cy.url().should(
-      'endWith',
-      `/kubernetes/clusters/${mockCluster.id}/summary`
-    );
-  });
-
-  it('Simple Page Check - Phase 2 MTC Flags Both ON', () => {
-    mockAppendFeatureFlags({
-      lkeEnterprise2: {
-        enabled: true,
-        la: true,
-        postLa: false,
-        phase2Mtc: { byoVPC: true, dualStack: true },
-      },
-    }).as('getFeatureFlags');
-
-    mockCreateCluster(mockCluster).as('createCluster');
-    mockGetTieredKubernetesVersions('enterprise', [
-      latestEnterpriseTierKubernetesVersion,
-    ]).as('getTieredKubernetesVersions');
-    mockGetRegions(mockRegions);
-
-    cy.visitWithLogin('/kubernetes/create');
-    cy.findByText('Add Node Pools').should('be.visible');
-
-    cy.findByLabelText('Cluster Label').click();
-    cy.focused().type(mockCluster.label);
-
-    cy.findByText('LKE Enterprise').click();
-
-    ui.regionSelect.find().click().type(`${mockRegions[0].label}`);
-    ui.regionSelect.findItemByRegionId(mockRegions[0].id).click();
-
-    cy.findByLabelText('Kubernetes Version').should('be.visible').click();
-    cy.findByText(latestEnterpriseTierKubernetesVersion.id)
-      .should('be.visible')
-      .click();
-
-    // Confirms LKE-E Phase 2 IP Stack and VPC options display with both flags ON.
-    cy.findByText('IP Stack').should('be.visible');
-    cy.findByText('IPv4', { exact: true }).should('be.visible');
-    cy.findByText('IPv4 + IPv6 (dual-stack)').should('be.visible');
-    cy.findByText('Automatically generate a VPC for this cluster').should(
-      'be.visible'
-    );
-    cy.findByText('Use an existing VPC').should('be.visible');
->>>>>>> 93dd7f08
-
-      mockCreateCluster(mockCluster).as('createCluster');
-      mockGetTieredKubernetesVersions('enterprise', [
-        latestEnterpriseTierKubernetesVersion,
-      ]).as('getTieredKubernetesVersions');
-      mockGetRegions([mockRegion]);
+          phase2Mtc: { byoVPC: true, dualStack: false },
+        },
+      }).as('getFeatureFlags');
 
       cy.visitWithLogin('/kubernetes/create');
       cy.findByText('Add Node Pools').should('be.visible');
@@ -383,7 +210,143 @@
         .should('be.visible')
         .click();
 
-      // Confirms LKE-E Phase 2 IP Stack and VPC options display with the flag ON.
+      // Confirms LKE-E Phase 2 VPC options do not display with the Dual Stack flag OFF.
+      cy.findByText('IP Stack').should('not.exist');
+      cy.findByText('IPv4', { exact: true }).should('not.exist');
+      cy.findByText('IPv4 + IPv6 (dual-stack)').should('not.exist');
+
+      // Confirms LKE-E Phase 2 VPC options display with the BYO VPC flag ON.
+      cy.findByText('Automatically generate a VPC for this cluster').should(
+        'be.visible'
+      );
+      cy.findByText('Use an existing VPC').should('be.visible');
+
+      cy.findByText('Dedicated CPU').should('be.visible').click();
+      addNodes(mockPlan.formattedLabel);
+
+      // Bypass ACL validation
+      cy.get('input[name="acl-acknowledgement"]').check();
+
+      // Confirm change is reflected in checkout bar.
+      cy.get('[data-testid="kube-checkout-bar"]').within(() => {
+        cy.findByText(`${mockPlan.formattedLabel} Plan`).should('be.visible');
+        cy.findByTitle(`Remove ${mockPlan.label} Node Pool`).should(
+          'be.visible'
+        );
+
+        cy.get('[data-qa-notice="true"]').within(() => {
+          cy.findByText(minimumNodeNotice).should('be.visible');
+        });
+
+        ui.button
+          .findByTitle('Create Cluster')
+          .should('be.visible')
+          .should('be.enabled')
+          .click();
+      });
+
+      cy.wait('@createCluster');
+      cy.url().should(
+        'endWith',
+        `/kubernetes/clusters/${mockCluster.id}/summary`
+      );
+    });
+
+    it('Simple Page Check - Phase 2 MTC Dual Stack Flag ON', () => {
+      mockAppendFeatureFlags({
+        lkeEnterprise2: {
+          enabled: true,
+          la: true,
+          postLa: false,
+          phase2Mtc: { byoVPC: false, dualStack: true },
+        },
+      }).as('getFeatureFlags');
+
+      cy.visitWithLogin('/kubernetes/create');
+      cy.findByText('Add Node Pools').should('be.visible');
+
+      cy.findByLabelText('Cluster Label').click();
+      cy.focused().type(mockCluster.label);
+
+      cy.findByText('LKE Enterprise').click();
+
+      ui.regionSelect.find().click().type(`${mockRegion.label}`);
+      ui.regionSelect.findItemByRegionId(mockRegion.id, [mockRegion]).click();
+
+      cy.findByLabelText('Kubernetes Version').should('be.visible').click();
+      cy.findByText(latestEnterpriseTierKubernetesVersion.id)
+        .should('be.visible')
+        .click();
+
+      // Confirms LKE-E Phase 2 IP Stack displays with the Dual Stack flag ON.
+      cy.findByText('IP Stack').should('be.visible');
+      cy.findByText('IPv4', { exact: true }).should('be.visible');
+      cy.findByText('IPv4 + IPv6 (dual-stack)').should('be.visible');
+
+      // Confirms LKE-E Phase 2 VPC options do not display with the BYO VPC flag OFF.
+      cy.findByText('Automatically generate a VPC for this cluster').should(
+        'not.exist'
+      );
+      cy.findByText('Use an existing VPC').should('not.exist');
+
+      cy.findByText('Dedicated CPU').should('be.visible').click();
+      addNodes(mockPlan.formattedLabel);
+
+      // Bypass ACL validation
+      cy.get('input[name="acl-acknowledgement"]').check();
+
+      // Confirm change is reflected in checkout bar.
+      cy.get('[data-testid="kube-checkout-bar"]').within(() => {
+        cy.findByText(`${mockPlan.formattedLabel} Plan`).should('be.visible');
+        cy.findByTitle(`Remove ${mockPlan.label} Node Pool`).should(
+          'be.visible'
+        );
+
+        cy.get('[data-qa-notice="true"]').within(() => {
+          cy.findByText(minimumNodeNotice).should('be.visible');
+        });
+
+        ui.button
+          .findByTitle('Create Cluster')
+          .should('be.visible')
+          .should('be.enabled')
+          .click();
+      });
+
+      cy.wait('@createCluster');
+      cy.url().should(
+        'endWith',
+        `/kubernetes/clusters/${mockCluster.id}/summary`
+      );
+    });
+
+    it('Simple Page Check - Phase 2 MTC Flags Both ON', () => {
+      mockAppendFeatureFlags({
+        lkeEnterprise2: {
+          enabled: true,
+          la: true,
+          postLa: false,
+          phase2Mtc: { byoVPC: true, dualStack: true },
+        },
+      }).as('getFeatureFlags');
+
+      cy.visitWithLogin('/kubernetes/create');
+      cy.findByText('Add Node Pools').should('be.visible');
+
+      cy.findByLabelText('Cluster Label').click();
+      cy.focused().type(mockCluster.label);
+
+      cy.findByText('LKE Enterprise').click();
+
+      ui.regionSelect.find().click().type(`${mockRegion.label}`);
+      ui.regionSelect.findItemByRegionId(mockRegion.id, [mockRegion]).click();
+
+      cy.findByLabelText('Kubernetes Version').should('be.visible').click();
+      cy.findByText(latestEnterpriseTierKubernetesVersion.id)
+        .should('be.visible')
+        .click();
+
+      // Confirms LKE-E Phase 2 IP Stack and VPC options display with both flags ON.
       cy.findByText('IP Stack').should('be.visible');
       cy.findByText('IPv4', { exact: true }).should('be.visible');
       cy.findByText('IPv4 + IPv6 (dual-stack)').should('be.visible');
@@ -423,30 +386,18 @@
       );
     });
 
-    it('Simple Page Check - Phase 2 MTC Flag OFF', () => {
-      mockAppendFeatureFlags({
-        lkeEnterprise: {
+    it('Simple Page Check - Phase 2 MTC Flags Both OFF', () => {
+      mockAppendFeatureFlags({
+        lkeEnterprise2: {
           enabled: true,
           la: true,
           postLa: false,
-          phase2Mtc: false,
-        },
-      }).as('getFeatureFlags');
-
-<<<<<<< HEAD
+          phase2Mtc: { byoVPC: false, dualStack: false },
+        },
+      }).as('getFeatureFlags');
+
       cy.visitWithLogin('/kubernetes/create');
       cy.findByText('Add Node Pools').should('be.visible');
-=======
-  it('Simple Page Check - Phase 2 MTC Flags Both OFF', () => {
-    mockAppendFeatureFlags({
-      lkeEnterprise2: {
-        enabled: true,
-        la: true,
-        postLa: false,
-        phase2Mtc: { byoVPC: false, dualStack: false },
-      },
-    }).as('getFeatureFlags');
->>>>>>> 93dd7f08
 
       cy.findByLabelText('Cluster Label').click();
       cy.focused().type(mockCluster.label);
@@ -461,7 +412,7 @@
         .should('be.visible')
         .click();
 
-      // Confirms LKE-E Phase 2 IP Stack and VPC options do not display with the flag OFF.
+      // Confirms LKE-E Phase 2 IP Stack and VPC options do not display with both flags OFF.
       cy.findByText('IP Stack').should('not.exist');
       cy.findByText('IPv4', { exact: true }).should('not.exist');
       cy.findByText('IPv4 + IPv6 (dual-stack)').should('not.exist');
@@ -502,27 +453,16 @@
     });
   });
 
-<<<<<<< HEAD
   describe('Phase 2 MTC & Post-LA feature flags', () => {
-    it('Simple Page Check - Phase 2 MTC Flag and Post-LA Flag ON', () => {
-      mockAppendFeatureFlags({
-        lkeEnterprise: {
+    it('Simple Page Check - Phase 2 MTC Flags and Post-LA Flag ON', () => {
+      mockAppendFeatureFlags({
+        lkeEnterprise2: {
           enabled: true,
           la: true,
           postLa: true,
-          phase2Mtc: true,
-        },
-      });
-=======
-    // Confirms LKE-E Phase 2 IP Stack and VPC options do not display with both flags OFF.
-    cy.findByText('IP Stack').should('not.exist');
-    cy.findByText('IPv4', { exact: true }).should('not.exist');
-    cy.findByText('IPv4 + IPv6 (dual-stack)').should('not.exist');
-    cy.findByText('Automatically generate a VPC for this cluster').should(
-      'not.exist'
-    );
-    cy.findByText('Use an existing VPC').should('not.exist');
->>>>>>> 93dd7f08
+          phase2Mtc: { byoVPC: true, dualStack: true },
+        },
+      });
 
       cy.visitWithLogin('/kubernetes/create');
 
@@ -594,82 +534,6 @@
         ],
       })
     ).as('getAccount');
-<<<<<<< HEAD
-=======
-  });
-
-  it('Simple Page Check - Phase 2 MTC BYO VPC Flag ON', () => {
-    mockAppendFeatureFlags({
-      lkeEnterprise2: {
-        enabled: true,
-        la: true,
-        phase2Mtc: { byoVPC: true, dualStack: false },
-      },
-    }).as('getFeatureFlags');
-
-    mockGetClusters([mockCluster]).as('getClusters');
-    mockGetCluster(mockCluster).as('getCluster');
-    mockGetClusterPools(mockCluster.id, mockNodePools).as('getNodePools');
-    mockGetVPC(mockVPC).as('getVPC');
-
-    cy.visitWithLogin(`/kubernetes/clusters/${mockCluster.id}/summary`);
-    cy.wait(['@getCluster', '@getVPC', '@getNodePools']);
-
-    // Confirm linked VPC is present
-    cy.get('[data-qa-kube-entity-footer]').within(() => {
-      cy.contains('VPC:').should('exist');
-      cy.findByTestId('assigned-lke-cluster-label').should(
-        'contain.text',
-        mockVPC.label
-      );
-    });
-
-    // Confirm VPC IP columns are not present in the node table header
-    cy.get('[aria-label="List of Your Cluster Nodes"] thead').within(() => {
-      cy.contains('th', 'VPC IPv4').should('not.exist');
-      cy.contains('th', 'VPC IPv6').should('not.exist');
-    });
-  });
-
-  it('Simple Page Check - Phase 2 MTC Dual Stack Flag ON', () => {
-    mockAppendFeatureFlags({
-      lkeEnterprise2: {
-        enabled: true,
-        la: true,
-        phase2Mtc: { byoVPC: false, dualStack: true },
-      },
-    }).as('getFeatureFlags');
-
-    mockGetClusters([mockCluster]).as('getClusters');
-    mockGetCluster(mockCluster).as('getCluster');
-    mockGetClusterPools(mockCluster.id, mockNodePools).as('getNodePools');
-
-    cy.visitWithLogin(`/kubernetes/clusters/${mockCluster.id}/summary`);
-    cy.wait(['@getCluster', '@getNodePools']);
-
-    // Confirm linked VPC is not present
-    cy.get('[data-qa-kube-entity-footer]').within(() => {
-      cy.contains('VPC:').should('not.exist');
-      cy.findByTestId('assigned-lke-cluster-label').should('not.exist');
-    });
-
-    // Confirm VPC IP columns are present in the node table header
-    cy.get('[aria-label="List of Your Cluster Nodes"] thead').within(() => {
-      cy.contains('th', 'VPC IPv4').should('be.visible');
-      cy.contains('th', 'VPC IPv6').should('be.visible');
-    });
-  });
-
-  it('Simple Page Check - Phase 2 MTC Flags Both ON', () => {
-    mockAppendFeatureFlags({
-      lkeEnterprise2: {
-        enabled: true,
-        la: true,
-        phase2Mtc: { byoVPC: true, dualStack: true },
-      },
-    }).as('getFeatureFlags');
-
->>>>>>> 93dd7f08
     mockGetClusters([mockCluster]).as('getClusters');
     mockGetCluster(mockCluster).as('getCluster');
     mockGetClusterPools(mockCluster.id, mockNodePools).as('getNodePools');
@@ -682,17 +546,21 @@
    */
   describe('Phase 2 MTC feature flag', () => {
     /*
-     * - Confirms the state of the LKE cluster details page when the "phase2Mtc" feature is enabled.
+     * - Confirms the state of the LKE cluster details page when the Phase 2 BYO VPC feature is enabled.
      * - Confirms that attached VPC label is displayed in the cluster summary.
-     * - Confirms that IPv4 and IPv6 node pool table column is present.
-     */
-    it('Simple Page Check - Phase 2 MTC Flag ON', () => {
-      mockAppendFeatureFlags({
-        lkeEnterprise: { enabled: true, la: true, phase2Mtc: true },
+     * - Confirms that VPC IP columns are not present when Phase 2 dual stack flag is disabled.
+     */
+    it('Simple Page Check - Phase 2 MTC BYO VPC Flag ON', () => {
+      mockAppendFeatureFlags({
+        lkeEnterprise2: {
+          enabled: true,
+          la: true,
+          phase2Mtc: { byoVPC: true, dualStack: false },
+        },
       }).as('getFeatureFlags');
 
       cy.visitWithLogin(`/kubernetes/clusters/${mockCluster.id}/summary`);
-      // cy.wait(['@getCluster', '@getVPC', '@getNodePools']);
+      cy.wait(['@getCluster', '@getVPC', '@getNodePools']);
 
       // Confirm linked VPC is present
       cy.get('[data-qa-kube-entity-footer]').within(() => {
@@ -703,6 +571,36 @@
         );
       });
 
+      // Confirm VPC IP columns are not present in the node table header
+      cy.get('[aria-label="List of Your Cluster Nodes"] thead').within(() => {
+        cy.contains('th', 'VPC IPv4').should('not.exist');
+        cy.contains('th', 'VPC IPv6').should('not.exist');
+      });
+    });
+
+    /*
+     * - Confirms the state of the LKE cluster details page when the Phase 2 dual stack feature is enabled.
+     * - Confirms that VPC node pool table IP columns are present.
+     * - Confirms that attached VPC label is absent in the cluster summary when the BYO VPC feature is disabled.
+     */
+    it('Simple Page Check - Phase 2 MTC Dual Stack Flag ON', () => {
+      mockAppendFeatureFlags({
+        lkeEnterprise2: {
+          enabled: true,
+          la: true,
+          phase2Mtc: { byoVPC: false, dualStack: true },
+        },
+      }).as('getFeatureFlags');
+
+      cy.visitWithLogin(`/kubernetes/clusters/${mockCluster.id}/summary`);
+      cy.wait(['@getCluster', '@getNodePools']);
+
+      // Confirm linked VPC is not present
+      cy.get('[data-qa-kube-entity-footer]').within(() => {
+        cy.contains('VPC:').should('not.exist');
+        cy.findByTestId('assigned-lke-cluster-label').should('not.exist');
+      });
+
       // Confirm VPC IP columns are present in the node table header
       cy.get('[aria-label="List of Your Cluster Nodes"] thead').within(() => {
         cy.contains('th', 'VPC IPv4').should('be.visible');
@@ -711,17 +609,54 @@
     });
 
     /*
+     * - Confirms the state of the LKE cluster details page when the Phase 2 dual stack and BYO VPC features are enabled.
+     * - Confirms that VPC node pool table IP columns are present.
+     * - Confirms that attached VPC label is displayed in the cluster summary.
+     */
+    it('Simple Page Check - Phase 2 MTC Flags Both ON', () => {
+      mockAppendFeatureFlags({
+        lkeEnterprise2: {
+          enabled: true,
+          la: true,
+          phase2Mtc: { byoVPC: true, dualStack: true },
+        },
+      }).as('getFeatureFlags');
+
+      cy.visitWithLogin(`/kubernetes/clusters/${mockCluster.id}/summary`);
+      cy.wait(['@getCluster', '@getVPC', '@getNodePools']);
+
+      // Confirm linked VPC is present
+      cy.get('[data-qa-kube-entity-footer]').within(() => {
+        cy.contains('VPC:').should('exist');
+        cy.findByTestId('assigned-lke-cluster-label').should(
+          'contain.text',
+          mockVPC.label
+        );
+      });
+
+      // Confirm VPC IP columns are present in the node table header
+      cy.get('[aria-label="List of Your Cluster Nodes"] thead').within(() => {
+        cy.contains('th', 'VPC IPv4').should('be.visible');
+        cy.contains('th', 'VPC IPv6').should('be.visible');
+      });
+    });
+
+    /*
      * - Confirms the state of the LKE cluster details page when the "phase2Mtc" feature is disabled.
      * - Confirms that no VPC label is shown in the cluster summary.
      * - Confirms that IPv4 and IPv6 node pool table columns are absent.
      */
-    it('Simple Page Check - Phase 2 MTC Flag OFF', () => {
-      mockAppendFeatureFlags({
-        lkeEnterprise: { enabled: true, la: true, phase2Mtc: false },
+    it('Simple Page Check - Phase 2 MTC Flags Both OFF', () => {
+      mockAppendFeatureFlags({
+        lkeEnterprise2: {
+          enabled: true,
+          la: true,
+          phase2Mtc: { byoVPC: false, dualStack: false },
+        },
       }).as('getFeatureFlags');
 
       cy.visitWithLogin(`/kubernetes/clusters/${mockCluster.id}/summary`);
-      // cy.wait(['@getCluster', '@getNodePools']);
+      cy.wait(['@getCluster', '@getNodePools']);
 
       // Confirm linked VPC is not present
       cy.get('[data-qa-kube-entity-footer]').within(() => {
@@ -737,7 +672,6 @@
     });
   });
 
-<<<<<<< HEAD
   /*
    * Smoke tests to confirm the state of the LKE cluster details page when the
    * LKE-E "postLa" feature flag is enabled and disabled.
@@ -749,11 +683,11 @@
      */
     it('Simple Page Check - Post-LA Flag ON', () => {
       mockAppendFeatureFlags({
-        lkeEnterprise: {
-          enabled: true,
-          la: true,
-          phase2Mtc: false,
+        lkeEnterprise2: {
+          enabled: true,
+          la: true,
           postLa: true,
+          phase2Mtc: { byoVPC: false, dualStack: false },
         },
       }).as('getFeatureFlags');
 
@@ -763,24 +697,14 @@
         .should('be.visible')
         .should('be.enabled')
         .click();
-=======
-  it('Simple Page Check - Phase 2 MTC Flags Both OFF', () => {
-    mockAppendFeatureFlags({
-      lkeEnterprise2: {
-        enabled: true,
-        la: true,
-        phase2Mtc: { byoVPC: false, dualStack: false },
-      },
-    }).as('getFeatureFlags');
->>>>>>> 93dd7f08
 
       ui.drawer
         .findByTitle(`Add a Node Pool: ${mockCluster.label}`)
         .should('be.visible')
         .within(() => {
+          cy.findByText('Update Strategy').scrollIntoView();
           cy.findByText('Update Strategy').should('be.visible');
           cy.findByText('Use default firewall').should('be.visible');
-          cy.findByText('Select existing firewall').scrollIntoView();
           cy.findByText('Select existing firewall').should('be.visible');
         });
     });
@@ -791,10 +715,10 @@
      */
     it('Simple Page Check - Post-LA Flag OFF', () => {
       mockAppendFeatureFlags({
-        lkeEnterprise: {
-          enabled: true,
-          la: true,
-          phase2Mtc: false,
+        lkeEnterprise2: {
+          enabled: true,
+          la: true,
+          phase2Mtc: { byoVPC: false, dualStack: false },
           postLa: false,
         },
       }).as('getFeatureFlags');
@@ -827,12 +751,12 @@
      * - Confirms that update strategy and Firewall options are present in Add Node Pool drawer.
      * - Confirms that attached VPC is shown in the summary, and IPv4 and IPv6 node pool table columns are present.
      */
-    it('Simple Page Check - Phase 2 MTC Flag and Post-LA Flag ON', () => {
-      mockAppendFeatureFlags({
-        lkeEnterprise: {
-          enabled: true,
-          la: true,
-          phase2Mtc: true,
+    it('Simple Page Check - Phase 2 MTC Flags and Post-LA Flag ON', () => {
+      mockAppendFeatureFlags({
+        lkeEnterprise2: {
+          enabled: true,
+          la: true,
+          phase2Mtc: { byoVPC: true, dualStack: true },
           postLa: true,
         },
       });
@@ -864,9 +788,9 @@
         .findByTitle(`Add a Node Pool: ${mockCluster.label}`)
         .should('be.visible')
         .within(() => {
+          cy.findByText('Update Strategy').scrollIntoView();
           cy.findByText('Update Strategy').should('be.visible');
           cy.findByText('Use default firewall').should('be.visible');
-          cy.findByText('Select existing firewall').scrollIntoView();
           cy.findByText('Select existing firewall').should('be.visible');
         });
     });
