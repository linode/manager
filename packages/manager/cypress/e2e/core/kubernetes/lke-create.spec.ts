--- conflicted
+++ resolved
@@ -1,15 +1,12 @@
 /**
  * @file LKE creation end-to-end tests.
  */
-<<<<<<< HEAD
 import {
   dedicatedTypeFactory,
   linodeTypeFactory,
   pluralize,
+  regionFactory,
 } from '@linode/utilities';
-=======
-import { pluralize, regionFactory } from '@linode/utilities';
->>>>>>> 129b9b4f
 import {
   dcPricingDocsLabel,
   dcPricingDocsUrl,
