/**
 * @file LKE creation end-to-end tests.
 */
import {
  dedicatedTypeFactory,
  linodeTypeFactory,
  pluralize,
} from '@linode/utilities';
import {
  dcPricingDocsLabel,
  dcPricingDocsUrl,
  dcPricingLkeCheckoutSummaryPlaceholder,
  dcPricingLkeClusterPlans,
  dcPricingLkeHAPlaceholder,
  dcPricingMockLinodeTypes,
  dcPricingPlanPlaceholder,
} from 'support/constants/dc-specific-pricing';
import {
  latestEnterpriseTierKubernetesVersion,
  latestKubernetesVersion,
} from 'support/constants/lke';
import { mockGetAccount } from 'support/intercepts/account';
import { mockGetAccountBeta } from 'support/intercepts/betas';
import { mockAppendFeatureFlags } from 'support/intercepts/feature-flags';
import { mockGetLinodeTypes } from 'support/intercepts/linodes';
import {
  mockCreateCluster,
  mockCreateClusterError,
  mockGetApiEndpoints,
  mockGetCluster,
  mockGetClusterPools,
  mockGetClusters,
  mockGetControlPlaneACL,
  mockGetDashboardUrl,
  mockGetKubernetesVersions,
  mockGetLKEClusterTypes,
  mockGetTieredKubernetesVersions,
} from 'support/intercepts/lke';
import {
  mockGetRegionAvailability,
  mockGetRegions,
} from 'support/intercepts/regions';
import { ui } from 'support/ui';
import { randomItem, randomLabel, randomNumber } from 'support/util/random';
import { chooseRegion, getRegionById } from 'support/util/regions';

<<<<<<< HEAD
=======
import { accountBetaFactory, lkeEnterpriseTypeFactory } from 'src/factories';
>>>>>>> 7a04be03
import {
  accountFactory,
  kubeLinodeFactory,
  kubernetesClusterFactory,
  kubernetesControlPlaneACLFactory,
  kubernetesControlPlaneACLOptionsFactory,
  lkeEnterpriseTypeFactory,
  lkeHighAvailabilityTypeFactory,
  nodePoolFactory,
  regionFactory,
} from 'src/factories';
import {
  CLUSTER_TIER_DOCS_LINK,
  CLUSTER_VERSIONS_DOCS_LINK,
} from 'src/features/Kubernetes/constants';
import { getTotalClusterMemoryCPUAndStorage } from 'src/features/Kubernetes/kubeUtils';
import { getTotalClusterPrice } from 'src/utilities/pricing/kubernetes';

import type { PriceType } from '@linode/api-v4/lib/types';
import type { ExtendedType } from 'src/utilities/extendType';
import type { LkePlanDescription } from 'support/api/lke';

const dedicatedNodeCount = 4;
const nanodeNodeCount = 3;

const clusterRegion = chooseRegion({
  capabilities: ['Kubernetes'],
});
const dedicatedCpuPool = nodePoolFactory.build({
  count: dedicatedNodeCount,
  nodes: kubeLinodeFactory.buildList(dedicatedNodeCount),
  type: 'g6-dedicated-2',
});
const nanodeMemoryPool = nodePoolFactory.build({
  count: nanodeNodeCount,
  nodes: kubeLinodeFactory.buildList(nanodeNodeCount),
  type: 'g6-nanode-1',
});
const dedicatedType = dedicatedTypeFactory.build({
  disk: 81920,
  id: 'g6-dedicated-2',
  label: 'Dedicated 4 GB',
  memory: 4096,
  price: {
    hourly: 0.054,
    monthly: 36.0,
  },
  region_prices: dcPricingMockLinodeTypes.find(
    (type) => type.id === 'g6-dedicated-2'
  )?.region_prices,
  vcpus: 2,
}) as ExtendedType;
const nanodeType = linodeTypeFactory.build({
  disk: 25600,
  id: 'g6-nanode-1',
  label: 'Linode 2 GB',
  memory: 2048,
  price: {
    hourly: 0.0075,
    monthly: 5.0,
  },
  region_prices: dcPricingMockLinodeTypes.find(
    (type) => type.id === 'g6-nanode-1'
  )?.region_prices,
  vcpus: 1,
}) as ExtendedType;
const gpuType = linodeTypeFactory.build({
  class: 'gpu',
  id: 'g2-gpu-1',
}) as ExtendedType;
const highMemType = linodeTypeFactory.build({
  class: 'highmem',
  id: 'g7-highmem-1',
}) as ExtendedType;
const premiumType = linodeTypeFactory.build({
  class: 'premium',
  id: 'g7-premium-1',
}) as ExtendedType;
const mockedLKEClusterPrices: PriceType[] = [
  {
    id: 'lke-sa',
    label: 'LKE Standard Availability',
    price: {
      hourly: 0.0,
      monthly: 0.0,
    },
    region_prices: [],
    transfer: 0,
  },
];
const mockedLKEHAClusterPrices: PriceType[] = [
  {
    id: 'lke-ha',
    label: 'LKE High Availability',
    price: {
      hourly: 0.09,
      monthly: 60.0,
    },
    region_prices: [],
    transfer: 0,
  },
];
const mockedLKEEnterprisePrices = [
  lkeHighAvailabilityTypeFactory.build(),
  lkeEnterpriseTypeFactory.build(),
];
const clusterPlans: LkePlanDescription[] = [
  {
    nodeCount: dedicatedNodeCount,
    planName: 'Dedicated 4 GB',
    size: 4,
    tab: 'Dedicated CPU',
    type: 'dedicated',
  },
  {
    nodeCount: nanodeNodeCount,
    planName: 'Linode 2 GB',
    size: 24,
    tab: 'Shared CPU',
    type: 'nanode',
  },
];
const mockedLKEClusterTypes = [
  dedicatedType,
  nanodeType,
  gpuType,
  highMemType,
  premiumType,
];
const validEnterprisePlanTabs = [
  'Dedicated CPU',
  'Shared CPU',
  'High Memory',
  'Premium CPU',
];
const validStandardPlanTabs = [...validEnterprisePlanTabs, 'GPU'];

describe('LKE Cluster Creation', () => {
  /*
   * - Confirms that users can create a cluster by completing the LKE create form.
   * - Confirms that LKE cluster is created.
   * - Confirms that user is redirected to new LKE cluster summary page.
   * - Confirms that correct information is shown on the LKE cluster summary page
   * - Confirms that new LKE cluster summary page shows expected node pools.
   * - Confirms that new LKE cluster is shown on LKE clusters landing page.
   */
  const clusterLabel = randomLabel();
  const clusterVersion = '1.31';
  const mockedLKECluster = kubernetesClusterFactory.build({
    label: clusterLabel,
    region: clusterRegion.id,
  });
  const mockedLKEClusterPools = [nanodeMemoryPool, dedicatedCpuPool];
  const mockedLKEClusterControlPlane = kubernetesControlPlaneACLFactory.build();
  const {
    CPU: totalCpu,
    RAM: totalMemory,
    Storage: totalStorage,
  } = getTotalClusterMemoryCPUAndStorage(
    mockedLKEClusterPools,
    mockedLKEClusterTypes
  );

  it('can create an LKE cluster', () => {
    mockCreateCluster(mockedLKECluster).as('createCluster');
    mockGetCluster(mockedLKECluster).as('getCluster');
    mockGetClusterPools(mockedLKECluster.id, mockedLKEClusterPools).as(
      'getClusterPools'
    );
    mockGetDashboardUrl(mockedLKECluster.id).as('getDashboardUrl');
    mockGetControlPlaneACL(
      mockedLKECluster.id,
      mockedLKEClusterControlPlane
    ).as('getControlPlaneACL');
    mockGetApiEndpoints(mockedLKECluster.id).as('getApiEndpoints');
    mockGetLinodeTypes(mockedLKEClusterTypes).as('getLinodeTypes');
    mockGetLKEClusterTypes(mockedLKEClusterPrices).as('getLKEClusterTypes');
    mockGetClusters([mockedLKECluster]).as('getClusters');
    mockGetKubernetesVersions([clusterVersion]).as('getKubernetesVersions');

    cy.visitWithLogin('/kubernetes/clusters');

    ui.button
      .findByTitle('Create Cluster')
      .should('be.visible')
      .should('be.enabled')
      .click();

    cy.url().should('endWith', '/kubernetes/create');

    // Fill out LKE creation form label, region, and Kubernetes version fields.
    cy.get('[data-qa-textfield-label="Cluster Label"]')
      .should('be.visible')
      .click();
    cy.focused().type(`${clusterLabel}{enter}`);

    ui.regionSelect.find().click().type(`${clusterRegion.label}{enter}`);

    ui.autocomplete
      .findByLabel('Kubernetes Version')
      .click()
      .type(`${clusterVersion}{enter}`);

    cy.get('[data-testid="ha-radio-button-no"]').should('be.visible').click();

    let monthPrice = 0;

    // Confirm the expected available plans display.
    validStandardPlanTabs.forEach((tab) => {
      ui.tabList.findTabByTitle(tab).should('be.visible');
    });

    // Add a node pool for each selected plan, and confirm that the
    // selected node pool plan is added to the checkout bar.
    clusterPlans.forEach((clusterPlan) => {
      const nodeCount = clusterPlan.nodeCount;
      const planName = clusterPlan.planName;

      cy.log(`Adding ${nodeCount}x ${planName} node(s)`);
      // Click the right tab for the plan, and add a node pool with the desired
      // number of nodes.
      cy.findByText(clusterPlan.tab).should('be.visible').click();
      const quantityInput = '[name="Quantity"]';
      cy.findByText(planName)
        .should('be.visible')
        .closest('tr')
        .within(() => {
          cy.get(quantityInput).should('be.visible');
          cy.get(quantityInput).click();
          cy.get(quantityInput).type(`{selectall}${nodeCount}`);

          ui.button
            .findByTitle('Add')
            .should('be.visible')
            .should('be.enabled')
            .click();
        });

      // Confirm that node pool is shown in the checkout bar.
      cy.get('[data-testid="kube-checkout-bar"]')
        .should('be.visible')
        .within(() => {
          // It's possible that multiple pools of the same type get added.
          // We're taking a naive approach here by confirming that at least one
          // instance of the pool appears in the checkout bar.
          cy.findAllByText(`${planName} Plan`).first().should('be.visible');
        });
      // Expected information on the LKE cluster summary page.
      monthPrice = getTotalClusterPrice({
        highAvailabilityPrice: 0,
        pools: [nanodeMemoryPool, dedicatedCpuPool],
        region: clusterRegion.id,
        types: mockedLKEClusterTypes,
      });
    });

    // Create LKE cluster.
    cy.get('[data-testid="kube-checkout-bar"]')
      .should('be.visible')
      .within(() => {
        ui.button
          .findByTitle('Create Cluster')
          .should('be.visible')
          .should('be.enabled')
          .click();
      });

    // Wait for LKE cluster to be created and confirm that we are redirected
    // to the cluster summary page.
    cy.wait([
      '@getCluster',
      '@getClusterPools',
      '@createCluster',
      '@getLKEClusterTypes',
      '@getLinodeTypes',
      '@getDashboardUrl',
      '@getControlPlaneACL',
      '@getApiEndpoints',
    ]);
    cy.url().should(
      'endWith',
      `/kubernetes/clusters/${mockedLKECluster.id}/summary`
    );

    // Confirm that each node pool is shown.
    clusterPlans.forEach((clusterPlan) => {
      // Because multiple node pools may have identical labels, we figure out
      // how many identical labels for each plan will exist and confirm that
      // the expected number is present.
      const nodePoolLabel = clusterPlan.planName;
      const similarNodePoolCount = getSimilarPlans(clusterPlan, clusterPlans)
        .length;

      // Confirm that the cluster created with the expected parameters.
      cy.findAllByText(`${clusterRegion.label}`).should('be.visible');
      cy.findAllByText(`${totalCpu} CPU Cores`).should('be.visible');
      cy.findAllByText(`${Math.round(totalStorage / 1024)} GB Storage`).should(
        'be.visible'
      );
      cy.findAllByText(`${Math.round(totalMemory / 1024)} GB RAM`).should(
        'be.visible'
      );
      cy.findAllByText(`$${monthPrice.toFixed(2)}/month`).should('be.visible');
      cy.contains('Kubernetes API Endpoint').should('be.visible');
      cy.contains('linodelke.net:443').should('be.visible');

      cy.findAllByText(nodePoolLabel, { selector: 'h2' })
        .should('have.length', similarNodePoolCount)
        .first()
        .should('be.visible');

      // Confirm total number of nodes are shown for each pool
      cy.findAllByText(
        pluralize('Node', 'Nodes', clusterPlan.nodeCount)
      ).should('be.visible');
    });

    ui.breadcrumb
      .find()
      .should('be.visible')
      .within(() => {
        cy.findByText(clusterLabel).should('be.visible');
      });
  });
});

describe('LKE Cluster Creation with APL enabled', () => {
  it('can create an LKE cluster with APL flag enabled', () => {
    const clusterLabel = randomLabel();
    const mockedLKECluster = kubernetesClusterFactory.build({
      label: clusterLabel,
      region: clusterRegion.id,
    });
    const mockedLKEClusterPools = [nanodeMemoryPool, dedicatedCpuPool];
    const mockedLKEClusterControlPlane = kubernetesControlPlaneACLFactory.build();
    const dedicated4Type = dedicatedTypeFactory.build({
      disk: 163840,
      id: 'g6-dedicated-4',
      label: 'Dedicated 8GB',
      memory: 8192,
      price: {
        hourly: 0.108,
        monthly: 72.0,
      },
      region_prices: dcPricingMockLinodeTypes.find(
        (type) => type.id === 'g6-dedicated-8'
      )?.region_prices,
      vcpus: 4,
    });
    const dedicated8Type = dedicatedTypeFactory.build({
      disk: 327680,
      id: 'g6-dedicated-8',
      label: 'Dedicated 16GB',
      memory: 16384,
      price: {
        hourly: 0.216,
        monthly: 144.0,
      },
      region_prices: dcPricingMockLinodeTypes.find(
        (type) => type.id === 'g6-dedicated-8'
      )?.region_prices,
      vcpus: 8,
    });

    const mockedAPLLKEClusterTypes = [
      dedicatedType,
      dedicated4Type,
      dedicated8Type,
      nanodeType,
    ];
    mockAppendFeatureFlags({
      apl: {
        enabled: true,
      },
    }).as('getFeatureFlags');
    mockGetAccountBeta({
      description:
        'Akamai App Platform is a platform that combines developer and operations-centric tools, automation and self-service to streamline the application lifecycle when using Kubernetes. This process will pre-register you for an upcoming beta.',
      ended: null,
      enrolled: '2024-11-04T21:39:41',
      id: 'apl',
      label: 'Akamai App Platform Beta',
      started: '2024-10-31T18:00:00',
    }).as('getAccountBeta');
    mockCreateCluster(mockedLKECluster).as('createCluster');
    mockGetCluster(mockedLKECluster).as('getCluster');
    mockGetClusterPools(mockedLKECluster.id, mockedLKEClusterPools).as(
      'getClusterPools'
    );
    mockGetDashboardUrl(mockedLKECluster.id).as('getDashboardUrl');
    mockGetControlPlaneACL(
      mockedLKECluster.id,
      mockedLKEClusterControlPlane
    ).as('getControlPlaneACL');
    mockGetLinodeTypes(mockedAPLLKEClusterTypes).as('getLinodeTypes');
    mockGetLKEClusterTypes(mockedLKEHAClusterPrices).as('getLKEClusterTypes');
    mockGetApiEndpoints(mockedLKECluster.id).as('getApiEndpoints');

    cy.visitWithLogin('/kubernetes/create');

    cy.wait([
      '@getFeatureFlags',
      '@getAccountBeta',
      '@getLinodeTypes',
      '@getLKEClusterTypes',
    ]);

    // Enter cluster details
    cy.get('[data-qa-textfield-label="Cluster Label"]')
      .should('be.visible')
      .click();
    cy.focused().type(`${clusterLabel}{enter}`);

    ui.regionSelect.find().click().type(`${clusterRegion.label}{enter}`);

    cy.findByTestId('apl-label').should('have.text', 'Akamai App Platform');
    cy.findByTestId('apl-beta-chip').should('have.text', 'BETA');
    cy.findByTestId('apl-radio-button-yes').should('be.visible').click();
    cy.findByTestId('ha-radio-button-yes').should('be.disabled');
    cy.get(
      '[aria-label="Enabled by default when Akamai App Platform is enabled."]'
    ).should('be.visible');

    // Check that Shared CPU plans are disabled
    ui.tabList.findTabByTitle('Shared CPU').click();
    cy.findByText(
      'Shared CPU instances are currently not available for Akamai App Platform.'
    ).should('be.visible');
    cy.get('[data-qa-plan-row="Linode 2 GB"]').should('have.attr', 'disabled');

    // Check that Dedicated CPU plans are available if greater than 8GB
    ui.tabList.findTabByTitle('Dedicated CPU').click();
    cy.get('[data-qa-plan-row="Dedicated 4 GB"]').should(
      'have.attr',
      'disabled'
    );
    cy.get('[data-qa-plan-row="Dedicated 8 GB"]').should(
      'not.have.attr',
      'disabled'
    );
    cy.get('[data-qa-plan-row="Dedicated 16 GB"]').within(() => {
      cy.get('[name="Quantity"]').click();
      cy.get('[name="Quantity"]').type('{selectall}3');

      ui.button
        .findByTitle('Add')
        .should('be.visible')
        .should('be.enabled')
        .click();
    });

    // Check that the checkout bar displays the correct information
    cy.get('[data-testid="kube-checkout-bar"]')
      .should('be.visible')
      .within(() => {
        cy.findByText(`Dedicated 16 GB Plan`).should('be.visible');
        cy.findByText('$432.00').should('be.visible');
        cy.findByText('High Availability (HA) Control Plane').should(
          'be.visible'
        );
        cy.findByText('$60.00/month').should('be.visible');
        cy.findByText('$492.00').should('be.visible');

        ui.button
          .findByTitle('Create Cluster')
          .should('be.visible')
          .should('be.enabled')
          .click();
      });

    cy.wait([
      '@createCluster',
      '@getCluster',
      '@getClusterPools',
      '@getDashboardUrl',
      '@getControlPlaneACL',
      '@getApiEndpoints',
    ]);
  });
});

describe('LKE Cluster Creation with DC-specific pricing', () => {
  /*
   * - Confirms that DC-specific prices are present in the LKE create form.
   * - Confirms that pricing docs link is shown in "Region" section.
   * - Confirms that the plan table shows a message in place of plans when a region is not selected.
   * - Confirms that the cluster summary create button is disabled until a plan and region selection are made.
   * - Confirms that HA helper text updates dynamically to display pricing when a region is selected.
   */
  it('can dynamically update prices when creating an LKE cluster based on region', () => {
    // In staging API, only the Dallas region is available for LKE creation
    const dcSpecificPricingRegion = getRegionById('us-central');
    const clusterLabel = randomLabel();
    const clusterPlans = new Array(2)
      .fill(null)
      .map(() => randomItem(dcPricingLkeClusterPlans));

    cy.visitWithLogin('/kubernetes/clusters');

    ui.button
      .findByTitle('Create Cluster')
      .should('be.visible')
      .should('be.enabled')
      .click();

    cy.url().should('endWith', '/kubernetes/create');

    mockGetLinodeTypes(dcPricingMockLinodeTypes).as('getLinodeTypes');
    cy.wait(['@getLinodeTypes']);

    // Confirm that, without a region selected, no pricing information is displayed.

    // Confirm checkout summary displays helper text and disabled create button.
    cy.findByText(dcPricingLkeCheckoutSummaryPlaceholder).should('be.visible');
    cy.get('[data-qa-deploy-linode]')
      .should('contain.text', 'Create Cluster')
      .should('be.disabled');

    // Confirm that plans table displays helper text instead of plans and prices.
    cy.contains(dcPricingPlanPlaceholder).should('be.visible');

    // Confirm that HA pricing displays helper text instead of price.
    cy.contains(dcPricingLkeHAPlaceholder).should('be.visible');

    // Confirm docs link to pricing page is visible.
    cy.findByText(dcPricingDocsLabel)
      .should('be.visible')
      .should('have.attr', 'href', dcPricingDocsUrl);

    // Fill out LKE creation form label, region, and Kubernetes version fields.
    cy.findByLabelText('Cluster Label').should('be.visible').click();
    cy.focused().type(`${clusterLabel}{enter}`);

    ui.regionSelect.find().click();
    cy.focused().type(`${dcSpecificPricingRegion.label}{enter}`);

    // Confirm that HA price updates dynamically once region selection is made.
    cy.contains(/\$.*\/month/).should('be.visible');

    cy.get('[data-testid="ha-radio-button-yes"]').should('be.visible').click();

    // Confirm that with region and HA selections, create button is still disabled until plan selection is made.
    cy.get('[data-qa-deploy-linode]')
      .should('contain.text', 'Create Cluster')
      .should('be.disabled');

    // Add a node pool for each randomly selected plan, and confirm that the
    // selected node pool plan is added to the checkout bar.
    clusterPlans.forEach((clusterPlan) => {
      const nodeCount = randomNumber(1, 3);
      const planName = clusterPlan.planName;

      cy.log(`Adding ${nodeCount}x ${clusterPlan.planName} node(s)`);
      // Click the right tab for the plan, and add a node pool with the desired
      // number of nodes.
      cy.findByText(clusterPlan.tab).should('be.visible').click();
      cy.findByText(planName)
        .should('be.visible')
        .closest('tr')
        .within(() => {
          cy.get('[name="Quantity"]').should('be.visible').click();
          cy.focused().type(`{selectall}${nodeCount}`);

          ui.button
            .findByTitle('Add')
            .should('be.visible')
            .should('be.enabled')
            .click();
        });

      // Confirm that node pool is shown in the checkout bar.
      cy.get('[data-testid="kube-checkout-bar"]')
        .should('be.visible')
        .within(() => {
          // It's possible that multiple pools of the same type get added.
          // We're taking a naive approach here by confirming that at least one
          // instance of the pool appears in the checkout bar.
          cy.findAllByText(`${planName} Plan`).first().should('be.visible');
        });
    });

    // Confirm that create button is enabled.
    cy.get('[data-testid="kube-checkout-bar"]')
      .should('be.visible')
      .within(() => {
        ui.button
          .findByTitle('Create Cluster')
          .should('be.visible')
          .should('be.enabled');
      });
  });
});

describe('LKE Cluster Creation with ACL', () => {
  /**
   * - Confirms ACL flow does not exist if account doesn't have the corresponding capability
   */
  it('does not show the ACL flow without the LKE ACL capability', () => {
    mockGetAccount(
      accountFactory.build({
        capabilities: [],
      })
    ).as('getAccount');

    cy.visitWithLogin('/kubernetes/clusters');

    ui.button
      .findByTitle('Create Cluster')
      .should('be.visible')
      .should('be.enabled')
      .click();

    cy.url().should('endWith', '/kubernetes/create');
    cy.wait(['@getAccount']);

    cy.contains('Control Plane ACL').should('not.exist');
  });

  // setting up mocks
  const clusterLabel = randomLabel();
  const mockRegion = regionFactory.build({
    capabilities: ['Linodes', 'Kubernetes'],
    id: 'us-east',
    label: 'Newark, US',
  });
  const mockLinodeTypes = [
    linodeTypeFactory.build({
      class: 'dedicated',
      id: 'dedicated-1',
      label: 'dedicated-1',
    }),
    linodeTypeFactory.build({
      class: 'dedicated',
      id: 'dedicated-2',
      label: 'dedicated-2',
    }),
  ];
  const clusterVersion = '1.31';
  const clusterPlan = { size: 2, tab: 'Dedicated CPU', type: 'Dedicated' };
  const nodeCount = 1;
  const planName = 'dedicated-1';
  const checkoutName = 'dedicated-1 Plan';

  describe('with LKE IPACL account capability', () => {
    beforeEach(() => {
      mockGetAccount(
        accountFactory.build({
          capabilities: [
            'LKE HA Control Planes',
            'LKE Network Access Control List (IP ACL)',
          ],
        })
      ).as('getAccount');
      mockGetRegions([mockRegion]).as('getRegions');
      mockGetLinodeTypes(mockLinodeTypes).as('getLinodeTypes');
      mockGetRegionAvailability(mockRegion.id, []).as('getRegionAvailability');
    });

    /**
     * - Confirms create flow when ACL is toggled off
     * - Confirms LKE summary page shows that ACL is not enabled
     */
    it('creates an LKE cluster with ACL disabled', () => {
      const mockACL = kubernetesControlPlaneACLFactory.build({
        acl: {
          enabled: false,
          'revision-id': '',
        },
      });
      const mockCluster = kubernetesClusterFactory.build({
        control_plane: mockACL,
        k8s_version: clusterVersion,
        label: clusterLabel,
        region: mockRegion.id,
      });
      mockCreateCluster(mockCluster).as('createCluster');
      mockGetCluster(mockCluster).as('getCluster');
      mockGetControlPlaneACL(mockCluster.id, mockACL).as('getControlPlaneACL');

      cy.visitWithLogin('/kubernetes/clusters');

      ui.button
        .findByTitle('Create Cluster')
        .should('be.visible')
        .should('be.enabled')
        .click();

      cy.url().should('endWith', '/kubernetes/create');
      cy.wait(['@getAccount', '@getRegions', '@getLinodeTypes']);

      // Fill out LKE creation form label, region, and Kubernetes version fields.
      cy.findByLabelText('Cluster Label').should('be.visible').click();
      cy.focused().type(`${clusterLabel}{enter}`);

      ui.regionSelect.find().click().type(`${mockRegion.label}{enter}`);
      cy.wait(['@getRegionAvailability']);

      cy.findByText('Kubernetes Version').should('be.visible').click();
      cy.focused().type(`${clusterVersion}{enter}`);

      cy.get('[data-testid="ha-radio-button-yes"]')
        .should('be.visible')
        .click();

      // Confirm that ACL is disabled by default.
      cy.contains('Control Plane ACL').should('be.visible');
      ui.toggle
        .find()
        .should('have.attr', 'data-qa-toggle', 'false')
        .should('be.visible');

      // Add a node pool
      cy.findByText(clusterPlan.tab).should('be.visible').click();
      cy.findByText(planName)
        .should('be.visible')
        .closest('tr')
        .within(() => {
          cy.get('[name="Quantity"]').should('be.visible').click();
          cy.focused().type(`{selectall}${nodeCount}`);

          ui.button
            .findByTitle('Add')
            .should('be.visible')
            .should('be.enabled')
            .click();
        });

      // Confirm that node pool is shown in the checkout bar.
      cy.get('[data-testid="kube-checkout-bar"]')
        .should('be.visible')
        .within(() => {
          cy.findAllByText(checkoutName).first().should('be.visible');
        });

      // create cluster
      cy.get('[data-testid="kube-checkout-bar"]')
        .should('be.visible')
        .within(() => {
          ui.button
            .findByTitle('Create Cluster')
            .should('be.visible')
            .should('be.enabled')
            .click();
        });

      cy.wait('@createCluster').then(() => {
        cy.url().should(
          'endWith',
          `/kubernetes/clusters/${mockCluster.id}/summary`
        );
      });

      cy.wait(['@getCluster', '@getControlPlaneACL']);

      // Confirms Summary panel displays as expected
      cy.contains('Control Plane ACL').should('be.visible');
      ui.button.findByTitle('Enable').should('be.visible').should('be.enabled');
    });

    /**
     * - Confirms create flow when ACL is toggled on
     * - Confirms adding IPs
     * - Confirms LKE summary page shows that ACL is enabled
     */
    it('creates an LKE cluster with ACL enabled', () => {
      const mockACLOptions = kubernetesControlPlaneACLOptionsFactory.build({
        'revision-id': '',
      });

      const mockACL = kubernetesControlPlaneACLFactory.build({
        acl: mockACLOptions,
      });

      const mockCluster = kubernetesClusterFactory.build({
        control_plane: mockACL,
        k8s_version: clusterVersion,
        label: clusterLabel,
        region: mockRegion.id,
      });
      mockCreateCluster(mockCluster).as('createCluster');
      mockGetCluster(mockCluster).as('getCluster');
      mockGetControlPlaneACL(mockCluster.id, mockACL).as('getControlPlaneACL');

      cy.visitWithLogin('/kubernetes/clusters');

      ui.button
        .findByTitle('Create Cluster')
        .should('be.visible')
        .should('be.enabled')
        .click();

      cy.url().should('endWith', '/kubernetes/create');
      cy.wait(['@getAccount']);

      // Fill out LKE creation form label, region, and Kubernetes version fields.
      cy.findByLabelText('Cluster Label').should('be.visible').click();
      cy.focused().type(`${clusterLabel}{enter}`);

      ui.regionSelect.find().click().type(`${mockRegion.label}{enter}`);

      cy.findByText('Kubernetes Version').should('be.visible').click();
      cy.focused().type(`${clusterVersion}{enter}`);

      cy.get('[data-testid="ha-radio-button-yes"]')
        .should('be.visible')
        .click();

      // Confirm ACL is disabled by default, then enable it.
      cy.contains('Control Plane ACL').should('be.visible');
      ui.toggle
        .find()
        .should('have.attr', 'data-qa-toggle', 'false')
        .should('be.visible')
        .click();

      ui.toggle.find().should('have.attr', 'data-qa-toggle', 'true');

      // Add some IPv4s and an IPv6
      cy.findByLabelText('IPv4 Addresses or CIDRs ip-address-0')
        .should('be.visible')
        .click();
      cy.focused().type('10.0.0.0/24');
      cy.findByText('Add IPv4 Address')
        .should('be.visible')
        .should('be.enabled')
        .click();
      cy.get('[id="domain-transfer-ip-1"]').should('be.visible').click();
      cy.focused().type('10.0.1.0/24');
      cy.findByLabelText('IPv6 Addresses or CIDRs ip-address-0')
        .should('be.visible')
        .click();
      cy.focused().type('8e61:f9e9:8d40:6e0a:cbff:c97a:2692:827e');
      cy.findByText('Add IPv6 Address')
        .should('be.visible')
        .should('be.enabled')
        .click();

      // Add a node pool
      cy.findByText(clusterPlan.tab).should('be.visible').click();
      cy.findByText(planName)
        .should('be.visible')
        .closest('tr')
        .within(() => {
          cy.get('[name="Quantity"]').should('be.visible').click();
          cy.focused().type(`{selectall}${nodeCount}`);

          ui.button
            .findByTitle('Add')
            .should('be.visible')
            .should('be.enabled')
            .click();
        });

      // Confirm that node pool is shown in the checkout bar.
      cy.get('[data-testid="kube-checkout-bar"]')
        .should('be.visible')
        .within(() => {
          cy.findAllByText(checkoutName).first().should('be.visible');
        });

      // create cluster
      cy.get('[data-testid="kube-checkout-bar"]')
        .should('be.visible')
        .within(() => {
          ui.button
            .findByTitle('Create Cluster')
            .should('be.visible')
            .should('be.enabled')
            .click();
        });

      cy.wait('@createCluster').then(() => {
        cy.url().should(
          'endWith',
          `/kubernetes/clusters/${mockCluster.id}/summary`
        );
      });

      cy.wait(['@getCluster', '@getControlPlaneACL']);

      // Confirms Summary panel displays as expected
      cy.contains('Control Plane ACL').should('be.visible');
      ui.button
        .findByTitle('Enabled (3 IP Addresses)')
        .should('be.visible')
        .should('be.enabled');
    });

    /**
     * - Confirms IP validation error appears when a bad IP is entered
     * - Confirms IP validation error disappears when a valid IP is entered
     * - Confirms API error appears as expected and doesn't crash the page
     */
    it('can handle validation and API errors', () => {
      const mockErrorMessage = 'Control Plane ACL error: request failed';
      mockCreateClusterError(mockErrorMessage, 400).as('createClusterError');

      cy.visitWithLogin('/kubernetes/clusters');

      ui.button
        .findByTitle('Create Cluster')
        .should('be.visible')
        .should('be.enabled')
        .click();

      cy.url().should('endWith', '/kubernetes/create');
      cy.wait(['@getAccount']);

      // Fill out LKE creation form label, region, and Kubernetes version fields.
      cy.findByLabelText('Cluster Label').should('be.visible').click();
      cy.focused().type(`${clusterLabel}{enter}`);

      ui.regionSelect.find().click().type(`${mockRegion.label}{enter}`);

      cy.findByText('Kubernetes Version').should('be.visible').click();
      cy.focused().type(`${clusterVersion}{enter}`);

      cy.get('[data-testid="ha-radio-button-yes"]')
        .should('be.visible')
        .click();

      // Enable ACL
      cy.contains('Control Plane ACL').should('be.visible');
      ui.toggle
        .find()
        .should('have.attr', 'data-qa-toggle', 'false')
        .should('be.visible')
        .click();

      ui.toggle.find().should('have.attr', 'data-qa-toggle', 'true');

      // Confirm ACL IPv4 validation works as expected
      cy.findByLabelText('IPv4 Addresses or CIDRs ip-address-0')
        .should('be.visible')
        .click();
      cy.focused().type('invalid ip');

      // click out of textbox and confirm error is visible
      cy.contains('Control Plane ACL').should('be.visible').click();
      cy.contains('Must be a valid IPv4 address.').should('be.visible');
      // enter valid IP
      cy.findByLabelText('IPv4 Addresses or CIDRs ip-address-0')
        .should('be.visible')
        .click();
      cy.focused().clear();
      cy.focused().type('10.0.0.0/24');
      // Click out of textbox and confirm error is gone
      cy.contains('Control Plane ACL').should('be.visible').click();
      cy.contains('Must be a valid IPv4 address.').should('not.exist');

      // Confirm ACL IPv6 validation works as expected
      cy.findByLabelText('IPv6 Addresses or CIDRs ip-address-0')
        .should('be.visible')
        .click();
      cy.focused().type('invalid ip');
      // click out of textbox and confirm error is visible
      cy.contains('Control Plane ACL').should('be.visible').click();
      cy.contains('Must be a valid IPv6 address.').should('be.visible');
      // enter valid IP
      cy.findByLabelText('IPv6 Addresses or CIDRs ip-address-0')
        .should('be.visible')
        .click();
      cy.focused().clear();
      cy.focused().type('8e61:f9e9:8d40:6e0a:cbff:c97a:2692:827e');
      // Click out of textbox and confirm error is gone
      cy.contains('Control Plane ACL').should('be.visible').click();
      cy.contains('Must be a valid IPv6 address.').should('not.exist');

      // Add a node pool
      cy.findByText(clusterPlan.tab).should('be.visible').click();
      cy.findByText(planName)
        .should('be.visible')
        .closest('tr')
        .within(() => {
          cy.get('[name="Quantity"]').should('be.visible').click();
          cy.focused().type(`{selectall}${nodeCount}`);

          ui.button
            .findByTitle('Add')
            .should('be.visible')
            .should('be.enabled')
            .click();
        });

      // Confirm that node pool is shown in the checkout bar.
      cy.get('[data-testid="kube-checkout-bar"]')
        .should('be.visible')
        .within(() => {
          cy.findAllByText(checkoutName).first().should('be.visible');
        });

      // Attempt to create cluster
      cy.get('[data-testid="kube-checkout-bar"]')
        .should('be.visible')
        .within(() => {
          ui.button
            .findByTitle('Create Cluster')
            .should('be.visible')
            .should('be.enabled')
            .click();
        });

      // Confirm API error displays
      cy.wait('@createClusterError');
      cy.contains(mockErrorMessage).should('be.visible');
    });
  });
});

describe('LKE Cluster Creation with LKE-E', () => {
  /**
   * - Confirms LKE-E flow does not exist if account doesn't have the corresponding capability
   * @todo LKE-E: Remove this test once LKE-E is fully rolled out
   */
  it('does not show the LKE-E flow with the feature flag off', () => {
    mockAppendFeatureFlags({
      lkeEnterprise: { enabled: false, la: false },
    }).as('getFeatureFlags');
    cy.visitWithLogin('/kubernetes/clusters');

    ui.button
      .findByTitle('Create Cluster')
      .should('be.visible')
      .should('be.enabled')
      .click();

    cy.url().should('endWith', '/kubernetes/create');

    cy.contains('Cluster Tier').should('not.exist');
  });

  describe('shows the LKE-E flow with the feature flag on', () => {
    beforeEach(() => {
      // Mock feature flag -- @TODO LKE-E: Remove feature flag once LKE-E is fully rolled out
      mockAppendFeatureFlags({
        lkeEnterprise: { enabled: true, la: true },
      }).as('getFeatureFlags');
    });

    /**
     * - Mocks the LKE-E capability
     * - Confirms the Cluster Tier selection can be made
     * - Confirms that HA is enabled by default with LKE-E selection
     * - Confirms an LKE-E supported region can be selected
     * - Confirms an LKE-E supported k8 version can be selected
     * - Confirms the APL section is disabled while it remains unsupported
     * - Confirms at least one IP must be provided for ACL
     * - Confirms the checkout bar displays the correct LKE-E info
     * - Confirms an enterprise cluster can be created with the correct chip, version, and price
     * - Confirms that the total node count for each pool is displayed
     */
    it('creates an LKE-E cluster with the account capability', () => {
      const clusterLabel = randomLabel();
      const mockedEnterpriseCluster = kubernetesClusterFactory.build({
        k8s_version: latestEnterpriseTierKubernetesVersion.id,
        label: clusterLabel,
        region: 'us-iad',
        tier: 'enterprise',
      });
      const mockedEnterpriseClusterPools = [nanodeMemoryPool, dedicatedCpuPool];

      mockGetAccountBeta(
        accountBetaFactory.build({
          id: 'apl',
          label: 'Akamai App Platform Beta',
        })
      ).as('getAccountBeta');
      mockGetAccount(
        accountFactory.build({
          capabilities: [
            'Kubernetes Enterprise',
            'LKE HA Control Planes',
            'LKE Network Access Control List (IP ACL)',
          ],
        })
      ).as('getAccount');
      mockGetTieredKubernetesVersions('enterprise', [
        latestEnterpriseTierKubernetesVersion,
      ]).as('getTieredKubernetesVersions');
      mockGetKubernetesVersions([latestKubernetesVersion]).as(
        'getKubernetesVersions'
      );
      mockGetLinodeTypes(mockedLKEClusterTypes).as('getLinodeTypes');
      mockGetLKEClusterTypes(mockedLKEEnterprisePrices).as(
        'getLKEEnterpriseClusterTypes'
      );
      mockGetRegions([
        regionFactory.build({
          capabilities: ['Linodes', 'Kubernetes'],
          id: 'us-east',
          label: 'Newark, US',
        }),
        regionFactory.build({
          capabilities: ['Linodes', 'Kubernetes', 'Kubernetes Enterprise'],
          id: 'us-iad',
          label: 'Washington, DC',
        }),
      ]).as('getRegions');
      mockGetCluster(mockedEnterpriseCluster).as('getCluster');
      mockCreateCluster(mockedEnterpriseCluster).as('createCluster');
      mockGetClusters([mockedEnterpriseCluster]).as('getClusters');
      mockGetClusterPools(
        mockedEnterpriseCluster.id,
        mockedEnterpriseClusterPools
      ).as('getClusterPools');
      mockGetDashboardUrl(mockedEnterpriseCluster.id).as('getDashboardUrl');
      mockGetApiEndpoints(mockedEnterpriseCluster.id).as('getApiEndpoints');

      cy.visitWithLogin('/kubernetes/clusters');
      cy.wait(['@getAccount']);

      ui.button
        .findByTitle('Create Cluster')
        .should('be.visible')
        .should('be.enabled')
        .click();

      cy.url().should('endWith', '/kubernetes/create');
      cy.wait(['@getKubernetesVersions', '@getTieredKubernetesVersions']);

      cy.findByLabelText('Cluster Label').should('be.visible').click();
      cy.focused().type(`${clusterLabel}{enter}`);

      cy.findByText('Cluster Tier').should('be.visible');

      cy.findByText('Compare Tiers')
        .should('be.visible')
        .should('have.attr', 'href', CLUSTER_TIER_DOCS_LINK);

      // Confirm both Cluster Tiers exist and the LKE card is selected by default
      cy.get(`[data-qa-select-card-heading="LKE"]`)
        .closest('[data-qa-selection-card]')
        .should('be.visible')
        .should('have.attr', 'data-qa-selection-card-checked', 'true');

      cy.get(`[data-qa-select-card-heading="LKE Enterprise"]`)
        .closest('[data-qa-selection-card]')
        .should('be.visible')
        .should('have.attr', 'data-qa-selection-card-checked', 'false')
        .click();

      // Select LKE-E as the Cluster Tier
      cy.get(`[data-qa-select-card-heading="LKE Enterprise"]`)
        .closest('[data-qa-selection-card]')
        .should('be.visible')
        .should('have.attr', 'data-qa-selection-card-checked', 'true');

      cy.wait(['@getLKEEnterpriseClusterTypes', '@getRegions']);

      // Confirm unsupported regions are not displayed
      ui.regionSelect.find().click().type('Newark, NJ');
      ui.autocompletePopper.find().within(() => {
        cy.findByText('Newark, NJ (us-east)').should('not.exist');
      });

      // Select a supported region
      ui.regionSelect.find().clear().type('Washington, DC{enter}');

      // Confirm that there is a tooltip explanation for the region dropdown options
      ui.tooltip
        .findByText(
          'Only regions that support LKE Enterprise clusters are listed.'
        )
        .should('be.visible');

      // Selects an enterprise version
      ui.autocomplete
        .findByLabel('Kubernetes Version')
        .should('be.visible')
        .click();

      cy.findByText('Kubernetes Versions')
        .should('be.visible')
        .should('have.attr', 'href', CLUSTER_VERSIONS_DOCS_LINK);

      ui.autocompletePopper
        .findByTitle(latestEnterpriseTierKubernetesVersion.id)
        .should('be.visible')
        .should('be.enabled')
        .click();

      // Confirm the APL section is disabled and unsupported.
      cy.findByTestId('apl-label').should('be.visible');
      cy.findByTestId('apl-beta-chip').should(
        'have.text',
        'BETA - COMING SOON'
      );
      cy.findByTestId('apl-radio-button-yes').should('be.disabled');
      cy.findByTestId('apl-radio-button-no').within(() => {
        cy.findByRole('radio').should('be.disabled').should('be.checked');
      });

      // Confirm the expected available plans display.
      validEnterprisePlanTabs.forEach((tab) => {
        ui.tabList.findTabByTitle(tab).should('be.visible');
      });
      // Confirm the GPU tab is not visible in the plans panel for LKE-E.
      ui.tabList.findTabByTitle('GPU').should('not.exist');

      // Add a node pool for each selected plan, and confirm that the
      // selected node pool plan is added to the checkout bar.
      clusterPlans.forEach((clusterPlan) => {
        const nodeCount = clusterPlan.nodeCount;
        const planName = clusterPlan.planName;

        cy.log(`Adding ${nodeCount}x ${planName} node(s)`);
        // Click the right tab for the plan, and add a node pool with the desired
        // number of nodes.
        cy.findByText(clusterPlan.tab).should('be.visible').click();
        const quantityInput = '[name="Quantity"]';
        cy.findByText(planName)
          .should('be.visible')
          .closest('tr')
          .within(() => {
            cy.get(quantityInput).should('be.visible');
            cy.get(quantityInput).click();
            cy.get(quantityInput).type(`{selectall}${nodeCount}`);

            ui.button
              .findByTitle('Add')
              .should('be.visible')
              .should('be.enabled')
              .click();
          });
      });

      // Check that the checkout bar displays the correct information
      cy.get('[data-testid="kube-checkout-bar"]')
        .should('be.visible')
        .within(() => {
          // Confirm HA section is hidden since LKE-E includes HA by default
          cy.findByText('High Availability (HA) Control Plane').should(
            'not.exist'
          );

          // Confirm LKE-E section is shown
          cy.findByText('LKE Enterprise').should('be.visible');
          cy.findByText('$300.00/month').should('be.visible');

          cy.findByText('Dedicated 4 GB Plan').should('be.visible');
          cy.findByText('$144.00').should('be.visible');
          cy.findByText('Linode 2 GB Plan').should('be.visible');
          cy.findByText('$15.00').should('be.visible');
          cy.findByText('$459.00').should('be.visible');

          // Try to submit the form
          ui.button
            .findByTitle('Create Cluster')
            .should('be.visible')
            .should('be.enabled')
            .click();
        });

      // Confirm error validation requires an ACL IP
      cy.findByText(
        'At least one IP address or CIDR range is required for LKE Enterprise.'
      ).should('be.visible');

      // Add an IP
      cy.findByLabelText('IPv4 Addresses or CIDRs ip-address-0')
        .should('be.visible')
        .click();
      cy.focused().clear();
      cy.focused().type('10.0.0.0/24');

      cy.get('[data-testid="kube-checkout-bar"]')
        .should('be.visible')
        .within(() => {
          // Successfully submit the form
          ui.button
            .findByTitle('Create Cluster')
            .should('be.visible')
            .should('be.enabled')
            .click();
        });

      cy.findByText(
        'At least one IP address or CIDR range is required for LKE Enterprise.'
      ).should('not.exist');

      // Wait for LKE cluster to be created and confirm that we are redirected
      // to the cluster summary page.
      cy.wait([
        '@getCluster',
        '@getClusterPools',
        '@createCluster',
        '@getLKEEnterpriseClusterTypes',
        '@getLinodeTypes',
        '@getDashboardUrl',
        '@getApiEndpoints',
      ]);

      cy.url().should(
        'endWith',
        `/kubernetes/clusters/${mockedEnterpriseCluster.id}/summary`
      );

      // Confirm the LKE-E cluster has the correct enterprise chip, version, and pricing.
      cy.findByText('ENTERPRISE').should('be.visible');
      cy.findByText(
        `Version ${latestEnterpriseTierKubernetesVersion.id}`
      ).should('be.visible');
      cy.findByText('$459.00/month').should('be.visible');

      clusterPlans.forEach((clusterPlan) => {
        // Confirm total number of nodes are shown for each pool
        cy.findAllByText(
          pluralize('Node', 'Nodes', clusterPlan.nodeCount)
        ).should('be.visible');
      });
    });

    it('disables the Cluster Type selection without the LKE-E account capability', () => {
      mockGetAccount(
        accountFactory.build({
          capabilities: [],
        })
      ).as('getAccount');
      cy.visitWithLogin('/kubernetes/clusters');
      cy.wait(['@getAccount']);

      ui.button
        .findByTitle('Create Cluster')
        .should('be.visible')
        .should('be.enabled')
        .click();

      cy.url().should('endWith', '/kubernetes/create');

      // Confirm the Cluster Tier selection can be made when the LKE-E feature is enabled
      cy.findByText('Cluster Tier').should('be.visible');

      // Confirm both tiers exist and the LKE card is selected by default
      cy.get(`[data-qa-select-card-heading="LKE"]`)
        .closest('[data-qa-selection-card]')
        .should('be.visible')
        .should('have.attr', 'data-qa-selection-card-checked', 'true');

      cy.get(`[data-qa-select-card-heading="LKE Enterprise"]`)
        .closest('[data-qa-selection-card]')
        .should('be.visible')
        .should('have.attr', 'disabled');
    });
  });
});

/**
 * Returns each plan in an array which is similar to the given plan.
 *
 * Plans are considered similar if they have identical type and size.
 *
 * @param clusterPlan - Cluster plan with which to compare similarity.
 * @param clusterPlans - Array from which to find similar cluster plans.
 *
 * @returns Array of similar cluster plans.
 */
const getSimilarPlans = (
  clusterPlan: LkePlanDescription,
  clusterPlans: LkePlanDescription[]
) => {
  return clusterPlans.filter((otherClusterPlan) => {
    return (
      clusterPlan.type === otherClusterPlan.type &&
      clusterPlan.size === otherClusterPlan.size
    );
  });
};<|MERGE_RESOLUTION|>--- conflicted
+++ resolved
@@ -44,11 +44,8 @@
 import { randomItem, randomLabel, randomNumber } from 'support/util/random';
 import { chooseRegion, getRegionById } from 'support/util/regions';
 
-<<<<<<< HEAD
-=======
-import { accountBetaFactory, lkeEnterpriseTypeFactory } from 'src/factories';
->>>>>>> 7a04be03
 import {
+  accountBetaFactory,
   accountFactory,
   kubeLinodeFactory,
   kubernetesClusterFactory,
