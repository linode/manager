--- conflicted
+++ resolved
@@ -52,10 +52,6 @@
   linodeTypeFactory,
   lkeHighAvailabilityTypeFactory,
   nodePoolFactory,
-<<<<<<< HEAD
-=======
-  regionFactory,
->>>>>>> c5a76941
 } from 'src/factories';
 import {
   CLUSTER_TIER_DOCS_LINK,
