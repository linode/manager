/**
 * @file LKE creation end-to-end tests.
 */
import {
  accountFactory,
  kubernetesClusterFactory,
  kubernetesControlPlaneACLFactory,
  kubernetesControlPlaneACLOptionsFactory,
  linodeTypeFactory,
  regionFactory,
} from 'src/factories';
import {
  mockCreateCluster,
  mockGetCluster,
  mockCreateClusterError,
  mockGetControlPlaneACL,
  mockGetTieredKubernetesVersions,
} from 'support/intercepts/lke';
import { mockGetAccount } from 'support/intercepts/account';
import {
  mockGetRegions,
  mockGetRegionAvailability,
} from 'support/intercepts/regions';
import { KubernetesCluster } from '@linode/api-v4';
import { LkePlanDescription } from 'support/api/lke';
import {
  latestEnterpriseTierKubernetesVersion,
  lkeClusterPlans,
} from 'support/constants/lke';
import { chooseRegion, getRegionById } from 'support/util/regions';
import { interceptCreateCluster } from 'support/intercepts/lke';
import { ui } from 'support/ui';
import { randomLabel, randomNumber, randomItem } from 'support/util/random';
import { cleanUp } from 'support/util/cleanup';
import { authenticate } from 'support/api/authentication';
import {
  dcPricingLkeCheckoutSummaryPlaceholder,
  dcPricingLkeHAPlaceholder,
  dcPricingLkeClusterPlans,
  dcPricingMockLinodeTypes,
  dcPricingPlanPlaceholder,
  dcPricingDocsLabel,
  dcPricingDocsUrl,
} from 'support/constants/dc-specific-pricing';
import { mockGetLinodeTypes } from 'support/intercepts/linodes';
import { mockAppendFeatureFlags } from 'support/intercepts/feature-flags';

/**
 * Gets the label for an LKE plan as shown in creation plan table.
 *
 * @param clusterPlan - Cluster plan from which to determine Cloud Manager LKE plan name.
 *
 * @returns LKE plan name for plan.
 */
const getLkePlanName = (clusterPlan: LkePlanDescription) => {
  return `${clusterPlan.type} ${clusterPlan.size} GB`;
};

/**
 * Gets the label for an LKE plan as shown in the creation checkout bar.
 *
 * @param clusterPlan - Cluster plan from which to determine Cloud Manager LKE checkout name.
 *
 * @returns LKE checkout plan name for plan.
 */
const getLkePlanCheckoutName = (clusterPlan: LkePlanDescription) => {
  return `${clusterPlan.type} ${clusterPlan.size} GB Plan`;
};

/**
 * Returns each plan in an array which is similar to the given plan.
 *
 * Plans are considered similar if they have identical type and size.
 *
 * @param clusterPlan - Cluster plan with which to compare similarity.
 * @param clusterPlans - Array from which to find similar cluster plans.
 *
 * @returns Array of similar cluster plans.
 */
const getSimilarPlans = (
  clusterPlan: LkePlanDescription,
  clusterPlans: LkePlanDescription[]
) => {
  return clusterPlans.filter((otherClusterPlan: any) => {
    return (
      clusterPlan.type === otherClusterPlan.type &&
      clusterPlan.size === otherClusterPlan.size
    );
  });
};

authenticate();
describe('LKE Cluster Creation', () => {
  before(() => {
    cleanUp(['linodes', 'lke-clusters']);
  });

  /*
   * - Confirms that users can create a cluster by completing the LKE create form.
   * - Confirms that LKE cluster is created.
   * - Confirms that user is redirected to new LKE cluster summary page.
   * - Confirms that new LKE cluster summary page shows expected node pools.
   * - Confirms that new LKE cluster is shown on LKE clusters landing page.
   * - Confirms that correct information is shown on the LKE cluster summary page
   */
  it('can create an LKE cluster', () => {
    cy.tag('method:e2e', 'purpose:dcTesting');
    const clusterLabel = randomLabel();
    const clusterRegion = chooseRegion({
      capabilities: ['Kubernetes'],
    });
    const clusterVersion = '1.27';
    const clusterPlans = new Array(2)
      .fill(null)
      .map(() => randomItem(lkeClusterPlans));

    interceptCreateCluster().as('createCluster');

    cy.visitWithLogin('/kubernetes/clusters');

    ui.button
      .findByTitle('Create Cluster')
      .should('be.visible')
      .should('be.enabled')
      .click();

    cy.url().should('endWith', '/kubernetes/create');

    // Fill out LKE creation form label, region, and Kubernetes version fields.
    cy.findByLabelText('Cluster Label')
      .should('be.visible')
      .click()
      .type(`${clusterLabel}{enter}`);

    ui.regionSelect.find().click().type(`${clusterRegion.label}{enter}`);

    cy.findByText('Kubernetes Version')
      .should('be.visible')
      .click()
      .type(`${clusterVersion}{enter}`);

    cy.get('[data-testid="ha-radio-button-yes"]').should('be.visible').click();

    let totalCpu = 0;
    let totalMemory = 0;
    let totalStorage = 0;
    let monthPrice = 0;

    // Add a node pool for each randomly selected plan, and confirm that the
    // selected node pool plan is added to the checkout bar.
    clusterPlans.forEach((clusterPlan) => {
      const nodeCount = randomNumber(1, 3);
      const planName = getLkePlanName(clusterPlan);
      const checkoutName = getLkePlanCheckoutName(clusterPlan);

      cy.log(`Adding ${nodeCount}x ${getLkePlanName(clusterPlan)} node(s)`);
      // Click the right tab for the plan, and add a node pool with the desired
      // number of nodes.
      cy.findByText(clusterPlan.tab).should('be.visible').click();
      cy.findByText(planName)
        .should('be.visible')
        .closest('tr')
        .within(() => {
          cy.get('[name="Quantity"]')
            .should('be.visible')
            .click()
            .type(`{selectall}${nodeCount}`);

          ui.button
            .findByTitle('Add')
            .should('be.visible')
            .should('be.enabled')
            .click();
        });

      // Confirm that node pool is shown in the checkout bar.
      cy.get('[data-testid="kube-checkout-bar"]')
        .should('be.visible')
        .within(() => {
          // It's possible that multiple pools of the same type get added.
          // We're taking a naive approach here by confirming that at least one
          // instance of the pool appears in the checkout bar.
          cy.findAllByText(checkoutName).first().should('be.visible');
        });

      // Expected information on the LKE cluster summary page.
      if (clusterPlan.size == 2 && clusterPlan.type == 'Linode') {
        totalCpu = totalCpu + nodeCount * 1;
        totalMemory = totalMemory + nodeCount * 2;
        totalStorage = totalStorage + nodeCount * 50;
        monthPrice = monthPrice + nodeCount * 12;
      }
      if (clusterPlan.size == 4 && clusterPlan.type == 'Linode') {
        totalCpu = totalCpu + nodeCount * 2;
        totalMemory = totalMemory + nodeCount * 4;
        totalStorage = totalStorage + nodeCount * 80;
        monthPrice = monthPrice + nodeCount * 24;
      }
      if (clusterPlan.size == 4 && clusterPlan.type == 'Dedicated') {
        totalCpu = totalCpu + nodeCount * 2;
        totalMemory = totalMemory + nodeCount * 4;
        totalStorage = totalStorage + nodeCount * 80;
        monthPrice = monthPrice + nodeCount * 36;
      }
    });
    // $60.00/month for enabling HA control plane
    const totalPrice = monthPrice + 60;

    // Create LKE cluster.
    cy.get('[data-testid="kube-checkout-bar"]')
      .should('be.visible')
      .within(() => {
        ui.button
          .findByTitle('Create Cluster')
          .should('be.visible')
          .should('be.enabled')
          .click();
      });

    // Wait for LKE cluster to be created and confirm that we are redirected
    // to the cluster summary page.
    cy.wait('@createCluster').then(({ response }) => {
      if (!response) {
        throw new Error(
          `Error creating LKE cluster ${clusterLabel}; API request failed`
        );
      }
      const cluster: KubernetesCluster = response.body;
      cy.url().should('endWith', `/kubernetes/clusters/${cluster.id}/summary`);
    });

    // Confirm that each node pool is shown.
    clusterPlans.forEach((clusterPlan) => {
      // Because multiple node pools may have identical labels, we figure out
      // how many identical labels for each plan will exist and confirm that
      // the expected number is present.
      const nodePoolLabel = getLkePlanName(clusterPlan);
      const similarNodePoolCount = getSimilarPlans(clusterPlan, clusterPlans)
        .length;

      //Confirm that the cluster created with the expected parameters.
      cy.findAllByText(`${clusterRegion.label}`).should('be.visible');
      cy.findAllByText(`${totalCpu} CPU Cores`).should('be.visible');
      cy.findAllByText(`${totalMemory} GB RAM`).should('be.visible');
      cy.findAllByText(`${totalStorage} GB Storage`).should('be.visible');
      cy.findAllByText(`$${totalPrice}.00/month`).should('be.visible');
      cy.contains('Kubernetes API Endpoint').should('be.visible');
      cy.contains('linodelke.net:443').should('be.visible');

      cy.findAllByText(nodePoolLabel, { selector: 'h2' })
        .should('have.length', similarNodePoolCount)
        .first()
        .should('be.visible');
    });

    // Navigate to the LKE landing page and confirm that new cluster is shown.
    ui.breadcrumb
      .find()
      .should('be.visible')
      .within(() => {
        cy.findByText(clusterLabel).should('be.visible');

        cy.findByText('kubernetes').should('be.visible').click();
      });

    cy.url().should('endWith', '/kubernetes/clusters');
    cy.findByText(clusterLabel).should('be.visible');
  });
});

describe('LKE Cluster Creation with DC-specific pricing', () => {
  before(() => {
    cleanUp('lke-clusters');
  });

  /*
   * - Confirms that DC-specific prices are present in the LKE create form.
   * - Confirms that pricing docs link is shown in "Region" section.
   * - Confirms that the plan table shows a message in place of plans when a region is not selected.
   * - Confirms that the cluster summary create button is disabled until a plan and region selection are made.
   * - Confirms that HA helper text updates dynamically to display pricing when a region is selected.
   */
  it('can dynamically update prices when creating an LKE cluster based on region', () => {
    const dcSpecificPricingRegion = getRegionById('us-east');
    const clusterLabel = randomLabel();
    const clusterVersion = '1.27';
    const clusterPlans = new Array(2)
      .fill(null)
      .map(() => randomItem(dcPricingLkeClusterPlans));

    cy.visitWithLogin('/kubernetes/clusters');

    ui.button
      .findByTitle('Create Cluster')
      .should('be.visible')
      .should('be.enabled')
      .click();

    cy.url().should('endWith', '/kubernetes/create');

    mockGetLinodeTypes(dcPricingMockLinodeTypes).as('getLinodeTypes');
    cy.wait(['@getLinodeTypes']);

    // Confirm that, without a region selected, no pricing information is displayed.

    // Confirm checkout summary displays helper text and disabled create button.
    cy.findByText(dcPricingLkeCheckoutSummaryPlaceholder).should('be.visible');
    cy.get('[data-qa-deploy-linode]')
      .should('contain.text', 'Create Cluster')
      .should('be.disabled');

    // Confirm that plans table displays helper text instead of plans and prices.
    cy.contains(dcPricingPlanPlaceholder).should('be.visible');

    // Confirm that HA pricing displays helper text instead of price.
    cy.contains(dcPricingLkeHAPlaceholder).should('be.visible');

    // Confirm docs link to pricing page is visible.
    cy.findByText(dcPricingDocsLabel)
      .should('be.visible')
      .should('have.attr', 'href', dcPricingDocsUrl);

    // Fill out LKE creation form label, region, and Kubernetes version fields.
    cy.findByLabelText('Cluster Label')
      .should('be.visible')
      .click()
      .type(`${clusterLabel}{enter}`);

    ui.regionSelect.find().type(`${dcSpecificPricingRegion.label}{enter}`);

    // Confirm that HA price updates dynamically once region selection is made.
    cy.contains(/\$.*\/month/).should('be.visible');

    cy.get('[data-testid="ha-radio-button-yes"]').should('be.visible').click();

    cy.findByText('Kubernetes Version')
      .should('be.visible')
      .click()
      .type(`${clusterVersion}{enter}`);

    // Confirm that with region and HA selections, create button is still disabled until plan selection is made.
    cy.get('[data-qa-deploy-linode]')
      .should('contain.text', 'Create Cluster')
      .should('be.disabled');

    // Add a node pool for each randomly selected plan, and confirm that the
    // selected node pool plan is added to the checkout bar.
    clusterPlans.forEach((clusterPlan) => {
      const nodeCount = randomNumber(1, 3);
      const planName = getLkePlanName(clusterPlan);
      const checkoutName = getLkePlanCheckoutName(clusterPlan);

      cy.log(`Adding ${nodeCount}x ${getLkePlanName(clusterPlan)} node(s)`);
      // Click the right tab for the plan, and add a node pool with the desired
      // number of nodes.
      cy.findByText(clusterPlan.tab).should('be.visible').click();
      cy.findByText(planName)
        .should('be.visible')
        .closest('tr')
        .within(() => {
          cy.get('[name="Quantity"]')
            .should('be.visible')
            .click()
            .type(`{selectall}${nodeCount}`);

          ui.button
            .findByTitle('Add')
            .should('be.visible')
            .should('be.enabled')
            .click();
        });

      // Confirm that node pool is shown in the checkout bar.
      cy.get('[data-testid="kube-checkout-bar"]')
        .should('be.visible')
        .within(() => {
          // It's possible that multiple pools of the same type get added.
          // We're taking a naive approach here by confirming that at least one
          // instance of the pool appears in the checkout bar.
          cy.findAllByText(checkoutName).first().should('be.visible');
        });
    });

    // Confirm that create button is enabled.
    cy.get('[data-testid="kube-checkout-bar"]')
      .should('be.visible')
      .within(() => {
        ui.button
          .findByTitle('Create Cluster')
          .should('be.visible')
          .should('be.enabled');
      });
  });
});

describe('LKE Cluster Creation with ACL', () => {
  /**
   * - Confirms ACL flow does not exist if account doesn't have the corresponding capability
   */
  it('does not show the ACL flow without the LKE ACL capability', () => {
    mockGetAccount(
      accountFactory.build({
        capabilities: [],
      })
    ).as('getAccount');

    cy.visitWithLogin('/kubernetes/clusters');

    ui.button
      .findByTitle('Create Cluster')
      .should('be.visible')
      .should('be.enabled')
      .click();

    cy.url().should('endWith', '/kubernetes/create');
    cy.wait(['@getAccount']);

    cy.contains('Control Plane ACL').should('not.exist');
  });

  // setting up mocks
  const clusterLabel = randomLabel();
  const mockRegion = regionFactory.build({
    capabilities: ['Linodes', 'Kubernetes'],
    id: 'us-east',
    label: 'Newark, US',
  });
  const mockLinodeTypes = [
    linodeTypeFactory.build({
      id: 'dedicated-1',
      label: 'dedicated-1',
      class: 'dedicated',
    }),
    linodeTypeFactory.build({
      id: 'dedicated-2',
      label: 'dedicated-2',
      class: 'dedicated',
    }),
  ];
  const clusterVersion = '1.31';
  const clusterPlan = { size: 2, tab: 'Dedicated CPU', type: 'Dedicated' };
  const nodeCount = 1;
  const planName = 'dedicated-1';
  const checkoutName = 'dedicated-1 Plan';

  describe('with LKE IPACL account capability', () => {
    beforeEach(() => {
      mockGetAccount(
        accountFactory.build({
          capabilities: [
            'LKE HA Control Planes',
            'LKE Network Access Control List (IP ACL)',
          ],
        })
      ).as('getAccount');
      mockGetRegions([mockRegion]).as('getRegions');
      mockGetLinodeTypes(mockLinodeTypes).as('getLinodeTypes');
      mockGetRegionAvailability(mockRegion.id, []).as('getRegionAvailability');
    });

    /**
     * - Confirms create flow when ACL is toggled off
     * - Confirms LKE summary page shows that ACL is not enabled
     */
    it('creates an LKE cluster with ACL disabled', () => {
      const mockACL = kubernetesControlPlaneACLFactory.build({
        acl: {
          enabled: false,
          'revision-id': '',
        },
      });
      const mockCluster = kubernetesClusterFactory.build({
        label: clusterLabel,
        region: mockRegion.id,
        k8s_version: clusterVersion,
        control_plane: mockACL,
      });
      mockCreateCluster(mockCluster).as('createCluster');
      mockGetCluster(mockCluster).as('getCluster');
      mockGetControlPlaneACL(mockCluster.id, mockACL).as('getControlPlaneACL');

      cy.visitWithLogin('/kubernetes/clusters');

      ui.button
        .findByTitle('Create Cluster')
        .should('be.visible')
        .should('be.enabled')
        .click();

      cy.url().should('endWith', '/kubernetes/create');
      cy.wait(['@getAccount', '@getRegions', '@getLinodeTypes']);

      // Fill out LKE creation form label, region, and Kubernetes version fields.
      cy.findByLabelText('Cluster Label')
        .should('be.visible')
        .click()
        .type(`${clusterLabel}{enter}`);

      ui.regionSelect.find().click().type(`${mockRegion.label}{enter}`);
      cy.wait(['@getRegionAvailability']);

      cy.findByText('Kubernetes Version')
        .should('be.visible')
        .click()
        .type(`${clusterVersion}{enter}`);

      cy.get('[data-testid="ha-radio-button-yes"]')
        .should('be.visible')
        .click();

      // Confirm that ACL is disabled by default.
      cy.contains('Control Plane ACL').should('be.visible');
      ui.toggle
        .find()
        .should('have.attr', 'data-qa-toggle', 'false')
        .should('be.visible');

      // Add a node pool
      cy.log(`Adding ${nodeCount}x ${getLkePlanName(clusterPlan)} node(s)`);
      cy.findByText(clusterPlan.tab).should('be.visible').click();
      cy.findByText(planName)
        .should('be.visible')
        .closest('tr')
        .within(() => {
          cy.get('[name="Quantity"]')
            .should('be.visible')
            .click()
            .type(`{selectall}${nodeCount}`);

          ui.button
            .findByTitle('Add')
            .should('be.visible')
            .should('be.enabled')
            .click();
        });

      // Confirm that node pool is shown in the checkout bar.
      cy.get('[data-testid="kube-checkout-bar"]')
        .should('be.visible')
        .within(() => {
          cy.findAllByText(checkoutName).first().should('be.visible');
        });

      // create cluster
      cy.get('[data-testid="kube-checkout-bar"]')
        .should('be.visible')
        .within(() => {
          ui.button
            .findByTitle('Create Cluster')
            .should('be.visible')
            .should('be.enabled')
            .click();
        });

      cy.wait('@createCluster').then(() => {
        cy.url().should(
          'endWith',
          `/kubernetes/clusters/${mockCluster.id}/summary`
        );
      });

      cy.wait(['@getCluster', '@getControlPlaneACL']);

      // Confirms Summary panel displays as expected
      cy.contains('Control Plane ACL').should('be.visible');
      ui.button.findByTitle('Enable').should('be.visible').should('be.enabled');
    });

    /**
     * - Confirms create flow when ACL is toggled on
     * - Confirms adding IPs
     * - Confirms LKE summary page shows that ACL is enabled
     */
    it('creates an LKE cluster with ACL enabled', () => {
      const mockACLOptions = kubernetesControlPlaneACLOptionsFactory.build({
        'revision-id': '',
      });

      const mockACL = kubernetesControlPlaneACLFactory.build({
        acl: mockACLOptions,
      });

      const mockCluster = kubernetesClusterFactory.build({
        label: clusterLabel,
        region: mockRegion.id,
        k8s_version: clusterVersion,
        control_plane: mockACL,
      });
      mockCreateCluster(mockCluster).as('createCluster');
      mockGetCluster(mockCluster).as('getCluster');
      mockGetControlPlaneACL(mockCluster.id, mockACL).as('getControlPlaneACL');

      cy.visitWithLogin('/kubernetes/clusters');

      ui.button
        .findByTitle('Create Cluster')
        .should('be.visible')
        .should('be.enabled')
        .click();

      cy.url().should('endWith', '/kubernetes/create');
      cy.wait(['@getAccount']);

      // Fill out LKE creation form label, region, and Kubernetes version fields.
      cy.findByLabelText('Cluster Label')
        .should('be.visible')
        .click()
        .type(`${clusterLabel}{enter}`);

      ui.regionSelect.find().click().type(`${mockRegion.label}{enter}`);

      cy.findByText('Kubernetes Version')
        .should('be.visible')
        .click()
        .type(`${clusterVersion}{enter}`);

      cy.get('[data-testid="ha-radio-button-yes"]')
        .should('be.visible')
        .click();

      // Confirm ACL is disabled by default, then enable it.
      cy.contains('Control Plane ACL').should('be.visible');
      ui.toggle
        .find()
        .should('have.attr', 'data-qa-toggle', 'false')
        .should('be.visible')
        .click();

      ui.toggle.find().should('have.attr', 'data-qa-toggle', 'true');

      // Add some IPv4s and an IPv6
      cy.findByLabelText('IPv4 Addresses or CIDRs ip-address-0')
        .should('be.visible')
        .click()
        .type('10.0.0.0/24');
      cy.findByText('Add IPv4 Address')
        .should('be.visible')
        .should('be.enabled')
        .click();
      cy.get('[id="domain-transfer-ip-1"]')
        .should('be.visible')
        .click()
        .type('10.0.1.0/24');
      cy.findByLabelText('IPv6 Addresses or CIDRs ip-address-0')
        .should('be.visible')
        .click()
        .type('8e61:f9e9:8d40:6e0a:cbff:c97a:2692:827e');
      cy.findByText('Add IPv6 Address')
        .should('be.visible')
        .should('be.enabled')
        .click();

      // Add a node pool
      cy.log(`Adding ${nodeCount}x ${getLkePlanName(clusterPlan)} node(s)`);
      cy.findByText(clusterPlan.tab).should('be.visible').click();
      cy.findByText(planName)
        .should('be.visible')
        .closest('tr')
        .within(() => {
          cy.get('[name="Quantity"]')
            .should('be.visible')
            .click()
            .type(`{selectall}${nodeCount}`);

          ui.button
            .findByTitle('Add')
            .should('be.visible')
            .should('be.enabled')
            .click();
        });

      // Confirm that node pool is shown in the checkout bar.
      cy.get('[data-testid="kube-checkout-bar"]')
        .should('be.visible')
        .within(() => {
          cy.findAllByText(checkoutName).first().should('be.visible');
        });

      // create cluster
      cy.get('[data-testid="kube-checkout-bar"]')
        .should('be.visible')
        .within(() => {
          ui.button
            .findByTitle('Create Cluster')
            .should('be.visible')
            .should('be.enabled')
            .click();
        });

      cy.wait('@createCluster').then(() => {
        cy.url().should(
          'endWith',
          `/kubernetes/clusters/${mockCluster.id}/summary`
        );
      });

      cy.wait(['@getCluster', '@getControlPlaneACL']);

      // Confirms Summary panel displays as expected
      cy.contains('Control Plane ACL').should('be.visible');
      ui.button
        .findByTitle('Enabled (3 IP Addresses)')
        .should('be.visible')
        .should('be.enabled');
    });

    /**
     * - Confirms IP validation error appears when a bad IP is entered
     * - Confirms IP validation error disappears when a valid IP is entered
     * - Confirms API error appears as expected and doesn't crash the page
     */
    it('can handle validation and API errors', () => {
      const mockErrorMessage = 'Control Plane ACL error: request failed';
      mockCreateClusterError(mockErrorMessage, 400).as('createClusterError');

      cy.visitWithLogin('/kubernetes/clusters');

      ui.button
        .findByTitle('Create Cluster')
        .should('be.visible')
        .should('be.enabled')
        .click();

      cy.url().should('endWith', '/kubernetes/create');
      cy.wait(['@getAccount']);

      // Fill out LKE creation form label, region, and Kubernetes version fields.
      cy.findByLabelText('Cluster Label')
        .should('be.visible')
        .click()
        .type(`${clusterLabel}{enter}`);

      ui.regionSelect.find().click().type(`${mockRegion.label}{enter}`);

      cy.findByText('Kubernetes Version')
        .should('be.visible')
        .click()
        .type(`${clusterVersion}{enter}`);

      cy.get('[data-testid="ha-radio-button-yes"]')
        .should('be.visible')
        .click();

      // Enable ACL
      cy.contains('Control Plane ACL').should('be.visible');
      ui.toggle
        .find()
        .should('have.attr', 'data-qa-toggle', 'false')
        .should('be.visible')
        .click();

      ui.toggle.find().should('have.attr', 'data-qa-toggle', 'true');

      // Confirm ACL IPv4 validation works as expected
      cy.findByLabelText('IPv4 Addresses or CIDRs ip-address-0')
        .should('be.visible')
        .click()
        .type('invalid ip');

      // click out of textbox and confirm error is visible
      cy.contains('Control Plane ACL').should('be.visible').click();
      cy.contains('Must be a valid IPv4 address.').should('be.visible');
      // enter valid IP
      cy.findByLabelText('IPv4 Addresses or CIDRs ip-address-0')
        .should('be.visible')
        .click()
        .clear()
        .type('10.0.0.0/24');
      // Click out of textbox and confirm error is gone
      cy.contains('Control Plane ACL').should('be.visible').click();
      cy.contains('Must be a valid IPv4 address.').should('not.exist');

      // Confirm ACL IPv6 validation works as expected
      cy.findByLabelText('IPv6 Addresses or CIDRs ip-address-0')
        .should('be.visible')
        .click()
        .type('invalid ip');
      // click out of textbox and confirm error is visible
      cy.contains('Control Plane ACL').should('be.visible').click();
      cy.contains('Must be a valid IPv6 address.').should('be.visible');
      // enter valid IP
      cy.findByLabelText('IPv6 Addresses or CIDRs ip-address-0')
        .should('be.visible')
        .click()
        .clear()
        .type('8e61:f9e9:8d40:6e0a:cbff:c97a:2692:827e');
      // Click out of textbox and confirm error is gone
      cy.contains('Control Plane ACL').should('be.visible').click();
      cy.contains('Must be a valid IPv6 address.').should('not.exist');

      // Add a node pool
      cy.log(`Adding ${nodeCount}x ${getLkePlanName(clusterPlan)} node(s)`);
      cy.findByText(clusterPlan.tab).should('be.visible').click();
      cy.findByText(planName)
        .should('be.visible')
        .closest('tr')
        .within(() => {
          cy.get('[name="Quantity"]')
            .should('be.visible')
            .click()
            .type(`{selectall}${nodeCount}`);

          ui.button
            .findByTitle('Add')
            .should('be.visible')
            .should('be.enabled')
            .click();
        });

      // Confirm that node pool is shown in the checkout bar.
      cy.get('[data-testid="kube-checkout-bar"]')
        .should('be.visible')
        .within(() => {
          cy.findAllByText(checkoutName).first().should('be.visible');
        });

      // Attempt to create cluster
      cy.get('[data-testid="kube-checkout-bar"]')
        .should('be.visible')
        .within(() => {
          ui.button
            .findByTitle('Create Cluster')
            .should('be.visible')
            .should('be.enabled')
            .click();
        });

      // Confirm API error displays
      cy.wait('@createClusterError');
      cy.contains(mockErrorMessage).should('be.visible');
    });
  });
});

describe('LKE Cluster Creation with LKE-E', () => {
  /**
   * - Confirms LKE-E flow does not exist if account doesn't have the corresponding capability
   * @todo LKE-E: Remove this test once LKE-E is fully rolled out
   */
  it('does not show the LKE-E flow with the feature flag off', () => {
    mockAppendFeatureFlags({
      lkeEnterprise: { enabled: false, la: false },
    }).as('getFeatureFlags');
    cy.visitWithLogin('/kubernetes/clusters');

    ui.button
      .findByTitle('Create Cluster')
      .should('be.visible')
      .should('be.enabled')
      .click();

    cy.url().should('endWith', '/kubernetes/create');

    cy.contains('Cluster Type').should('not.exist');
  });

  describe('shows the LKE-E flow with the feature flag on', () => {
    beforeEach(() => {
      // Mock feature flag -- @TODO LKE-E: Remove feature flag once LKE-E is fully rolled out
      mockAppendFeatureFlags({
        lkeEnterprise: { enabled: true, la: true },
      }).as('getFeatureFlags');
    });

    /**
     * - Mocks the LKE-E capability
     * - Confirms the Cluster Type selection can be made
     * - Confirms that HA is enabled by default with LKE-E selection
     * @todo LKE-E: Add onto this test as the LKE-E changes to the Create flow are built out
     */
    it('creates an LKE-E cluster with the account capability', () => {
      mockGetAccount(
        accountFactory.build({
          capabilities: ['Kubernetes Enterprise'],
        })
      ).as('getAccount');
<<<<<<< HEAD
      mockGetTieredKubernetesVersions('enterprise', [
        latestEnterpriseTierKubernetesVersion,
      ]).as('getTieredKubernetesVersions');
=======
      mockGetRegions([
        regionFactory.build({
          capabilities: ['Linodes', 'Kubernetes'],
          id: 'us-east',
          label: 'Newark, US',
        }),
        regionFactory.build({
          capabilities: ['Linodes', 'Kubernetes', 'Kubernetes Enterprise'],
          id: 'us-iad',
          label: 'Washington, DC',
        }),
      ]).as('getRegions');
>>>>>>> 340f2ee7

      cy.visitWithLogin('/kubernetes/clusters');
      cy.wait(['@getAccount']);

      ui.button
        .findByTitle('Create Cluster')
        .should('be.visible')
        .should('be.enabled')
        .click();

      cy.url().should('endWith', '/kubernetes/create');
      cy.wait(['@getTieredKubernetesVersions']);

      cy.findByText('Cluster Type').should('be.visible');

      // Confirm both cluster types exist and the LKE card is selected by default
      cy.get(`[data-qa-select-card-heading="LKE"]`)
        .closest('[data-qa-selection-card]')
        .should('be.visible')
        .should('have.attr', 'data-qa-selection-card-checked', 'true');

      cy.get(`[data-qa-select-card-heading="LKE Enterprise"]`)
        .closest('[data-qa-selection-card]')
        .should('be.visible')
        .should('have.attr', 'data-qa-selection-card-checked', 'false')
        .click();

      // Select LKE-E as the cluster type
      cy.get(`[data-qa-select-card-heading="LKE Enterprise"]`)
        .closest('[data-qa-selection-card]')
        .should('be.visible')
        .should('have.attr', 'data-qa-selection-card-checked', 'true');

      // Confirm HA section is hidden since LKE-E includes HA by default
      cy.findByText('HA Control Plane').should('not.exist');

<<<<<<< HEAD
      // Selects an enterprise version
      ui.autocomplete
        .findByLabel('Kubernetes Version')
        .should('be.visible')
        .click();

      ui.autocompletePopper
        .findByTitle(latestEnterpriseTierKubernetesVersion.id)
        .should('be.visible')
        .should('be.enabled')
        .click();
=======
      cy.wait(['@getRegions']);

      // Confirm unsupported regions are not displayed
      ui.regionSelect.find().click().type('Newark, NJ');
      ui.autocompletePopper.find().within(() => {
        cy.findByText('Newark, NJ (us-east)').should('not.exist');
      });

      // Select a supported region
      ui.regionSelect.find().clear().type('Washington, DC{enter}');

      // Confirm that there is a tooltip explanation for the region dropdown options
      ui.tooltip
        .findByText(
          'Only regions that support Kubernetes Enterprise are listed.'
        )
        .should('be.visible');
>>>>>>> 340f2ee7

      // TODO: finish the rest of this test in subsequent PRs
    });

    it('disables the Cluster Type selection without the LKE-E account capability', () => {
      cy.visitWithLogin('/kubernetes/clusters');

      ui.button
        .findByTitle('Create Cluster')
        .should('be.visible')
        .should('be.enabled')
        .click();

      cy.url().should('endWith', '/kubernetes/create');

      // Confirm the Cluster Type selection can be made when the LKE-E feature is enabled
      cy.findByText('Cluster Type').should('be.visible');

      // Confirm both tiers exist and the LKE card is selected by default
      cy.get(`[data-qa-select-card-heading="LKE"]`)
        .closest('[data-qa-selection-card]')
        .should('be.visible')
        .should('have.attr', 'data-qa-selection-card-checked', 'true');

      cy.get(`[data-qa-select-card-heading="LKE Enterprise"]`)
        .closest('[data-qa-selection-card]')
        .should('be.visible')
        .should('have.attr', 'disabled');
    });
  });
});<|MERGE_RESOLUTION|>--- conflicted
+++ resolved
@@ -874,11 +874,9 @@
           capabilities: ['Kubernetes Enterprise'],
         })
       ).as('getAccount');
-<<<<<<< HEAD
       mockGetTieredKubernetesVersions('enterprise', [
         latestEnterpriseTierKubernetesVersion,
       ]).as('getTieredKubernetesVersions');
-=======
       mockGetRegions([
         regionFactory.build({
           capabilities: ['Linodes', 'Kubernetes'],
@@ -891,7 +889,6 @@
           label: 'Washington, DC',
         }),
       ]).as('getRegions');
->>>>>>> 340f2ee7
 
       cy.visitWithLogin('/kubernetes/clusters');
       cy.wait(['@getAccount']);
@@ -928,19 +925,6 @@
       // Confirm HA section is hidden since LKE-E includes HA by default
       cy.findByText('HA Control Plane').should('not.exist');
 
-<<<<<<< HEAD
-      // Selects an enterprise version
-      ui.autocomplete
-        .findByLabel('Kubernetes Version')
-        .should('be.visible')
-        .click();
-
-      ui.autocompletePopper
-        .findByTitle(latestEnterpriseTierKubernetesVersion.id)
-        .should('be.visible')
-        .should('be.enabled')
-        .click();
-=======
       cy.wait(['@getRegions']);
 
       // Confirm unsupported regions are not displayed
@@ -958,7 +942,18 @@
           'Only regions that support Kubernetes Enterprise are listed.'
         )
         .should('be.visible');
->>>>>>> 340f2ee7
+
+      // Selects an enterprise version
+      ui.autocomplete
+        .findByLabel('Kubernetes Version')
+        .should('be.visible')
+        .click();
+
+      ui.autocompletePopper
+        .findByTitle(latestEnterpriseTierKubernetesVersion.id)
+        .should('be.visible')
+        .should('be.enabled')
+        .click();
 
       // TODO: finish the rest of this test in subsequent PRs
     });
