/**
 * @file LKE creation end-to-end tests.
 */
import { pluralize } from '@linode/utilities';
import {
  dcPricingDocsLabel,
  dcPricingDocsUrl,
  dcPricingLkeCheckoutSummaryPlaceholder,
  dcPricingLkeClusterPlans,
  dcPricingLkeHAPlaceholder,
  dcPricingMockLinodeTypes,
  dcPricingPlanPlaceholder,
} from 'support/constants/dc-specific-pricing';
import {
  latestEnterpriseTierKubernetesVersion,
  latestKubernetesVersion,
} from 'support/constants/lke';
import { mockGetAccount } from 'support/intercepts/account';
import { mockGetAccountBeta } from 'support/intercepts/betas';
import { mockAppendFeatureFlags } from 'support/intercepts/feature-flags';
import { mockGetLinodeTypes } from 'support/intercepts/linodes';
import {
  mockCreateCluster,
  mockCreateClusterError,
  mockGetApiEndpoints,
  mockGetCluster,
  mockGetClusterPools,
  mockGetClusters,
  mockGetControlPlaneACL,
  mockGetDashboardUrl,
  mockGetKubernetesVersions,
  mockGetLKEClusterTypes,
  mockGetTieredKubernetesVersions,
} from 'support/intercepts/lke';
import {
  mockGetRegionAvailability,
  mockGetRegions,
} from 'support/intercepts/regions';
import { ui } from 'support/ui';
import { randomItem, randomLabel, randomNumber } from 'support/util/random';
import { getRegionById } from 'support/util/regions';
import { chooseRegion } from 'support/util/regions';

import { accountBetaFactory, lkeEnterpriseTypeFactory } from 'src/factories';
import {
  accountFactory,
  dedicatedTypeFactory,
  kubeLinodeFactory,
  kubernetesClusterFactory,
  kubernetesControlPlaneACLFactory,
  kubernetesControlPlaneACLOptionsFactory,
  linodeTypeFactory,
  lkeHighAvailabilityTypeFactory,
  nodePoolFactory,
  regionFactory,
} from 'src/factories';
import {
  CLUSTER_TIER_DOCS_LINK,
  CLUSTER_VERSIONS_DOCS_LINK,
} from 'src/features/Kubernetes/constants';
import { getTotalClusterMemoryCPUAndStorage } from 'src/features/Kubernetes/kubeUtils';
import { getTotalClusterPrice } from 'src/utilities/pricing/kubernetes';

import type { PriceType } from '@linode/api-v4/lib/types';
import type { ExtendedType } from 'src/utilities/extendType';
import type { LkePlanDescription } from 'support/api/lke';

const dedicatedNodeCount = 4;
const nanodeNodeCount = 3;

const clusterRegion = chooseRegion({
  capabilities: ['Kubernetes'],
});
const dedicatedCpuPool = nodePoolFactory.build({
  count: dedicatedNodeCount,
  nodes: kubeLinodeFactory.buildList(dedicatedNodeCount),
  type: 'g6-dedicated-2',
});
const nanodeMemoryPool = nodePoolFactory.build({
  count: nanodeNodeCount,
  nodes: kubeLinodeFactory.buildList(nanodeNodeCount),
  type: 'g6-nanode-1',
});
const dedicatedType = dedicatedTypeFactory.build({
  disk: 81920,
  id: 'g6-dedicated-2',
  label: 'Dedicated 4 GB',
  memory: 4096,
  price: {
    hourly: 0.054,
    monthly: 36.0,
  },
  region_prices: dcPricingMockLinodeTypes.find(
    (type) => type.id === 'g6-dedicated-2'
  )?.region_prices,
  vcpus: 2,
}) as ExtendedType;
const nanodeType = linodeTypeFactory.build({
  disk: 25600,
  id: 'g6-nanode-1',
  label: 'Linode 2 GB',
  memory: 2048,
  price: {
    hourly: 0.0075,
    monthly: 5.0,
  },
  region_prices: dcPricingMockLinodeTypes.find(
    (type) => type.id === 'g6-nanode-1'
  )?.region_prices,
  vcpus: 1,
}) as ExtendedType;
const gpuType = linodeTypeFactory.build({
  class: 'gpu',
  id: 'g2-gpu-1',
}) as ExtendedType;
const highMemType = linodeTypeFactory.build({
  class: 'highmem',
  id: 'g7-highmem-1',
}) as ExtendedType;
const premiumType = linodeTypeFactory.build({
  class: 'premium',
  id: 'g7-premium-1',
}) as ExtendedType;
const mockedLKEClusterPrices: PriceType[] = [
  {
    id: 'lke-sa',
    label: 'LKE Standard Availability',
    price: {
      hourly: 0.0,
      monthly: 0.0,
    },
    region_prices: [],
    transfer: 0,
  },
];
const mockedLKEHAClusterPrices: PriceType[] = [
  {
    id: 'lke-ha',
    label: 'LKE High Availability',
    price: {
      hourly: 0.09,
      monthly: 60.0,
    },
    region_prices: [],
    transfer: 0,
  },
];
const mockedLKEEnterprisePrices = [
  lkeHighAvailabilityTypeFactory.build(),
  lkeEnterpriseTypeFactory.build(),
];
const clusterPlans: LkePlanDescription[] = [
  {
    nodeCount: dedicatedNodeCount,
    planName: 'Dedicated 4 GB',
    size: 4,
    tab: 'Dedicated CPU',
    type: 'dedicated',
  },
  {
    nodeCount: nanodeNodeCount,
    planName: 'Linode 2 GB',
    size: 24,
    tab: 'Shared CPU',
    type: 'nanode',
  },
];
const mockedLKEClusterTypes = [
  dedicatedType,
  nanodeType,
  gpuType,
  highMemType,
  premiumType,
];
const validEnterprisePlanTabs = [
  'Dedicated CPU',
  'Shared CPU',
  'High Memory',
  'Premium CPU',
];
const validStandardPlanTabs = [...validEnterprisePlanTabs, 'GPU'];

describe('LKE Cluster Creation', () => {
  /*
   * - Confirms that users can create a cluster by completing the LKE create form.
   * - Confirms that LKE cluster is created.
   * - Confirms that user is redirected to new LKE cluster summary page.
   * - Confirms that correct information is shown on the LKE cluster summary page
   * - Confirms that new LKE cluster summary page shows expected node pools.
   * - Confirms that new LKE cluster is shown on LKE clusters landing page.
   */
  const clusterLabel = randomLabel();
  const clusterVersion = '1.31';
  const mockedLKECluster = kubernetesClusterFactory.build({
    label: clusterLabel,
    region: clusterRegion.id,
  });
  const mockedLKEClusterPools = [nanodeMemoryPool, dedicatedCpuPool];
  const mockedLKEClusterControlPlane = kubernetesControlPlaneACLFactory.build();
  const {
    CPU: totalCpu,
    RAM: totalMemory,
    Storage: totalStorage,
  } = getTotalClusterMemoryCPUAndStorage(
    mockedLKEClusterPools,
    mockedLKEClusterTypes
  );

  it('can create an LKE cluster', () => {
    mockCreateCluster(mockedLKECluster).as('createCluster');
    mockGetCluster(mockedLKECluster).as('getCluster');
    mockGetClusterPools(mockedLKECluster.id, mockedLKEClusterPools).as(
      'getClusterPools'
    );
    mockGetDashboardUrl(mockedLKECluster.id).as('getDashboardUrl');
    mockGetControlPlaneACL(
      mockedLKECluster.id,
      mockedLKEClusterControlPlane
    ).as('getControlPlaneACL');
    mockGetApiEndpoints(mockedLKECluster.id).as('getApiEndpoints');
    mockGetLinodeTypes(mockedLKEClusterTypes).as('getLinodeTypes');
    mockGetLKEClusterTypes(mockedLKEClusterPrices).as('getLKEClusterTypes');
    mockGetClusters([mockedLKECluster]).as('getClusters');
    mockGetKubernetesVersions([clusterVersion]).as('getKubernetesVersions');

    cy.visitWithLogin('/kubernetes/clusters');

    ui.button
      .findByTitle('Create Cluster')
      .should('be.visible')
      .should('be.enabled')
      .click();

    cy.url().should('endWith', '/kubernetes/create');

    // Fill out LKE creation form label, region, and Kubernetes version fields.
    cy.get('[data-qa-textfield-label="Cluster Label"]')
      .should('be.visible')
      .click();
    cy.focused().type(`${clusterLabel}{enter}`);

    ui.regionSelect.find().click().type(`${clusterRegion.label}{enter}`);

    ui.autocomplete
      .findByLabel('Kubernetes Version')
      .click()
      .type(`${clusterVersion}{enter}`);

    cy.get('[data-testid="ha-radio-button-no"]').should('be.visible').click();

    let monthPrice = 0;

    // Confirm the expected available plans display.
    validStandardPlanTabs.forEach((tab) => {
      ui.tabList.findTabByTitle(tab).should('be.visible');
    });

    // Add a node pool for each selected plan, and confirm that the
    // selected node pool plan is added to the checkout bar.
    clusterPlans.forEach((clusterPlan) => {
      const nodeCount = clusterPlan.nodeCount;
      const planName = clusterPlan.planName;

      cy.log(`Adding ${nodeCount}x ${planName} node(s)`);
      // Click the right tab for the plan, and add a node pool with the desired
      // number of nodes.
      cy.findByText(clusterPlan.tab).should('be.visible').click();
      const quantityInput = '[name="Quantity"]';
      cy.findByText(planName)
        .should('be.visible')
        .closest('tr')
        .within(() => {
          cy.get(quantityInput).should('be.visible');
          cy.get(quantityInput).click();
          cy.get(quantityInput).type(`{selectall}${nodeCount}`);

          ui.button
            .findByTitle('Add')
            .should('be.visible')
            .should('be.enabled')
            .click();
        });

      // Confirm that node pool is shown in the checkout bar.
      cy.get('[data-testid="kube-checkout-bar"]')
        .should('be.visible')
        .within(() => {
          // It's possible that multiple pools of the same type get added.
          // We're taking a naive approach here by confirming that at least one
          // instance of the pool appears in the checkout bar.
          cy.findAllByText(`${planName} Plan`).first().should('be.visible');
        });
      // Expected information on the LKE cluster summary page.
      monthPrice = getTotalClusterPrice({
        highAvailabilityPrice: 0,
        pools: [nanodeMemoryPool, dedicatedCpuPool],
        region: clusterRegion.id,
        types: mockedLKEClusterTypes,
      });
    });

    // Create LKE cluster.
    cy.get('[data-testid="kube-checkout-bar"]')
      .should('be.visible')
      .within(() => {
        ui.button
          .findByTitle('Create Cluster')
          .should('be.visible')
          .should('be.enabled')
          .click();
      });

    // Wait for LKE cluster to be created and confirm that we are redirected
    // to the cluster summary page.
    cy.wait([
      '@getCluster',
      '@getClusterPools',
      '@createCluster',
      '@getLKEClusterTypes',
      '@getLinodeTypes',
      '@getDashboardUrl',
      '@getControlPlaneACL',
      '@getApiEndpoints',
    ]);
    cy.url().should(
      'endWith',
      `/kubernetes/clusters/${mockedLKECluster.id}/summary`
    );

    // Confirm that each node pool is shown.
    clusterPlans.forEach((clusterPlan) => {
      // Because multiple node pools may have identical labels, we figure out
      // how many identical labels for each plan will exist and confirm that
      // the expected number is present.
      const nodePoolLabel = clusterPlan.planName;
      const similarNodePoolCount = getSimilarPlans(clusterPlan, clusterPlans)
        .length;

      // Confirm that the cluster created with the expected parameters.
      cy.findAllByText(`${clusterRegion.label}`).should('be.visible');
      cy.findAllByText(`${totalCpu} CPU Cores`).should('be.visible');
      cy.findAllByText(`${Math.round(totalStorage / 1024)} GB Storage`).should(
        'be.visible'
      );
      cy.findAllByText(`${Math.round(totalMemory / 1024)} GB RAM`).should(
        'be.visible'
      );
      cy.findAllByText(`$${monthPrice.toFixed(2)}/month`).should('be.visible');
      cy.contains('Kubernetes API Endpoint').should('be.visible');
      cy.contains('linodelke.net:443').should('be.visible');

      cy.findAllByText(nodePoolLabel, { selector: 'h2' })
        .should('have.length', similarNodePoolCount)
        .first()
        .should('be.visible');

      // Confirm total number of nodes are shown for each pool
      cy.findAllByText(
        pluralize('Node', 'Nodes', clusterPlan.nodeCount)
      ).should('be.visible');
    });

    ui.breadcrumb
      .find()
      .should('be.visible')
      .within(() => {
        cy.findByText(clusterLabel).should('be.visible');
      });
  });
});

describe('LKE Cluster Creation with APL enabled', () => {
  it('can create an LKE cluster with APL flag enabled', () => {
    const clusterLabel = randomLabel();
    const mockedLKECluster = kubernetesClusterFactory.build({
      label: clusterLabel,
      region: clusterRegion.id,
    });
    const mockedLKEClusterPools = [nanodeMemoryPool, dedicatedCpuPool];
    const mockedLKEClusterControlPlane = kubernetesControlPlaneACLFactory.build();
    const dedicated4Type = dedicatedTypeFactory.build({
      disk: 163840,
      id: 'g6-dedicated-4',
      label: 'Dedicated 8GB',
      memory: 8192,
      price: {
        hourly: 0.108,
        monthly: 72.0,
      },
      region_prices: dcPricingMockLinodeTypes.find(
        (type) => type.id === 'g6-dedicated-8'
      )?.region_prices,
      vcpus: 4,
    });
    const dedicated8Type = dedicatedTypeFactory.build({
      disk: 327680,
      id: 'g6-dedicated-8',
      label: 'Dedicated 16GB',
      memory: 16384,
      price: {
        hourly: 0.216,
        monthly: 144.0,
      },
      region_prices: dcPricingMockLinodeTypes.find(
        (type) => type.id === 'g6-dedicated-8'
      )?.region_prices,
      vcpus: 8,
    });

    const mockedAPLLKEClusterTypes = [
      dedicatedType,
      dedicated4Type,
      dedicated8Type,
      nanodeType,
    ];
    mockAppendFeatureFlags({
      apl: {
        enabled: true,
      },
    }).as('getFeatureFlags');
    mockGetAccountBeta({
      description:
        'Akamai App Platform is a platform that combines developer and operations-centric tools, automation and self-service to streamline the application lifecycle when using Kubernetes. This process will pre-register you for an upcoming beta.',
      ended: null,
      enrolled: '2024-11-04T21:39:41',
      id: 'apl',
      label: 'Akamai App Platform Beta',
      started: '2024-10-31T18:00:00',
    }).as('getAccountBeta');
    mockCreateCluster(mockedLKECluster).as('createCluster');
    mockGetCluster(mockedLKECluster).as('getCluster');
    mockGetClusterPools(mockedLKECluster.id, mockedLKEClusterPools).as(
      'getClusterPools'
    );
    mockGetDashboardUrl(mockedLKECluster.id).as('getDashboardUrl');
    mockGetControlPlaneACL(
      mockedLKECluster.id,
      mockedLKEClusterControlPlane
    ).as('getControlPlaneACL');
    mockGetLinodeTypes(mockedAPLLKEClusterTypes).as('getLinodeTypes');
    mockGetLKEClusterTypes(mockedLKEHAClusterPrices).as('getLKEClusterTypes');
    mockGetApiEndpoints(mockedLKECluster.id).as('getApiEndpoints');

    cy.visitWithLogin('/kubernetes/create');

    cy.wait([
      '@getFeatureFlags',
      '@getAccountBeta',
      '@getLinodeTypes',
      '@getLKEClusterTypes',
    ]);

    // Enter cluster details
    cy.get('[data-qa-textfield-label="Cluster Label"]')
      .should('be.visible')
      .click();
    cy.focused().type(`${clusterLabel}{enter}`);

    ui.regionSelect.find().click().type(`${clusterRegion.label}{enter}`);

    cy.findByTestId('apl-label').should('have.text', 'Akamai App Platform');
    cy.findByTestId('apl-beta-chip').should('have.text', 'BETA');
    cy.findByTestId('apl-radio-button-yes').should('be.visible').click();
    cy.findByTestId('ha-radio-button-yes').should('be.disabled');
    cy.get(
      '[aria-label="Enabled by default when Akamai App Platform is enabled."]'
    ).should('be.visible');

    // Check that Shared CPU plans are disabled
    ui.tabList.findTabByTitle('Shared CPU').click();
    cy.findByText(
      'Shared CPU instances are currently not available for Akamai App Platform.'
    ).should('be.visible');
    cy.get('[data-qa-plan-row="Linode 2 GB"]').should('have.attr', 'disabled');

    // Check that Dedicated CPU plans are available if greater than 8GB
    ui.tabList.findTabByTitle('Dedicated CPU').click();
    cy.get('[data-qa-plan-row="Dedicated 4 GB"]').should(
      'have.attr',
      'disabled'
    );
    cy.get('[data-qa-plan-row="Dedicated 8 GB"]').should(
      'not.have.attr',
      'disabled'
    );
    cy.get('[data-qa-plan-row="Dedicated 16 GB"]').within(() => {
      cy.get('[name="Quantity"]').click();
      cy.get('[name="Quantity"]').type('{selectall}3');

      ui.button
        .findByTitle('Add')
        .should('be.visible')
        .should('be.enabled')
        .click();
    });

    // Check that the checkout bar displays the correct information
    cy.get('[data-testid="kube-checkout-bar"]')
      .should('be.visible')
      .within(() => {
        cy.findByText(`Dedicated 16 GB Plan`).should('be.visible');
        cy.findByText('$432.00').should('be.visible');
        cy.findByText('High Availability (HA) Control Plane').should(
          'be.visible'
        );
        cy.findByText('$60.00/month').should('be.visible');
        cy.findByText('$492.00').should('be.visible');

        ui.button
          .findByTitle('Create Cluster')
          .should('be.visible')
          .should('be.enabled')
          .click();
      });

    cy.wait([
      '@createCluster',
      '@getCluster',
      '@getClusterPools',
      '@getDashboardUrl',
      '@getControlPlaneACL',
      '@getApiEndpoints',
    ]);
  });
});

describe('LKE Cluster Creation with DC-specific pricing', () => {
  /*
   * - Confirms that DC-specific prices are present in the LKE create form.
   * - Confirms that pricing docs link is shown in "Region" section.
   * - Confirms that the plan table shows a message in place of plans when a region is not selected.
   * - Confirms that the cluster summary create button is disabled until a plan and region selection are made.
   * - Confirms that HA helper text updates dynamically to display pricing when a region is selected.
   */
  it('can dynamically update prices when creating an LKE cluster based on region', () => {
    // In staging API, only the Dallas region is available for LKE creation
    const dcSpecificPricingRegion = getRegionById('us-central');
    const clusterLabel = randomLabel();
    const clusterPlans = new Array(2)
      .fill(null)
      .map(() => randomItem(dcPricingLkeClusterPlans));

    cy.visitWithLogin('/kubernetes/clusters');

    ui.button
      .findByTitle('Create Cluster')
      .should('be.visible')
      .should('be.enabled')
      .click();

    cy.url().should('endWith', '/kubernetes/create');

    mockGetLinodeTypes(dcPricingMockLinodeTypes).as('getLinodeTypes');
    cy.wait(['@getLinodeTypes']);

    // Confirm that, without a region selected, no pricing information is displayed.

    // Confirm checkout summary displays helper text and disabled create button.
    cy.findByText(dcPricingLkeCheckoutSummaryPlaceholder).should('be.visible');
    cy.get('[data-qa-deploy-linode]')
      .should('contain.text', 'Create Cluster')
      .should('be.disabled');

    // Confirm that plans table displays helper text instead of plans and prices.
    cy.contains(dcPricingPlanPlaceholder).should('be.visible');

    // Confirm that HA pricing displays helper text instead of price.
    cy.contains(dcPricingLkeHAPlaceholder).should('be.visible');

    // Confirm docs link to pricing page is visible.
    cy.findByText(dcPricingDocsLabel)
      .should('be.visible')
      .should('have.attr', 'href', dcPricingDocsUrl);

    // Fill out LKE creation form label, region, and Kubernetes version fields.
    cy.findByLabelText('Cluster Label').should('be.visible').click();
    cy.focused().type(`${clusterLabel}{enter}`);

    ui.regionSelect.find().click();
    cy.focused().type(`${dcSpecificPricingRegion.label}{enter}`);

    // Confirm that HA price updates dynamically once region selection is made.
    cy.contains(/\$.*\/month/).should('be.visible');

    cy.get('[data-testid="ha-radio-button-yes"]').should('be.visible').click();

    // Confirm that with region and HA selections, create button is still disabled until plan selection is made.
    cy.get('[data-qa-deploy-linode]')
      .should('contain.text', 'Create Cluster')
      .should('be.disabled');

    // Add a node pool for each randomly selected plan, and confirm that the
    // selected node pool plan is added to the checkout bar.
    clusterPlans.forEach((clusterPlan) => {
      const nodeCount = randomNumber(1, 3);
      const planName = clusterPlan.planName;

      cy.log(`Adding ${nodeCount}x ${clusterPlan.planName} node(s)`);
      // Click the right tab for the plan, and add a node pool with the desired
      // number of nodes.
      cy.findByText(clusterPlan.tab).should('be.visible').click();
      cy.findByText(planName)
        .should('be.visible')
        .closest('tr')
        .within(() => {
          cy.get('[name="Quantity"]').should('be.visible').click();
          cy.focused().type(`{selectall}${nodeCount}`);

          ui.button
            .findByTitle('Add')
            .should('be.visible')
            .should('be.enabled')
            .click();
        });

      // Confirm that node pool is shown in the checkout bar.
      cy.get('[data-testid="kube-checkout-bar"]')
        .should('be.visible')
        .within(() => {
          // It's possible that multiple pools of the same type get added.
          // We're taking a naive approach here by confirming that at least one
          // instance of the pool appears in the checkout bar.
          cy.findAllByText(`${planName} Plan`).first().should('be.visible');
        });
    });

    // Confirm that create button is enabled.
    cy.get('[data-testid="kube-checkout-bar"]')
      .should('be.visible')
      .within(() => {
        ui.button
          .findByTitle('Create Cluster')
          .should('be.visible')
          .should('be.enabled');
      });
  });
});

describe('LKE Cluster Creation with ACL', () => {
  /**
   * - Confirms ACL flow does not exist if account doesn't have the corresponding capability
   */
  it('does not show the ACL flow without the LKE ACL capability', () => {
    mockGetAccount(
      accountFactory.build({
        capabilities: [],
      })
    ).as('getAccount');

    cy.visitWithLogin('/kubernetes/clusters');

    ui.button
      .findByTitle('Create Cluster')
      .should('be.visible')
      .should('be.enabled')
      .click();

    cy.url().should('endWith', '/kubernetes/create');
    cy.wait(['@getAccount']);

    cy.contains('Control Plane ACL').should('not.exist');
  });

  // setting up mocks
  const clusterLabel = randomLabel();
  const mockRegion = regionFactory.build({
    capabilities: ['Linodes', 'Kubernetes'],
    id: 'us-east',
    label: 'Newark, US',
  });
  const mockLinodeTypes = [
    linodeTypeFactory.build({
      class: 'dedicated',
      id: 'dedicated-1',
      label: 'dedicated-1',
    }),
    linodeTypeFactory.build({
      class: 'dedicated',
      id: 'dedicated-2',
      label: 'dedicated-2',
    }),
  ];
  const clusterVersion = '1.31';
  const clusterPlan = { size: 2, tab: 'Dedicated CPU', type: 'Dedicated' };
  const nodeCount = 1;
  const planName = 'dedicated-1';
  const checkoutName = 'dedicated-1 Plan';

  describe('with LKE IPACL account capability', () => {
    beforeEach(() => {
      mockGetAccount(
        accountFactory.build({
          capabilities: [
            'LKE HA Control Planes',
            'LKE Network Access Control List (IP ACL)',
          ],
        })
      ).as('getAccount');
      mockGetRegions([mockRegion]).as('getRegions');
      mockGetLinodeTypes(mockLinodeTypes).as('getLinodeTypes');
      mockGetRegionAvailability(mockRegion.id, []).as('getRegionAvailability');
    });

    /**
     * - Confirms create flow when ACL is toggled off
     * - Confirms LKE summary page shows that ACL is not enabled
     */
    it('creates an LKE cluster with ACL disabled', () => {
      const mockACL = kubernetesControlPlaneACLFactory.build({
        acl: {
          enabled: false,
          'revision-id': '',
        },
      });
      const mockCluster = kubernetesClusterFactory.build({
        control_plane: mockACL,
        k8s_version: clusterVersion,
        label: clusterLabel,
        region: mockRegion.id,
      });
      mockCreateCluster(mockCluster).as('createCluster');
      mockGetCluster(mockCluster).as('getCluster');
      mockGetControlPlaneACL(mockCluster.id, mockACL).as('getControlPlaneACL');

      cy.visitWithLogin('/kubernetes/clusters');

      ui.button
        .findByTitle('Create Cluster')
        .should('be.visible')
        .should('be.enabled')
        .click();

      cy.url().should('endWith', '/kubernetes/create');
      cy.wait(['@getAccount', '@getRegions', '@getLinodeTypes']);

      // Fill out LKE creation form label, region, and Kubernetes version fields.
      cy.findByLabelText('Cluster Label').should('be.visible').click();
      cy.focused().type(`${clusterLabel}{enter}`);

      ui.regionSelect.find().click().type(`${mockRegion.label}{enter}`);
      cy.wait(['@getRegionAvailability']);

      cy.findByText('Kubernetes Version').should('be.visible').click();
      cy.focused().type(`${clusterVersion}{enter}`);

      cy.get('[data-testid="ha-radio-button-yes"]')
        .should('be.visible')
        .click();

      // Confirm that ACL is disabled by default.
      cy.contains('Control Plane ACL').should('be.visible');
      ui.toggle
        .find()
        .should('have.attr', 'data-qa-toggle', 'false')
        .should('be.visible');

      // Add a node pool
      cy.findByText(clusterPlan.tab).should('be.visible').click();
      cy.findByText(planName)
        .should('be.visible')
        .closest('tr')
        .within(() => {
          cy.get('[name="Quantity"]').should('be.visible').click();
          cy.focused().type(`{selectall}${nodeCount}`);

          ui.button
            .findByTitle('Add')
            .should('be.visible')
            .should('be.enabled')
            .click();
        });

      // Confirm that node pool is shown in the checkout bar.
      cy.get('[data-testid="kube-checkout-bar"]')
        .should('be.visible')
        .within(() => {
          cy.findAllByText(checkoutName).first().should('be.visible');
        });

      // create cluster
      cy.get('[data-testid="kube-checkout-bar"]')
        .should('be.visible')
        .within(() => {
          ui.button
            .findByTitle('Create Cluster')
            .should('be.visible')
            .should('be.enabled')
            .click();
        });

      cy.wait('@createCluster').then(() => {
        cy.url().should(
          'endWith',
          `/kubernetes/clusters/${mockCluster.id}/summary`
        );
      });

      cy.wait(['@getCluster', '@getControlPlaneACL']);

      // Confirms Summary panel displays as expected
      cy.contains('Control Plane ACL').should('be.visible');
      ui.button.findByTitle('Enable').should('be.visible').should('be.enabled');
    });

    /**
     * - Confirms create flow when ACL is toggled on
     * - Confirms adding IPs
     * - Confirms LKE summary page shows that ACL is enabled
     */
    it('creates an LKE cluster with ACL enabled', () => {
      const mockACLOptions = kubernetesControlPlaneACLOptionsFactory.build({
        'revision-id': '',
      });

      const mockACL = kubernetesControlPlaneACLFactory.build({
        acl: mockACLOptions,
      });

      const mockCluster = kubernetesClusterFactory.build({
        control_plane: mockACL,
        k8s_version: clusterVersion,
        label: clusterLabel,
        region: mockRegion.id,
      });
      mockCreateCluster(mockCluster).as('createCluster');
      mockGetCluster(mockCluster).as('getCluster');
      mockGetControlPlaneACL(mockCluster.id, mockACL).as('getControlPlaneACL');

      cy.visitWithLogin('/kubernetes/clusters');

      ui.button
        .findByTitle('Create Cluster')
        .should('be.visible')
        .should('be.enabled')
        .click();

      cy.url().should('endWith', '/kubernetes/create');
      cy.wait(['@getAccount']);

      // Fill out LKE creation form label, region, and Kubernetes version fields.
      cy.findByLabelText('Cluster Label').should('be.visible').click();
      cy.focused().type(`${clusterLabel}{enter}`);

      ui.regionSelect.find().click().type(`${mockRegion.label}{enter}`);

      cy.findByText('Kubernetes Version').should('be.visible').click();
      cy.focused().type(`${clusterVersion}{enter}`);

      cy.get('[data-testid="ha-radio-button-yes"]')
        .should('be.visible')
        .click();

      // Confirm ACL is disabled by default, then enable it.
      cy.contains('Control Plane ACL').should('be.visible');
      ui.toggle
        .find()
        .should('have.attr', 'data-qa-toggle', 'false')
        .should('be.visible')
        .click();

      ui.toggle.find().should('have.attr', 'data-qa-toggle', 'true');

      // Add some IPv4s and an IPv6
      cy.findByLabelText('IPv4 Addresses or CIDRs ip-address-0')
        .should('be.visible')
        .click();
      cy.focused().type('10.0.0.0/24');
      cy.findByText('Add IPv4 Address')
        .should('be.visible')
        .should('be.enabled')
        .click();
      cy.get('[id="domain-transfer-ip-1"]').should('be.visible').click();
      cy.focused().type('10.0.1.0/24');
      cy.findByLabelText('IPv6 Addresses or CIDRs ip-address-0')
        .should('be.visible')
        .click();
      cy.focused().type('8e61:f9e9:8d40:6e0a:cbff:c97a:2692:827e');
      cy.findByText('Add IPv6 Address')
        .should('be.visible')
        .should('be.enabled')
        .click();

      // Add a node pool
      cy.findByText(clusterPlan.tab).should('be.visible').click();
      cy.findByText(planName)
        .should('be.visible')
        .closest('tr')
        .within(() => {
          cy.get('[name="Quantity"]').should('be.visible').click();
          cy.focused().type(`{selectall}${nodeCount}`);

          ui.button
            .findByTitle('Add')
            .should('be.visible')
            .should('be.enabled')
            .click();
        });

      // Confirm that node pool is shown in the checkout bar.
      cy.get('[data-testid="kube-checkout-bar"]')
        .should('be.visible')
        .within(() => {
          cy.findAllByText(checkoutName).first().should('be.visible');
        });

      // create cluster
      cy.get('[data-testid="kube-checkout-bar"]')
        .should('be.visible')
        .within(() => {
          ui.button
            .findByTitle('Create Cluster')
            .should('be.visible')
            .should('be.enabled')
            .click();
        });

      cy.wait('@createCluster').then(() => {
        cy.url().should(
          'endWith',
          `/kubernetes/clusters/${mockCluster.id}/summary`
        );
      });

      cy.wait(['@getCluster', '@getControlPlaneACL']);

      // Confirms Summary panel displays as expected
      cy.contains('Control Plane ACL').should('be.visible');
      ui.button
        .findByTitle('Enabled (3 IP Addresses)')
        .should('be.visible')
        .should('be.enabled');
    });

    /**
     * - Confirms create flow for LKE-E cluster with ACL enabled by default
     * - Confirms at least one IP must be provided for ACL unless acknowledgement is checked
     * - Confirms the cluster details page shows ACL is enabled
     */
    it('creates an LKE cluster with ACL enabled by default and handles IP address validation', () => {
      const clusterLabel = randomLabel();
      const mockedEnterpriseCluster = kubernetesClusterFactory.build({
        k8s_version: latestEnterpriseTierKubernetesVersion.id,
        label: clusterLabel,
        region: 'us-iad',
        tier: 'enterprise',
      });
      const mockedEnterpriseClusterPools = [nanodeMemoryPool];
      const mockACL = kubernetesControlPlaneACLFactory.build({
        acl: {
          addresses: {
            ipv4: [],
            ipv6: [],
          },
          enabled: true,
          'revision-id': '',
        },
      });
      mockGetControlPlaneACL(mockedEnterpriseCluster.id, mockACL).as(
        'getControlPlaneACL'
      );
      mockGetAccount(
        accountFactory.build({
          capabilities: [
            'Kubernetes Enterprise',
            'LKE HA Control Planes',
            'LKE Network Access Control List (IP ACL)',
          ],
        })
      ).as('getAccount');
      mockGetTieredKubernetesVersions('enterprise', [
        latestEnterpriseTierKubernetesVersion,
      ]).as('getTieredKubernetesVersions');
      mockGetKubernetesVersions([latestKubernetesVersion]).as(
        'getKubernetesVersions'
      );
      mockGetLinodeTypes(mockedLKEClusterTypes).as('getLinodeTypes');
      mockGetLKEClusterTypes(mockedLKEEnterprisePrices).as(
        'getLKEEnterpriseClusterTypes'
      );
      mockGetRegions([
        regionFactory.build({
          capabilities: ['Linodes', 'Kubernetes', 'Kubernetes Enterprise'],
          id: 'us-iad',
          label: 'Washington, DC',
        }),
      ]).as('getRegions');
      mockGetCluster(mockedEnterpriseCluster).as('getCluster');
      mockCreateCluster(mockedEnterpriseCluster).as('createCluster');
      mockGetClusters([mockedEnterpriseCluster]).as('getClusters');
      mockGetClusterPools(
        mockedEnterpriseCluster.id,
        mockedEnterpriseClusterPools
      ).as('getClusterPools');
      mockGetDashboardUrl(mockedEnterpriseCluster.id).as('getDashboardUrl');
      mockGetApiEndpoints(mockedEnterpriseCluster.id).as('getApiEndpoints');

      cy.visitWithLogin('/kubernetes/clusters');
      cy.wait(['@getAccount']);

      ui.button
        .findByTitle('Create Cluster')
        .should('be.visible')
        .should('be.enabled')
        .click();

      cy.url().should('endWith', '/kubernetes/create');
      cy.wait(['@getKubernetesVersions', '@getTieredKubernetesVersions']);

      // Select enterprise tier.
      cy.get(`[data-qa-select-card-heading="LKE Enterprise"]`)
        .closest('[data-qa-selection-card]')
        .click();

      cy.wait(['@getLKEEnterpriseClusterTypes', '@getRegions']);

      // Select a supported region.
      ui.regionSelect.find().clear().type('Washington, DC{enter}');

      // Select an enterprise version.
      ui.autocomplete
        .findByLabel('Kubernetes Version')
        .should('be.visible')
        .click();

      clusterPlans.forEach((clusterPlan) => {
        const nodeCount = clusterPlan.nodeCount;
        const planName = clusterPlan.planName;
        // Click the right tab for the plan, and add a node pool with the desired
        // number of nodes.
        cy.findByText(clusterPlan.tab).should('be.visible').click();
        const quantityInput = '[name="Quantity"]';
        cy.findByText(planName)
          .should('be.visible')
          .closest('tr')
          .within(() => {
            cy.get(quantityInput).should('be.visible');
            cy.get(quantityInput).click();
            cy.get(quantityInput).type(`{selectall}${nodeCount}`);

            ui.button
              .findByTitle('Add')
              .should('be.visible')
              .should('be.enabled')
              .click();
          });
      });

      // Confirm ACL is enabled by default.
      cy.contains('Control Plane ACL').should('be.visible');
      ui.toggle
        .find()
        .should('have.attr', 'data-qa-toggle', 'true')
        .should('be.visible');
      cy.findByRole('checkbox', { name: /Provide an ACL later/ }).should(
        'not.be.checked'
      );

      // Try to submit the form without the ACL acknowledgement checked.
      cy.get('[data-testid="kube-checkout-bar"]')
        .should('be.visible')
        .within(() => {
          ui.button
            .findByTitle('Create Cluster')
            .should('be.visible')
            .should('be.enabled')
            .click();
        });

      // Confirm error validation requires an ACL IP.
      cy.findByText(
        'At least one IP address or CIDR range is required for LKE Enterprise.'
      ).should('be.visible');

      // Add an IP,
      cy.findByLabelText('IPv4 Addresses or CIDRs ip-address-0')
        .should('be.visible')
        .click();
      cy.focused().clear();
      cy.focused().type('10.0.0.0/24');

      cy.get('[data-testid="kube-checkout-bar"]')
        .should('be.visible')
        .within(() => {
          // Try to submit the form again.
          ui.button
            .findByTitle('Create Cluster')
            .should('be.visible')
            .should('be.enabled')
            .click();
        });

      // Confirm the validation message is gone.
      cy.findByText(
        'At least one IP address or CIDR range is required for LKE Enterprise.'
      ).should('not.exist');

      // Check the acknowledgement to prevent IP validation.
      cy.findByRole('checkbox', { name: /Provide an ACL later/ }).check();

      // Clear the IP address field and check the acknowledgement to confirm the form can now submit without IP address validation.
      cy.findByLabelText('IPv4 Addresses or CIDRs ip-address-0')
        .should('be.visible')
        .click();
      cy.focused().clear();
      cy.findByRole('checkbox', { name: /Provide an ACL later/ }).check();

      // Finally, add a label, so the form will submit.
      cy.findByLabelText('Cluster Label').should('be.visible').click();
      cy.focused().type(`${clusterLabel}{enter}`);

      cy.get('[data-testid="kube-checkout-bar"]')
        .should('be.visible')
        .within(() => {
          // Try to submit the form.
          ui.button
            .findByTitle('Create Cluster')
            .should('be.visible')
            .should('be.enabled')
            .click();
        });

      // Confirm the validation message is gone.
      cy.findByText(
        'At least one IP address or CIDR range is required for LKE Enterprise.'
      ).should('not.exist');

      cy.wait([
        '@getCluster',
        '@getClusterPools',
        '@createCluster',
        '@getLKEEnterpriseClusterTypes',
        '@getLinodeTypes',
        '@getDashboardUrl',
        '@getApiEndpoints',
        '@getControlPlaneACL',
      ]);

      cy.url().should(
        'endWith',
        `/kubernetes/clusters/${mockedEnterpriseCluster.id}/summary`
      );

      // Confirms Summary panel displays as expected
      cy.contains('Control Plane ACL').should('be.visible');
      ui.button
        .findByTitle('Enabled (0 IP Addresses)')
        .should('be.visible')
        .should('be.enabled');
    });

    /**
     * - Confirms IP validation error appears when a bad IP is entered
     * - Confirms IP validation error disappears when a valid IP is entered
     * - Confirms API error appears as expected and doesn't crash the page
     */
    it('can handle validation and API errors', () => {
      const mockErrorMessage = 'Control Plane ACL error: request failed';
      mockCreateClusterError(mockErrorMessage, 400).as('createClusterError');

      cy.visitWithLogin('/kubernetes/clusters');

      ui.button
        .findByTitle('Create Cluster')
        .should('be.visible')
        .should('be.enabled')
        .click();

      cy.url().should('endWith', '/kubernetes/create');
      cy.wait(['@getAccount']);

      // Fill out LKE creation form label, region, and Kubernetes version fields.
      cy.findByLabelText('Cluster Label').should('be.visible').click();
      cy.focused().type(`${clusterLabel}{enter}`);

      ui.regionSelect.find().click().type(`${mockRegion.label}{enter}`);

      cy.findByText('Kubernetes Version').should('be.visible').click();
      cy.focused().type(`${clusterVersion}{enter}`);

      cy.get('[data-testid="ha-radio-button-yes"]')
        .should('be.visible')
        .click();

      // Enable ACL
      cy.contains('Control Plane ACL').should('be.visible');
      ui.toggle
        .find()
        .should('have.attr', 'data-qa-toggle', 'false')
        .should('be.visible')
        .click();

      ui.toggle.find().should('have.attr', 'data-qa-toggle', 'true');

      // Confirm ACL IPv4 validation works as expected
      cy.findByLabelText('IPv4 Addresses or CIDRs ip-address-0')
        .should('be.visible')
        .click();
      cy.focused().type('invalid ip');

      // click out of textbox and confirm error is visible
      cy.contains('Control Plane ACL').should('be.visible').click();
      cy.contains('Must be a valid IPv4 address.').should('be.visible');
      // enter valid IP
      cy.findByLabelText('IPv4 Addresses or CIDRs ip-address-0')
        .should('be.visible')
        .click();
      cy.focused().clear();
      cy.focused().type('10.0.0.0/24');
      // Click out of textbox and confirm error is gone
      cy.contains('Control Plane ACL').should('be.visible').click();
      cy.contains('Must be a valid IPv4 address.').should('not.exist');

      // Confirm ACL IPv6 validation works as expected
      cy.findByLabelText('IPv6 Addresses or CIDRs ip-address-0')
        .should('be.visible')
        .click();
      cy.focused().type('invalid ip');
      // click out of textbox and confirm error is visible
      cy.contains('Control Plane ACL').should('be.visible').click();
      cy.contains('Must be a valid IPv6 address.').should('be.visible');
      // enter valid IP
      cy.findByLabelText('IPv6 Addresses or CIDRs ip-address-0')
        .should('be.visible')
        .click();
      cy.focused().clear();
      cy.focused().type('8e61:f9e9:8d40:6e0a:cbff:c97a:2692:827e');
      // Click out of textbox and confirm error is gone
      cy.contains('Control Plane ACL').should('be.visible').click();
      cy.contains('Must be a valid IPv6 address.').should('not.exist');

      // Add a node pool
      cy.findByText(clusterPlan.tab).should('be.visible').click();
      cy.findByText(planName)
        .should('be.visible')
        .closest('tr')
        .within(() => {
          cy.get('[name="Quantity"]').should('be.visible').click();
          cy.focused().type(`{selectall}${nodeCount}`);

          ui.button
            .findByTitle('Add')
            .should('be.visible')
            .should('be.enabled')
            .click();
        });

      // Confirm that node pool is shown in the checkout bar.
      cy.get('[data-testid="kube-checkout-bar"]')
        .should('be.visible')
        .within(() => {
          cy.findAllByText(checkoutName).first().should('be.visible');
        });

      // Attempt to create cluster
      cy.get('[data-testid="kube-checkout-bar"]')
        .should('be.visible')
        .within(() => {
          ui.button
            .findByTitle('Create Cluster')
            .should('be.visible')
            .should('be.enabled')
            .click();
        });

      // Confirm API error displays
      cy.wait('@createClusterError');
      cy.contains(mockErrorMessage).should('be.visible');
    });
  });
});

describe('LKE Cluster Creation with LKE-E', () => {
  /**
   * - Confirms LKE-E flow does not exist if account doesn't have the corresponding capability
   * @todo LKE-E: Remove this test once LKE-E is fully rolled out
   */
  it('does not show the LKE-E flow with the feature flag off', () => {
    mockAppendFeatureFlags({
      lkeEnterprise: { enabled: false, la: false },
    }).as('getFeatureFlags');
    cy.visitWithLogin('/kubernetes/clusters');

    ui.button
      .findByTitle('Create Cluster')
      .should('be.visible')
      .should('be.enabled')
      .click();

    cy.url().should('endWith', '/kubernetes/create');

    cy.contains('Cluster Tier').should('not.exist');
  });

  describe('shows the LKE-E flow with the feature flag on', () => {
    beforeEach(() => {
      // Mock feature flag -- @TODO LKE-E: Remove feature flag once LKE-E is fully rolled out
      mockAppendFeatureFlags({
        lkeEnterprise: { enabled: true, la: true },
      }).as('getFeatureFlags');
    });

    /**
     * - Mocks the LKE-E capability
     * - Confirms the Cluster Tier selection can be made
     * - Confirms that HA is enabled by default with LKE-E selection
     * - Confirms an LKE-E supported region can be selected
     * - Confirms an LKE-E supported k8 version can be selected
     * - Confirms the APL section is disabled while it remains unsupported
<<<<<<< HEAD
     * - Confirms the VPC & Firewall placeholder section displays with correct copy
     * - Confirms at least one IP must be provided for ACL
=======
     * - Confirms ACL is enabled by default
>>>>>>> 7f702453
     * - Confirms the checkout bar displays the correct LKE-E info
     * - Confirms an enterprise cluster can be created with the correct chip, version, and price
     * - Confirms that the total node count for each pool is displayed
     */
    it('creates an LKE-E cluster with the account capability', () => {
      const clusterLabel = randomLabel();
      const mockedEnterpriseCluster = kubernetesClusterFactory.build({
        k8s_version: latestEnterpriseTierKubernetesVersion.id,
        label: clusterLabel,
        region: 'us-iad',
        tier: 'enterprise',
      });
      const mockedEnterpriseClusterPools = [nanodeMemoryPool, dedicatedCpuPool];
      const mockACL = kubernetesControlPlaneACLFactory.build({
        acl: {
          addresses: {
            ipv4: ['10.0.0.0/24'],
            ipv6: [],
          },
          enabled: true,
          'revision-id': '',
        },
      });

      mockGetControlPlaneACL(mockedEnterpriseCluster.id, mockACL).as(
        'getControlPlaneACL'
      );
      mockGetAccountBeta(
        accountBetaFactory.build({
          id: 'apl',
          label: 'Akamai App Platform Beta',
        })
      ).as('getAccountBeta');
      mockGetAccount(
        accountFactory.build({
          capabilities: [
            'Kubernetes Enterprise',
            'LKE HA Control Planes',
            'LKE Network Access Control List (IP ACL)',
          ],
        })
      ).as('getAccount');
      mockGetTieredKubernetesVersions('enterprise', [
        latestEnterpriseTierKubernetesVersion,
      ]).as('getTieredKubernetesVersions');
      mockGetKubernetesVersions([latestKubernetesVersion]).as(
        'getKubernetesVersions'
      );
      mockGetLinodeTypes(mockedLKEClusterTypes).as('getLinodeTypes');
      mockGetLKEClusterTypes(mockedLKEEnterprisePrices).as(
        'getLKEEnterpriseClusterTypes'
      );
      mockGetRegions([
        regionFactory.build({
          capabilities: ['Linodes', 'Kubernetes'],
          id: 'us-east',
          label: 'Newark, US',
        }),
        regionFactory.build({
          capabilities: ['Linodes', 'Kubernetes', 'Kubernetes Enterprise'],
          id: 'us-iad',
          label: 'Washington, DC',
        }),
      ]).as('getRegions');
      mockGetCluster(mockedEnterpriseCluster).as('getCluster');
      mockCreateCluster(mockedEnterpriseCluster).as('createCluster');
      mockGetClusters([mockedEnterpriseCluster]).as('getClusters');
      mockGetClusterPools(
        mockedEnterpriseCluster.id,
        mockedEnterpriseClusterPools
      ).as('getClusterPools');
      mockGetDashboardUrl(mockedEnterpriseCluster.id).as('getDashboardUrl');
      mockGetApiEndpoints(mockedEnterpriseCluster.id).as('getApiEndpoints');

      cy.visitWithLogin('/kubernetes/clusters');
      cy.wait(['@getAccount']);

      ui.button
        .findByTitle('Create Cluster')
        .should('be.visible')
        .should('be.enabled')
        .click();

      cy.url().should('endWith', '/kubernetes/create');
      cy.wait(['@getKubernetesVersions', '@getTieredKubernetesVersions']);

      cy.findByLabelText('Cluster Label').should('be.visible').click();
      cy.focused().type(`${clusterLabel}{enter}`);

      cy.findByText('Cluster Tier').should('be.visible');

      cy.findByText('Compare Tiers')
        .should('be.visible')
        .should('have.attr', 'href', CLUSTER_TIER_DOCS_LINK);

      // Confirm both Cluster Tiers exist and the LKE card is selected by default
      cy.get(`[data-qa-select-card-heading="LKE"]`)
        .closest('[data-qa-selection-card]')
        .should('be.visible')
        .should('have.attr', 'data-qa-selection-card-checked', 'true');

      cy.get(`[data-qa-select-card-heading="LKE Enterprise"]`)
        .closest('[data-qa-selection-card]')
        .should('be.visible')
        .should('have.attr', 'data-qa-selection-card-checked', 'false')
        .click();

      // Select LKE-E as the Cluster Tier
      cy.get(`[data-qa-select-card-heading="LKE Enterprise"]`)
        .closest('[data-qa-selection-card]')
        .should('be.visible')
        .should('have.attr', 'data-qa-selection-card-checked', 'true');

      cy.wait(['@getLKEEnterpriseClusterTypes', '@getRegions']);

      // Confirm unsupported regions are not displayed
      ui.regionSelect.find().click().type('Newark, NJ');
      ui.autocompletePopper.find().within(() => {
        cy.findByText('Newark, NJ (us-east)').should('not.exist');
      });

      // Select a supported region
      ui.regionSelect.find().clear().type('Washington, DC{enter}');

      // Confirm that there is a tooltip explanation for the region dropdown options
      ui.tooltip
        .findByText(
          'Only regions that support LKE Enterprise clusters are listed.'
        )
        .should('be.visible');

      // Selects an enterprise version
      ui.autocomplete
        .findByLabel('Kubernetes Version')
        .should('be.visible')
        .click();

      cy.findByText('Kubernetes Versions')
        .should('be.visible')
        .should('have.attr', 'href', CLUSTER_VERSIONS_DOCS_LINK);

      ui.autocompletePopper
        .findByTitle(latestEnterpriseTierKubernetesVersion.id)
        .should('be.visible')
        .should('be.enabled')
        .click();

      // Confirm the APL section is disabled and unsupported.
      cy.findByTestId('apl-label').should('be.visible');
      cy.findByTestId('apl-beta-chip').should(
        'have.text',
        'BETA - COMING SOON'
      );
      cy.findByTestId('apl-radio-button-yes').should('be.disabled');
      cy.findByTestId('apl-radio-button-no').within(() => {
        cy.findByRole('radio').should('be.disabled').should('be.checked');
      });

      // Confirm the VPC/Firewall section displays.
      cy.findByText('VPC & Firewall').should('be.visible');
      cy.findByText(
        'A VPC and firewall are automatically generated for LKE Enterprise customers.'
      ).should('be.visible');

      // Confirm the expected available plans display.
      validEnterprisePlanTabs.forEach((tab) => {
        ui.tabList.findTabByTitle(tab).should('be.visible');
      });
      // Confirm the GPU tab is not visible in the plans panel for LKE-E.
      ui.tabList.findTabByTitle('GPU').should('not.exist');

      // Add a node pool for each selected plan, and confirm that the
      // selected node pool plan is added to the checkout bar.
      clusterPlans.forEach((clusterPlan) => {
        const nodeCount = clusterPlan.nodeCount;
        const planName = clusterPlan.planName;

        cy.log(`Adding ${nodeCount}x ${planName} node(s)`);
        // Click the right tab for the plan, and add a node pool with the desired
        // number of nodes.
        cy.findByText(clusterPlan.tab).should('be.visible').click();
        const quantityInput = '[name="Quantity"]';
        cy.findByText(planName)
          .should('be.visible')
          .closest('tr')
          .within(() => {
            cy.get(quantityInput).should('be.visible');
            cy.get(quantityInput).click();
            cy.get(quantityInput).type(`{selectall}${nodeCount}`);

            ui.button
              .findByTitle('Add')
              .should('be.visible')
              .should('be.enabled')
              .click();
          });
      });

      // Check that the checkout bar displays the correct information
      cy.get('[data-testid="kube-checkout-bar"]')
        .should('be.visible')
        .within(() => {
          // Confirm HA section is hidden since LKE-E includes HA by default
          cy.findByText('High Availability (HA) Control Plane').should(
            'not.exist'
          );

          // Confirm LKE-E section is shown
          cy.findByText('LKE Enterprise').should('be.visible');
          cy.findByText('$300.00/month').should('be.visible');

          cy.findByText('Dedicated 4 GB Plan').should('be.visible');
          cy.findByText('$144.00').should('be.visible');
          cy.findByText('Linode 2 GB Plan').should('be.visible');
          cy.findByText('$15.00').should('be.visible');
          cy.findByText('$459.00').should('be.visible');
        });

      // Confirms ACL is enabled by default.
      cy.contains('Control Plane ACL').should('be.visible');
      ui.toggle
        .find()
        .should('have.attr', 'data-qa-toggle', 'true')
        .should('be.visible');

      // Add an IP
      cy.findByLabelText('IPv4 Addresses or CIDRs ip-address-0')
        .should('be.visible')
        .click();
      cy.focused().clear();
      cy.focused().type('10.0.0.0/24');

      cy.get('[data-testid="kube-checkout-bar"]')
        .should('be.visible')
        .within(() => {
          // Successfully submit the form
          ui.button
            .findByTitle('Create Cluster')
            .should('be.visible')
            .should('be.enabled')
            .click();
        });

      // Wait for LKE cluster to be created and confirm that we are redirected
      // to the cluster summary page.
      cy.wait([
        '@getCluster',
        '@getClusterPools',
        '@createCluster',
        '@getLKEEnterpriseClusterTypes',
        '@getLinodeTypes',
        '@getDashboardUrl',
        '@getApiEndpoints',
        '@getControlPlaneACL',
      ]);

      cy.url().should(
        'endWith',
        `/kubernetes/clusters/${mockedEnterpriseCluster.id}/summary`
      );

      // Confirm the LKE-E cluster has the correct enterprise chip, version, and pricing.
      cy.findByText('ENTERPRISE').should('be.visible');
      cy.findByText(
        `Version ${latestEnterpriseTierKubernetesVersion.id}`
      ).should('be.visible');
      cy.findByText('$459.00/month').should('be.visible');

      clusterPlans.forEach((clusterPlan) => {
        // Confirm total number of nodes are shown for each pool
        cy.findAllByText(
          pluralize('Node', 'Nodes', clusterPlan.nodeCount)
        ).should('be.visible');
      });
    });

    it('disables the Cluster Type selection without the LKE-E account capability', () => {
      mockGetAccount(
        accountFactory.build({
          capabilities: [],
        })
      ).as('getAccount');
      cy.visitWithLogin('/kubernetes/clusters');
      cy.wait(['@getAccount']);

      ui.button
        .findByTitle('Create Cluster')
        .should('be.visible')
        .should('be.enabled')
        .click();

      cy.url().should('endWith', '/kubernetes/create');

      // Confirm the Cluster Tier selection can be made when the LKE-E feature is enabled
      cy.findByText('Cluster Tier').should('be.visible');

      // Confirm both tiers exist and the LKE card is selected by default
      cy.get(`[data-qa-select-card-heading="LKE"]`)
        .closest('[data-qa-selection-card]')
        .should('be.visible')
        .should('have.attr', 'data-qa-selection-card-checked', 'true');

      cy.get(`[data-qa-select-card-heading="LKE Enterprise"]`)
        .closest('[data-qa-selection-card]')
        .should('be.visible')
        .should('have.attr', 'disabled');
    });
  });
});

/**
 * Returns each plan in an array which is similar to the given plan.
 *
 * Plans are considered similar if they have identical type and size.
 *
 * @param clusterPlan - Cluster plan with which to compare similarity.
 * @param clusterPlans - Array from which to find similar cluster plans.
 *
 * @returns Array of similar cluster plans.
 */
const getSimilarPlans = (
  clusterPlan: LkePlanDescription,
  clusterPlans: LkePlanDescription[]
) => {
  return clusterPlans.filter((otherClusterPlan) => {
    return (
      clusterPlan.type === otherClusterPlan.type &&
      clusterPlan.size === otherClusterPlan.size
    );
  });
};<|MERGE_RESOLUTION|>--- conflicted
+++ resolved
@@ -1306,12 +1306,8 @@
      * - Confirms an LKE-E supported region can be selected
      * - Confirms an LKE-E supported k8 version can be selected
      * - Confirms the APL section is disabled while it remains unsupported
-<<<<<<< HEAD
      * - Confirms the VPC & Firewall placeholder section displays with correct copy
-     * - Confirms at least one IP must be provided for ACL
-=======
      * - Confirms ACL is enabled by default
->>>>>>> 7f702453
      * - Confirms the checkout bar displays the correct LKE-E info
      * - Confirms an enterprise cluster can be created with the correct chip, version, and price
      * - Confirms that the total node count for each pool is displayed
