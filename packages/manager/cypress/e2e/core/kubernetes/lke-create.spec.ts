/**
 * @file LKE creation end-to-end tests.
 */
import {
  accountFactory,
  dedicatedTypeFactory,
  kubernetesClusterFactory,
  kubernetesControlPlaneACLFactory,
  kubernetesControlPlaneACLOptionsFactory,
  linodeTypeFactory,
  regionFactory,
  nodePoolFactory,
  kubeLinodeFactory,
  lkeHighAvailabilityTypeFactory,
} from 'src/factories';
import {
  mockCreateCluster,
  mockGetCluster,
  mockCreateClusterError,
  mockGetControlPlaneACL,
  mockGetClusterPools,
  mockGetDashboardUrl,
  mockGetApiEndpoints,
  mockGetClusters,
  mockGetLKEClusterTypes,
  mockGetTieredKubernetesVersions,
  mockGetKubernetesVersions,
} from 'support/intercepts/lke';
import { mockGetAccountBeta } from 'support/intercepts/betas';
import { mockGetAccount } from 'support/intercepts/account';
import {
  mockGetRegions,
  mockGetRegionAvailability,
} from 'support/intercepts/regions';
import { getRegionById } from 'support/util/regions';
import { ui } from 'support/ui';
import { randomLabel, randomNumber, randomItem } from 'support/util/random';
import {
  dcPricingLkeCheckoutSummaryPlaceholder,
  dcPricingLkeHAPlaceholder,
  dcPricingLkeClusterPlans,
  dcPricingMockLinodeTypes,
  dcPricingPlanPlaceholder,
  dcPricingDocsLabel,
  dcPricingDocsUrl,
} from 'support/constants/dc-specific-pricing';
import { mockGetLinodeTypes } from 'support/intercepts/linodes';
import { mockAppendFeatureFlags } from 'support/intercepts/feature-flags';
import { chooseRegion } from 'support/util/regions';
import { getTotalClusterMemoryCPUAndStorage } from 'src/features/Kubernetes/kubeUtils';
import {
  CLUSTER_TIER_DOCS_LINK,
  CLUSTER_VERSIONS_DOCS_LINK,
} from 'src/features/Kubernetes/constants';
import { getTotalClusterPrice } from 'src/utilities/pricing/kubernetes';

import type { ExtendedType } from 'src/utilities/extendType';
import type { LkePlanDescription } from 'support/api/lke';
import { PriceType } from '@linode/api-v4/lib/types';
import {
  latestEnterpriseTierKubernetesVersion,
  latestKubernetesVersion,
} from 'support/constants/lke';
import { lkeEnterpriseTypeFactory } from 'src/factories';
import { pluralize } from 'src/utilities/pluralize';

const dedicatedNodeCount = 4;
const nanodeNodeCount = 3;

const clusterRegion = chooseRegion({
  capabilities: ['Kubernetes'],
});
const dedicatedCpuPool = nodePoolFactory.build({
  count: dedicatedNodeCount,
  nodes: kubeLinodeFactory.buildList(dedicatedNodeCount),
  type: 'g6-dedicated-2',
});
const nanodeMemoryPool = nodePoolFactory.build({
  count: nanodeNodeCount,
  nodes: kubeLinodeFactory.buildList(nanodeNodeCount),
  type: 'g6-nanode-1',
});
const dedicatedType = dedicatedTypeFactory.build({
  disk: 81920,
  id: 'g6-dedicated-2',
  label: 'Dedicated 4 GB',
  memory: 4096,
  price: {
    hourly: 0.054,
    monthly: 36.0,
  },
  region_prices: dcPricingMockLinodeTypes.find(
    (type) => type.id === 'g6-dedicated-2'
  )?.region_prices,
  vcpus: 2,
}) as ExtendedType;
const nanodeType = linodeTypeFactory.build({
  disk: 25600,
  id: 'g6-nanode-1',
  label: 'Linode 2 GB',
  memory: 2048,
  price: {
    hourly: 0.0075,
    monthly: 5.0,
  },
  region_prices: dcPricingMockLinodeTypes.find(
    (type) => type.id === 'g6-nanode-1'
  )?.region_prices,
  vcpus: 1,
}) as ExtendedType;
const gpuType = linodeTypeFactory.build({
  class: 'gpu',
  id: 'g2-gpu-1',
}) as ExtendedType;
const highMemType = linodeTypeFactory.build({
  class: 'highmem',
  id: 'g7-highmem-1',
}) as ExtendedType;
const premiumType = linodeTypeFactory.build({
  class: 'premium',
  id: 'g7-premium-1',
}) as ExtendedType;
const mockedLKEClusterPrices: PriceType[] = [
  {
    id: 'lke-sa',
    label: 'LKE Standard Availability',
    price: {
      hourly: 0.0,
      monthly: 0.0,
    },
    region_prices: [],
    transfer: 0,
  },
];
const mockedLKEHAClusterPrices: PriceType[] = [
  {
    id: 'lke-ha',
    label: 'LKE High Availability',
    price: {
      hourly: 0.09,
      monthly: 60.0,
    },
    region_prices: [],
    transfer: 0,
  },
];
const mockedLKEEnterprisePrices = [
  lkeHighAvailabilityTypeFactory.build(),
  lkeEnterpriseTypeFactory.build(),
];
const clusterPlans: LkePlanDescription[] = [
  {
    nodeCount: dedicatedNodeCount,
    planName: 'Dedicated 4 GB',
    size: 4,
    tab: 'Dedicated CPU',
    type: 'dedicated',
  },
  {
    nodeCount: nanodeNodeCount,
    planName: 'Linode 2 GB',
    size: 24,
    tab: 'Shared CPU',
    type: 'nanode',
  },
];
const mockedLKEClusterTypes = [
  dedicatedType,
  nanodeType,
  gpuType,
  highMemType,
  premiumType,
];
const validEnterprisePlanTabs = [
  'Dedicated CPU',
  'Shared CPU',
  'High Memory',
  'Premium CPU',
];
const validStandardPlanTabs = [...validEnterprisePlanTabs, 'GPU'];

describe('LKE Cluster Creation', () => {
  /*
   * - Confirms that users can create a cluster by completing the LKE create form.
   * - Confirms that LKE cluster is created.
   * - Confirms that user is redirected to new LKE cluster summary page.
   * - Confirms that correct information is shown on the LKE cluster summary page
   * - Confirms that new LKE cluster summary page shows expected node pools.
   * - Confirms that new LKE cluster is shown on LKE clusters landing page.
   */
  const clusterLabel = randomLabel();
  const clusterVersion = '1.31';
  const mockedLKECluster = kubernetesClusterFactory.build({
    label: clusterLabel,
    region: clusterRegion.id,
  });
  const mockedLKEClusterPools = [nanodeMemoryPool, dedicatedCpuPool];
  const mockedLKEClusterControlPlane = kubernetesControlPlaneACLFactory.build();
  const {
    CPU: totalCpu,
    RAM: totalMemory,
    Storage: totalStorage,
  } = getTotalClusterMemoryCPUAndStorage(
    mockedLKEClusterPools,
    mockedLKEClusterTypes
  );

  it('can create an LKE cluster', () => {
    mockCreateCluster(mockedLKECluster).as('createCluster');
    mockGetCluster(mockedLKECluster).as('getCluster');
    mockGetClusterPools(mockedLKECluster.id, mockedLKEClusterPools).as(
      'getClusterPools'
    );
    mockGetDashboardUrl(mockedLKECluster.id).as('getDashboardUrl');
    mockGetControlPlaneACL(
      mockedLKECluster.id,
      mockedLKEClusterControlPlane
    ).as('getControlPlaneACL');
    mockGetApiEndpoints(mockedLKECluster.id).as('getApiEndpoints');
    mockGetLinodeTypes(mockedLKEClusterTypes).as('getLinodeTypes');
    mockGetLKEClusterTypes(mockedLKEClusterPrices).as('getLKEClusterTypes');
    mockGetClusters([mockedLKECluster]).as('getClusters');
    mockGetKubernetesVersions([clusterVersion]).as('getKubernetesVersions');

    cy.visitWithLogin('/kubernetes/clusters');

    ui.button
      .findByTitle('Create Cluster')
      .should('be.visible')
      .should('be.enabled')
      .click();

    cy.url().should('endWith', '/kubernetes/create');

    // Fill out LKE creation form label, region, and Kubernetes version fields.
    cy.get('[data-qa-textfield-label="Cluster Label"]')
      .should('be.visible')
      .click();
    cy.focused().type(`${clusterLabel}{enter}`);

    ui.regionSelect.find().click().type(`${clusterRegion.label}{enter}`);

    ui.autocomplete
      .findByLabel('Kubernetes Version')
      .click()
      .type(`${clusterVersion}{enter}`);

    cy.get('[data-testid="ha-radio-button-no"]').should('be.visible').click();

    let monthPrice = 0;

    // Confirm the expected available plans display.
    validStandardPlanTabs.forEach((tab) => {
      ui.tabList.findTabByTitle(tab).should('be.visible');
    });

    // Add a node pool for each selected plan, and confirm that the
    // selected node pool plan is added to the checkout bar.
    clusterPlans.forEach((clusterPlan) => {
      const nodeCount = clusterPlan.nodeCount;
      const planName = clusterPlan.planName;

      cy.log(`Adding ${nodeCount}x ${planName} node(s)`);
      // Click the right tab for the plan, and add a node pool with the desired
      // number of nodes.
      cy.findByText(clusterPlan.tab).should('be.visible').click();
      const quantityInput = '[name="Quantity"]';
      cy.findByText(planName)
        .should('be.visible')
        .closest('tr')
        .within(() => {
          cy.get(quantityInput).should('be.visible');
          cy.get(quantityInput).click();
          cy.get(quantityInput).type(`{selectall}${nodeCount}`);

          ui.button
            .findByTitle('Add')
            .should('be.visible')
            .should('be.enabled')
            .click();
        });

      // Confirm that node pool is shown in the checkout bar.
      cy.get('[data-testid="kube-checkout-bar"]')
        .should('be.visible')
        .within(() => {
          // It's possible that multiple pools of the same type get added.
          // We're taking a naive approach here by confirming that at least one
          // instance of the pool appears in the checkout bar.
          cy.findAllByText(`${planName} Plan`).first().should('be.visible');
        });
      // Expected information on the LKE cluster summary page.
      monthPrice = getTotalClusterPrice({
        highAvailabilityPrice: 0,
        pools: [nanodeMemoryPool, dedicatedCpuPool],
        region: clusterRegion.id,
        types: mockedLKEClusterTypes,
      });
    });

    // Create LKE cluster.
    cy.get('[data-testid="kube-checkout-bar"]')
      .should('be.visible')
      .within(() => {
        ui.button
          .findByTitle('Create Cluster')
          .should('be.visible')
          .should('be.enabled')
          .click();
      });

    // Wait for LKE cluster to be created and confirm that we are redirected
    // to the cluster summary page.
    cy.wait([
      '@getCluster',
      '@getClusterPools',
      '@createCluster',
      '@getLKEClusterTypes',
      '@getLinodeTypes',
      '@getDashboardUrl',
      '@getControlPlaneACL',
      '@getApiEndpoints',
    ]);
    cy.url().should(
      'endWith',
      `/kubernetes/clusters/${mockedLKECluster.id}/summary`
    );

    // Confirm that each node pool is shown.
    clusterPlans.forEach((clusterPlan) => {
      // Because multiple node pools may have identical labels, we figure out
      // how many identical labels for each plan will exist and confirm that
      // the expected number is present.
      const nodePoolLabel = clusterPlan.planName;
      const similarNodePoolCount = getSimilarPlans(clusterPlan, clusterPlans)
        .length;

      // Confirm that the cluster created with the expected parameters.
      cy.findAllByText(`${clusterRegion.label}`).should('be.visible');
      cy.findAllByText(`${totalCpu} CPU Cores`).should('be.visible');
      cy.findAllByText(`${Math.round(totalStorage / 1024)} GB Storage`).should(
        'be.visible'
      );
      cy.findAllByText(`${Math.round(totalMemory / 1024)} GB RAM`).should(
        'be.visible'
      );
      cy.findAllByText(`$${monthPrice.toFixed(2)}/month`).should('be.visible');
      cy.contains('Kubernetes API Endpoint').should('be.visible');
      cy.contains('linodelke.net:443').should('be.visible');

      cy.findAllByText(nodePoolLabel, { selector: 'h2' })
        .should('have.length', similarNodePoolCount)
        .first()
        .should('be.visible');

      // Confirm total number of nodes are shown for each pool
      cy.findAllByText(
        pluralize('Node', 'Nodes', clusterPlan.nodeCount)
      ).should('be.visible');
    });

    ui.breadcrumb
      .find()
      .should('be.visible')
      .within(() => {
        cy.findByText(clusterLabel).should('be.visible');
      });
  });
});

describe('LKE Cluster Creation with APL enabled', () => {
  it('can create an LKE cluster with APL flag enabled', () => {
    const clusterLabel = randomLabel();
    const mockedLKECluster = kubernetesClusterFactory.build({
      label: clusterLabel,
      region: clusterRegion.id,
    });
    const mockedLKEClusterPools = [nanodeMemoryPool, dedicatedCpuPool];
    const mockedLKEClusterControlPlane = kubernetesControlPlaneACLFactory.build();
    const dedicated4Type = dedicatedTypeFactory.build({
      disk: 163840,
      id: 'g6-dedicated-4',
      label: 'Dedicated 8GB',
      memory: 8192,
      price: {
        hourly: 0.108,
        monthly: 72.0,
      },
      region_prices: dcPricingMockLinodeTypes.find(
        (type) => type.id === 'g6-dedicated-8'
      )?.region_prices,
      vcpus: 4,
    });
    const dedicated8Type = dedicatedTypeFactory.build({
      disk: 327680,
      id: 'g6-dedicated-8',
      label: 'Dedicated 16GB',
      memory: 16384,
      price: {
        hourly: 0.216,
        monthly: 144.0,
      },
      region_prices: dcPricingMockLinodeTypes.find(
        (type) => type.id === 'g6-dedicated-8'
      )?.region_prices,
      vcpus: 8,
    });

    const mockedAPLLKEClusterTypes = [
      dedicatedType,
      dedicated4Type,
      dedicated8Type,
      nanodeType,
    ];
    mockAppendFeatureFlags({
      apl: {
        enabled: true,
      },
    }).as('getFeatureFlags');
    mockGetAccountBeta({
      id: 'apl',
      label: 'Akamai App Platform Beta',
      enrolled: '2024-11-04T21:39:41',
      description:
        'Akamai App Platform is a platform that combines developer and operations-centric tools, automation and self-service to streamline the application lifecycle when using Kubernetes. This process will pre-register you for an upcoming beta.',
      started: '2024-10-31T18:00:00',
      ended: null,
    }).as('getAccountBeta');
    mockCreateCluster(mockedLKECluster).as('createCluster');
    mockGetCluster(mockedLKECluster).as('getCluster');
    mockGetClusterPools(mockedLKECluster.id, mockedLKEClusterPools).as(
      'getClusterPools'
    );
    mockGetDashboardUrl(mockedLKECluster.id).as('getDashboardUrl');
    mockGetControlPlaneACL(
      mockedLKECluster.id,
      mockedLKEClusterControlPlane
    ).as('getControlPlaneACL');
    mockGetLinodeTypes(mockedAPLLKEClusterTypes).as('getLinodeTypes');
    mockGetLKEClusterTypes(mockedLKEHAClusterPrices).as('getLKEClusterTypes');
    mockGetApiEndpoints(mockedLKECluster.id).as('getApiEndpoints');

    cy.visitWithLogin('/kubernetes/create');

    cy.wait([
      '@getFeatureFlags',
      '@getAccountBeta',
      '@getLinodeTypes',
      '@getLKEClusterTypes',
    ]);

    // Enter cluster details
    cy.get('[data-qa-textfield-label="Cluster Label"]')
      .should('be.visible')
      .click();
    cy.focused().type(`${clusterLabel}{enter}`);

    ui.regionSelect.find().click().type(`${clusterRegion.label}{enter}`);

    cy.findByTestId('apl-label').should('have.text', 'Akamai App Platform');
    cy.findByTestId('apl-radio-button-yes').should('be.visible').click();
    cy.findByTestId('ha-radio-button-yes').should('be.disabled');
    cy.get(
      '[aria-label="Enabled by default when Akamai App Platform is enabled."]'
    ).should('be.visible');

    // Check that Shared CPU plans are disabled
    ui.tabList.findTabByTitle('Shared CPU').click();
    cy.findByText(
      'Shared CPU instances are currently not available for Akamai App Platform.'
    ).should('be.visible');
    cy.get('[data-qa-plan-row="Linode 2 GB"]').should('have.attr', 'disabled');

    // Check that Dedicated CPU plans are available if greater than 8GB
    ui.tabList.findTabByTitle('Dedicated CPU').click();
    cy.get('[data-qa-plan-row="Dedicated 4 GB"]').should(
      'have.attr',
      'disabled'
    );
    cy.get('[data-qa-plan-row="Dedicated 8 GB"]').should(
      'not.have.attr',
      'disabled'
    );
    cy.get('[data-qa-plan-row="Dedicated 16 GB"]').within(() => {
      cy.get('[name="Quantity"]').click();
      cy.get('[name="Quantity"]').type('{selectall}3');

      ui.button
        .findByTitle('Add')
        .should('be.visible')
        .should('be.enabled')
        .click();
    });

    // Check that the checkout bar displays the correct information
    cy.get('[data-testid="kube-checkout-bar"]')
      .should('be.visible')
      .within(() => {
        cy.findByText(`Dedicated 16 GB Plan`).should('be.visible');
        cy.findByText('$432.00').should('be.visible');
        cy.findByText('High Availability (HA) Control Plane').should(
          'be.visible'
        );
        cy.findByText('$60.00/month').should('be.visible');
        cy.findByText('$492.00').should('be.visible');

        ui.button
          .findByTitle('Create Cluster')
          .should('be.visible')
          .should('be.enabled')
          .click();
      });

    cy.wait([
      '@createCluster',
      '@getCluster',
      '@getClusterPools',
      '@getDashboardUrl',
      '@getControlPlaneACL',
      '@getApiEndpoints',
    ]);
  });
});

describe('LKE Cluster Creation with DC-specific pricing', () => {
  /*
   * - Confirms that DC-specific prices are present in the LKE create form.
   * - Confirms that pricing docs link is shown in "Region" section.
   * - Confirms that the plan table shows a message in place of plans when a region is not selected.
   * - Confirms that the cluster summary create button is disabled until a plan and region selection are made.
   * - Confirms that HA helper text updates dynamically to display pricing when a region is selected.
   */
  it('can dynamically update prices when creating an LKE cluster based on region', () => {
    // In staging API, only the Dallas region is available for LKE creation
    const dcSpecificPricingRegion = getRegionById('us-central');
    const clusterLabel = randomLabel();
    const clusterPlans = new Array(2)
      .fill(null)
      .map(() => randomItem(dcPricingLkeClusterPlans));

    cy.visitWithLogin('/kubernetes/clusters');

    ui.button
      .findByTitle('Create Cluster')
      .should('be.visible')
      .should('be.enabled')
      .click();

    cy.url().should('endWith', '/kubernetes/create');

    mockGetLinodeTypes(dcPricingMockLinodeTypes).as('getLinodeTypes');
    cy.wait(['@getLinodeTypes']);

    // Confirm that, without a region selected, no pricing information is displayed.

    // Confirm checkout summary displays helper text and disabled create button.
    cy.findByText(dcPricingLkeCheckoutSummaryPlaceholder).should('be.visible');
    cy.get('[data-qa-deploy-linode]')
      .should('contain.text', 'Create Cluster')
      .should('be.disabled');

    // Confirm that plans table displays helper text instead of plans and prices.
    cy.contains(dcPricingPlanPlaceholder).should('be.visible');

    // Confirm that HA pricing displays helper text instead of price.
    cy.contains(dcPricingLkeHAPlaceholder).should('be.visible');

    // Confirm docs link to pricing page is visible.
    cy.findByText(dcPricingDocsLabel)
      .should('be.visible')
      .should('have.attr', 'href', dcPricingDocsUrl);

    // Fill out LKE creation form label, region, and Kubernetes version fields.
    cy.findByLabelText('Cluster Label').should('be.visible').click();
    cy.focused().type(`${clusterLabel}{enter}`);

    ui.regionSelect.find().click();
    cy.focused().type(`${dcSpecificPricingRegion.label}{enter}`);

    // Confirm that HA price updates dynamically once region selection is made.
    cy.contains(/\$.*\/month/).should('be.visible');

    cy.get('[data-testid="ha-radio-button-yes"]').should('be.visible').click();

    // Confirm that with region and HA selections, create button is still disabled until plan selection is made.
    cy.get('[data-qa-deploy-linode]')
      .should('contain.text', 'Create Cluster')
      .should('be.disabled');

    // Add a node pool for each randomly selected plan, and confirm that the
    // selected node pool plan is added to the checkout bar.
    clusterPlans.forEach((clusterPlan) => {
      const nodeCount = randomNumber(1, 3);
      const planName = clusterPlan.planName;

      cy.log(`Adding ${nodeCount}x ${clusterPlan.planName} node(s)`);
      // Click the right tab for the plan, and add a node pool with the desired
      // number of nodes.
      cy.findByText(clusterPlan.tab).should('be.visible').click();
      cy.findByText(planName)
        .should('be.visible')
        .closest('tr')
        .within(() => {
          cy.get('[name="Quantity"]').should('be.visible').click();
          cy.focused().type(`{selectall}${nodeCount}`);

          ui.button
            .findByTitle('Add')
            .should('be.visible')
            .should('be.enabled')
            .click();
        });

      // Confirm that node pool is shown in the checkout bar.
      cy.get('[data-testid="kube-checkout-bar"]')
        .should('be.visible')
        .within(() => {
          // It's possible that multiple pools of the same type get added.
          // We're taking a naive approach here by confirming that at least one
          // instance of the pool appears in the checkout bar.
          cy.findAllByText(`${planName} Plan`).first().should('be.visible');
        });
    });

    // Confirm that create button is enabled.
    cy.get('[data-testid="kube-checkout-bar"]')
      .should('be.visible')
      .within(() => {
        ui.button
          .findByTitle('Create Cluster')
          .should('be.visible')
          .should('be.enabled');
      });
  });
});

describe('LKE Cluster Creation with ACL', () => {
  /**
   * - Confirms ACL flow does not exist if account doesn't have the corresponding capability
   */
  it('does not show the ACL flow without the LKE ACL capability', () => {
    mockGetAccount(
      accountFactory.build({
        capabilities: [],
      })
    ).as('getAccount');

    cy.visitWithLogin('/kubernetes/clusters');

    ui.button
      .findByTitle('Create Cluster')
      .should('be.visible')
      .should('be.enabled')
      .click();

    cy.url().should('endWith', '/kubernetes/create');
    cy.wait(['@getAccount']);

    cy.contains('Control Plane ACL').should('not.exist');
  });

  // setting up mocks
  const clusterLabel = randomLabel();
  const mockRegion = regionFactory.build({
    capabilities: ['Linodes', 'Kubernetes'],
    id: 'us-east',
    label: 'Newark, US',
  });
  const mockLinodeTypes = [
    linodeTypeFactory.build({
      id: 'dedicated-1',
      label: 'dedicated-1',
      class: 'dedicated',
    }),
    linodeTypeFactory.build({
      id: 'dedicated-2',
      label: 'dedicated-2',
      class: 'dedicated',
    }),
  ];
  const clusterVersion = '1.31';
  const clusterPlan = { size: 2, tab: 'Dedicated CPU', type: 'Dedicated' };
  const nodeCount = 1;
  const planName = 'dedicated-1';
  const checkoutName = 'dedicated-1 Plan';

  describe('with LKE IPACL account capability', () => {
    beforeEach(() => {
      mockGetAccount(
        accountFactory.build({
          capabilities: [
            'LKE HA Control Planes',
            'LKE Network Access Control List (IP ACL)',
          ],
        })
      ).as('getAccount');
      mockGetRegions([mockRegion]).as('getRegions');
      mockGetLinodeTypes(mockLinodeTypes).as('getLinodeTypes');
      mockGetRegionAvailability(mockRegion.id, []).as('getRegionAvailability');
    });

    /**
     * - Confirms create flow when ACL is toggled off
     * - Confirms LKE summary page shows that ACL is not enabled
     */
    it('creates an LKE cluster with ACL disabled', () => {
      const mockACL = kubernetesControlPlaneACLFactory.build({
        acl: {
          enabled: false,
          'revision-id': '',
        },
      });
      const mockCluster = kubernetesClusterFactory.build({
        label: clusterLabel,
        region: mockRegion.id,
        k8s_version: clusterVersion,
        control_plane: mockACL,
      });
      mockCreateCluster(mockCluster).as('createCluster');
      mockGetCluster(mockCluster).as('getCluster');
      mockGetControlPlaneACL(mockCluster.id, mockACL).as('getControlPlaneACL');

      cy.visitWithLogin('/kubernetes/clusters');

      ui.button
        .findByTitle('Create Cluster')
        .should('be.visible')
        .should('be.enabled')
        .click();

      cy.url().should('endWith', '/kubernetes/create');
      cy.wait(['@getAccount', '@getRegions', '@getLinodeTypes']);

      // Fill out LKE creation form label, region, and Kubernetes version fields.
      cy.findByLabelText('Cluster Label').should('be.visible').click();
      cy.focused().type(`${clusterLabel}{enter}`);

      ui.regionSelect.find().click().type(`${mockRegion.label}{enter}`);
      cy.wait(['@getRegionAvailability']);

      cy.findByText('Kubernetes Version').should('be.visible').click();
      cy.focused().type(`${clusterVersion}{enter}`);

      cy.get('[data-testid="ha-radio-button-yes"]')
        .should('be.visible')
        .click();

      // Confirm that ACL is disabled by default.
      cy.contains('Control Plane ACL').should('be.visible');
      ui.toggle
        .find()
        .should('have.attr', 'data-qa-toggle', 'false')
        .should('be.visible');

      // Add a node pool
      cy.findByText(clusterPlan.tab).should('be.visible').click();
      cy.findByText(planName)
        .should('be.visible')
        .closest('tr')
        .within(() => {
          cy.get('[name="Quantity"]').should('be.visible').click();
          cy.focused().type(`{selectall}${nodeCount}`);

          ui.button
            .findByTitle('Add')
            .should('be.visible')
            .should('be.enabled')
            .click();
        });

      // Confirm that node pool is shown in the checkout bar.
      cy.get('[data-testid="kube-checkout-bar"]')
        .should('be.visible')
        .within(() => {
          cy.findAllByText(checkoutName).first().should('be.visible');
        });

      // create cluster
      cy.get('[data-testid="kube-checkout-bar"]')
        .should('be.visible')
        .within(() => {
          ui.button
            .findByTitle('Create Cluster')
            .should('be.visible')
            .should('be.enabled')
            .click();
        });

      cy.wait('@createCluster').then(() => {
        cy.url().should(
          'endWith',
          `/kubernetes/clusters/${mockCluster.id}/summary`
        );
      });

      cy.wait(['@getCluster', '@getControlPlaneACL']);

      // Confirms Summary panel displays as expected
      cy.contains('Control Plane ACL').should('be.visible');
      ui.button.findByTitle('Enable').should('be.visible').should('be.enabled');
    });

    /**
     * - Confirms create flow when ACL is toggled on
     * - Confirms adding IPs
     * - Confirms LKE summary page shows that ACL is enabled
     */
    it('creates an LKE cluster with ACL enabled', () => {
      const mockACLOptions = kubernetesControlPlaneACLOptionsFactory.build({
        'revision-id': '',
      });

      const mockACL = kubernetesControlPlaneACLFactory.build({
        acl: mockACLOptions,
      });

      const mockCluster = kubernetesClusterFactory.build({
        label: clusterLabel,
        region: mockRegion.id,
        k8s_version: clusterVersion,
        control_plane: mockACL,
      });
      mockCreateCluster(mockCluster).as('createCluster');
      mockGetCluster(mockCluster).as('getCluster');
      mockGetControlPlaneACL(mockCluster.id, mockACL).as('getControlPlaneACL');

      cy.visitWithLogin('/kubernetes/clusters');

      ui.button
        .findByTitle('Create Cluster')
        .should('be.visible')
        .should('be.enabled')
        .click();

      cy.url().should('endWith', '/kubernetes/create');
      cy.wait(['@getAccount']);

      // Fill out LKE creation form label, region, and Kubernetes version fields.
      cy.findByLabelText('Cluster Label').should('be.visible').click();
      cy.focused().type(`${clusterLabel}{enter}`);

      ui.regionSelect.find().click().type(`${mockRegion.label}{enter}`);

      cy.findByText('Kubernetes Version').should('be.visible').click();
      cy.focused().type(`${clusterVersion}{enter}`);

      cy.get('[data-testid="ha-radio-button-yes"]')
        .should('be.visible')
        .click();

      // Confirm ACL is disabled by default, then enable it.
      cy.contains('Control Plane ACL').should('be.visible');
      ui.toggle
        .find()
        .should('have.attr', 'data-qa-toggle', 'false')
        .should('be.visible')
        .click();

      ui.toggle.find().should('have.attr', 'data-qa-toggle', 'true');

      // Add some IPv4s and an IPv6
      cy.findByLabelText('IPv4 Addresses or CIDRs ip-address-0')
        .should('be.visible')
        .click();
      cy.focused().type('10.0.0.0/24');
      cy.findByText('Add IPv4 Address')
        .should('be.visible')
        .should('be.enabled')
        .click();
<<<<<<< HEAD
      cy.get('[id="ipv4-addresses-or-cidrs-ip-address-1"]')
        .should('be.visible')
        .click()
        .type('10.0.1.0/24');
=======
      cy.get('[id="domain-transfer-ip-1"]').should('be.visible').click();
      cy.focused().type('10.0.1.0/24');
>>>>>>> e2deb03a
      cy.findByLabelText('IPv6 Addresses or CIDRs ip-address-0')
        .should('be.visible')
        .click();
      cy.focused().type('8e61:f9e9:8d40:6e0a:cbff:c97a:2692:827e');
      cy.findByText('Add IPv6 Address')
        .should('be.visible')
        .should('be.enabled')
        .click();

      // Add a node pool
      cy.findByText(clusterPlan.tab).should('be.visible').click();
      cy.findByText(planName)
        .should('be.visible')
        .closest('tr')
        .within(() => {
          cy.get('[name="Quantity"]').should('be.visible').click();
          cy.focused().type(`{selectall}${nodeCount}`);

          ui.button
            .findByTitle('Add')
            .should('be.visible')
            .should('be.enabled')
            .click();
        });

      // Confirm that node pool is shown in the checkout bar.
      cy.get('[data-testid="kube-checkout-bar"]')
        .should('be.visible')
        .within(() => {
          cy.findAllByText(checkoutName).first().should('be.visible');
        });

      // create cluster
      cy.get('[data-testid="kube-checkout-bar"]')
        .should('be.visible')
        .within(() => {
          ui.button
            .findByTitle('Create Cluster')
            .should('be.visible')
            .should('be.enabled')
            .click();
        });

      cy.wait('@createCluster').then(() => {
        cy.url().should(
          'endWith',
          `/kubernetes/clusters/${mockCluster.id}/summary`
        );
      });

      cy.wait(['@getCluster', '@getControlPlaneACL']);

      // Confirms Summary panel displays as expected
      cy.contains('Control Plane ACL').should('be.visible');
      ui.button
        .findByTitle('Enabled (3 IP Addresses)')
        .should('be.visible')
        .should('be.enabled');
    });

    /**
     * - Confirms IP validation error appears when a bad IP is entered
     * - Confirms IP validation error disappears when a valid IP is entered
     * - Confirms API error appears as expected and doesn't crash the page
     */
    it('can handle validation and API errors', () => {
      const mockErrorMessage = 'Control Plane ACL error: request failed';
      mockCreateClusterError(mockErrorMessage, 400).as('createClusterError');

      cy.visitWithLogin('/kubernetes/clusters');

      ui.button
        .findByTitle('Create Cluster')
        .should('be.visible')
        .should('be.enabled')
        .click();

      cy.url().should('endWith', '/kubernetes/create');
      cy.wait(['@getAccount']);

      // Fill out LKE creation form label, region, and Kubernetes version fields.
      cy.findByLabelText('Cluster Label').should('be.visible').click();
      cy.focused().type(`${clusterLabel}{enter}`);

      ui.regionSelect.find().click().type(`${mockRegion.label}{enter}`);

      cy.findByText('Kubernetes Version').should('be.visible').click();
      cy.focused().type(`${clusterVersion}{enter}`);

      cy.get('[data-testid="ha-radio-button-yes"]')
        .should('be.visible')
        .click();

      // Enable ACL
      cy.contains('Control Plane ACL').should('be.visible');
      ui.toggle
        .find()
        .should('have.attr', 'data-qa-toggle', 'false')
        .should('be.visible')
        .click();

      ui.toggle.find().should('have.attr', 'data-qa-toggle', 'true');

      // Confirm ACL IPv4 validation works as expected
      cy.findByLabelText('IPv4 Addresses or CIDRs ip-address-0')
        .should('be.visible')
        .click();
      cy.focused().type('invalid ip');

      // click out of textbox and confirm error is visible
      cy.contains('Control Plane ACL').should('be.visible').click();
      cy.contains('Must be a valid IPv4 address.').should('be.visible');
      // enter valid IP
      cy.findByLabelText('IPv4 Addresses or CIDRs ip-address-0')
        .should('be.visible')
        .click();
      cy.focused().clear();
      cy.focused().type('10.0.0.0/24');
      // Click out of textbox and confirm error is gone
      cy.contains('Control Plane ACL').should('be.visible').click();
      cy.contains('Must be a valid IPv4 address.').should('not.exist');

      // Confirm ACL IPv6 validation works as expected
      cy.findByLabelText('IPv6 Addresses or CIDRs ip-address-0')
        .should('be.visible')
        .click();
      cy.focused().type('invalid ip');
      // click out of textbox and confirm error is visible
      cy.contains('Control Plane ACL').should('be.visible').click();
      cy.contains('Must be a valid IPv6 address.').should('be.visible');
      // enter valid IP
      cy.findByLabelText('IPv6 Addresses or CIDRs ip-address-0')
        .should('be.visible')
        .click();
      cy.focused().clear();
      cy.focused().type('8e61:f9e9:8d40:6e0a:cbff:c97a:2692:827e');
      // Click out of textbox and confirm error is gone
      cy.contains('Control Plane ACL').should('be.visible').click();
      cy.contains('Must be a valid IPv6 address.').should('not.exist');

      // Add a node pool
      cy.findByText(clusterPlan.tab).should('be.visible').click();
      cy.findByText(planName)
        .should('be.visible')
        .closest('tr')
        .within(() => {
          cy.get('[name="Quantity"]').should('be.visible').click();
          cy.focused().type(`{selectall}${nodeCount}`);

          ui.button
            .findByTitle('Add')
            .should('be.visible')
            .should('be.enabled')
            .click();
        });

      // Confirm that node pool is shown in the checkout bar.
      cy.get('[data-testid="kube-checkout-bar"]')
        .should('be.visible')
        .within(() => {
          cy.findAllByText(checkoutName).first().should('be.visible');
        });

      // Attempt to create cluster
      cy.get('[data-testid="kube-checkout-bar"]')
        .should('be.visible')
        .within(() => {
          ui.button
            .findByTitle('Create Cluster')
            .should('be.visible')
            .should('be.enabled')
            .click();
        });

      // Confirm API error displays
      cy.wait('@createClusterError');
      cy.contains(mockErrorMessage).should('be.visible');
    });
  });
});

describe('LKE Cluster Creation with LKE-E', () => {
  /**
   * - Confirms LKE-E flow does not exist if account doesn't have the corresponding capability
   * @todo LKE-E: Remove this test once LKE-E is fully rolled out
   */
  it('does not show the LKE-E flow with the feature flag off', () => {
    mockAppendFeatureFlags({
      lkeEnterprise: { enabled: false, la: false },
    }).as('getFeatureFlags');
    cy.visitWithLogin('/kubernetes/clusters');

    ui.button
      .findByTitle('Create Cluster')
      .should('be.visible')
      .should('be.enabled')
      .click();

    cy.url().should('endWith', '/kubernetes/create');

    cy.contains('Cluster Tier').should('not.exist');
  });

  describe('shows the LKE-E flow with the feature flag on', () => {
    beforeEach(() => {
      // Mock feature flag -- @TODO LKE-E: Remove feature flag once LKE-E is fully rolled out
      mockAppendFeatureFlags({
        lkeEnterprise: { enabled: true, la: true },
      }).as('getFeatureFlags');
    });

    /**
     * - Mocks the LKE-E capability
     * - Confirms the Cluster Tier selection can be made
     * - Confirms that HA is enabled by default with LKE-E selection
     * - Confirms an LKE-E supported region can be selected
     * - Confirms an LKE-E supported k8 version can be selected
     * - Confirms the checkout bar displays the correct LKE-E info
     * - Confirms an enterprise cluster can be created with the correct chip, version, and price
     * - Confirms that the total node count for each pool is displayed
     */
    it('creates an LKE-E cluster with the account capability', () => {
      const clusterLabel = randomLabel();
      const mockedEnterpriseCluster = kubernetesClusterFactory.build({
        label: clusterLabel,
        region: 'us-iad',
        tier: 'enterprise',
        k8s_version: latestEnterpriseTierKubernetesVersion.id,
      });
      const mockedEnterpriseClusterPools = [nanodeMemoryPool, dedicatedCpuPool];

      mockGetAccount(
        accountFactory.build({
          capabilities: ['Kubernetes Enterprise'],
        })
      ).as('getAccount');
      mockGetTieredKubernetesVersions('enterprise', [
        latestEnterpriseTierKubernetesVersion,
      ]).as('getTieredKubernetesVersions');
      mockGetKubernetesVersions([latestKubernetesVersion]).as(
        'getKubernetesVersions'
      );
      mockGetLinodeTypes(mockedLKEClusterTypes).as('getLinodeTypes');
      mockGetLKEClusterTypes(mockedLKEEnterprisePrices).as(
        'getLKEEnterpriseClusterTypes'
      );
      mockGetRegions([
        regionFactory.build({
          capabilities: ['Linodes', 'Kubernetes'],
          id: 'us-east',
          label: 'Newark, US',
        }),
        regionFactory.build({
          capabilities: ['Linodes', 'Kubernetes', 'Kubernetes Enterprise'],
          id: 'us-iad',
          label: 'Washington, DC',
        }),
      ]).as('getRegions');
      mockGetCluster(mockedEnterpriseCluster).as('getCluster');
      mockCreateCluster(mockedEnterpriseCluster).as('createCluster');
      mockGetClusters([mockedEnterpriseCluster]).as('getClusters');
      mockGetClusterPools(
        mockedEnterpriseCluster.id,
        mockedEnterpriseClusterPools
      ).as('getClusterPools');
      mockGetDashboardUrl(mockedEnterpriseCluster.id).as('getDashboardUrl');
      mockGetApiEndpoints(mockedEnterpriseCluster.id).as('getApiEndpoints');

      cy.visitWithLogin('/kubernetes/clusters');
      cy.wait(['@getAccount']);

      ui.button
        .findByTitle('Create Cluster')
        .should('be.visible')
        .should('be.enabled')
        .click();

      cy.url().should('endWith', '/kubernetes/create');
      cy.wait(['@getKubernetesVersions', '@getTieredKubernetesVersions']);

      cy.findByLabelText('Cluster Label').should('be.visible').click();
      cy.focused().type(`${clusterLabel}{enter}`);

      cy.findByText('Cluster Tier').should('be.visible');

      cy.findByText('Compare Tiers')
        .should('be.visible')
        .should('have.attr', 'href', CLUSTER_TIER_DOCS_LINK);

      // Confirm both Cluster Tiers exist and the LKE card is selected by default
      cy.get(`[data-qa-select-card-heading="LKE"]`)
        .closest('[data-qa-selection-card]')
        .should('be.visible')
        .should('have.attr', 'data-qa-selection-card-checked', 'true');

      cy.get(`[data-qa-select-card-heading="LKE Enterprise"]`)
        .closest('[data-qa-selection-card]')
        .should('be.visible')
        .should('have.attr', 'data-qa-selection-card-checked', 'false')
        .click();

      // Select LKE-E as the Cluster Tier
      cy.get(`[data-qa-select-card-heading="LKE Enterprise"]`)
        .closest('[data-qa-selection-card]')
        .should('be.visible')
        .should('have.attr', 'data-qa-selection-card-checked', 'true');

      cy.wait(['@getLKEEnterpriseClusterTypes', '@getRegions']);

      // Confirm unsupported regions are not displayed
      ui.regionSelect.find().click().type('Newark, NJ');
      ui.autocompletePopper.find().within(() => {
        cy.findByText('Newark, NJ (us-east)').should('not.exist');
      });

      // Select a supported region
      ui.regionSelect.find().clear().type('Washington, DC{enter}');

      // Confirm that there is a tooltip explanation for the region dropdown options
      ui.tooltip
        .findByText(
          'Only regions that support LKE Enterprise clusters are listed.'
        )
        .should('be.visible');

      // Selects an enterprise version
      ui.autocomplete
        .findByLabel('Kubernetes Version')
        .should('be.visible')
        .click();

      cy.findByText('Kubernetes Versions')
        .should('be.visible')
        .should('have.attr', 'href', CLUSTER_VERSIONS_DOCS_LINK);

      ui.autocompletePopper
        .findByTitle(latestEnterpriseTierKubernetesVersion.id)
        .should('be.visible')
        .should('be.enabled')
        .click();

      // Confirm the expected available plans display.
      validEnterprisePlanTabs.forEach((tab) => {
        ui.tabList.findTabByTitle(tab).should('be.visible');
      });
      // Confirm the GPU tab is not visible in the plans panel for LKE-E.
      ui.tabList.findTabByTitle('GPU').should('not.exist');

      // Add a node pool for each selected plan, and confirm that the
      // selected node pool plan is added to the checkout bar.
      clusterPlans.forEach((clusterPlan) => {
        const nodeCount = clusterPlan.nodeCount;
        const planName = clusterPlan.planName;

        cy.log(`Adding ${nodeCount}x ${planName} node(s)`);
        // Click the right tab for the plan, and add a node pool with the desired
        // number of nodes.
        cy.findByText(clusterPlan.tab).should('be.visible').click();
        const quantityInput = '[name="Quantity"]';
        cy.findByText(planName)
          .should('be.visible')
          .closest('tr')
          .within(() => {
            cy.get(quantityInput).should('be.visible');
            cy.get(quantityInput).click();
            cy.get(quantityInput).type(`{selectall}${nodeCount}`);

            ui.button
              .findByTitle('Add')
              .should('be.visible')
              .should('be.enabled')
              .click();
          });
      });

      // Check that the checkout bar displays the correct information
      cy.get('[data-testid="kube-checkout-bar"]')
        .should('be.visible')
        .within(() => {
          // Confirm HA section is hidden since LKE-E includes HA by default
          cy.findByText('High Availability (HA) Control Plane').should(
            'not.exist'
          );

          // Confirm LKE-E section is shown
          cy.findByText('LKE Enterprise').should('be.visible');
          cy.findByText('$300.00/month').should('be.visible');

          cy.findByText('Dedicated 4 GB Plan').should('be.visible');
          cy.findByText('$144.00').should('be.visible');
          cy.findByText('Linode 2 GB Plan').should('be.visible');
          cy.findByText('$15.00').should('be.visible');
          cy.findByText('$459.00').should('be.visible');

          ui.button
            .findByTitle('Create Cluster')
            .should('be.visible')
            .should('be.enabled')
            .click();
        });

      // Wait for LKE cluster to be created and confirm that we are redirected
      // to the cluster summary page.
      cy.wait([
        '@getCluster',
        '@getClusterPools',
        '@createCluster',
        '@getLKEEnterpriseClusterTypes',
        '@getLinodeTypes',
        '@getDashboardUrl',
        '@getApiEndpoints',
      ]);

      cy.url().should(
        'endWith',
        `/kubernetes/clusters/${mockedEnterpriseCluster.id}/summary`
      );

      // Confirm the LKE-E cluster has the correct enterprise chip, version, and pricing.
      cy.findByText('ENTERPRISE').should('be.visible');
      cy.findByText(
        `Version ${latestEnterpriseTierKubernetesVersion.id}`
      ).should('be.visible');
      cy.findByText('$459.00/month').should('be.visible');

      clusterPlans.forEach((clusterPlan) => {
        // Confirm total number of nodes are shown for each pool
        cy.findAllByText(
          pluralize('Node', 'Nodes', clusterPlan.nodeCount)
        ).should('be.visible');
      });
    });

    it('disables the Cluster Type selection without the LKE-E account capability', () => {
      mockGetAccount(
        accountFactory.build({
          capabilities: [],
        })
      ).as('getAccount');
      cy.visitWithLogin('/kubernetes/clusters');
      cy.wait(['@getAccount']);

      ui.button
        .findByTitle('Create Cluster')
        .should('be.visible')
        .should('be.enabled')
        .click();

      cy.url().should('endWith', '/kubernetes/create');

      // Confirm the Cluster Tier selection can be made when the LKE-E feature is enabled
      cy.findByText('Cluster Tier').should('be.visible');

      // Confirm both tiers exist and the LKE card is selected by default
      cy.get(`[data-qa-select-card-heading="LKE"]`)
        .closest('[data-qa-selection-card]')
        .should('be.visible')
        .should('have.attr', 'data-qa-selection-card-checked', 'true');

      cy.get(`[data-qa-select-card-heading="LKE Enterprise"]`)
        .closest('[data-qa-selection-card]')
        .should('be.visible')
        .should('have.attr', 'disabled');
    });
  });
});

/**
 * Returns each plan in an array which is similar to the given plan.
 *
 * Plans are considered similar if they have identical type and size.
 *
 * @param clusterPlan - Cluster plan with which to compare similarity.
 * @param clusterPlans - Array from which to find similar cluster plans.
 *
 * @returns Array of similar cluster plans.
 */
const getSimilarPlans = (
  clusterPlan: LkePlanDescription,
  clusterPlans: LkePlanDescription[]
) => {
  return clusterPlans.filter((otherClusterPlan) => {
    return (
      clusterPlan.type === otherClusterPlan.type &&
      clusterPlan.size === otherClusterPlan.size
    );
  });
};<|MERGE_RESOLUTION|>--- conflicted
+++ resolved
@@ -867,15 +867,10 @@
         .should('be.visible')
         .should('be.enabled')
         .click();
-<<<<<<< HEAD
       cy.get('[id="ipv4-addresses-or-cidrs-ip-address-1"]')
         .should('be.visible')
-        .click()
-        .type('10.0.1.0/24');
-=======
-      cy.get('[id="domain-transfer-ip-1"]').should('be.visible').click();
+        .click();
       cy.focused().type('10.0.1.0/24');
->>>>>>> e2deb03a
       cy.findByLabelText('IPv6 Addresses or CIDRs ip-address-0')
         .should('be.visible')
         .click();
