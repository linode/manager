--- conflicted
+++ resolved
@@ -1214,16 +1214,12 @@
       // TODO: finish the rest of this test in subsequent PRs
     });
 
-<<<<<<< HEAD
-    it('disables the Cluster Tier selection without the LKE-E account capability', () => {
-=======
     it('disables the Cluster Type selection without the LKE-E account capability', () => {
       mockGetAccount(
         accountFactory.build({
           capabilities: [],
         })
       ).as('getAccount');
->>>>>>> 270c1e38
       cy.visitWithLogin('/kubernetes/clusters');
       cy.wait(['@getAccount']);
 
