import { authenticate } from 'support/api/authentication';
import { entityTag } from 'support/constants/cypress';
import {
  dcPricingDocsLabel,
  dcPricingDocsUrl,
} from 'support/constants/dc-specific-pricing';
import { ui } from 'support/ui';
import { cleanUp } from 'support/util/cleanup';
import { createTestLinode } from 'support/util/linodes';
import { randomLabel } from 'support/util/random';
import { chooseRegion, getRegionById } from 'support/util/regions';

import type { NodeBalancer } from '@linode/api-v4';

const deployNodeBalancer = () => {
  cy.get('[data-qa-deploy-nodebalancer]').click();
};

<<<<<<< HEAD
import { linodeFactory, nodeBalancerFactory } from '@linode/utilities';
=======
import { regionFactory } from '@linode/utilities';
>>>>>>> 129b9b4f
import { mockGetLinodes } from 'support/intercepts/linodes';
import { interceptCreateNodeBalancer } from 'support/intercepts/nodebalancers';
import { mockGetRegions } from 'support/intercepts/regions';

<<<<<<< HEAD
import { regionFactory } from 'src/factories';
=======
import { linodeFactory, nodeBalancerFactory } from 'src/factories';
>>>>>>> 129b9b4f

const createNodeBalancerWithUI = (
  nodeBal: NodeBalancer,
  isDcPricingTest = false
) => {
  const regionName = getRegionById(nodeBal.region).label;

  cy.visitWithLogin('/nodebalancers/create');
  cy.get('[id="nodebalancer-label"]').should('be.visible').click();
  cy.focused().clear();
  cy.focused().type(nodeBal.label);
  cy.findByPlaceholderText(/create a tag/i).click();
  cy.focused().type(entityTag);

  if (isDcPricingTest) {
    const newRegion = getRegionById('br-gru');

    // Confirms that the price will not display when the region is not selected
    cy.get('[data-qa-summary="true"]').within(() => {
      cy.findByText('/month').should('not.exist');
    });

    // Confirms that the price will show up when the region is selected
    ui.regionSelect.find().click().type(`${regionName}{enter}`);
    cy.get('[data-qa-summary="true"]').within(() => {
      cy.findByText(`$10/month`).should('be.visible');
    });

    // Confirm there is a docs link to the pricing page
    cy.findByText(dcPricingDocsLabel)
      .should('be.visible')
      .should('have.attr', 'href', dcPricingDocsUrl);

    // Confirms that the summary updates to reflect price changes if the user changes their region.
    ui.regionSelect.find().click().clear().type(`${newRegion.label}{enter}`);
    cy.get('[data-qa-summary="true"]').within(() => {
      cy.findByText(`$14/month`).should('be.visible');
    });
  }
  // this will create the NB in newark, where the default Linode was created
  ui.regionSelect.find().click().clear().type(`${regionName}{enter}`);

  // node backend config
  cy.findByText('Label').click();
  cy.focused().type(randomLabel());

  cy.findByLabelText('IP Address').should('be.visible').click();
  cy.focused().type(nodeBal.ipv4);

  ui.autocompletePopper.findByTitle(nodeBal.ipv4).should('be.visible').click();

  deployNodeBalancer();
};

authenticate();
beforeEach(() => {
  cy.tag('method:e2e', 'purpose:dcTesting');
});
describe('create NodeBalancer', () => {
  before(() => {
    cleanUp(['tags', 'node-balancers', 'linodes']);
  });

  it('creates a NodeBalancer in a region with base pricing', () => {
    const region = chooseRegion();
    const linodePayload = {
      // NodeBalancers require Linodes with private IPs.
      private_ip: true,
      region: region.id,
    };

    cy.defer(() => createTestLinode(linodePayload)).then((linode) => {
      const nodeBal = nodeBalancerFactory.build({
        ipv4: linode.ipv4[1],
        label: randomLabel(),
        region: region.id,
      });
      // catch request
      interceptCreateNodeBalancer().as('createNodeBalancer');

      createNodeBalancerWithUI(nodeBal);
      cy.wait('@createNodeBalancer')
        .its('response.statusCode')
        .should('eq', 200);
    });
  });

  /*
   * - Confirms label field displays error if it contains special characters.
   * - Confirms session stickiness field displays error if protocol is not HTTP or HTTPS.
   */
  it('displays API errors for NodeBalancer Create form fields', () => {
    const region = regionFactory.build({ capabilities: ['NodeBalancers'] });
    const linode = linodeFactory.build({ ipv4: ['192.168.1.213'] });

    mockGetRegions([region]);
    mockGetLinodes([linode]);
    interceptCreateNodeBalancer().as('createNodeBalancer');

    cy.visitWithLogin('/nodebalancers/create');

    cy.findByLabelText('NodeBalancer Label')
      .should('be.visible')
      .type('my-nodebalancer-1');

    ui.autocomplete.findByLabel('Region').should('be.visible').click();

    ui.autocompletePopper
      .findByTitle(region.id, { exact: false })
      .should('be.visible')
      .should('be.enabled')
      .click();

    cy.findByLabelText('Label').type('my-node-1');

    cy.findByLabelText('IP Address').click();
    cy.focused().type(linode.ipv4[0]);

    ui.autocompletePopper.findByTitle(linode.label).click();

    ui.button
      .findByTitle('Create NodeBalancer')
      .scrollIntoView()
      .should('be.enabled')
      .should('be.visible')
      .click();

    const expectedError =
      'Address Restricted: IP must not be within 192.168.0.0/17';

    cy.wait('@createNodeBalancer')
      .its('response.body')
      .should('deep.equal', {
        errors: [
          { field: 'region', reason: 'region is not valid' },
          { field: 'configs[0].nodes[0].address', reason: expectedError },
        ],
      });

    cy.findByText(expectedError).should('be.visible');
  });

  /*
   * - Confirms DC-specific pricing UI flow works as expected during NodeBalancer creation.
   * - Confirms that pricing docs link is shown in "Region" section.
   */
  it('shows DC-specific pricing information when creating a NodeBalancer', () => {
    const initialRegion = getRegionById('us-west');
    const linodePayload = {
      // NodeBalancers require Linodes with private IPs.
      private_ip: true,
      region: initialRegion.id,
    };
    cy.defer(() => createTestLinode(linodePayload)).then((linode) => {
      const nodeBal = nodeBalancerFactory.build({
        ipv4: linode.ipv4[1],
        label: randomLabel(),
        region: initialRegion.id,
      });

      // catch request
      interceptCreateNodeBalancer().as('createNodeBalancer');

      createNodeBalancerWithUI(nodeBal, true);
    });
  });
});<|MERGE_RESOLUTION|>--- conflicted
+++ resolved
@@ -16,20 +16,14 @@
   cy.get('[data-qa-deploy-nodebalancer]').click();
 };
 
-<<<<<<< HEAD
-import { linodeFactory, nodeBalancerFactory } from '@linode/utilities';
-=======
-import { regionFactory } from '@linode/utilities';
->>>>>>> 129b9b4f
+import {
+  linodeFactory,
+  nodeBalancerFactory,
+  regionFactory,
+} from '@linode/utilities';
 import { mockGetLinodes } from 'support/intercepts/linodes';
 import { interceptCreateNodeBalancer } from 'support/intercepts/nodebalancers';
 import { mockGetRegions } from 'support/intercepts/regions';
-
-<<<<<<< HEAD
-import { regionFactory } from 'src/factories';
-=======
-import { linodeFactory, nodeBalancerFactory } from 'src/factories';
->>>>>>> 129b9b4f
 
 const createNodeBalancerWithUI = (
   nodeBal: NodeBalancer,
