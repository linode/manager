import { linodeFactory, regionFactory } from '@linode/utilities';
import { grantsFactory, profileFactory } from '@linode/utilities';
import { subnetFactory, vpcFactory } from '@src/factories';
import { mockGetUser } from 'support/intercepts/account';
/**
 * @file Integration tests for VPC create flow.
 */
import {
  mockGetProfile,
  mockGetProfileGrants,
} from 'support/intercepts/profile';
import { mockGetRegions } from 'support/intercepts/regions';
import {
  mockCreateVPC,
  mockCreateVPCError,
  mockGetSubnets,
} from 'support/intercepts/vpc';
import { ui } from 'support/ui';
import { buildArray } from 'support/util/arrays';
import {
  randomIp,
  randomLabel,
  randomNumber,
  randomPhrase,
  randomString,
} from 'support/util/random';
import { extendRegion } from 'support/util/regions';

<<<<<<< HEAD
import { getUniqueResourcesFromSubnets } from 'src/features/VPCs/utils';
=======
import { accountUserFactory } from 'src/factories';
import { getUniqueLinodesFromSubnets } from 'src/features/VPCs/utils';
>>>>>>> ff3951cd

import type { Subnet, VPC } from '@linode/api-v4';

/**
 * Gets the "Add another Subnet" section with the given index.
 *
 * @returns Cypress chainable.
 */
const getSubnetNodeSection = (index: number) => {
  return cy.get(`[data-qa-subnet-node="${index}"]`);
};

describe('VPC create flow', () => {
  /*
   * - Confirms VPC creation flow using mock API data.
   * - Confirms that users can create and delete subnets.
   * - Confirms client side validation when entering invalid IP ranges.
   * - Confirms that UI handles API errors gracefully.
   * - Confirms that UI redirects to created VPC page after creating a VPC.
   */
  it('can create a VPC', () => {
    const mockVPCRegion = extendRegion(
      regionFactory.build({
        capabilities: ['VPCs'],
      })
    );

    const mockSubnets: Subnet[] = buildArray(3, (index: number) => {
      return subnetFactory.build({
        id: randomNumber(10000, 99999),
        ipv4: `${randomIp()}/${randomNumber(0, 32)}`,
        label: randomLabel(),
        linodes: linodeFactory.buildList(index + 1),
      });
    });

    const mockSubnetToDelete: Subnet = subnetFactory.build();
    const mockInvalidIpRange = `${randomIp()}/${randomNumber(33, 100)}`;

    const mockVpc: VPC = vpcFactory.build({
      description: randomPhrase(),
      id: randomNumber(10000, 99999),
      label: randomLabel(),
      region: mockVPCRegion.id,
      subnets: mockSubnets,
    });

    const ipValidationErrorMessage1 = 'A subnet must have an IPv4 range.';
    const ipValidationErrorMessage2 = 'The IPv4 range must be in CIDR format.';
    const vpcCreationErrorMessage = 'An unknown error has occurred.';
    const totalSubnetUniqueLinodes = getUniqueResourcesFromSubnets(mockSubnets);

    mockGetRegions([mockVPCRegion]).as('getRegions');

    cy.visitWithLogin('/vpcs/create');
    cy.wait('@getRegions');

    ui.regionSelect.find().click();
    cy.focused().type(`${mockVPCRegion.label}{enter}`);

    cy.findByText('VPC Label').should('be.visible').click();
    cy.focused().type(mockVpc.label);

    cy.findByText('Description').should('be.visible').click();
    cy.focused().type(mockVpc.description);

    // Fill out the first Subnet.
    // Insert an invalid empty IP range to confirm client side validation.
    getSubnetNodeSection(0)
      .should('be.visible')
      .within(() => {
        cy.findByText('Subnet Label').should('be.visible').click();
        cy.focused().type(mockSubnets[0].label);

        cy.findByText('Subnet IP Address Range').should('be.visible').click();
        cy.focused().type(`{selectAll}{backspace}`);
      });

    ui.button
      .findByTitle('Create VPC')
      .should('be.visible')
      .should('be.enabled')
      .click();

    cy.findByText(ipValidationErrorMessage1).should('be.visible');

    // Enter a random non-IP address string to further test client side validation.
    cy.findByText('Subnet IP Address Range').should('be.visible').click();
    cy.focused().type(`{selectAll}{backspace}`);
    cy.focused().type(randomString(18));

    ui.button
      .findByTitle('Create VPC')
      .should('be.visible')
      .should('be.enabled')
      .click();

    cy.findByText(ipValidationErrorMessage2).should('be.visible');

    // Enter a valid IP address with an invalid network prefix to further test client side validation.
    cy.findByText('Subnet IP Address Range').should('be.visible').click();
    cy.focused().type(`{selectAll}{backspace}`);
    cy.focused().type(mockInvalidIpRange);

    ui.button
      .findByTitle('Create VPC')
      .should('be.visible')
      .should('be.enabled')
      .click();

    cy.findByText(ipValidationErrorMessage2).should('be.visible');

    // Replace invalid IP address range with valid range.
    cy.findByText('Subnet IP Address Range').should('be.visible').click();
    cy.focused().type(`{selectAll}{backspace}`);
    cy.focused().type(mockSubnets[0].ipv4!);

    // Add another subnet that we will remove later.
    ui.button
      .findByTitle('Add another Subnet')
      .should('be.visible')
      .should('be.enabled')
      .click();

    // Fill out subnet section, but leave label blank, then attempt to create
    // VPC with missing subnet label.
    getSubnetNodeSection(1)
      .should('be.visible')
      .within(() => {
        cy.findByText('Subnet IP Address Range').should('be.visible').click();
        cy.focused().type(`{selectAll}{backspace}`);
        cy.focused().type(mockSubnetToDelete.ipv4!);
      });

    ui.button
      .findByTitle('Create VPC')
      .should('be.visible')
      .should('be.enabled')
      .click();

    // Confirm that label validation message is displayed, then remove the
    // subnet and confirm that UI responds accordingly.
    getSubnetNodeSection(1)
      .should('be.visible')
      .within(() => {
        cy.findByText('Label must be between 1 and 64 characters.').should(
          'be.visible'
        );

        // Delete subnet.
        cy.findByLabelText('Remove Subnet 1')
          .should('be.visible')
          .should('be.enabled')
          .click();
      });

    getSubnetNodeSection(1).should('not.exist');
    cy.findByText(mockSubnetToDelete.label).should('not.exist');

    // Continue adding remaining subnets.
    mockSubnets.slice(1).forEach((mockSubnet: Subnet, index: number) => {
      ui.button
        .findByTitle('Add another Subnet')
        .should('be.visible')
        .should('be.enabled')
        .click();

      getSubnetNodeSection(index + 1)
        .should('be.visible')
        .within(() => {
          cy.findByText('Subnet Label').should('be.visible').click();
          cy.focused().type(mockSubnet.label);

          cy.findByText('Subnet IP Address Range').should('be.visible').click();
          cy.focused().type(`{selectAll}{backspace}`);
          cy.focused().type(`${randomIp()}/${randomNumber(0, 32)}`);
        });
    });

    // Click "Create VPC", mock an HTTP 500 error and confirm UI displays the message.
    mockCreateVPCError(vpcCreationErrorMessage).as('createVPC');
    ui.button
      .findByTitle('Create VPC')
      .should('be.visible')
      .should('be.enabled')
      .click();

    cy.wait('@createVPC');
    cy.findByText(vpcCreationErrorMessage).should('be.visible');

    // Click "Create VPC", mock a successful response and confirm that Cloud
    // redirects to the VPC details page for the new VPC.
    mockCreateVPC(mockVpc).as('createVPC');
    mockGetSubnets(mockVpc.id, mockVpc.subnets).as('getSubnets');
    ui.button
      .findByTitle('Create VPC')
      .should('be.visible')
      .should('be.enabled')
      .click();

    cy.wait('@createVPC');
    cy.url().should('endWith', `/vpcs/${mockVpc.id}`);
    cy.wait('@getSubnets');

    // Confirm that new VPC information is displayed on details page as expected.
    cy.findByText(mockVpc.label).should('be.visible');
    cy.get('[data-qa-vpc-summary]')
      .should('be.visible')
      .within(() => {
        cy.contains(`Subnets ${mockVpc.subnets.length}`).should('be.visible');
        cy.contains(`Resources ${totalSubnetUniqueLinodes}`).should(
          'be.visible'
        );
        cy.contains(`VPC ID ${mockVpc.id}`).should('be.visible');
        cy.contains(`Region ${mockVPCRegion.label}`).should('be.visible');
      });

    mockSubnets.forEach((mockSubnet: Subnet) => {
      cy.findByText(mockSubnet.label)
        .should('be.visible')
        .closest('tr')
        .within(() => {
          cy.findByText(mockSubnet.id).should('be.visible');
          cy.findByText(mockSubnet.ipv4!).should('be.visible');
          cy.findByText(mockSubnet.linodes.length).should('be.visible');
        });
    });
  });

  /*
   * - Confirms VPC creation flow without creating subnets using mock API data.
   * - Confirms that users can delete the pre-existing subnet in the create form.
   * - Confirms that "Add another Subnet" button label updates to reflect no subnets.
   * - Confirms that Cloud Manager UI responds accordingly when creating a VPC without subnets.
   */
  it('can create a VPC without any subnets', () => {
    const mockVPCRegion = extendRegion(
      regionFactory.build({
        capabilities: ['VPCs'],
      })
    );

    const mockVpc: VPC = vpcFactory.build({
      description: randomPhrase(),
      id: randomNumber(10000, 99999),
      label: randomLabel(),
      region: mockVPCRegion.id,
      subnets: [],
    });

    const totalSubnetUniqueLinodes = getUniqueResourcesFromSubnets([]);

    mockGetRegions([mockVPCRegion]).as('getRegions');

    cy.visitWithLogin('/vpcs/create');
    cy.wait('@getRegions');

    ui.regionSelect.find().click().type(`${mockVPCRegion.label}{enter}`);

    cy.findByText('VPC Label').should('be.visible').click();
    cy.focused().type(mockVpc.label);

    // Remove the subnet.
    getSubnetNodeSection(0)
      .should('be.visible')
      .within(() => {
        cy.findByLabelText('Remove Subnet 0')
          .should('be.visible')
          .should('be.enabled')
          .click();
      });

    // Confirm that subnet button label is "Add a Subnet" when there are no
    // subnets.
    mockCreateVPC(mockVpc).as('createVpc');
    mockGetSubnets(mockVpc.id, []).as('getSubnets');
    ui.button
      .findByTitle('Add a Subnet')
      .should('be.visible')
      .should('be.enabled');

    cy.findByText('Add another Subnet').should('not.exist');

    // Create the VPC and confirm the user is redirected to the details page.
    ui.button
      .findByTitle('Create VPC')
      .should('be.visible')
      .should('be.enabled')
      .click();

    cy.wait('@createVpc');
    cy.url().should('endWith', `/vpcs/${mockVpc.id}`);
    cy.wait('@getSubnets');

    // Confirm that the expected VPC information is shown, and that no Subnets
    // are listed in the table.
    cy.get('[data-qa-vpc-summary]')
      .should('be.visible')
      .within(() => {
        cy.contains(`Subnets ${mockVpc.subnets.length}`).should('be.visible');
        cy.contains(`Resources ${totalSubnetUniqueLinodes}`).should(
          'be.visible'
        );
        cy.contains(`VPC ID ${mockVpc.id}`).should('be.visible');
        cy.contains(`Region ${mockVPCRegion.label}`).should('be.visible');
      });

    cy.findByText('No Subnets are assigned.').should('be.visible');
  });
});

describe('restricted user cannot create vpc', () => {
  beforeEach(() => {
    const mockProfile = profileFactory.build({
      restricted: true,
      username: randomLabel(),
    });

    const mockUser = accountUserFactory.build({
      restricted: true,
      user_type: 'default',
      username: mockProfile.username,
    });

    const mockGrants = grantsFactory.build({
      global: {
        add_vpcs: false,
      },
    });

    mockGetProfile(mockProfile);
    mockGetProfileGrants(mockGrants);
    mockGetUser(mockUser);
  });

  /*
   * - Verifies that restricted user cannot create vpc on landing page
   */
  it('create vpc is disabled on landing page', () => {
    cy.visitWithLogin('/vpcs');
    ui.button
      .findByTitle('Create VPC')
      .should('be.visible')
      .should('be.disabled');
  });

  /*
   * - Verifies that restricted user cannot create vpc in Create page
   */
  it('create vpc create page is disabled', () => {
    cy.visitWithLogin('/vpcs/create');
    cy.findByText(
      "You don't have permissions to create a new VPC. Please contact an account administrator for details."
    );
    cy.get('[data-testid="formVpcCreate"]').within(() => {
      ui.buttonGroup
        .findButtonByTitle('Create VPC')
        .should('be.visible')
        .should('be.disabled');
      // all form inputs are disabled
      cy.get('input').each((input) => {
        cy.wrap(input).should('be.disabled');
      });
    });
  });
});<|MERGE_RESOLUTION|>--- conflicted
+++ resolved
@@ -25,13 +25,9 @@
   randomString,
 } from 'support/util/random';
 import { extendRegion } from 'support/util/regions';
-
-<<<<<<< HEAD
+import { accountUserFactory } from 'src/factories';
 import { getUniqueResourcesFromSubnets } from 'src/features/VPCs/utils';
-=======
-import { accountUserFactory } from 'src/factories';
-import { getUniqueLinodesFromSubnets } from 'src/features/VPCs/utils';
->>>>>>> ff3951cd
+
 
 import type { Subnet, VPC } from '@linode/api-v4';
 
