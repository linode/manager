--- conflicted
+++ resolved
@@ -2,13 +2,8 @@
  * @file Integration tests for VPC create flow.
  */
 
-<<<<<<< HEAD
-import { linodeFactory } from '@linode/utilities';
-import { regionFactory, subnetFactory, vpcFactory } from '@src/factories';
-=======
-import { regionFactory } from '@linode/utilities';
-import { linodeFactory, subnetFactory, vpcFactory } from '@src/factories';
->>>>>>> 129b9b4f
+import { linodeFactory, regionFactory } from '@linode/utilities';
+import { subnetFactory, vpcFactory } from '@src/factories';
 import { mockGetRegions } from 'support/intercepts/regions';
 import {
   mockCreateVPC,
