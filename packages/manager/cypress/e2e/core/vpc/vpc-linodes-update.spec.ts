/**
 * @file Integration tests for VPC assign/unassign Linodes flows.
 */

import {
  LinodeConfigInterfaceFactoryWithVPC,
  linodeConfigFactory,
  linodeFactory,
  subnetFactory,
  vpcFactory,
<<<<<<< HEAD
=======
  linodeFactory,
  linodeConfigFactory,
>>>>>>> 19fb55c1
} from '@src/factories';
import {
  vpcAssignLinodeRebootNotice,
  vpcUnassignLinodeRebootNotice,
} from 'support/constants/vpc';
import {
  mockCreateLinodeConfigInterfaces,
  mockDeleteLinodeConfigInterface,
  mockGetLinodeConfigs,
} from 'support/intercepts/configs';
import { mockGetLinodes } from 'support/intercepts/linodes';
import {
<<<<<<< HEAD
  mockCreateSubnet,
  mockGetSubnets,
  mockGetVPC,
  mockGetVPCs,
} from 'support/intercepts/vpc';
import { ui } from 'support/ui';
import { randomLabel, randomNumber } from 'support/util/random';

import type { Config, Linode, VPC } from '@linode/api-v4';
=======
  vpcAssignLinodeRebootNotice,
  vpcUnassignLinodeRebootNotice,
} from 'support/constants/vpc';
import { VPC, Linode, Config } from '@linode/api-v4';
import { linodeConfigInterfaceFactoryWithVPC } from '@linode/utilities';
>>>>>>> 19fb55c1

describe('VPC assign/unassign flows', () => {
  let mockVPCs: VPC[];
  let mockLinode: Linode;
  let mockConfig: Config;

  before(() => {
    mockVPCs = vpcFactory.buildList(5);

    mockLinode = linodeFactory.build({
      id: randomNumber(),
      label: randomLabel(),
    });

    mockConfig = linodeConfigFactory.build({
      id: randomNumber(),
    });
  });

  /*
   * - Confirms that can assign a Linode to the VPC when feature is enabled.
   */
  it('can assign Linode(s) to a VPC', () => {
    const mockSubnet = subnetFactory.build({
      id: randomNumber(2),
      label: randomLabel(),
      linodes: [],
    });

    const mockVPC = vpcFactory.build({
      id: randomNumber(),
      label: randomLabel(),
    });

    const mockVPCAfterSubnetCreation = vpcFactory.build({
      ...mockVPC,
      subnets: [mockSubnet],
    });

    const mockSubnetAfterLinodeAssignment = subnetFactory.build({
      ...mockSubnet,
      linodes: [mockLinode],
    });

    const mockVPCAfterLinodeAssignment = vpcFactory.build({
      ...mockVPCAfterSubnetCreation,
      subnets: [mockSubnetAfterLinodeAssignment],
    });

    mockGetVPCs(mockVPCs).as('getVPCs');
    mockGetVPC(mockVPC).as('getVPC');
    mockGetSubnets(mockVPC.id, []).as('getSubnets');
    mockCreateSubnet(mockVPC.id).as('createSubnet');
    mockGetLinodes([mockLinode]).as('getLinodes');

    cy.visitWithLogin(`/vpcs/${mockVPC.id}`);
    cy.wait(['@getVPC', '@getSubnets']);

    // confirm that vpc and subnet details get displayed
    cy.findByText(mockVPC.label).should('be.visible');
    cy.findByText('Subnets (0)');
    cy.findByText('No Subnets are assigned.');

    ui.button.findByTitle('Create Subnet').should('be.visible').click();

    mockGetVPC(mockVPCAfterSubnetCreation).as('getVPC');
    mockGetSubnets(mockVPC.id, [mockSubnet]).as('getSubnets');

    ui.drawer
      .findByTitle('Create Subnet')
      .should('be.visible')
      .within(() => {
        cy.findByText('Subnet Label').should('be.visible').click();
        cy.focused().type(mockSubnet.label);

        cy.findByTestId('create-subnet-drawer-button')
          .should('be.visible')
          .should('be.enabled')
          .click();
      });

    cy.wait(['@createSubnet', '@getVPC', '@getSubnets', '@getLinodes']);

    // confirm that newly created subnet should now appear on VPC's detail page
    cy.findByText(mockVPC.label).should('be.visible');
    cy.findByText('Subnets (1)').should('be.visible');
    cy.findByText(mockSubnet.label).should('be.visible');

    // assign a linode to the subnet
    ui.actionMenu
      .findByTitle(`Action menu for Subnet ${mockSubnet.label}`)
      .should('be.visible')
      .click();

    ui.actionMenuItem
      .findByTitle('Assign Linodes')
      .should('be.visible')
      .click();

    ui.drawer
      .findByTitle(`Assign Linodes to subnet: ${mockSubnet.label} (0.0.0.0/0)`)
      .should('be.visible')
      .within(() => {
        // confirm that the user is warned that a reboot is required
        cy.findByText(vpcAssignLinodeRebootNotice).should('be.visible');

        ui.button
          .findByTitle('Assign Linode')
          .should('be.visible')
          .should('be.disabled');

        mockGetLinodeConfigs(mockLinode.id, [mockConfig]).as(
          'getLinodeConfigs'
        );
        cy.findByLabelText('Linode').should('be.visible').click();
        cy.focused().type(mockLinode.label);
        cy.focused().should('have.value', mockLinode.label);

        ui.autocompletePopper
          .findByTitle(mockLinode.label)
          .should('be.visible')
          .click();

        cy.wait('@getLinodeConfigs');

        mockCreateLinodeConfigInterfaces(mockLinode.id, mockConfig).as(
          'createLinodeConfigInterfaces'
        );
        mockGetVPC(mockVPCAfterLinodeAssignment).as('getVPCLinodeAssignment');
        mockGetSubnets(mockVPC.id, [mockSubnetAfterLinodeAssignment]).as(
          'getSubnetsLinodeAssignment'
        );
        ui.button
          .findByTitle('Assign Linode')
          .should('be.visible')
          .should('be.enabled')
          .click();
        cy.wait([
          '@createLinodeConfigInterfaces',
          '@getVPCLinodeAssignment',
          '@getSubnetsLinodeAssignment',
        ]);

        ui.button
          .findByTitle('Done')
          .should('be.visible')
          .should('be.enabled')
          .click();
      });

    cy.get('[data-qa-table-row="collapsible-table-headers-row"]')
      .siblings('tbody')
      .within(() => {
        // after assigning Linode(s) to a VPC, VPC page increases number in 'Linodes' column
        cy.findByText('1').should('be.visible');
      });
  });

  /*
   * - Confirms that can unassign a Linode from the VPC when feature is enabled.
   */
  it('can unassign Linode(s) from a VPC', () => {
    const mockSecondLinode = linodeFactory.build({
      id: randomNumber(),
      label: randomLabel(),
    });

    const mockSubnet = subnetFactory.build({
      id: randomNumber(2),
      label: randomLabel(),
      linodes: [mockLinode, mockSecondLinode],
    });

    const mockVPC = vpcFactory.build({
      id: randomNumber(),
      label: randomLabel(),
      subnets: [mockSubnet],
    });

<<<<<<< HEAD
    const vpcInterface = LinodeConfigInterfaceFactoryWithVPC.build({
=======
    const vpcInterface = linodeConfigInterfaceFactoryWithVPC.build({
      vpc_id: mockVPC.id,
>>>>>>> 19fb55c1
      subnet_id: mockSubnet.id,
      vpc_id: mockVPC.id,
    });
    const mockLinodeConfig = linodeConfigFactory.build({
      interfaces: [vpcInterface],
    });

    const mockLinodeConfigInterfaces = mockLinodeConfig.interfaces ?? [
      vpcInterface,
    ];

    mockGetVPCs(mockVPCs).as('getVPCs');
    mockGetVPC(mockVPC).as('getVPC');
    mockGetSubnets(mockVPC.id, [mockSubnet]).as('getSubnets');
    mockGetLinodes([mockLinode, mockSecondLinode]).as('getLinodes');

    cy.visitWithLogin(`/vpcs/${mockVPC.id}`);
    cy.wait(['@getVPC', '@getSubnets', '@getLinodes']);

    // confirm that subnet should get displayed on VPC's detail page
    cy.findByText(mockVPC.label).should('be.visible');
    cy.findByText('Subnets (1)').should('be.visible');
    cy.findByText(mockSubnet.label).should('be.visible');

    // unassign a linode to the subnet
    ui.actionMenu
      .findByTitle(`Action menu for Subnet ${mockSubnet.label}`)
      .should('be.visible')
      .click();

    ui.actionMenuItem
      .findByTitle('Unassign Linodes')
      .should('be.visible')
      .click();

    ui.drawer
      .findByTitle(
        `Unassign Linodes from subnet: ${mockSubnet.label} (0.0.0.0/0)`
      )
      .should('be.visible')
      .within(() => {
        // confirm that the user is warned that a reboot is required
        cy.findByText(vpcUnassignLinodeRebootNotice).should('be.visible');

        ui.button
          .findByTitle('Unassign Linodes')
          .should('be.visible')
          .should('be.disabled');

        // confirm that unassign a single Linode from the VPC correctly
        mockGetLinodeConfigs(mockLinode.id, [mockLinodeConfig]).as(
          'getLinodeConfigs'
        );

        cy.findByLabelText('Linodes').should('be.visible').click();
        cy.focused().type(mockLinode.label);

        ui.autocompletePopper
          .findByTitle(mockLinode.label)
          .should('be.visible')
          .click();

        cy.wait('@getLinodeConfigs');

        // the select option won't disappear unless click on somewhere else
        cy.findByText(vpcUnassignLinodeRebootNotice).click();
        // confirm that unassigned Linode(s) are displayed on the details page
        cy.findByText('Linodes to be Unassigned from Subnet (1)').should(
          'be.visible'
        );
        cy.findByText(mockLinode.label).should('be.visible');

        // confirm that unassign multiple Linodes from the VPC correctly
        mockGetLinodeConfigs(mockSecondLinode.id, [mockLinodeConfig]).as(
          'getLinodeConfigs'
        );
        cy.findByText('Linodes').should('be.visible').click();
        cy.focused().type(mockSecondLinode.label);
        cy.findByText(mockSecondLinode.label).should('be.visible').click();
        cy.wait('@getLinodeConfigs');

        // confirm that unassigned Linode(s) are displayed on the details page
        cy.findByText(vpcUnassignLinodeRebootNotice).click();
        cy.findByText('Linodes to be Unassigned from Subnet (2)').should(
          'be.visible'
        );
        cy.findByText(mockSecondLinode.label).should('be.visible');

        mockDeleteLinodeConfigInterface(
          mockLinode.id,
          mockLinodeConfig.id,
          mockLinodeConfigInterfaces[0].id
        ).as('deleteLinodeConfigInterface1');
        mockDeleteLinodeConfigInterface(
          mockSecondLinode.id,
          mockLinodeConfig.id,
          mockLinodeConfigInterfaces[0].id
        ).as('deleteLinodeConfigInterface2');
        ui.button
          .findByTitle('Unassign Linodes')
          .should('be.visible')
          .should('be.enabled')
          .click();

        // Confirm that click on 'Unassign Linodes' button will send request to update the subnet details on the VPC page.
        cy.wait('@deleteLinodeConfigInterface1')
          .its('response.statusCode')
          .should('eq', 200);
        cy.wait('@deleteLinodeConfigInterface2')
          .its('response.statusCode')
          .should('eq', 200);
      });
  });
});<|MERGE_RESOLUTION|>--- conflicted
+++ resolved
@@ -2,17 +2,12 @@
  * @file Integration tests for VPC assign/unassign Linodes flows.
  */
 
+import { linodeConfigInterfaceFactoryWithVPC } from '@linode/utilities';
 import {
-  LinodeConfigInterfaceFactoryWithVPC,
   linodeConfigFactory,
   linodeFactory,
   subnetFactory,
   vpcFactory,
-<<<<<<< HEAD
-=======
-  linodeFactory,
-  linodeConfigFactory,
->>>>>>> 19fb55c1
 } from '@src/factories';
 import {
   vpcAssignLinodeRebootNotice,
@@ -25,7 +20,6 @@
 } from 'support/intercepts/configs';
 import { mockGetLinodes } from 'support/intercepts/linodes';
 import {
-<<<<<<< HEAD
   mockCreateSubnet,
   mockGetSubnets,
   mockGetVPC,
@@ -35,13 +29,6 @@
 import { randomLabel, randomNumber } from 'support/util/random';
 
 import type { Config, Linode, VPC } from '@linode/api-v4';
-=======
-  vpcAssignLinodeRebootNotice,
-  vpcUnassignLinodeRebootNotice,
-} from 'support/constants/vpc';
-import { VPC, Linode, Config } from '@linode/api-v4';
-import { linodeConfigInterfaceFactoryWithVPC } from '@linode/utilities';
->>>>>>> 19fb55c1
 
 describe('VPC assign/unassign flows', () => {
   let mockVPCs: VPC[];
@@ -221,12 +208,7 @@
       subnets: [mockSubnet],
     });
 
-<<<<<<< HEAD
-    const vpcInterface = LinodeConfigInterfaceFactoryWithVPC.build({
-=======
     const vpcInterface = linodeConfigInterfaceFactoryWithVPC.build({
-      vpc_id: mockVPC.id,
->>>>>>> 19fb55c1
       subnet_id: mockSubnet.id,
       vpc_id: mockVPC.id,
     });
