import {
  mockGetVPC,
  mockGetVPCs,
  mockDeleteVPC,
  mockUpdateVPC,
  mockCreateSubnet,
  mockDeleteSubnet,
  mockEditSubnet,
  mockGetSubnets,
} from 'support/intercepts/vpc';
import { subnetFactory, vpcFactory } from '@src/factories';
import { randomLabel, randomNumber, randomPhrase } from 'support/util/random';
import type { VPC } from '@linode/api-v4';
import { getRegionById } from 'support/util/regions';
import { ui } from 'support/ui';

describe('VPC details page', () => {
  /**
   * - Confirms that VPC details pages can be visited.
   * - Confirms that VPC details pages show VPC information.
   * - Confirms UI flow when editing a VPC from details page.
   * - Confirms UI flow when deleting a VPC from details page.
   */
  it('can edit and delete a VPC from the VPC details page', () => {
    const mockVPC: VPC = vpcFactory.build({
      id: randomNumber(),
      label: randomLabel(),
    });

    const mockVPCUpdated = {
      ...mockVPC,
      label: randomLabel(),
      description: randomPhrase(),
    };

    const vpcRegion = getRegionById(mockVPC.region);

    mockGetVPC(mockVPC).as('getVPC');
    mockUpdateVPC(mockVPC.id, mockVPCUpdated).as('updateVPC');
    mockDeleteVPC(mockVPC.id).as('deleteVPC');

    cy.visitWithLogin(`/vpcs/${mockVPC.id}`);
    cy.wait('@getVPC');

    // Confirm that VPC details are displayed.
    cy.findByText(mockVPC.label).should('be.visible');
    cy.findByText(vpcRegion.label).should('be.visible');

    // Confirm that VPC can be updated and that page reflects changes.
    ui.button
      .findByTitle('Edit')
      .should('be.visible')
      .should('be.enabled')
      .click();

    ui.drawer
      .findByTitle('Edit VPC')
      .should('be.visible')
      .within(() => {
        cy.findByLabelText('Label')
          .should('be.visible')
          .click()
          .clear()
          .type(mockVPCUpdated.label);

        cy.findByLabelText('Description')
          .should('be.visible')
          .click()
          .clear()
          .type(mockVPCUpdated.description);

        ui.button
          .findByTitle('Save')
          .should('be.visible')
          .should('be.enabled')
          .click();
      });

    cy.wait('@updateVPC');
    cy.findByText(mockVPCUpdated.label).should('be.visible');
    cy.findByText(mockVPCUpdated.description).should('be.visible');

    // Confirm that VPC can be deleted and user is redirected to landing page.
    ui.button
      .findByTitle('Delete')
      .should('be.visible')
      .should('be.enabled')
      .click();

    ui.dialog
      .findByTitle(`Delete VPC ${mockVPCUpdated.label}`)
      .should('be.visible')
      .within(() => {
        cy.findByLabelText('VPC Label')
          .should('be.visible')
          .click()
          .type(mockVPCUpdated.label);

        ui.button
          .findByTitle('Delete')
          .should('be.visible')
          .should('be.enabled')
          .click();
      });

    mockGetVPCs([]).as('getVPCs');
    cy.wait(['@deleteVPC', '@getVPCs']);

    // Confirm that user is redirected to VPC landing page.
    cy.url().should('endWith', '/vpcs');
    cy.findByText('Create a private and isolated network');
  });

  /**
<<<<<<< HEAD
   * - Confirms Subnets section and table is shown on the VPC details page
   * - Confirms UI flow when deleting a subnet from a VPC's detail page
   */
  it('can delete a subnet from the VPC details page', () => {
    const mockSubnet = subnetFactory.build({
      id: randomNumber(),
      label: randomLabel(),
      linodes: [],
    });
    const mockVPC = vpcFactory.build({
      id: randomNumber(),
      label: randomLabel(),
      subnets: [mockSubnet],
    });

    const mockVPCAfterSubnetDeletion = vpcFactory.build({
      ...mockVPC,
      subnets: [],
    });

    mockGetVPC(mockVPC).as('getVPC');
    mockGetSubnets(mockVPC.id, [mockSubnet]).as('getSubnets');
    mockDeleteSubnet(mockVPC.id, mockSubnet.id).as('deleteSubnet');

    cy.visitWithLogin(`/vpcs/${mockVPC.id}`);
    cy.wait(['@getVPC', '@getSubnets']);

    // confirm that vpc and subnet details get displayed
    cy.findByText(mockVPC.label).should('be.visible');
    cy.findByText('Subnets (1)').should('be.visible');
    cy.findByText(mockSubnet.label).should('be.visible');

    // confirm that subnet can be deleted and that page reflects changes
    ui.actionMenu
      .findByTitle(`Action menu for Subnet ${mockSubnet.label}`)
      .should('be.visible')
      .click();
    ui.actionMenuItem.findByTitle('Delete').should('be.visible').click();

    mockGetVPC(mockVPCAfterSubnetDeletion).as('getVPC');
    mockGetSubnets(mockVPC.id, []).as('getSubnets');

    ui.dialog
      .findByTitle(`Delete Subnet ${mockSubnet.label}`)
      .should('be.visible')
      .within(() => {
        cy.findByLabelText('Subnet Label')
          .should('be.visible')
          .click()
          .type(mockSubnet.label);

        ui.button
          .findByTitle('Delete')
          .should('be.visible')
          .should('be.enabled')
          .click();
      });

    cy.wait(['@deleteSubnet', '@getVPC', '@getSubnets']);

    // confirm that user should still be on VPC's detail page
    // confirm there are no remaining subnets
    cy.url().should('endWith', `/${mockVPC.id}`);
    cy.findByText('Subnets (0)');
    cy.findByText('No Subnets are assigned.');
    cy.findByText(mockSubnet.label).should('not.exist');
  });

  /**
=======
>>>>>>> 95ef99f7
   * - Confirms UI flow when creating a subnet on a VPC's detail page.
   * - Confirms UI flow for editing a subnet.
   * - Confirms Subnets section and table is shown on the VPC details page.
   * - Confirms UI flow when deleting a subnet from a VPC's detail page.
   */
  it('can create, edit, and delete a subnet from the VPC details page', () => {
    // create a subnet
    const mockSubnet = subnetFactory.build({
      id: randomNumber(),
      label: randomLabel(),
      linodes: [],
    });

    const mockVPC = vpcFactory.build({
      id: randomNumber(),
      label: randomLabel(),
    });

    const mockVPCAfterSubnetCreation = vpcFactory.build({
      ...mockVPC,
      subnets: [mockSubnet],
    });

    mockGetVPC(mockVPC).as('getVPC');
    mockGetSubnets(mockVPC.id, []).as('getSubnets');
    mockCreateSubnet(mockVPC.id).as('createSubnet');

    cy.visitWithLogin(`/vpcs/${mockVPC.id}`);
    cy.wait(['@getVPC', '@getSubnets']);

    // confirm that vpc and subnet details get displayed
    cy.findByText(mockVPC.label).should('be.visible');
    cy.findByText('Subnets (0)');
    cy.findByText('No Subnets are assigned.');

    ui.button.findByTitle('Create Subnet').should('be.visible').click();

    mockGetVPC(mockVPCAfterSubnetCreation).as('getVPC');
    mockGetSubnets(mockVPC.id, [mockSubnet]).as('getSubnets');

    ui.drawer
      .findByTitle('Create Subnet')
      .should('be.visible')
      .within(() => {
        cy.findByText('Subnet Label')
          .should('be.visible')
          .click()
          .type(mockSubnet.label);

        cy.findByTestId('create-subnet-drawer-button')
          .should('be.visible')
          .should('be.enabled')
          .click();
      });

    cy.wait(['@createSubnet', '@getVPC', '@getSubnets']);

    // confirm that newly created subnet should now appear on VPC's detail page
    cy.findByText(mockVPC.label).should('be.visible');
    cy.findByText('Subnets (1)').should('be.visible');
    cy.findByText(mockSubnet.label).should('be.visible');

    // edit a subnet
    const mockEditedSubnet = subnetFactory.build({
      ...mockSubnet,
      label: randomLabel(),
    });

    const mockVPCAfterSubnetEdited = vpcFactory.build({
      ...mockVPC,
      subnets: [mockEditedSubnet],
    });

<<<<<<< HEAD
    mockGetVPC(mockVPC).as('getVPC');
    mockGetSubnets(mockVPC.id, [mockSubnet]).as('getSubnets');

    cy.visitWithLogin(`/vpcs/${mockVPC.id}`);
    cy.wait(['@getVPC', '@getSubnets']);

    // confirm that vpc and subnet details get displayed
    cy.findByText(mockVPC.label).should('be.visible');
    cy.findByText('Subnets (1)').should('be.visible');
    cy.findByText(mockSubnet.label).should('be.visible');

=======
>>>>>>> 95ef99f7
    // confirm that subnet can be edited and that page reflects changes
    mockEditSubnet(mockVPC.id, mockEditedSubnet.id, mockEditedSubnet).as(
      'editSubnet'
    );
    mockGetVPC(mockVPCAfterSubnetEdited).as('getVPC');
    mockGetSubnets(mockVPC.id, [mockEditedSubnet]).as('getSubnets');

    ui.actionMenu
      .findByTitle(`Action menu for Subnet ${mockSubnet.label}`)
      .should('be.visible')
      .click();
    ui.actionMenuItem.findByTitle('Edit').should('be.visible').click();

    ui.drawer
      .findByTitle('Edit Subnet')
      .should('be.visible')
      .within(() => {
        cy.findByLabelText('Label')
          .should('be.visible')
          .click()
          .clear()
          .type(mockEditedSubnet.label);

        cy.findByLabelText('Subnet IP Address Range')
          .should('be.visible')
          .should('not.be.enabled');

        cy.findByTestId('save-button')
          .should('be.visible')
          .should('be.enabled')
          .click();
      });

    // Confirm that edited subnet info displays
    cy.wait(['@editSubnet', '@getVPC', '@getSubnets']);
    cy.findByText(mockVPC.label).should('be.visible');
    cy.findByText('Subnets (1)').should('be.visible');
    cy.findByText(mockEditedSubnet.label).should('be.visible');

    // delete a subnet
    const mockVPCAfterSubnetDeletion = vpcFactory.build({
      ...mockVPC,
      subnets: [],
    });
    mockDeleteSubnet(mockVPC.id, mockEditedSubnet.id).as('deleteSubnet');

    // confirm that subnet can be deleted and that page reflects changes
    ui.actionMenu
      .findByTitle(`Action menu for Subnet ${mockEditedSubnet.label}`)
      .should('be.visible')
      .click();
    ui.actionMenuItem.findByTitle('Delete').should('be.visible').click();

    mockGetVPC(mockVPCAfterSubnetDeletion).as('getVPC');
    mockGetSubnets(mockVPC.id, []).as('getSubnets');

    ui.dialog
      .findByTitle(`Delete Subnet ${mockEditedSubnet.label}`)
      .should('be.visible')
      .within(() => {
        cy.findByLabelText('Subnet Label')
          .should('be.visible')
          .click()
          .type(mockEditedSubnet.label);

        ui.button
          .findByTitle('Delete')
          .should('be.visible')
          .should('be.enabled')
          .click();
      });

    cy.wait(['@deleteSubnet', '@getVPC', '@getSubnets']);

    // confirm that user should still be on VPC's detail page
    // confirm there are no remaining subnets
    cy.url().should('endWith', `/${mockVPC.id}`);
    cy.findByText('Subnets (0)');
    cy.findByText('No Subnets are assigned.');
    cy.findByText(mockEditedSubnet.label).should('not.exist');
  });
});<|MERGE_RESOLUTION|>--- conflicted
+++ resolved
@@ -112,78 +112,6 @@
   });
 
   /**
-<<<<<<< HEAD
-   * - Confirms Subnets section and table is shown on the VPC details page
-   * - Confirms UI flow when deleting a subnet from a VPC's detail page
-   */
-  it('can delete a subnet from the VPC details page', () => {
-    const mockSubnet = subnetFactory.build({
-      id: randomNumber(),
-      label: randomLabel(),
-      linodes: [],
-    });
-    const mockVPC = vpcFactory.build({
-      id: randomNumber(),
-      label: randomLabel(),
-      subnets: [mockSubnet],
-    });
-
-    const mockVPCAfterSubnetDeletion = vpcFactory.build({
-      ...mockVPC,
-      subnets: [],
-    });
-
-    mockGetVPC(mockVPC).as('getVPC');
-    mockGetSubnets(mockVPC.id, [mockSubnet]).as('getSubnets');
-    mockDeleteSubnet(mockVPC.id, mockSubnet.id).as('deleteSubnet');
-
-    cy.visitWithLogin(`/vpcs/${mockVPC.id}`);
-    cy.wait(['@getVPC', '@getSubnets']);
-
-    // confirm that vpc and subnet details get displayed
-    cy.findByText(mockVPC.label).should('be.visible');
-    cy.findByText('Subnets (1)').should('be.visible');
-    cy.findByText(mockSubnet.label).should('be.visible');
-
-    // confirm that subnet can be deleted and that page reflects changes
-    ui.actionMenu
-      .findByTitle(`Action menu for Subnet ${mockSubnet.label}`)
-      .should('be.visible')
-      .click();
-    ui.actionMenuItem.findByTitle('Delete').should('be.visible').click();
-
-    mockGetVPC(mockVPCAfterSubnetDeletion).as('getVPC');
-    mockGetSubnets(mockVPC.id, []).as('getSubnets');
-
-    ui.dialog
-      .findByTitle(`Delete Subnet ${mockSubnet.label}`)
-      .should('be.visible')
-      .within(() => {
-        cy.findByLabelText('Subnet Label')
-          .should('be.visible')
-          .click()
-          .type(mockSubnet.label);
-
-        ui.button
-          .findByTitle('Delete')
-          .should('be.visible')
-          .should('be.enabled')
-          .click();
-      });
-
-    cy.wait(['@deleteSubnet', '@getVPC', '@getSubnets']);
-
-    // confirm that user should still be on VPC's detail page
-    // confirm there are no remaining subnets
-    cy.url().should('endWith', `/${mockVPC.id}`);
-    cy.findByText('Subnets (0)');
-    cy.findByText('No Subnets are assigned.');
-    cy.findByText(mockSubnet.label).should('not.exist');
-  });
-
-  /**
-=======
->>>>>>> 95ef99f7
    * - Confirms UI flow when creating a subnet on a VPC's detail page.
    * - Confirms UI flow for editing a subnet.
    * - Confirms Subnets section and table is shown on the VPC details page.
@@ -257,20 +185,6 @@
       subnets: [mockEditedSubnet],
     });
 
-<<<<<<< HEAD
-    mockGetVPC(mockVPC).as('getVPC');
-    mockGetSubnets(mockVPC.id, [mockSubnet]).as('getSubnets');
-
-    cy.visitWithLogin(`/vpcs/${mockVPC.id}`);
-    cy.wait(['@getVPC', '@getSubnets']);
-
-    // confirm that vpc and subnet details get displayed
-    cy.findByText(mockVPC.label).should('be.visible');
-    cy.findByText('Subnets (1)').should('be.visible');
-    cy.findByText(mockSubnet.label).should('be.visible');
-
-=======
->>>>>>> 95ef99f7
     // confirm that subnet can be edited and that page reflects changes
     mockEditSubnet(mockVPC.id, mockEditedSubnet.id, mockEditedSubnet).as(
       'editSubnet'
