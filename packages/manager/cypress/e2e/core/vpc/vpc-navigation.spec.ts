/**
 * @file Integration tests for VPC navigation.
 */

import { ui } from 'support/ui';
import { mockGetUserPreferences } from 'support/intercepts/profile';

describe('VPC navigation', () => {
  /*
   * - Confirms that VPC navigation item is shown when feature is enabled.
   * - Confirms that clicking VPC navigation item directs user to VPC landing page.
   */
  it('can navigate to VPC landing page', () => {
<<<<<<< HEAD
    cy.visitWithLogin('/linodes');
=======
    mockAppendFeatureFlags({
      vpc: makeFeatureFlagData(true),
    }).as('getFeatureFlags');
    mockGetFeatureFlagClientstream().as('getClientStream');

    // Ensure that the Primary Nav is open
    mockGetUserPreferences({ desktop_sidebar_open: false }).as(
      'getPreferences'
    );

    cy.visitWithLogin('/linodes');
    cy.wait(['@getFeatureFlags', '@getClientStream', '@getPreferences']);

>>>>>>> ac6471ce
    ui.nav.findItemByTitle('VPC').should('be.visible').click();
    cy.url().should('endWith', '/vpcs');
  });
});<|MERGE_RESOLUTION|>--- conflicted
+++ resolved
@@ -11,23 +11,13 @@
    * - Confirms that clicking VPC navigation item directs user to VPC landing page.
    */
   it('can navigate to VPC landing page', () => {
-<<<<<<< HEAD
-    cy.visitWithLogin('/linodes');
-=======
-    mockAppendFeatureFlags({
-      vpc: makeFeatureFlagData(true),
-    }).as('getFeatureFlags');
-    mockGetFeatureFlagClientstream().as('getClientStream');
-
     // Ensure that the Primary Nav is open
     mockGetUserPreferences({ desktop_sidebar_open: false }).as(
       'getPreferences'
     );
 
     cy.visitWithLogin('/linodes');
-    cy.wait(['@getFeatureFlags', '@getClientStream', '@getPreferences']);
 
->>>>>>> ac6471ce
     ui.nav.findItemByTitle('VPC').should('be.visible').click();
     cy.url().should('endWith', '/vpcs');
   });
