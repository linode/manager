/**
 * @file Cypress integration tests for VM Placement Groups deletion flows.
 */

<<<<<<< HEAD
import { mockAppendFeatureFlags } from 'support/intercepts/feature-flags';

=======
>>>>>>> 079a200e
import { mockGetAccount } from 'support/intercepts/account';
import {
  mockDeletePlacementGroup,
  mockGetPlacementGroups,
  mockUnassignPlacementGroupLinodes,
  mockDeletePlacementGroupError,
  mockUnassignPlacementGroupLinodesError,
} from 'support/intercepts/placement-groups';
import {
  accountFactory,
  linodeFactory,
  placementGroupFactory,
} from 'src/factories';
import { headers as emptyStatePageHeaders } from 'src/features/PlacementGroups/PlacementGroupsLanding/PlacementGroupsLandingEmptyStateData';
import { randomLabel, randomNumber } from 'support/util/random';
import { chooseRegion } from 'support/util/regions';
import { ui } from 'support/ui';
import { buildArray } from 'support/util/arrays';
import { mockGetLinodes } from 'support/intercepts/linodes';

// Mock an account with 'Placement Group' capability.
const mockAccount = accountFactory.build();

// Warning stating that Placement Group deletion is permanent.
const deletionWarning =
  'Deleting a placement group is permanent and cannot be undone.';

// Warning stating that Linodes must be unassigned before Placement Group deletion.
const unassignWarning =
  'You need to unassign all Linodes before deleting a placement group.';

// Landing page empty state text.
const emptyStateMessage = emptyStatePageHeaders.description;

// Error message that when an unexpected error occurs.
const PlacementGroupErrorMessage = 'An unknown error has occurred.';

describe('Placement Group deletion', () => {
  beforeEach(() => {
<<<<<<< HEAD
    // TODO Remove feature flag mocks when `placementGroups` flag is retired.
    mockAppendFeatureFlags({
      placementGroups: {
        beta: true,
        enabled: true,
      },
    });
=======
>>>>>>> 079a200e
    mockGetAccount(mockAccount);
  });

  /*
   * - Confirms UI flow for Placement Group deletion from landing page using mock API data.
   * - Confirms that user is not warned or prompted to unassign Linodes when none are assigned.
   * - Confirms that UI automatically updates to reflect deleted Placement Group.
   * - Confirms that landing page reverts to its empty state when last Placement Group is deleted.
   * - Confirms that user can retry and continue with deletion when unexpected error happens.
   */
  it('can delete without Linodes assigned when unexpected error show up and retry', () => {
    const mockPlacementGroupRegion = chooseRegion();
    const mockPlacementGroup = placementGroupFactory.build({
      id: randomNumber(),
      label: randomLabel(),
      members: [],
      region: mockPlacementGroupRegion.id,
      is_compliant: true,
    });

    mockGetPlacementGroups([mockPlacementGroup]).as('getPlacementGroups');

    cy.visitWithLogin('/placement-groups');
    cy.wait('@getPlacementGroups');

    cy.findByText(mockPlacementGroup.label)
      .should('be.visible')
      .closest('tr')
      .within(() => {
        ui.button
          .findByTitle('Delete')
          .should('be.visible')
          .should('be.enabled')
          .click();
      });

    // Click "Delete" button next to the mock Placement Group, mock an HTTP 500 error and confirm UI displays the message.
    mockDeletePlacementGroupError(
      mockPlacementGroup.id,
      PlacementGroupErrorMessage
    ).as('deletePlacementGroupError');

    ui.dialog
      .findByTitle(`Delete Placement Group ${mockPlacementGroup.label}`)
      .should('be.visible')
      .within(() => {
        cy.findByLabelText('Placement Group').type(mockPlacementGroup.label);

        ui.button
          .findByTitle('Delete')
          .should('be.visible')
          .should('be.enabled')
          .click();

        cy.wait('@deletePlacementGroupError');
        cy.findByText(PlacementGroupErrorMessage).should('be.visible');
      });

    // Click "Delete" button next to the mock Placement Group,
    // mock a successful response and confirm that Cloud
    mockDeletePlacementGroup(mockPlacementGroup.id).as('deletePlacementGroup');
    mockGetPlacementGroups([]).as('getPlacementGroups');

    // Confirm deletion warning appears, complete Type-to-Confirm, and submit confirmation.
    ui.dialog
      .findByTitle(`Delete Placement Group ${mockPlacementGroup.label}`)
      .should('be.visible')
      .within(() => {
        cy.findByText(deletionWarning).should('be.visible');
        cy.findByText(unassignWarning).should('not.exist');

        ui.button
          .findByTitle('Delete')
          .should('be.visible')
          .should('be.enabled')
          .click();
      });

    // Confirm that UI updates to reflect deleted Placement Group.
    cy.wait(['@deletePlacementGroup', '@getPlacementGroups']);
    ui.toast.assertMessage(
      `Placement Group ${mockPlacementGroup.label} successfully deleted.`
    );
    cy.findByText(emptyStateMessage).should('be.visible');
  });

  /*
   * - Confirms UI flow for Placement Group deletion from landing page using mock API data.
   * - Confirms deletion flow when Placement Group has one or more Linodes assigned to it.
   * - Confirms that user is prompted to unassign Linodes before being able to proceed with deletion.
   * - Confirms that UI automatically updates to reflect unassigned Linodes during deletion.
   * - Confirms that UI automatically updates to reflect deleted Placement Group.
   * - Confirms that user can retry and continue with unassignment when unexpected error happens.
   */
  it('can delete with Linodes assigned when unexpected error show up and retry', () => {
    const mockPlacementGroupRegion = chooseRegion();

    // Linodes that are assigned to the Placement Group being deleted.
    const mockPlacementGroupLinodes = buildArray(3, () =>
      linodeFactory.build({
        label: randomLabel(),
        id: randomNumber(),
        region: mockPlacementGroupRegion.id,
      })
    );

    // Placement Group that will be deleted.
    const mockPlacementGroup = placementGroupFactory.build({
      id: randomNumber(),
      label: randomLabel(),
      members: mockPlacementGroupLinodes.map((linode) => ({
        linode_id: linode.id,
        is_compliant: true,
      })),
      region: mockPlacementGroupRegion.id,
      is_compliant: true,
    });

    // Second unrelated Placement Group to verify landing page content after deletion.
    const secondMockPlacementGroup = placementGroupFactory.build({
      id: randomNumber(),
      label: randomLabel(),
      members: [],
      region: mockPlacementGroupRegion.id,
      is_compliant: true,
    });

    mockGetLinodes(mockPlacementGroupLinodes).as('getLinodes');
    mockGetPlacementGroups([mockPlacementGroup, secondMockPlacementGroup]).as(
      'getPlacementGroups'
    );

    cy.visitWithLogin('/placement-groups');
    cy.wait('@getPlacementGroups');

    // Click "Delete" button next to the mock Placement Group.
    cy.findByText(mockPlacementGroup.label)
      .should('be.visible')
      .closest('tr')
      .within(() => {
        ui.button
          .findByTitle('Delete')
          .should('be.visible')
          .should('be.enabled')
          .click();
      });

    // Click "Delete" button next to the mock Placement Group, mock an HTTP 500 error and confirm UI displays the message.
    mockUnassignPlacementGroupLinodesError(
      mockPlacementGroup.id,
      PlacementGroupErrorMessage
    ).as('UnassignPlacementGroupError');

    ui.dialog
      .findByTitle(`Delete Placement Group ${mockPlacementGroup.label}`)
      .should('be.visible')
      .within(() => {
        cy.get('[data-qa-selection-list]').within(() => {
          // Select the first Linode to unassign
          const mockLinodeToUnassign = mockPlacementGroupLinodes[0];

          cy.findByText(mockLinodeToUnassign.label)
            .should('be.visible')
            .closest('li')
            .within(() => {
              ui.button
                .findByTitle('Unassign')
                .should('be.visible')
                .should('be.enabled')
                .click();
            });
        });

        cy.wait('@UnassignPlacementGroupError');
        cy.findByText(PlacementGroupErrorMessage).should('be.visible');
      });

    // Confirm deletion warning appears and that form cannot be submitted
    // while Linodes are assigned.
    ui.dialog
      .findByTitle(`Delete Placement Group ${mockPlacementGroup.label}`)
      .should('be.visible')
      .within(() => {
        cy.findByText(deletionWarning).should('be.visible');
        cy.findByText(unassignWarning).should('be.visible');

        // Confirm that type-to-confirm and submit button are disabled while
        // Linodes remain assigned.
        cy.findByLabelText('Placement Group').should('be.disabled');

        ui.button
          .findByTitle('Delete')
          .should('be.visible')
          .should('be.disabled');

        // Unassign each Linode.
        cy.get('[data-qa-selection-list]').within(() => {
          mockPlacementGroupLinodes.forEach((mockLinode, i) => {
            // Update Placement Group mock to reflect each unassignment.
            const placementGroupAfterUnassignment = {
              ...mockPlacementGroup,
              members: mockPlacementGroup.members.slice(i + 1),
            };

            mockUnassignPlacementGroupLinodes(
              mockPlacementGroup.id,
              placementGroupAfterUnassignment
            ).as('unassignLinode');
            mockGetPlacementGroups([
              placementGroupAfterUnassignment,
              secondMockPlacementGroup,
            ]).as('getPlacementGroups');

            cy.findByText(mockLinode.label)
              .should('be.visible')
              .closest('li')
              .within(() => {
                ui.button
                  .findByTitle('Unassign')
                  .should('be.visible')
                  .should('be.enabled')
                  .click();
              });

            cy.wait('@unassignLinode');
            cy.findByText(mockLinode.label).should('not.exist');
          });
        });

        // Confirm that Type-to-Confirm is now enabled, enter label, and submit.
        cy.findByLabelText('Placement Group')
          .should('be.enabled')
          .type(mockPlacementGroup.label);

        mockDeletePlacementGroup(mockPlacementGroup.id).as(
          'deletePlacementGroup'
        );
        mockGetPlacementGroups([secondMockPlacementGroup]).as(
          'getPlacementGroups'
        );
        ui.button
          .findByTitle('Delete')
          .should('be.visible')
          .should('be.enabled')
          .click();
      });

    cy.wait(['@deletePlacementGroup', '@getPlacementGroups']);
    ui.toast.assertMessage(
      `Placement Group ${mockPlacementGroup.label} successfully deleted.`
    );

    // Confirm that deleted Placement Group has been removed from list and that
    // other Placement Group remains.
    cy.findByText(mockPlacementGroup.label).should('not.exist');
    cy.findByText(secondMockPlacementGroup.label).should('be.visible');
  });

  /*
   * - Confirms UI flow for Placement Group deletion from landing page using mock API data.
   * - Confirms that user is not warned or prompted to unassign Linodes when none are assigned.
   * - Confirms that UI automatically updates to reflect deleted Placement Group.
   * - Confirms that landing page reverts to its empty state when last Placement Group is deleted.
   * - Confirms that user can close and reopen the dialog when unexpected error happens.
   */
  it('can delete without Linodes assigned when unexpected error show up and reopen the dialog', () => {
    const mockPlacementGroupRegion = chooseRegion();
    const mockPlacementGroup = placementGroupFactory.build({
      id: randomNumber(),
      label: randomLabel(),
      members: [],
      region: mockPlacementGroupRegion.id,
      is_compliant: true,
    });

    mockGetPlacementGroups([mockPlacementGroup]).as('getPlacementGroups');

    cy.visitWithLogin('/placement-groups');
    cy.wait('@getPlacementGroups');

    cy.findByText(mockPlacementGroup.label)
      .should('be.visible')
      .closest('tr')
      .within(() => {
        ui.button
          .findByTitle('Delete')
          .should('be.visible')
          .should('be.enabled')
          .click();
      });

    // Click "Delete" button next to the mock Placement Group, mock an HTTP 500 error and confirm UI displays the message.
    mockDeletePlacementGroupError(
      mockPlacementGroup.id,
      PlacementGroupErrorMessage
    ).as('deletePlacementGroupError');

    // The dialog can be closed after an unexpect error show up
    ui.dialog
      .findByTitle(`Delete Placement Group ${mockPlacementGroup.label}`)
      .should('be.visible')
      .within(() => {
        cy.findByLabelText('Placement Group').type(mockPlacementGroup.label);

        ui.button
          .findByTitle('Delete')
          .should('be.visible')
          .should('be.enabled')
          .click();

        cy.wait('@deletePlacementGroupError');
        cy.findByText(PlacementGroupErrorMessage).should('be.visible');

        ui.button
          .findByTitle('Cancel')
          .should('be.visible')
          .should('be.enabled')
          .click();
      });
    cy.findByTitle(`Delete Placement Group ${mockPlacementGroup.label}`).should(
      'not.exist'
    );

    // Click "Delete" button next to the mock Placement Group,
    // mock a successful response and confirm that Cloud
    mockDeletePlacementGroup(mockPlacementGroup.id).as('deletePlacementGroup');

    cy.findByText(mockPlacementGroup.label)
      .should('be.visible')
      .closest('tr')
      .within(() => {
        ui.button
          .findByTitle('Delete')
          .should('be.visible')
          .should('be.enabled')
          .click();
      });

    mockGetPlacementGroups([]).as('getPlacementGroups');

    // Confirm deletion warning appears, complete Type-to-Confirm, and submit confirmation.
    ui.dialog
      .findByTitle(`Delete Placement Group ${mockPlacementGroup.label}`)
      .should('be.visible')
      .within(() => {
        // ensure error message not exist when reopening the dialog
        cy.findByText(PlacementGroupErrorMessage).should('not.exist');

        cy.findByLabelText('Placement Group').type(mockPlacementGroup.label);

        ui.button
          .findByTitle('Delete')
          .should('be.visible')
          .should('be.enabled')
          .click();
      });
  });

  /*
   * - Confirms UI flow for Placement Group deletion from landing page using mock API data.
   * - Confirms deletion flow when Placement Group has one or more Linodes assigned to it.
   * - Confirms that user is prompted to unassign Linodes before being able to proceed with deletion.
   * - Confirms that user can close and reopen the dialog when unexpected error happens.
   */
  it('can unassign Linode when unexpected error show up and reopen the dialog', () => {
    const mockPlacementGroupRegion = chooseRegion();

    // Linodes that are assigned to the Placement Group being deleted.
    const mockPlacementGroupLinodes = buildArray(3, () =>
      linodeFactory.build({
        label: randomLabel(),
        id: randomNumber(),
        region: mockPlacementGroupRegion.id,
      })
    );

    // Placement Group that will be deleted.
    const mockPlacementGroup = placementGroupFactory.build({
      id: randomNumber(),
      label: randomLabel(),
      members: mockPlacementGroupLinodes.map((linode) => ({
        linode_id: linode.id,
        is_compliant: true,
      })),
      region: mockPlacementGroupRegion.id,
      is_compliant: true,
    });

    // Second unrelated Placement Group to verify landing page content after deletion.
    const secondMockPlacementGroup = placementGroupFactory.build({
      id: randomNumber(),
      label: randomLabel(),
      members: [],
      region: mockPlacementGroupRegion.id,
      is_compliant: true,
    });

    mockGetLinodes(mockPlacementGroupLinodes).as('getLinodes');
    mockGetPlacementGroups([mockPlacementGroup, secondMockPlacementGroup]).as(
      'getPlacementGroups'
    );

    cy.visitWithLogin('/placement-groups');
    cy.wait('@getPlacementGroups');

    // Click "Delete" button next to the mock Placement Group.
    cy.findByText(mockPlacementGroup.label)
      .should('be.visible')
      .closest('tr')
      .within(() => {
        ui.button
          .findByTitle('Delete')
          .should('be.visible')
          .should('be.enabled')
          .click();
      });

    // Click "Delete" button next to the mock Placement Group, mock an HTTP 500 error and confirm UI displays the message.
    mockUnassignPlacementGroupLinodesError(
      mockPlacementGroup.id,
      PlacementGroupErrorMessage
    ).as('UnassignPlacementGroupError');

    ui.dialog
      .findByTitle(`Delete Placement Group ${mockPlacementGroup.label}`)
      .should('be.visible')
      .within(() => {
        cy.get('[data-qa-selection-list]').within(() => {
          // Select the first Linode to unassign
          const mockLinodeToUnassign = mockPlacementGroupLinodes[0];

          cy.findByText(mockLinodeToUnassign.label)
            .should('be.visible')
            .closest('li')
            .within(() => {
              ui.button
                .findByTitle('Unassign')
                .should('be.visible')
                .should('be.enabled')
                .click();
            });
        });

        cy.wait('@UnassignPlacementGroupError');
        cy.findByText(PlacementGroupErrorMessage).should('be.visible');

        ui.button
          .findByTitle('Cancel')
          .should('be.visible')
          .should('be.enabled')
          .click();
      });

    cy.findByTitle(`Delete Placement Group ${mockPlacementGroup.label}`).should(
      'not.exist'
    );

    // Click "Delete" button next to the mock Placement Group to reopen the dialog
    cy.findByText(mockPlacementGroup.label)
      .should('be.visible')
      .closest('tr')
      .within(() => {
        ui.button
          .findByTitle('Delete')
          .should('be.visible')
          .should('be.enabled')
          .click();
      });

    // Confirm deletion warning appears and that form cannot be submitted
    // while Linodes are assigned.
    ui.dialog
      .findByTitle(`Delete Placement Group ${mockPlacementGroup.label}`)
      .should('be.visible')
      .within(() => {
        // ensure error message not exist when reopening the dialog
        cy.findByText(PlacementGroupErrorMessage).should('not.exist');

        // Unassign each Linode.
        cy.get('[data-qa-selection-list]').within(() => {
          // Select the first Linode to unassign
          const mockLinodeToUnassign = mockPlacementGroupLinodes[0];

          cy.findByText(mockLinodeToUnassign.label)
            .should('be.visible')
            .closest('li')
            .within(() => {
              ui.button
                .findByTitle('Unassign')
                .should('be.visible')
                .should('be.enabled')
                .click();
            });
        });
      });
  });
});<|MERGE_RESOLUTION|>--- conflicted
+++ resolved
@@ -2,11 +2,6 @@
  * @file Cypress integration tests for VM Placement Groups deletion flows.
  */
 
-<<<<<<< HEAD
-import { mockAppendFeatureFlags } from 'support/intercepts/feature-flags';
-
-=======
->>>>>>> 079a200e
 import { mockGetAccount } from 'support/intercepts/account';
 import {
   mockDeletePlacementGroup,
@@ -46,16 +41,6 @@
 
 describe('Placement Group deletion', () => {
   beforeEach(() => {
-<<<<<<< HEAD
-    // TODO Remove feature flag mocks when `placementGroups` flag is retired.
-    mockAppendFeatureFlags({
-      placementGroups: {
-        beta: true,
-        enabled: true,
-      },
-    });
-=======
->>>>>>> 079a200e
     mockGetAccount(mockAccount);
   });
 
