--- conflicted
+++ resolved
@@ -5,10 +5,6 @@
   regionFactory,
 } from 'src/factories';
 import { mockGetAccount } from 'support/intercepts/account';
-<<<<<<< HEAD
-import { mockAppendFeatureFlags } from 'support/intercepts/feature-flags';
-=======
->>>>>>> 079a200e
 import {
   mockGetLinodeDetails,
   mockGetLinodes,
@@ -50,15 +46,6 @@
 
 describe('Placement Groups Linode assignment', () => {
   beforeEach(() => {
-<<<<<<< HEAD
-    mockAppendFeatureFlags({
-      placementGroups: {
-        beta: true,
-        enabled: true,
-      },
-    });
-=======
->>>>>>> 079a200e
     mockGetAccount(mockAccount).as('getAccount');
   });
 
