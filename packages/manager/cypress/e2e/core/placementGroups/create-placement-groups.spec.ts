--- conflicted
+++ resolved
@@ -1,15 +1,7 @@
-<<<<<<< HEAD
-import { mockAppendFeatureFlags } from 'support/intercepts/feature-flags';
-=======
->>>>>>> 079a200e
 import { mockGetAccount } from 'support/intercepts/account';
 import { accountFactory, placementGroupFactory } from 'src/factories';
 import { regionFactory } from 'src/factories';
 import { ui } from 'support/ui/';
-<<<<<<< HEAD
-=======
-
->>>>>>> 079a200e
 import { mockGetRegions } from 'support/intercepts/regions';
 import {
   mockCreatePlacementGroup,
@@ -24,16 +16,6 @@
 
 describe('Placement Group create flow', () => {
   beforeEach(() => {
-<<<<<<< HEAD
-    // TODO Remove feature flag mocks when `placementGroups` flag is retired.
-    mockAppendFeatureFlags({
-      placementGroups: {
-        beta: true,
-        enabled: true,
-      },
-    });
-=======
->>>>>>> 079a200e
     mockGetAccount(mockAccount);
   });
 
