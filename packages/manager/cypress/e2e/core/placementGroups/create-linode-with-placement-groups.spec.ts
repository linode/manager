--- conflicted
+++ resolved
@@ -1,7 +1,3 @@
-<<<<<<< HEAD
-import { mockAppendFeatureFlags } from 'support/intercepts/feature-flags';
-=======
->>>>>>> 079a200e
 import { mockGetAccount } from 'support/intercepts/account';
 import {
   accountFactory,
@@ -50,17 +46,6 @@
   beforeEach(() => {
     mockGetAccount(mockAccount);
     mockGetRegions(mockRegions).as('getRegions');
-<<<<<<< HEAD
-    // TODO Remove feature flag mocks when `placementGroups` flag is retired.
-    mockAppendFeatureFlags({
-      placementGroups: {
-        beta: true,
-        enabled: true,
-      },
-      linodeCreateRefactor: false,
-    });
-=======
->>>>>>> 079a200e
   });
 
   /*
