--- conflicted
+++ resolved
@@ -1,8 +1,3 @@
-import {
-  mockAppendFeatureFlags,
-  mockGetFeatureFlagClientstream,
-} from 'support/intercepts/feature-flags';
-import { makeFeatureFlagData } from 'support/util/feature-flags';
 import { mockGetAccount } from 'support/intercepts/account';
 import {
   accountFactory,
@@ -25,8 +20,6 @@
 import { linodeCreatePage } from 'support/ui/pages';
 import { extendRegion } from 'support/util/regions';
 
-import type { Flags } from 'src/featureFlags';
-
 const mockAccount = accountFactory.build();
 
 const mockNewarkRegion = extendRegion(
@@ -53,20 +46,6 @@
   beforeEach(() => {
     mockGetAccount(mockAccount);
     mockGetRegions(mockRegions).as('getRegions');
-    // TODO Remove feature flag mocks when `placementGroups` flag is retired.
-    mockAppendFeatureFlags({
-<<<<<<< HEAD
-      placementGroups: makeFeatureFlagData<Flags['placementGroups']>({
-        beta: true,
-        enabled: true,
-      }),
-=======
-      linodeCreateRefactor: makeFeatureFlagData<Flags['linodeCreateRefactor']>(
-        false
-      ),
->>>>>>> 1afd46e5
-    });
-    mockGetFeatureFlagClientstream();
   });
 
   /*
