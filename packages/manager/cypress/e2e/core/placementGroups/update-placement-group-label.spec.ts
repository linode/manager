--- conflicted
+++ resolved
@@ -2,10 +2,6 @@
  * @file Integration tests for Placement Group update label flows.
  */
 
-<<<<<<< HEAD
-import { mockAppendFeatureFlags } from 'support/intercepts/feature-flags';
-=======
->>>>>>> 079a200e
 import { randomLabel, randomNumber } from 'support/util/random';
 import {
   mockGetPlacementGroups,
@@ -22,15 +18,6 @@
 describe('Placement Group update label flow', () => {
   // Mock the VM Placement Groups feature flag to be enabled for each test in this block.
   beforeEach(() => {
-<<<<<<< HEAD
-    mockAppendFeatureFlags({
-      placementGroups: {
-        beta: true,
-        enabled: true,
-      },
-    });
-=======
->>>>>>> 079a200e
     mockGetAccount(mockAccount);
   });
 
