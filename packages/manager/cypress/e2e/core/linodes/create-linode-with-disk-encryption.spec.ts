<<<<<<< HEAD
import { linodeFactory, linodeTypeFactory } from '@linode/utilities';
import { accountFactory, regionFactory } from '@src/factories';
=======
import { regionFactory } from '@linode/utilities';
import {
  accountFactory,
  linodeFactory,
  linodeTypeFactory,
} from '@src/factories';
>>>>>>> 129b9b4f
import { mockGetAccount } from 'support/intercepts/account';
import { mockAppendFeatureFlags } from 'support/intercepts/feature-flags';
import {
  mockCreateLinode,
  mockGetLinodeTypes,
} from 'support/intercepts/linodes';
import {
  mockGetRegionAvailability,
  mockGetRegions,
} from 'support/intercepts/regions';
import { ui } from 'support/ui';
import { linodeCreatePage } from 'support/ui/pages';
import { makeFeatureFlagData } from 'support/util/feature-flags';
import { randomLabel, randomString } from 'support/util/random';
import { extendRegion } from 'support/util/regions';

import {
  checkboxTestId,
  headerTestId,
} from 'src/components/Encryption/constants';

import type { Region } from '@linode/api-v4';

describe('Create Linode with Disk Encryption', () => {
  it('should not have a "Disk Encryption" section visible if the feature flag is off, user does not have capability, and the selected region does not support LDE', () => {
    // Mock feature flag -- @TODO LDE: Remove feature flag once LDE is fully rolled out
    mockAppendFeatureFlags({
      linodeDiskEncryption: makeFeatureFlagData(false),
    }).as('getFeatureFlags');

    // Mock account response
    const mockAccount = accountFactory.build({
      capabilities: ['Linodes'],
    });

    mockGetAccount(mockAccount).as('getAccount');

    // Mock regions response
    const mockRegion = regionFactory.build({
      capabilities: ['Linodes'],
    });

    const mockRegions = [mockRegion];

    mockGetRegions(mockRegions);

    // intercept request
    cy.visitWithLogin('/linodes/create');
    cy.wait(['@getFeatureFlags', '@getAccount']);

    ui.regionSelect.find().click();
    ui.regionSelect
      .findItemByRegionLabel(mockRegion.label, mockRegions)
      .click();

    // Check if section is visible
    cy.get(`[data-testid=${headerTestId}]`).should('not.exist');
  });

  it('should have a "Disk Encryption" section visible if feature flag is on and user has the capability', () => {
    // Mock feature flag -- @TODO LDE: Remove feature flag once LDE is fully rolled out
    mockAppendFeatureFlags({
      linodeDiskEncryption: makeFeatureFlagData(true),
    }).as('getFeatureFlags');

    // Mock account response
    const mockAccount = accountFactory.build({
      capabilities: ['Linodes', 'Disk Encryption'],
    });

    const mockRegion = regionFactory.build({
      capabilities: ['Linodes', 'Disk Encryption'],
    });

    const mockRegionWithoutDiskEncryption = regionFactory.build({
      capabilities: ['Linodes'],
    });

    const mockRegions = [mockRegion, mockRegionWithoutDiskEncryption];

    mockGetAccount(mockAccount).as('getAccount');
    mockGetRegions(mockRegions);

    // intercept request
    cy.visitWithLogin('/linodes/create');
    cy.wait(['@getFeatureFlags', '@getAccount']);

    // Check if section is visible
    cy.get(`[data-testid="${headerTestId}"]`).should('exist');

    // "Encrypt Disk" checkbox should be disabled if a region that does not support LDE is selected
    ui.regionSelect.find().click();
    ui.regionSelect
      .findItemByRegionLabel(mockRegionWithoutDiskEncryption.label, mockRegions)
      .click();

    cy.get(`[data-testid="${checkboxTestId}"]`).should('be.disabled');

    ui.regionSelect.find().click();
    ui.regionSelect
      .findItemByRegionLabel(mockRegion.label, mockRegions)
      .click();

    cy.get(`[data-testid="${checkboxTestId}"]`).should('be.enabled');
  });

  it('should have a "Disk Encryption" section visible if the feature flag is off, user does not have the capability, but the selected region has the "Disk Encryption" capability', () => {
    // Situation where LDE is in GA in the selected region/DC

    // Mock feature flag -- @TODO LDE: Remove feature flag once LDE is fully rolled out
    mockAppendFeatureFlags({
      linodeDiskEncryption: makeFeatureFlagData(false),
    }).as('getFeatureFlags');

    // Mock account response
    const mockAccount = accountFactory.build({
      capabilities: ['Linodes'],
    });

    const mockRegion = regionFactory.build({
      capabilities: ['Linodes', 'Disk Encryption'],
    });

    const mockRegionWithoutDiskEncryption = regionFactory.build({
      capabilities: ['Linodes'],
    });

    const mockRegions = [mockRegion, mockRegionWithoutDiskEncryption];

    mockGetAccount(mockAccount).as('getAccount');
    mockGetRegions(mockRegions);

    // intercept request
    cy.visitWithLogin('/linodes/create');
    cy.wait(['@getFeatureFlags', '@getAccount']);

    // "Disk Encryption" section should not be visible if a region that does not support LDE is selected
    ui.regionSelect.find().click();
    ui.regionSelect
      .findItemByRegionLabel(mockRegionWithoutDiskEncryption.label, mockRegions)
      .click();

    cy.get(`[data-testid="${headerTestId}"]`).should('not.exist');

    // "Disk Encryption" section should be visible if a region that supports LDE is selected
    ui.regionSelect.find().click();
    ui.regionSelect
      .findItemByRegionLabel(mockRegion.label, mockRegions)
      .click();

    cy.get(`[data-testid="${headerTestId}"]`).should('exist');
    cy.get(`[data-testid="${checkboxTestId}"]`).should('be.enabled'); // "Encrypt Disk" checkbox should be enabled
  });

  // Confirm Linode Disk Encryption features when using Distributed Regions.
  describe('Distributed regions', () => {
    const encryptionTooltipMessage =
      'Distributed Compute Instances are encrypted. This setting can not be changed.';

    const mockDistributedRegionWithoutCapability = regionFactory.build({
      capabilities: [
        'Linodes',
        'Cloud Firewall',
        'Distributed Plans',
        'Placement Group',
      ],
      site_type: 'distributed',
    });

    const mockDistributedRegionWithCapability = regionFactory.build({
      capabilities: [
        'Linodes',
        'Cloud Firewall',
        'Distributed Plans',
        'Placement Group',
        'Disk Encryption',
      ],
      site_type: 'distributed',
    });

    const mockDistributedRegions: Region[] = [
      mockDistributedRegionWithCapability,
      mockDistributedRegionWithoutCapability,
    ];

    const mockLinodeType = linodeTypeFactory.build({
      class: 'nanode',
      id: 'nanode-edge-1',
      label: 'Nanode 1GB',
    });

    /*
     * Right now there's some ambiguity over the 'Disk Encryption' capability
     * and whether it's expected to be present for Distributed Regions. We'll
     * test Cloud against both scenarios -- when distributed regions do and do
     * not have the capability -- and confirm that the Linode Create flow works
     * as expected in both cases.
     */
    mockDistributedRegions.forEach((distributedRegion) => {
      const suffix = distributedRegion.capabilities.includes('Disk Encryption')
        ? '(with region capability)'
        : '(without region capability)';

      /*
       * - Confirms that disk encryption works as expected for distributed regions. Specifically:
       * - Encrypted checkbox is always checked, is disabled, and therefore cannot be changed.
       * - Outgoing Linode create API request payload does NOT contain encryption property.
       */
      it(`creates a Linode with Disk Encryption in a distributed region ${suffix}`, () => {
        const mockRegions = [distributedRegion];
        const mockLinode = linodeFactory.build({
          label: randomLabel(),
          region: distributedRegion.id,
        });

        mockAppendFeatureFlags({
          gecko2: {
            enabled: true,
          },
        });

        mockGetRegions(mockRegions);
        mockGetLinodeTypes([mockLinodeType]);
        mockGetRegionAvailability(distributedRegion.id, []);
        mockCreateLinode(mockLinode).as('createLinode');
        cy.visitWithLogin('/linodes/create');

        cy.get('[data-qa-linode-region]').within(() => {
          ui.tabList.find().within(() => {
            cy.findByText('Distributed').click();
          });

          cy.findByLabelText('Region').type(distributedRegion.label);
          ui.regionSelect
            .findItemByRegionLabel(
              extendRegion(distributedRegion).label,
              mockRegions
            )
            .click();
        });

        linodeCreatePage.setLabel(mockLinode.label);
        linodeCreatePage.setRootPassword(randomString(32));

        // Select mock Nanode plan type.
        cy.get('[data-qa-plan-row="Nanode 1 GB"]').click();

        cy.findByLabelText('Encrypt Disk')
          .should('be.disabled')
          .should('be.checked');

        cy.findByLabelText(encryptionTooltipMessage).click();
        ui.tooltip.findByText(encryptionTooltipMessage).should('be.visible');

        // Click "Create Linode" and confirm outgoing API request payload.
        ui.button
          .findByTitle('Create Linode')
          .should('be.visible')
          .should('be.enabled')
          .click();

        // Submit form to create Linode and confirm that outgoing API request
        // contains expected user data.
        cy.wait('@createLinode').then((xhr) => {
          const requestPayload = xhr.request.body;
          const regionId = requestPayload['region'];
          expect(regionId).to.equal(mockLinode.region);
          expect(requestPayload['disk_encryption']).to.be.undefined;
        });
      });
    });
  });
});<|MERGE_RESOLUTION|>--- conflicted
+++ resolved
@@ -1,14 +1,9 @@
-<<<<<<< HEAD
-import { linodeFactory, linodeTypeFactory } from '@linode/utilities';
-import { accountFactory, regionFactory } from '@src/factories';
-=======
-import { regionFactory } from '@linode/utilities';
-import {
-  accountFactory,
+import {
   linodeFactory,
   linodeTypeFactory,
-} from '@src/factories';
->>>>>>> 129b9b4f
+  regionFactory,
+} from '@linode/utilities';
+import { accountFactory } from '@src/factories';
 import { mockGetAccount } from 'support/intercepts/account';
 import { mockAppendFeatureFlags } from 'support/intercepts/feature-flags';
 import {
