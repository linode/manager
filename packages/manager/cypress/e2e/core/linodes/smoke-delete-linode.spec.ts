import { authenticate } from 'support/api/authentication';
import { createLinode } from '@linode/api-v4/lib/linodes';
import { createLinodeRequestFactory } from '@src/factories/linodes';
import { ui } from 'support/ui';
import { cleanUp } from 'support/util/cleanup';
import { Linode } from '@linode/api-v4';
import { accountSettingsFactory } from '@src/factories/accountSettings';
import { randomLabel } from 'support/util/random';
import { getClick, getVisible } from 'support/helpers';
import { interceptDeleteLinode } from 'support/intercepts/linodes';
import { mockGetAccountSettings } from 'support/intercepts/account';

const confirmDeletion = (linodeLabel: string) => {
  cy.url().should('endWith', '/linodes');
  cy.findByText(linodeLabel).should('not.exist');

  // Confirm the linode instance is removed
  cy.findByText(
    'Search for Linodes, Volumes, NodeBalancers, Domains, Buckets, Tags...'
  )
    .click()
    .type(`${linodeLabel}{enter}`);
  cy.findByText('You searched for ...').should('be.visible');
  cy.findByText('Sorry, no results for this one').should('be.visible');
};

const deleteLinodeFromActionMenu = (linodeLabel: string) => {
  ui.actionMenu
    .findByTitle(`Action menu for Linode ${linodeLabel}`)
    .should('be.visible')
    .click();

  ui.actionMenuItem.findByTitle('Delete').should('be.visible').click();

  ui.dialog
    .findByTitle(`Delete ${linodeLabel}?`)
    .should('be.visible')
    .within(() => {
      cy.findByLabelText('Linode Label')
        .should('be.visible')
        .click()
        .type(linodeLabel);

      ui.buttonGroup
        .findButtonByTitle('Delete')
        .should('be.visible')
        .should('be.enabled')
        .click();
    });

  cy.wait('@deleteLinode').its('response.statusCode').should('eq', 200);
  cy.findByText(linodeLabel).should('not.exist');
};

const preferenceOverrides = {
  linodes_view_style: 'list',
  linodes_group_by_tag: false,
  volumes_group_by_tag: false,
  desktop_sidebar_open: false,
  sortKeys: {
    'linodes-landing': { order: 'asc', orderBy: 'label' },
    volume: { order: 'asc', orderBy: 'label' },
  },
};

authenticate();
describe('delete linode', () => {
  before(() => {
    cleanUp(['linodes', 'lke-clusters']);
  });

  it('deletes linode from linode details page', () => {
    const linodeCreatePayload = createLinodeRequestFactory.build({
      label: randomLabel(),
    });
    cy.defer(() => createLinode(linodeCreatePayload)).then((linode) => {
      // catch delete request
      interceptDeleteLinode(linode.id).as('deleteLinode');
      cy.visitWithLogin(`/linodes/${linode.id}`);

      // Wait for content to load before performing actions via action menu.
      cy.findByText('Stats for this Linode are not available yet');

      // Delete linode
      ui.actionMenu
        .findByTitle(`Action menu for Linode ${linode.label}`)
        .should('be.visible')
        .click();

      ui.actionMenuItem
        .findByTitle('Delete')
        .as('deleteButton')
        .should('be.visible');

      cy.get('@deleteButton').click();

      ui.dialog
        .findByTitle(`Delete ${linode.label}?`)
        .should('be.visible')
        .within(() => {
          cy.findByLabelText('Linode Label')
            .should('be.visible')
            .click()
            .type(linode.label);

          ui.buttonGroup
            .findButtonByTitle('Delete')
            .should('be.visible')
            .should('be.enabled')
            .click();
        });

      // Confirm delete
      cy.wait('@deleteLinode').its('response.statusCode').should('eq', 200);
      confirmDeletion(linode.label);
    });
  });

  it('deletes linode from setting tab in linode details page', () => {
    const linodeCreatePayload = createLinodeRequestFactory.build({
      label: randomLabel(),
    });
    cy.defer(() => createLinode(linodeCreatePayload)).then((linode) => {
      // catch delete request
      interceptDeleteLinode(linode.id).as('deleteLinode');
      cy.visitWithLogin(`/linodes/${linode.id}`);

      // Wait for content to load before performing actions via action menu.
      cy.findByText('Stats for this Linode are not available yet');

      // Go to setting tab
      cy.findByText('Settings').should('be.visible').click();

      // Check elements in setting tab
      cy.findByText('Linode Label').should('be.visible');
      cy.findByText('Reset Root Password').should('be.visible');
      cy.findByText('Notification Thresholds').should('be.visible');
      cy.findByText('Shutdown Watchdog').should('be.visible');
      cy.findByText('Delete Linode').should('be.visible');

      // Delete linode
      ui.button
        .findByTitle('Delete')
        .should('be.visible')
        .should('be.enabled')
        .click();

      ui.dialog
        .findByTitle(`Delete ${linode.label}?`)
        .should('be.visible')
        .within(() => {
          cy.findByLabelText('Linode Label')
            .should('be.visible')
            .click()
            .type(linode.label);

          ui.buttonGroup
            .findButtonByTitle('Delete')
            .should('be.visible')
            .should('be.enabled')
            .click();
        });

      // Confirm delete
      cy.wait('@deleteLinode').its('response.statusCode').should('eq', 200);
      confirmDeletion(linode.label);
    });
  });

  it('deletes linode from linode landing page', () => {
    const linodeCreatePayload = createLinodeRequestFactory.build({
      label: randomLabel(),
    });
    cy.defer(() => createLinode(linodeCreatePayload)).then((linode) => {
      // catch delete request
      interceptDeleteLinode(linode.id).as('deleteLinode');
      cy.visitWithLogin(`/linodes`);

      cy.findByText(linode.label).should('be.visible');

      ui.actionMenu
        .findByTitle(`Action menu for Linode ${linode.label}`)
        .should('be.visible')
        .click();

      ui.actionMenuItem
        .findByTitle('Delete')
        .as('deleteButton')
        .should('be.visible');

      cy.get('@deleteButton').click();

      ui.dialog
        .findByTitle(`Delete ${linode.label}?`)
        .should('be.visible')
        .within(() => {
          cy.findByLabelText('Linode Label')
            .should('be.visible')
            .click()
            .type(linode.label);

          ui.buttonGroup
            .findButtonByTitle('Delete')
            .should('be.visible')
            .should('be.enabled')
            .click();
        });

      // Confirm delete
      cy.wait('@deleteLinode').its('response.statusCode').should('eq', 200);
      confirmDeletion(linode.label);
    });
  });

  it('deleting multiple linodes with action menu', () => {
    const mockAccountSettings = accountSettingsFactory.build({
      managed: false,
    });

    const createTwoLinodes = async (): Promise<[Linode, Linode]> => {
      return Promise.all([
        createLinode(
          createLinodeRequestFactory.build({ label: randomLabel() })
        ),
        createLinode(
          createLinodeRequestFactory.build({ label: randomLabel() })
        ),
      ]);
    };

    mockGetAccountSettings(mockAccountSettings).as('getAccountSettings');

<<<<<<< HEAD
    cy.intercept('DELETE', apiMatcher('linode/instances/*')).as('deleteLinode');
    cy.defer(createTwoLinodes).then(([linodeA, linodeB]) => {
=======
    cy.defer(createTwoLinodes()).then(([linodeA, linodeB]) => {
      interceptDeleteLinode(linodeA.id).as('deleteLinode');
      interceptDeleteLinode(linodeB.id).as('deleteLinode');
>>>>>>> 894afd59
      cy.visitWithLogin('/linodes', { preferenceOverrides });
      cy.wait('@getAccountSettings');
      getVisible('[data-qa-header="Linodes"]');
      if (!cy.get('[data-qa-sort-label="asc"]')) {
        getClick('[aria-label="Sort by label"]');
      }
      deleteLinodeFromActionMenu(linodeA.label);
      deleteLinodeFromActionMenu(linodeB.label);
      cy.findByText('Oh Snap!', { timeout: 1000 }).should('not.exist');
    });
  });
});<|MERGE_RESOLUTION|>--- conflicted
+++ resolved
@@ -230,14 +230,9 @@
 
     mockGetAccountSettings(mockAccountSettings).as('getAccountSettings');
 
-<<<<<<< HEAD
-    cy.intercept('DELETE', apiMatcher('linode/instances/*')).as('deleteLinode');
-    cy.defer(createTwoLinodes).then(([linodeA, linodeB]) => {
-=======
-    cy.defer(createTwoLinodes()).then(([linodeA, linodeB]) => {
+    cy.defer(() => createTwoLinodes()).then(([linodeA, linodeB]) => {
       interceptDeleteLinode(linodeA.id).as('deleteLinode');
       interceptDeleteLinode(linodeB.id).as('deleteLinode');
->>>>>>> 894afd59
       cy.visitWithLogin('/linodes', { preferenceOverrides });
       cy.wait('@getAccountSettings');
       getVisible('[data-qa-header="Linodes"]');
