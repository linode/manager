import type { Linode } from '@linode/api-v4';
import { createLinodeRequestFactory, linodeFactory } from '@src/factories';
import { authenticate } from 'support/api/authentication';
import {
  interceptGetLinodeDetails,
  interceptRebootLinodeIntoRescueMode,
  mockGetLinodeDetails,
  mockGetLinodeDisks,
  mockGetLinodeVolumes,
  mockRebootLinodeIntoRescueModeError,
} from 'support/intercepts/linodes';
import { ui } from 'support/ui';
import { cleanUp } from 'support/util/cleanup';
import { createTestLinode } from 'support/util/linodes';
import { randomLabel } from 'support/util/random';
import { chooseRegion } from 'support/util/regions';

// Submits the Rescue Linode dialog, initiating reboot into rescue mode.
const rebootInRescueMode = () => {
  ui.button
    .findByTitle('Reboot into Rescue Mode')
    .should('be.visible')
    .should('be.enabled')
    .should('have.attr', 'data-qa-form-data-loading', 'false')
    .click();
};

authenticate();
describe('Rescue Linodes', () => {
  before(() => {
    cleanUp(['linodes', 'lke-clusters']);
  });

  /*
   * - Creates a Linode, waits for it to boot, and reboots it into rescue mode.
   * - Confirms that rescue mode API requests succeed.
   * - Confirms that Linode status changes to "Rebooting".
   * - Confirms that toast appears confirming successful reboot into rescue mode.
   */
  it('Can reboot a Linode into rescue mode', () => {
    const linodePayload = createLinodeRequestFactory.build({
      label: randomLabel(),
      region: chooseRegion().id,
    });

<<<<<<< HEAD
    cy.defer(() => createLinode(linodePayload), 'creating Linode').then(
=======
    cy.defer(createTestLinode(linodePayload), 'creating Linode').then(
>>>>>>> d52ad401
      (linode: Linode) => {
        interceptGetLinodeDetails(linode.id).as('getLinode');
        interceptRebootLinodeIntoRescueMode(linode.id).as(
          'rebootLinodeRescueMode'
        );

        const rescueUrl = `/linodes/${linode.id}`;
        cy.visitWithLogin(rescueUrl);
        cy.wait('@getLinode');

        // Wait for Linode to boot.
        cy.findByText('RUNNING').should('be.visible');

        // Open rescue dialog using action menu..
        ui.actionMenu
          .findByTitle(`Action menu for Linode ${linode.label}`)
          .should('be.visible')
          .click();

        ui.actionMenuItem.findByTitle('Rescue').should('be.visible').click();

        ui.dialog
          .findByTitle(`Rescue Linode ${linode.label}`)
          .should('be.visible')
          .within(() => {
            rebootInRescueMode();
          });

        // Check intercepted response and make sure UI responded correctly.
        cy.wait('@rebootLinodeRescueMode')
          .its('response.statusCode')
          .should('eq', 200);

        ui.toast.assertMessage('Linode rescue started.');
        cy.findByText('REBOOTING').should('be.visible');
      }
    );
  });

  /*
   * - Confirms UI error flow when user rescues a Linode that is provisioning.
   * - Confirms that API error message is displayed in the rescue dialog.
   */
  it('Cannot reboot a provisioning Linode into rescue mode', () => {
    const mockLinode = linodeFactory.build({
      label: randomLabel(),
      region: chooseRegion().id,
      status: 'provisioning',
    });

    mockGetLinodeDetails(mockLinode.id, mockLinode).as('getLinode');
    mockGetLinodeDisks(mockLinode.id, []).as('getLinodeDisks');
    mockGetLinodeVolumes(mockLinode.id, []).as('getLinodeVolumes');

    mockRebootLinodeIntoRescueModeError(mockLinode.id, 'Linode busy.').as(
      'rescueLinode'
    );

    cy.visitWithLogin(`/linodes/${mockLinode.id}?rescue=true`);
    ui.dialog
      .findByTitle(`Rescue Linode ${mockLinode.label}`)
      .should('be.visible')
      .within(() => {
        rebootInRescueMode();
        cy.wait('@rescueLinode');
        cy.findByText('Linode busy.').should('be.visible');
      });
  });
});<|MERGE_RESOLUTION|>--- conflicted
+++ resolved
@@ -43,11 +43,7 @@
       region: chooseRegion().id,
     });
 
-<<<<<<< HEAD
-    cy.defer(() => createLinode(linodePayload), 'creating Linode').then(
-=======
-    cy.defer(createTestLinode(linodePayload), 'creating Linode').then(
->>>>>>> d52ad401
+    cy.defer(() => createTestLinode(linodePayload), 'creating Linode').then(
       (linode: Linode) => {
         interceptGetLinodeDetails(linode.id).as('getLinode');
         interceptRebootLinodeIntoRescueMode(linode.id).as(
