import {
  linodeFactory,
  firewallFactory,
  firewallTemplateFactory,
} from 'src/factories';
<<<<<<< HEAD
import { mockAppendFeatureFlags } from 'support/intercepts/feature-flags';
=======
>>>>>>> 079a200e
import {
  mockCreateLinode,
  mockGetLinodeDetails,
} from 'support/intercepts/linodes';
import {
  mockGetFirewalls,
  mockCreateFirewall,
  mockGetTemplate,
  mockCreateFirewallError,
} from 'support/intercepts/firewalls';
import { ui } from 'support/ui';
import { linodeCreatePage } from 'support/ui/pages';
import { randomLabel, randomNumber, randomString } from 'support/util/random';
import { chooseRegion } from 'support/util/regions';

describe('Create Linode with Firewall', () => {
<<<<<<< HEAD
  // TODO Remove feature flag mocks when `linodeCreateRefactor` flag is retired.
  beforeEach(() => {
    mockAppendFeatureFlags({
      linodeCreateRefactor: true,
    });
  });

=======
>>>>>>> 079a200e
  /*
   * - Confirms UI flow to create a Linode with an existing Firewall using mock API data.
   * - Confirms that Firewall is reflected in create summary section.
   * - Confirms that outgoing Linode Create API request specifies the selected Firewall to be attached.
   */
  it('can assign existing Firewall during Linode Create flow', () => {
    const linodeRegion = chooseRegion({ capabilities: ['Cloud Firewall'] });

    const mockFirewall = firewallFactory.build({
      id: randomNumber(),
      label: randomLabel(),
    });

    const mockLinode = linodeFactory.build({
      id: randomNumber(),
      label: randomLabel(),
      region: linodeRegion.id,
    });

    mockGetFirewalls([mockFirewall]).as('getFirewall');
    mockCreateLinode(mockLinode).as('createLinode');
    mockGetLinodeDetails(mockLinode.id, mockLinode);

    cy.visitWithLogin('/linodes/create');

    linodeCreatePage.setLabel(mockLinode.label);
    linodeCreatePage.selectImage('Debian 11');
    linodeCreatePage.selectRegionById(linodeRegion.id);
    linodeCreatePage.selectPlan('Shared CPU', 'Nanode 1 GB');
    linodeCreatePage.setRootPassword(randomString(32));

    // Confirm that mocked Firewall is shown in the Autocomplete, and then select it.
    cy.findByText('Assign Firewall').click().type(`${mockFirewall.label}`);

    ui.autocompletePopper
      .findByTitle(mockFirewall.label)
      .should('be.visible')
      .click();

    // Confirm Firewall assignment indicator is shown in Linode summary.
    cy.get('[data-qa-linode-create-summary]')
      .scrollIntoView()
      .within(() => {
        cy.findByText('Firewall Assigned').should('be.visible');
      });

    // Create Linode and confirm contents of outgoing API request payload.
    ui.button
      .findByTitle('Create Linode')
      .should('be.visible')
      .should('be.enabled')
      .click();

    cy.wait('@createLinode').then((xhr) => {
      const requestPayload = xhr.request.body;
      const firewallId = requestPayload['firewall_id'];
      expect(firewallId).to.equal(mockFirewall.id);
    });

    // Confirm redirect to new Linode.
    cy.url().should('endWith', `/linodes/${mockLinode.id}`);
    // Confirm toast notification should appear on Linode create.
    ui.toast.assertMessage(`Your Linode ${mockLinode.label} is being created.`);
  });

  /*
   * - Uses mock API data to confirm Firewall creation and attachment UI flow during Linode create.
   * - Confirms that Firewall is reflected in create summary section.
   * - Confirms that outgoing Linode Create API request specifies the selected Firewall to be attached.
   */
  it('can assign new Firewall during Linode Create flow', () => {
    const linodeRegion = chooseRegion({ capabilities: ['Cloud Firewall'] });

    const mockFirewall = firewallFactory.build({
      id: randomNumber(),
      label: randomLabel(),
    });

    const mockLinode = linodeFactory.build({
      id: randomNumber(),
      label: randomLabel(),
      region: linodeRegion.id,
    });

    mockCreateFirewall(mockFirewall).as('createFirewall');
    mockGetFirewalls([mockFirewall]).as('getFirewall');
    mockCreateLinode(mockLinode).as('createLinode');
    mockGetLinodeDetails(mockLinode.id, mockLinode);

    cy.visitWithLogin('/linodes/create');

    linodeCreatePage.setLabel(mockLinode.label);
    linodeCreatePage.selectImage('Debian 11');
    linodeCreatePage.selectRegionById(linodeRegion.id);
    linodeCreatePage.selectPlan('Shared CPU', 'Nanode 1 GB');
    linodeCreatePage.setRootPassword(randomString(32));

    cy.findByText('Create Firewall').should('be.visible').click();

    ui.drawer
      .findByTitle('Create Firewall')
      .should('be.visible')
      .within(() => {
        // An error message appears when attempting to create a Firewall without a label
        cy.get('[data-testid="submit"]').click();
        cy.findByText('Label is required.');
        // Fill out and submit firewall create form.
        cy.contains('Label').click().type(mockFirewall.label);
        ui.buttonGroup
          .findButtonByTitle('Create Firewall')
          .should('be.visible')
          .should('be.enabled')
          .click();
      });
    cy.wait('@getFirewall');
    // Confirm toast notification should appear on Linode create.
    ui.toast.assertMessage(
      `Firewall ${mockFirewall.label} successfully created`
    );

    // Confirm that mocked Firewall is shown in the Autocomplete, and then select it.
    cy.findByText('Assign Firewall').click().type(`${mockFirewall.label}`);

    ui.autocompletePopper
      .findByTitle(mockFirewall.label)
      .should('be.visible')
      .click();

    // Confirm Firewall assignment indicator is shown in Linode summary.
    cy.get('[data-qa-linode-create-summary]')
      .scrollIntoView()
      .within(() => {
        cy.findByText('Firewall Assigned').should('be.visible');
      });

    // Create Linode and confirm contents of outgoing API request payload.
    ui.button
      .findByTitle('Create Linode')
      .should('be.visible')
      .should('be.enabled')
      .click();

    cy.wait('@createLinode').then((xhr) => {
      const requestPayload = xhr.request.body;
      const firewallId = requestPayload['firewall_id'];
      expect(firewallId).to.equal(mockFirewall.id);
    });

    // Confirm redirect to new Linode.
    cy.url().should('endWith', `/linodes/${mockLinode.id}`);
    // Confirm toast notification should appear on Linode create.
    ui.toast.assertMessage(`Your Linode ${mockLinode.label} is being created.`);
  });

  /*
   * - Mocks the internal header to enable the Generate Compliant Firewall banner.
   * - Confirms that Firewall is reflected in create summary section.
   * - Confirms that outgoing Linode Create API request specifies the selected Firewall to be attached.
   */
  it('can generate and assign a compliant Firewall during Linode Create flow', () => {
    cy.intercept(
      {
        middleware: true,
        url: /\/v4(?:beta)?\/.*/,
      },
      (req) => {
        // Re-add internal-only header
        req.on('response', (res) => {
          res.headers['akamai-internal-account'] = '*';
        });
      }
    );

    const linodeRegion = chooseRegion({ capabilities: ['Cloud Firewall'] });

    const mockFirewall = firewallFactory.build({
      id: randomNumber(),
      label: randomLabel(),
    });

    const mockLinode = linodeFactory.build({
      id: randomNumber(),
      label: randomLabel(),
      region: linodeRegion.id,
    });

    const mockTemplate = firewallTemplateFactory.build({
      slug: 'akamai-non-prod',
    });

    mockCreateFirewall(mockFirewall).as('createFirewall');
    mockGetFirewalls([mockFirewall]).as('getFirewall');
    mockGetTemplate(mockTemplate).as('getTemplate');
    mockCreateLinode(mockLinode).as('createLinode');
    mockGetLinodeDetails(mockLinode.id, mockLinode);

    cy.visitWithLogin('/linodes/create');

    linodeCreatePage.setLabel(mockLinode.label);
    linodeCreatePage.selectImage('Debian 11');
    linodeCreatePage.selectRegionById(linodeRegion.id);
    linodeCreatePage.selectPlan('Shared CPU', 'Nanode 1 GB');
    linodeCreatePage.setRootPassword(randomString(32));

    // Creating the linode without a firewall should display a warning.
    ui.button
      .findByTitle('Create Linode')
      .should('be.visible')
      .should('be.enabled')
      .click();

    ui.button
      .findByTitle('Create Linode')
      .should('be.visible')
      .should('be.disabled');

    cy.findByLabelText(
      'I am authorized to create a Linode without a Cloud Firewall'
    ).click();

    ui.button
      .findByTitle('Create Linode')
      .should('be.visible')
      .should('be.enabled');

    cy.findByText('Generate Compliant Firewall').should('be.visible').click();

    ui.dialog
      .findByTitle('Generate an Akamai Compliant Firewall')
      .should('be.visible')
      .within(() => {
        cy.findByText('Generate Firewall Now')
          .should('be.visible')
          .should('be.enabled')
          .click();
        cy.findByText('Generating Firewall');
        cy.findByText('Complete!');
        cy.findByText('OK').should('be.visible').should('be.enabled').click();
      });
    cy.wait('@createFirewall');

    cy.findByText(mockFirewall.label).should('be.visible');

    // Confirm Firewall assignment indicator is shown in Linode summary.
    cy.get('[data-qa-linode-create-summary]')
      .scrollIntoView()
      .within(() => {
        cy.findByText('Firewall Assigned').should('be.visible');
      });

    // Create Linode and confirm contents of outgoing API request payload.
    ui.button
      .findByTitle('Create Linode')
      .should('be.visible')
      .should('be.enabled')
      .click();

    cy.wait('@createLinode').then((xhr) => {
      const requestPayload = xhr.request.body;
      const firewallId = requestPayload['firewall_id'];
      expect(firewallId).to.equal(mockFirewall.id);
    });

    // Confirm redirect to new Linode.
    cy.url().should('endWith', `/linodes/${mockLinode.id}`);
    // Confirm toast notification should appear on Linode create.
    ui.toast.assertMessage(`Your Linode ${mockLinode.label} is being created.`);
  });

  /*
   * - Mocks the internal header to enable the Generate Compliant Firewall banner.
   * - Mocks an error response to the Create Firewall call.
   */
  it('displays errors encountered while trying to generate a compliant firewall', () => {
    cy.intercept(
      {
        middleware: true,
        url: /\/v4(?:beta)?\/.*/,
      },
      (req) => {
        // Re-add internal-only header
        req.on('response', (res) => {
          res.headers['akamai-internal-account'] = '*';
        });
      }
    );

    const mockFirewall = firewallFactory.build({
      id: randomNumber(),
      label: randomLabel(),
    });

    const mockTemplate = firewallTemplateFactory.build({
      slug: 'akamai-non-prod',
    });

    const mockError = 'Mock error';

    mockGetFirewalls([mockFirewall]).as('getFirewall');
    mockGetTemplate(mockTemplate).as('getTemplate');
    mockCreateFirewallError(mockError).as('createFirewall');

    cy.visitWithLogin('/linodes/create');

    ui.button
      .findByTitle('Create Linode')
      .should('be.visible')
      .should('be.enabled');

    cy.findByText('Generate Compliant Firewall').should('be.visible').click();

    ui.dialog
      .findByTitle('Generate an Akamai Compliant Firewall')
      .should('be.visible')
      .within(() => {
        cy.findByText('Generate Firewall Now')
          .should('be.visible')
          .should('be.enabled')
          .click();
        cy.findByText('Generating Firewall');
        cy.findByText(mockError);
        cy.findByText('Retry').should('be.visible').should('be.enabled');
        cy.findByText('Close').should('be.visible').should('be.enabled');
      });
    cy.wait('@createFirewall');
  });
});<|MERGE_RESOLUTION|>--- conflicted
+++ resolved
@@ -3,10 +3,6 @@
   firewallFactory,
   firewallTemplateFactory,
 } from 'src/factories';
-<<<<<<< HEAD
-import { mockAppendFeatureFlags } from 'support/intercepts/feature-flags';
-=======
->>>>>>> 079a200e
 import {
   mockCreateLinode,
   mockGetLinodeDetails,
@@ -23,16 +19,6 @@
 import { chooseRegion } from 'support/util/regions';
 
 describe('Create Linode with Firewall', () => {
-<<<<<<< HEAD
-  // TODO Remove feature flag mocks when `linodeCreateRefactor` flag is retired.
-  beforeEach(() => {
-    mockAppendFeatureFlags({
-      linodeCreateRefactor: true,
-    });
-  });
-
-=======
->>>>>>> 079a200e
   /*
    * - Confirms UI flow to create a Linode with an existing Firewall using mock API data.
    * - Confirms that Firewall is reflected in create summary section.
