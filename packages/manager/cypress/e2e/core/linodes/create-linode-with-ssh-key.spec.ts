--- conflicted
+++ resolved
@@ -3,10 +3,6 @@
   linodeFactory,
   sshKeyFactory,
 } from 'src/factories';
-<<<<<<< HEAD
-import { mockAppendFeatureFlags } from 'support/intercepts/feature-flags';
-=======
->>>>>>> 079a200e
 import { randomLabel, randomNumber, randomString } from 'support/util/random';
 import { chooseRegion } from 'support/util/regions';
 import { mockGetUser, mockGetUsers } from 'support/intercepts/account';
@@ -16,16 +12,6 @@
 import { mockCreateSSHKey } from 'support/intercepts/profile';
 
 describe('Create Linode with SSH Key', () => {
-<<<<<<< HEAD
-  // TODO Remove feature flag mocks when `linodeCreateRefactor` flag is retired.
-  beforeEach(() => {
-    mockAppendFeatureFlags({
-      linodeCreateRefactor: true,
-    });
-  });
-
-=======
->>>>>>> 079a200e
   /*
    * - Confirms UI flow when creating a Linode with an authorized SSH key.
    * - Confirms that existing SSH keys are listed on page and can be selected.
