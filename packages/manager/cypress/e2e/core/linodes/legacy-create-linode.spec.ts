--- conflicted
+++ resolved
@@ -459,15 +459,12 @@
     mockGetLinodeType(dcPricingMockLinodeTypes[1]);
     mockGetLinodeTypes(dcPricingMockLinodeTypes).as('getLinodeTypes');
 
-<<<<<<< HEAD
     mockAppendFeatureFlags({
       vpc: makeFeatureFlagData(true),
       apicliDxToolsAdditions: makeFeatureFlagData(false),
     }).as('getFeatureFlags');
     mockGetFeatureFlagClientstream().as('getClientStream');
 
-=======
->>>>>>> 00421cf6
     mockGetRegions([mockVPCRegion]).as('getRegions');
 
     mockGetVLANs(mockVLANs);
