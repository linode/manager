import { linodeConfigInterfaceFactory } from '@linode/utilities';
import {
<<<<<<< HEAD
  LinodeConfigInterfaceFactory,
=======
>>>>>>> 19fb55c1
  VLANFactory,
  createLinodeRequestFactory,
  linodeConfigFactory,
  linodeFactory,
  volumeFactory,
} from '@src/factories';
import { authenticate } from 'support/api/authentication';
import {
  dcPricingDocsLabel,
  dcPricingDocsUrl,
  dcPricingMockLinodeTypes,
  dcPricingRegionDifferenceNotice,
} from 'support/constants/dc-specific-pricing';
import {
  LINODE_CLONE_TIMEOUT,
  LINODE_CREATE_TIMEOUT,
} from 'support/constants/linodes';
import { mockGetLinodeConfigs } from 'support/intercepts/configs';
import { mockAppendFeatureFlags } from 'support/intercepts/feature-flags';
import {
  interceptCloneLinode,
  mockCloneLinode,
  mockCreateLinode,
  mockGetLinodeDetails,
  mockGetLinodeType,
  mockGetLinodeTypes,
  mockGetLinodeVolumes,
  mockGetLinodes,
} from 'support/intercepts/linodes';
import { mockGetVLANs } from 'support/intercepts/vlans';
import { ui } from 'support/ui';
import { linodeCreatePage } from 'support/ui/pages';
import { cleanUp } from 'support/util/cleanup';
import { createTestLinode } from 'support/util/linodes';
import {
  randomIp,
  randomLabel,
  randomNumber,
  randomString,
} from 'support/util/random';
import { chooseRegion, getRegionById } from 'support/util/regions';

import type { Linode } from '@linode/api-v4';

/**
 * Returns the Cloud Manager URL to clone a given Linode.
 *
 * @param linode - Linode for which to retrieve clone URL.
 *
 * @returns Cloud Manager Clone URL for Linode.
 */
const getLinodeCloneUrl = (linode: Linode): string => {
  const regionQuery = `&regionID=${linode.region}`;
  const typeQuery = linode.type ? `&typeID=${linode.type}` : '';
  return `/linodes/create?linodeID=${linode.id}${regionQuery}&type=Clone+Linode${typeQuery}`;
};

authenticate();
describe('clone linode', () => {
  before(() => {
    cleanUp('linodes');
  });
  beforeEach(() => {
    mockAppendFeatureFlags({
      linodeInterfaces: { enabled: false },
    });
  });

  /*
   * - Confirms Linode Clone flow via the Linode details page.
   * - Confirms that Linode can be cloned successfully.
   */
  it('can clone a Linode from Linode details page', () => {
    cy.tag('method:e2e', 'purpose:dcTesting');
    const linodeRegion = chooseRegion({ capabilities: ['Vlans'] });
    const linodePayload = createLinodeRequestFactory.build({
      booted: false,
      label: randomLabel(),
      region: linodeRegion.id,
      type: 'g6-nanode-1',
    });

    const newLinodeLabel = `${linodePayload.label}-clone`;

    // Use `vlan_no_internet` security method.
    // This works around an issue where the Linode API responds with a 400
    // when attempting to interact with it shortly after booting up when the
    // Linode is attached to a Cloud Firewall.
    cy.defer(() =>
      createTestLinode(linodePayload, { securityMethod: 'vlan_no_internet' })
    ).then((linode: Linode) => {
      interceptCloneLinode(linode.id).as('cloneLinode');
      cy.visitWithLogin(`/linodes/${linode.id}`);

      // Wait for Linode to boot, then initiate clone flow.
      cy.findByText('OFFLINE', { timeout: LINODE_CREATE_TIMEOUT }).should(
        'be.visible'
      );

      ui.actionMenu
        .findByTitle(`Action menu for Linode ${linode.label}`)
        .should('be.visible')
        .click();

      ui.actionMenuItem.findByTitle('Clone').should('be.visible').click();
      cy.url().should('endWith', getLinodeCloneUrl(linode));

      // Select clone region and Linode type.
      ui.regionSelect.find().click();
      ui.regionSelect.findItemByRegionId(linodeRegion.id).click();

      cy.findByText('Shared CPU').should('be.visible').click();

      cy.get('[id="g6-standard-1"]')
        .closest('[data-qa-radio]')
        .should('be.visible')
        .click();

      // Confirm summary displays expected information and begin clone.
      cy.findByText(`Summary ${newLinodeLabel}`).should('be.visible');

      ui.button
        .findByTitle('Create Linode')
        .should('be.visible')
        .should('be.enabled')
        .click();

      cy.wait('@cloneLinode').then((xhr) => {
        const newLinodeId = xhr.response?.body?.id;
        assert.equal(xhr.response?.statusCode, 200);
        cy.url().should('endWith', `linodes/${newLinodeId}`);
      });

      ui.toast.assertMessage(`Your Linode ${newLinodeLabel} is being created.`);
      ui.toast.assertMessage(
        `Linode ${linode.label} has been cloned to ${newLinodeLabel}.`,
        { timeout: LINODE_CLONE_TIMEOUT }
      );
    });
  });

  /*
   * - Confirms Linode Clone flow can handle null type gracefully.
   * - Confirms that Linode (mock) can be cloned successfully.
   */
  it('can clone a Linode with null type', () => {
    const mockLinodeRegion = chooseRegion({
      capabilities: ['Linodes', 'Vlans'],
    });
    const mockLinode = linodeFactory.build({
      id: randomNumber(),
      label: randomLabel(),
      region: mockLinodeRegion.id,
      status: 'offline',
      type: null,
    });
    const mockVolume = volumeFactory.build();
    const mockPublicConfigInterface = linodeConfigInterfaceFactory.build({
      ipam_address: null,
      purpose: 'public',
    });
    const mockConfig = linodeConfigFactory.build({
      id: randomNumber(),
      interfaces: [
        // The order of this array is significant. Index 0 (eth0) should be public.
        mockPublicConfigInterface,
      ],
    });
    const mockVlan = VLANFactory.build({
      cidr_block: `${randomIp()}/24`,
      id: randomNumber(),
      label: randomLabel(),
      linodes: [],
      region: mockLinodeRegion.id,
    });

    const linodeNullTypePayload = createLinodeRequestFactory.build({
      booted: false,
      label: mockLinode.label,
      region: mockLinodeRegion.id,
    });
    const newLinodeLabel = `${linodeNullTypePayload.label}-clone`;
    const clonedLinode = {
      ...mockLinode,
      id: mockLinode.id + 1,
      label: newLinodeLabel,
    };

    mockGetVLANs([mockVlan]);
    mockCreateLinode(mockLinode).as('createLinode');
    mockGetLinodeDetails(mockLinode.id, mockLinode).as('getLinode');
    mockGetLinodeVolumes(clonedLinode.id, [mockVolume]).as('getLinodeVolumes');
    mockGetLinodeConfigs(clonedLinode.id, [mockConfig]).as('getLinodeConfigs');
    cy.visitWithLogin('/linodes/create');

    // Fill out necessary Linode create fields.
    linodeCreatePage.selectRegionById(mockLinodeRegion.id);
    linodeCreatePage.selectImage('Debian 11');
    linodeCreatePage.setLabel(mockLinode.label);
    linodeCreatePage.selectPlan('Shared CPU', 'Nanode 1 GB');
    linodeCreatePage.setRootPassword(randomString(32));

    // Open VLAN accordion and select existing VLAN.
    ui.accordionHeading.findByTitle('VLAN').click();
    ui.accordion
      .findByTitle('VLAN')
      .scrollIntoView()
      .should('be.visible')
      .within(() => {
        cy.findByLabelText('VLAN').should('be.enabled').type(mockVlan.label);

        ui.autocompletePopper
          .findByTitle(mockVlan.label)
          .should('be.visible')
          .click();

        cy.findByLabelText(/IPAM Address/)
          .should('be.enabled')
          .type(mockVlan.cidr_block);
      });

    // Confirm that VLAN attachment is listed in summary, then create Linode.
    cy.get('[data-qa-linode-create-summary]').scrollIntoView();
    cy.get('[data-qa-linode-create-summary]').within(() => {
      cy.findByText('VLAN Attached').should('be.visible');
    });

    ui.button
      .findByTitle('Create Linode')
      .should('be.visible')
      .should('be.enabled')
      .click();

    // Confirm outgoing API request payload has expected data.
    cy.wait('@createLinode').then((xhr) => {
      const requestPayload = xhr.request.body;
      const expectedPublicInterface = requestPayload['interfaces'][0];
      const expectedVlanInterface = requestPayload['interfaces'][1];

      // Confirm that first interface is for public internet.
      expect(expectedPublicInterface['purpose']).to.equal('public');

      // Confirm that second interface is our chosen VLAN.
      expect(expectedVlanInterface['purpose']).to.equal('vlan');
      expect(expectedVlanInterface['label']).to.equal(mockVlan.label);
      expect(expectedVlanInterface['ipam_address']).to.equal(
        mockVlan.cidr_block
      );
    });

    cy.url().should('endWith', `/linodes/${mockLinode.id}`);
    // Confirm toast notification should appear on Linode create.
    ui.toast.assertMessage(`Your Linode ${mockLinode.label} is being created.`);

    mockCloneLinode(mockLinode.id, clonedLinode).as('cloneLinode');
    cy.visitWithLogin(`/linodes/${mockLinode.id}`);

    // Wait for Linode to boot, then initiate clone flow.
    cy.findByText('OFFLINE').should('be.visible');

    ui.actionMenu
      .findByTitle(`Action menu for Linode ${mockLinode.label}`)
      .should('be.visible')
      .click();

    ui.actionMenuItem.findByTitle('Clone').should('be.visible').click();
    cy.url().should('endWith', getLinodeCloneUrl(mockLinode));

    // Select clone region and Linode type.
    ui.regionSelect.find().click();
    ui.regionSelect.findItemByRegionId(mockLinodeRegion.id).click();

    cy.findByText('Shared CPU').should('be.visible').click();

    cy.get('[id="g6-standard-1"]')
      .closest('[data-qa-radio]')
      .should('be.visible')
      .click();

    // Confirm summary displays expected information and begin clone.
    cy.findByText(`Summary ${newLinodeLabel}`).should('be.visible');

    ui.button
      .findByTitle('Create Linode')
      .should('be.visible')
      .should('be.enabled')
      .click();

    cy.wait('@cloneLinode').then((xhr) => {
      const newLinodeId = xhr.response?.body?.id;
      assert.equal(xhr.response?.statusCode, 200);
      cy.url().should('endWith', `linodes/${newLinodeId}`);
    });

    cy.wait(['@getLinodeVolumes', '@getLinodeConfigs']);
    ui.toast.assertMessage(`Your Linode ${newLinodeLabel} is being created.`);
  });

  /*
   * - Confirms DC-specific pricing UI flow works as expected during Linode clone.
   * - Confirms that pricing docs link is shown in "Region" section.
   * - Confirms that notice is shown when selecting a region with a different price structure.
   */
  it('shows DC-specific pricing information during clone flow', () => {
    const initialRegion = getRegionById('us-west');
    const newRegion = getRegionById('us-east');

    const mockLinode = linodeFactory.build({
      region: initialRegion.id,
      type: dcPricingMockLinodeTypes[0].id,
    });

    mockGetLinodes([mockLinode]).as('getLinodes');
    mockGetLinodeDetails(mockLinode.id, mockLinode).as('getLinode');

    // Mock requests to get all Linode types, and to get individual types.
    mockGetLinodeType(dcPricingMockLinodeTypes[0]);
    mockGetLinodeType(dcPricingMockLinodeTypes[1]);
    mockGetLinodeTypes(dcPricingMockLinodeTypes).as('getLinodeTypes');

    cy.visitWithLogin(getLinodeCloneUrl(mockLinode));
    cy.wait(['@getLinode', '@getLinodes', '@getLinodeTypes']);

    // Confirm there is a docs link to the pricing page.
    cy.findByText(dcPricingDocsLabel)
      .should('be.visible')
      .should('have.attr', 'href', dcPricingDocsUrl);

    // Confirm that DC-specific pricing difference notice is not yet shown.
    cy.findByText(dcPricingRegionDifferenceNotice, { exact: false }).should(
      'not.exist'
    );

    ui.regionSelect
      .findBySelectedItem(`${initialRegion.label} (${initialRegion.id})`)
      .click()
      .type(`${newRegion.label}{enter}`);

    cy.findByText(dcPricingRegionDifferenceNotice, { exact: false }).should(
      'be.visible'
    );
  });
});<|MERGE_RESOLUTION|>--- conflicted
+++ resolved
@@ -1,9 +1,5 @@
 import { linodeConfigInterfaceFactory } from '@linode/utilities';
 import {
-<<<<<<< HEAD
-  LinodeConfigInterfaceFactory,
-=======
->>>>>>> 19fb55c1
   VLANFactory,
   createLinodeRequestFactory,
   linodeConfigFactory,
