<<<<<<< HEAD
import { linodeFactory } from '@linode/utilities';
=======
import { regionFactory } from '@linode/utilities';
>>>>>>> 129b9b4f
import { mockGetAllImages, mockGetImage } from 'support/intercepts/images';
import {
  mockCreateLinode,
  mockGetLinodeDetails,
} from 'support/intercepts/linodes';
import { mockGetRegions } from 'support/intercepts/regions';
import { ui } from 'support/ui';
import { linodeCreatePage } from 'support/ui/pages';
import { randomLabel, randomNumber, randomString } from 'support/util/random';
import { chooseRegion } from 'support/util/regions';

<<<<<<< HEAD
import { imageFactory, regionFactory } from 'src/factories';
=======
import { imageFactory, linodeFactory } from 'src/factories';
>>>>>>> 129b9b4f

describe('Create Linode with user data', () => {
  /*
   * - Confirms UI flow to create a Linode with cloud-init user data specified.
   * - Confirms that outgoing API request contains expected user data payload.
   */
  it('can specify user data during Linode Create flow', () => {
    const linodeRegion = chooseRegion({
      capabilities: ['Linodes', 'Metadata'],
    });
    const mockLinode = linodeFactory.build({
      id: randomNumber(),
      label: randomLabel(),
      region: linodeRegion.id,
    });
    const userDataFixturePath = 'user-data/user-data-config-basic.yml';

    mockCreateLinode(mockLinode).as('createLinode');
    mockGetLinodeDetails(mockLinode.id, mockLinode);

    cy.visitWithLogin('/linodes/create');

    // Fill out create form, selecting a region and image that both have
    // cloud-init capabilities.
    linodeCreatePage.setLabel(mockLinode.label);
    linodeCreatePage.selectImage('Debian 12');
    linodeCreatePage.selectRegionById(linodeRegion.id);
    linodeCreatePage.selectPlan('Shared CPU', 'Nanode 1 GB');
    linodeCreatePage.setRootPassword(randomString(32));

    // Expand "Add User Data" accordion and enter user data config.
    ui.accordionHeading
      .findByTitle('Add User Data')
      .should('be.visible')
      .click();

    cy.fixture(userDataFixturePath).then((userDataContents) => {
      ui.accordion.findByTitle('Add User Data').within(() => {
        cy.findByText('User Data').click();
        cy.focused().type(userDataContents);
      });

      // Submit form to create Linode and confirm that outgoing API request
      // contains expected user data.
      ui.button
        .findByTitle('Create Linode')
        .should('be.visible')
        .should('be.enabled')
        .click();

      cy.wait('@createLinode').then((xhr) => {
        const requestPayload = xhr.request.body;
        expect(requestPayload['metadata']['user_data']).to.equal(
          btoa(userDataContents)
        );
      });
    });
  });

  /*
   * - Confirms UI flow when creating a Linode using a region that lacks cloud-init capability.
   * - Confirms that "Add User Data" section is hidden when selected region lacks cloud-init.
   */
  it('cannot specify user data when selected region does not support it', () => {
    const mockLinodeRegion = regionFactory.build({
      capabilities: ['Linodes'],
    });

    const mockLinode = linodeFactory.build({
      id: randomNumber(),
      label: randomLabel(),
      region: mockLinodeRegion.id,
    });

    mockGetRegions([mockLinodeRegion]);

    cy.visitWithLogin('/linodes/create');

    linodeCreatePage.setLabel(mockLinode.label);
    linodeCreatePage.selectImage('Debian 12');
    linodeCreatePage.selectRegionById(mockLinodeRegion.id);
    linodeCreatePage.selectPlan('Shared CPU', 'Nanode 1 GB');

    // Confirm that "Add User Data" section is hidden when selected region
    // lacks cloud-init capability.
    cy.findByText('Add User Data').should('not.exist');
  });

  /*
   * - Confirms UI flow when creating a Linode using an image that lacks cloud-init capability.
   * - Confirms that "Add User Data" section is hidden when selected image lacks cloud-init.
   */
  it('cannot specify user data when selected image does not support it', () => {
    const linodeRegion = chooseRegion({
      capabilities: ['Linodes', 'Metadata'],
    });
    const mockLinode = linodeFactory.build({
      id: randomNumber(),
      label: randomLabel(),
      region: linodeRegion.id,
    });
    const mockImage = imageFactory.build({
      // `cloud-init` is omitted from Image capabilities.
      capabilities: [],
      created_by: 'linode',
      // null eol so that the image is not deprecated
      eol: null,
      id: `linode/${randomLabel()}`,
      is_public: true,
      label: randomLabel(),
      vendor: 'Debian',
    });

    mockGetImage(mockImage.id, mockImage);
    mockGetAllImages([mockImage]);

    cy.visitWithLogin('/linodes/create');

    linodeCreatePage.setLabel(mockLinode.label);
    linodeCreatePage.selectImage(mockImage.label);
    linodeCreatePage.selectRegionById(linodeRegion.id);
    linodeCreatePage.selectPlan('Shared CPU', 'Nanode 1 GB');

    // Confirm that "Add User Data" section is hidden when selected image
    // lacks cloud-init capability.
    cy.findByText('Add User Data').should('not.exist');
  });
});<|MERGE_RESOLUTION|>--- conflicted
+++ resolved
@@ -1,8 +1,4 @@
-<<<<<<< HEAD
-import { linodeFactory } from '@linode/utilities';
-=======
-import { regionFactory } from '@linode/utilities';
->>>>>>> 129b9b4f
+import { linodeFactory, regionFactory } from '@linode/utilities';
 import { mockGetAllImages, mockGetImage } from 'support/intercepts/images';
 import {
   mockCreateLinode,
@@ -14,11 +10,7 @@
 import { randomLabel, randomNumber, randomString } from 'support/util/random';
 import { chooseRegion } from 'support/util/regions';
 
-<<<<<<< HEAD
-import { imageFactory, regionFactory } from 'src/factories';
-=======
-import { imageFactory, linodeFactory } from 'src/factories';
->>>>>>> 129b9b4f
+import { imageFactory } from 'src/factories';
 
 describe('Create Linode with user data', () => {
   /*
