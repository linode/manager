import { imageFactory, linodeFactory, regionFactory } from 'src/factories';
<<<<<<< HEAD
import { mockAppendFeatureFlags } from 'support/intercepts/feature-flags';
=======
>>>>>>> 079a200e
import { mockGetAllImages, mockGetImage } from 'support/intercepts/images';
import {
  mockCreateLinode,
  mockGetLinodeDetails,
} from 'support/intercepts/linodes';
import { mockGetRegions } from 'support/intercepts/regions';
import { ui } from 'support/ui';
import { linodeCreatePage } from 'support/ui/pages';
import { randomLabel, randomNumber, randomString } from 'support/util/random';
import { chooseRegion } from 'support/util/regions';

describe('Create Linode with user data', () => {
<<<<<<< HEAD
  beforeEach(() => {
    mockAppendFeatureFlags({
      linodeCreateRefactor: true,
    });
  });

=======
>>>>>>> 079a200e
  /*
   * - Confirms UI flow to create a Linode with cloud-init user data specified.
   * - Confirms that outgoing API request contains expected user data payload.
   */
  it('can specify user data during Linode Create flow', () => {
    const linodeRegion = chooseRegion({
      capabilities: ['Linodes', 'Metadata'],
    });
    const mockLinode = linodeFactory.build({
      id: randomNumber(),
      label: randomLabel(),
      region: linodeRegion.id,
    });
    const userDataFixturePath = 'user-data/user-data-config-basic.yml';

    mockCreateLinode(mockLinode).as('createLinode');
    mockGetLinodeDetails(mockLinode.id, mockLinode);

    cy.visitWithLogin('/linodes/create');

    // Fill out create form, selecting a region and image that both have
    // cloud-init capabilities.
    linodeCreatePage.setLabel(mockLinode.label);
    linodeCreatePage.selectImage('Debian 11');
    linodeCreatePage.selectRegionById(linodeRegion.id);
    linodeCreatePage.selectPlan('Shared CPU', 'Nanode 1 GB');
    linodeCreatePage.setRootPassword(randomString(32));

    // Expand "Add User Data" accordion and enter user data config.
    ui.accordionHeading
      .findByTitle('Add User Data')
      .should('be.visible')
      .click();

    cy.fixture(userDataFixturePath).then((userDataContents) => {
      ui.accordion.findByTitle('Add User Data').within(() => {
        cy.findByText('User Data').click();
        cy.focused().type(userDataContents);
      });

      // Submit form to create Linode and confirm that outgoing API request
      // contains expected user data.
      ui.button
        .findByTitle('Create Linode')
        .should('be.visible')
        .should('be.enabled')
        .click();

      cy.wait('@createLinode').then((xhr) => {
        const requestPayload = xhr.request.body;
        expect(requestPayload['metadata']['user_data']).to.equal(
          btoa(userDataContents)
        );
      });
    });
  });

  /*
   * - Confirms UI flow when creating a Linode using a region that lacks cloud-init capability.
   * - Confirms that "Add User Data" section is hidden when selected region lacks cloud-init.
   */
  it('cannot specify user data when selected region does not support it', () => {
    const mockLinodeRegion = regionFactory.build({
      capabilities: ['Linodes'],
    });

    const mockLinode = linodeFactory.build({
      id: randomNumber(),
      label: randomLabel(),
      region: mockLinodeRegion.id,
    });

    mockGetRegions([mockLinodeRegion]);

    cy.visitWithLogin('/linodes/create');

    linodeCreatePage.setLabel(mockLinode.label);
    linodeCreatePage.selectImage('Debian 11');
    linodeCreatePage.selectRegionById(mockLinodeRegion.id);
    linodeCreatePage.selectPlan('Shared CPU', 'Nanode 1 GB');

    // Confirm that "Add User Data" section is hidden when selected region
    // lacks cloud-init capability.
    cy.findByText('Add User Data').should('not.exist');
  });

  /*
   * - Confirms UI flow when creating a Linode using an image that lacks cloud-init capability.
   * - Confirms that "Add User Data" section is hidden when selected image lacks cloud-init.
   */
  it('cannot specify user data when selected image does not support it', () => {
    const linodeRegion = chooseRegion({
      capabilities: ['Linodes', 'Metadata'],
    });
    const mockLinode = linodeFactory.build({
      id: randomNumber(),
      label: randomLabel(),
      region: linodeRegion.id,
    });
    const mockImage = imageFactory.build({
      id: `linode/${randomLabel()}`,
      label: randomLabel(),
      created_by: 'linode',
      is_public: true,
      vendor: 'Debian',
      // `cloud-init` is omitted from Image capabilities.
      capabilities: [],
    });

    mockGetImage(mockImage.id, mockImage);
    mockGetAllImages([mockImage]);

    cy.visitWithLogin('/linodes/create');

    linodeCreatePage.setLabel(mockLinode.label);
    linodeCreatePage.selectImage(mockImage.label);
    linodeCreatePage.selectRegionById(linodeRegion.id);
    linodeCreatePage.selectPlan('Shared CPU', 'Nanode 1 GB');

    // Confirm that "Add User Data" section is hidden when selected image
    // lacks cloud-init capability.
    cy.findByText('Add User Data').should('not.exist');
  });
});<|MERGE_RESOLUTION|>--- conflicted
+++ resolved
@@ -1,8 +1,4 @@
 import { imageFactory, linodeFactory, regionFactory } from 'src/factories';
-<<<<<<< HEAD
-import { mockAppendFeatureFlags } from 'support/intercepts/feature-flags';
-=======
->>>>>>> 079a200e
 import { mockGetAllImages, mockGetImage } from 'support/intercepts/images';
 import {
   mockCreateLinode,
@@ -15,15 +11,6 @@
 import { chooseRegion } from 'support/util/regions';
 
 describe('Create Linode with user data', () => {
-<<<<<<< HEAD
-  beforeEach(() => {
-    mockAppendFeatureFlags({
-      linodeCreateRefactor: true,
-    });
-  });
-
-=======
->>>>>>> 079a200e
   /*
    * - Confirms UI flow to create a Linode with cloud-init user data specified.
    * - Confirms that outgoing API request contains expected user data payload.
