import { linodeFactory } from 'src/factories';
<<<<<<< HEAD
import { mockAppendFeatureFlags } from 'support/intercepts/feature-flags';
=======
>>>>>>> 079a200e
import {
  mockCreateLinode,
  mockGetLinodeDetails,
} from 'support/intercepts/linodes';
import { ui } from 'support/ui';
import { linodeCreatePage } from 'support/ui/pages';
import { randomLabel, randomNumber, randomString } from 'support/util/random';
import { chooseRegion } from 'support/util/regions';

describe('Create Linode with Add-ons', () => {
<<<<<<< HEAD
  // TODO Remove feature flag mocks when `linodeCreateRefactor` flag is retired.
  beforeEach(() => {
    mockAppendFeatureFlags({
      linodeCreateRefactor: true,
    });
  });

=======
>>>>>>> 079a200e
  /*
   * - Confirms UI flow to create a Linode with backups using mock API data.
   * - Confirms that backups is reflected in create summary section.
   * - Confirms that outgoing Linode Create API request specifies the backups to be enabled.
   */
  it('can select Backups during Linode Create flow', () => {
    const linodeRegion = chooseRegion({ capabilities: ['Linodes'] });

    const mockLinode = linodeFactory.build({
      id: randomNumber(),
      label: randomLabel(),
      region: linodeRegion.id,
    });

    mockCreateLinode(mockLinode).as('createLinode');
    mockGetLinodeDetails(mockLinode.id, mockLinode);

    cy.visitWithLogin('/linodes/create');

    linodeCreatePage.setLabel(mockLinode.label);
    linodeCreatePage.selectImage('Debian 11');
    linodeCreatePage.selectRegionById(linodeRegion.id);
    linodeCreatePage.selectPlan('Shared CPU', 'Nanode 1 GB');
    linodeCreatePage.setRootPassword(randomString(32));
    linodeCreatePage.checkBackups();
    linodeCreatePage.checkEUAgreements();

    // Confirm Backups assignment indicator is shown in Linode summary.
    cy.get('[data-qa-linode-create-summary]')
      .scrollIntoView()
      .within(() => {
        cy.findByText('Backups').should('be.visible');
      });

    // Create Linode and confirm contents of outgoing API request payload.
    ui.button
      .findByTitle('Create Linode')
      .should('be.visible')
      .should('be.enabled')
      .click();

    // Confirm property "backups_enabled" is "true" in the request payload.
    cy.wait('@createLinode').then((xhr) => {
      const requestPayload = xhr.request.body;
      const backupsEnabled = requestPayload['backups_enabled'];
      expect(backupsEnabled).to.equal(true);
    });

    // Confirm redirect to new Linode.
    cy.url().should('endWith', `/linodes/${mockLinode.id}`);
    // Confirm toast notification should appear on Linode create.
    ui.toast.assertMessage(`Your Linode ${mockLinode.label} is being created.`);
  });

  /*
   * - Confirms UI flow to create a Linode with private IPs using mock API data.
   * - Confirms that Private IP is reflected in create summary section.
   * - Confirms that outgoing Linode Create API request specifies the private IPs to be enabled.
   */
  it('can select private IP during Linode Create flow', () => {
    const linodeRegion = chooseRegion({ capabilities: ['Linodes'] });

    const mockLinode = linodeFactory.build({
      id: randomNumber(),
      label: randomLabel(),
      region: linodeRegion.id,
    });

    mockCreateLinode(mockLinode).as('createLinode');
    mockGetLinodeDetails(mockLinode.id, mockLinode);

    cy.visitWithLogin('/linodes/create');

    linodeCreatePage.setLabel(mockLinode.label);
    linodeCreatePage.selectImage('Debian 11');
    linodeCreatePage.selectRegionById(linodeRegion.id);
    linodeCreatePage.selectPlan('Shared CPU', 'Nanode 1 GB');
    linodeCreatePage.setRootPassword(randomString(32));
    linodeCreatePage.checkEUAgreements();
    linodeCreatePage.checkPrivateIPs();

    // Confirm Private IP assignment indicator is shown in Linode summary.
    cy.get('[data-qa-linode-create-summary]')
      .scrollIntoView()
      .within(() => {
        cy.findByText('Private IP').should('be.visible');
      });

    // Create Linode and confirm contents of outgoing API request payload.
    ui.button
      .findByTitle('Create Linode')
      .should('be.visible')
      .should('be.enabled')
      .click();

    // Confirm property "private_ip" is "true" in the request payload.
    cy.wait('@createLinode').then((xhr) => {
      const requestPayload = xhr.request.body;
      const privateId = requestPayload['private_ip'];
      expect(privateId).to.equal(true);
    });

    // Confirm redirect to new Linode.
    cy.url().should('endWith', `/linodes/${mockLinode.id}`);
    // Confirm toast notification should appear on Linode create.
    ui.toast.assertMessage(`Your Linode ${mockLinode.label} is being created.`);
  });
});<|MERGE_RESOLUTION|>--- conflicted
+++ resolved
@@ -1,8 +1,4 @@
 import { linodeFactory } from 'src/factories';
-<<<<<<< HEAD
-import { mockAppendFeatureFlags } from 'support/intercepts/feature-flags';
-=======
->>>>>>> 079a200e
 import {
   mockCreateLinode,
   mockGetLinodeDetails,
@@ -13,16 +9,6 @@
 import { chooseRegion } from 'support/util/regions';
 
 describe('Create Linode with Add-ons', () => {
-<<<<<<< HEAD
-  // TODO Remove feature flag mocks when `linodeCreateRefactor` flag is retired.
-  beforeEach(() => {
-    mockAppendFeatureFlags({
-      linodeCreateRefactor: true,
-    });
-  });
-
-=======
->>>>>>> 079a200e
   /*
    * - Confirms UI flow to create a Linode with backups using mock API data.
    * - Confirms that backups is reflected in create summary section.
