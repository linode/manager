/**
 * @file Linode Create end-to-end tests.
 */

import { authenticate } from 'support/api/authentication';
import { dcPricingMockLinodeTypes } from 'support/constants/dc-specific-pricing';
import { LINODE_CREATE_TIMEOUT } from 'support/constants/linodes';
import { mockGetAccount } from 'support/intercepts/account';
import { mockGetUser } from 'support/intercepts/account';
import { mockGetLinodeConfigs } from 'support/intercepts/configs';
import { mockAppendFeatureFlags } from 'support/intercepts/feature-flags';
import {
  interceptCreateLinode,
  mockCreateLinode,
  mockCreateLinodeError,
  mockGetLinodeDisks,
  mockGetLinodeType,
  mockGetLinodeTypes,
  mockGetLinodeVolumes,
} from 'support/intercepts/linodes';
import { interceptGetProfile } from 'support/intercepts/profile';
import {
  mockGetProfile,
  mockGetProfileGrants,
} from 'support/intercepts/profile';
import { mockGetRegions } from 'support/intercepts/regions';
import { mockGetVLANs } from 'support/intercepts/vlans';
import { mockGetVPC, mockGetVPCs } from 'support/intercepts/vpc';
import { ui } from 'support/ui';
import { linodeCreatePage } from 'support/ui/pages';
import { cleanUp } from 'support/util/cleanup';
import { randomLabel, randomNumber, randomString } from 'support/util/random';
import { getRegionById } from 'support/util/regions';
import { chooseRegion } from 'support/util/regions';

import {
  LinodeConfigInterfaceFactory,
  LinodeConfigInterfaceFactoryWithVPC,
  VLANFactory,
  accountFactory,
  accountUserFactory,
  grantsFactory,
  linodeConfigFactory,
  linodeFactory,
  linodeTypeFactory,
  profileFactory,
  regionFactory,
<<<<<<< HEAD
  subnetFactory,
  vpcFactory,
} from 'src/factories';

import type { Config, Disk, Region, VLAN } from '@linode/api-v4';
=======
} from 'src/factories';
import { dcPricingMockLinodeTypes } from 'support/constants/dc-specific-pricing';
import { mockGetAccount } from 'support/intercepts/account';
import { mockAppendFeatureFlags } from 'support/intercepts/feature-flags';
import { mockGetRegions } from 'support/intercepts/regions';
import { mockGetVLANs } from 'support/intercepts/vlans';
import { mockGetVPC, mockGetVPCs } from 'support/intercepts/vpc';
import { mockGetLinodeConfigs } from 'support/intercepts/configs';
import {
  linodeConfigInterfaceFactory,
  linodeConfigInterfaceFactoryWithVPC,
} from '@linode/utilities';
import {
  mockGetProfile,
  mockGetProfileGrants,
} from 'support/intercepts/profile';
import { mockGetUser } from 'support/intercepts/account';
>>>>>>> 19fb55c1

let username: string;

authenticate();
describe('Create Linode', () => {
  before(() => {
    cleanUp('linodes');
    cleanUp('ssh-keys');
  });
  beforeEach(() => {
    mockAppendFeatureFlags({
      linodeInterfaces: { enabled: false },
    });
  });

  /*
   * End-to-end tests to create Linodes for each available plan type.
   */
  describe('End-to-end', () => {
    // Run an end-to-end test to create a basic Linode for each plan type described below.
    describe('By plan type', () => {
      [
        {
          planId: 'g6-nanode-1',
          planLabel: 'Nanode 1 GB',
          planType: 'Shared CPU',
        },
        {
          planId: 'g6-dedicated-2',
          planLabel: 'Dedicated 4 GB',
          planType: 'Dedicated CPU',
        },
        {
          planId: 'g7-highmem-1',
          planLabel: 'Linode 24 GB',
          planType: 'High Memory',
        },
        {
          planId: 'g7-premium-2',
          planLabel: 'Premium 4 GB',
          planType: 'Premium CPU',
        },
        // TODO Include GPU plan types.
        // TODO Include Accelerated plan types (when they're no longer as restricted)
      ].forEach((planConfig) => {
        /*
         * - Parameterized end-to-end test to create a Linode for each plan type.
         * - Confirms that a Linode of the given plan type can be deployed.
         */
        it(`creates a ${planConfig.planType} Linode`, () => {
          const linodeRegion = chooseRegion({
            capabilities: ['Linodes', 'Premium Plans', 'Vlans'],
          });
          const linodeLabel = randomLabel();

          interceptGetProfile().as('getProfile');

          interceptCreateLinode().as('createLinode');
          cy.visitWithLogin('/linodes/create');

          // Set Linode label, OS, plan type, password, etc.
          linodeCreatePage.setLabel(linodeLabel);
          linodeCreatePage.selectImage('Debian 12');
          linodeCreatePage.selectRegionById(linodeRegion.id);
          linodeCreatePage.selectPlan(
            planConfig.planType,
            planConfig.planLabel
          );
          linodeCreatePage.setRootPassword(randomString(32));

          // Confirm information in summary is shown as expected.
          cy.get('[data-qa-linode-create-summary]').scrollIntoView();
          cy.get('[data-qa-linode-create-summary]').within(() => {
            cy.findByText('Debian 12').should('be.visible');
            cy.findByText(linodeRegion.label).should('be.visible');
            cy.findByText(planConfig.planLabel).should('be.visible');
          });

          // Create Linode and confirm it's provisioned as expected.
          ui.button
            .findByTitle('Create Linode')
            .should('be.visible')
            .should('be.enabled')
            .click();

          cy.wait('@createLinode').then((xhr) => {
            const requestPayload = xhr.request.body;
            const responsePayload = xhr.response?.body;

            // Confirm that API request and response contain expected data
            expect(requestPayload['label']).to.equal(linodeLabel);
            expect(requestPayload['region']).to.equal(linodeRegion.id);
            expect(requestPayload['type']).to.equal(planConfig.planId);

            expect(responsePayload['label']).to.equal(linodeLabel);
            expect(responsePayload['region']).to.equal(linodeRegion.id);
            expect(responsePayload['type']).to.equal(planConfig.planId);

            // Confirm that Cloud redirects to details page
            cy.url().should('endWith', `/linodes/${responsePayload['id']}`);
          });

          cy.wait('@getProfile').then((xhr) => {
            username = xhr.response?.body.username;
          });

          // Confirm toast notification should appear on Linode create.
          ui.toast.assertMessage(
            `Your Linode ${linodeLabel} is being created.`
          );
          cy.findByText('RUNNING', { timeout: LINODE_CREATE_TIMEOUT }).should(
            'be.visible'
          );

          // confirm that LISH Console via SSH section is correct
          cy.contains('LISH Console via SSH')
            .should('be.visible')
            .closest('tr')
            .within(() => {
              cy.contains(
                `ssh -t ${username}@lish-${linodeRegion.id}.linode.com ${linodeLabel}`
              ).should('be.visible');
            });
        });
      });
    });
  });

  // Mocks creating an accelerated Linode due to accelerated linodes currently having limited deployment availability
  // TODO: eventually transition this to an e2e test (in the above test)
  it('creates a mock accelerated Linode and confirms response', () => {
    // Create mocks
    const linodeLabel = randomLabel();
    const mockLinode = linodeFactory.build({
      label: linodeLabel,
      specs: {
        accelerated_devices: 2,
        disk: 51200,
        gpus: 0,
        memory: 2048,
        transfer: 2000,
        vcpus: 1,
      },
      type: 'accelerated-1',
    });
    const mockAcceleratedType = [
      linodeTypeFactory.build({
        class: 'accelerated',
        id: 'accelerated-1',
        label: 'accelerated-1',
      }),
    ];
    const mockRegions = [
      regionFactory.build({
        capabilities: ['Linodes', 'Kubernetes', 'NETINT Quadra T1U'],
        id: 'us-east',
        label: 'Newark, NJ',
      }),
    ];
    const linodeRegion = mockRegions[0];

    // Create request intercepts
    mockGetAccount(
      accountFactory.build({
        capabilities: ['NETINT Quadra T1U'],
      })
    ).as('getAccount');
    mockAppendFeatureFlags({
      acceleratedPlans: {
        linodePlans: true,
        lkePlans: false,
      },
    }).as('getFeatureFlags');
    mockGetRegions(mockRegions).as('getRegions');
    mockGetLinodeTypes([...mockAcceleratedType]).as('getLinodeTypes');
    mockCreateLinode(mockLinode).as('createLinode');

    cy.visitWithLogin('/linodes/create');
    cy.wait([
      '@getRegions',
      '@getLinodeTypes',
      '@getAccount',
      '@getFeatureFlags',
    ]);

    // Set Linode label, OS, plan type, password, etc.
    linodeCreatePage.setLabel(linodeLabel);
    linodeCreatePage.selectImage('Debian 12');
    linodeCreatePage.selectRegionById(linodeRegion.id);
    linodeCreatePage.selectPlan('Accelerated', mockAcceleratedType[0].label);
    linodeCreatePage.setRootPassword(randomString(32));

    // Confirm information in summary is shown as expected.
    cy.get('[data-qa-linode-create-summary]').scrollIntoView();
    cy.get('[data-qa-linode-create-summary]').within(() => {
      cy.findByText('Debian 12').should('be.visible');
      cy.findByText(`US, ${linodeRegion.label}`).should('be.visible');
      cy.findByText(mockAcceleratedType[0].label).should('be.visible');
    });

    // Create Linode and confirm it's provisioned as expected.
    ui.button
      .findByTitle('Create Linode')
      .should('be.visible')
      .should('be.enabled')
      .click();

    cy.wait('@createLinode').then((xhr) => {
      const requestPayload = xhr.request.body;
      const responsePayload = xhr.response?.body;

      // Confirm that API request and response contain expected data
      expect(requestPayload['label']).to.equal(linodeLabel);
      expect(requestPayload['region']).to.equal(linodeRegion.id);
      expect(requestPayload['type']).to.equal(mockAcceleratedType[0].id);

      expect(responsePayload['label']).to.equal(linodeLabel);
      expect(responsePayload['region']).to.equal(linodeRegion.id);
      expect(responsePayload['type']).to.equal(mockAcceleratedType[0].id);

      // Accelerated linodes: Confirm accelerated_devices value is returned as expected
      expect(responsePayload['specs']).has.property('accelerated_devices', 2);

      // Confirm that Cloud redirects to details page
      cy.url().should('endWith', `/linodes/${responsePayload['id']}`);
    });
  });

  it('adds an SSH key to the linode during create flow', () => {
    const rootpass = randomString(32);
    const sshPublicKeyLabel = randomLabel();
    const randomKey = randomString(400, {
      lowercase: true,
      numbers: true,
      spaces: false,
      symbols: false,
      uppercase: true,
    });
    const sshPublicKey = `ssh-rsa e2etestkey${randomKey} e2etest@linode`;
    const linodeLabel = randomLabel();
    const region: Region = getRegionById('us-southeast');
    const diskLabel: string = 'Debian 10 Disk';
    const mockLinode = linodeFactory.build({
      label: linodeLabel,
      region: region.id,
      type: dcPricingMockLinodeTypes[0].id,
    });
    const mockVLANs: VLAN[] = VLANFactory.buildList(2);
    const mockSubnet = subnetFactory.build({
      id: randomNumber(2),
      label: randomLabel(),
    });
    const mockVPC = vpcFactory.build({
      id: randomNumber(),
      region: 'us-southeast',
      subnets: [mockSubnet],
    });
    const mockVPCRegion = regionFactory.build({
      capabilities: ['Linodes', 'VPCs', 'Vlans'],
      id: region.id,
      label: region.label,
    });
    const mockPublicConfigInterface = linodeConfigInterfaceFactory.build({
      ipam_address: null,
      purpose: 'public',
    });
<<<<<<< HEAD
    const mockVlanConfigInterface = LinodeConfigInterfaceFactory.build();
    const mockVpcConfigInterface = LinodeConfigInterfaceFactoryWithVPC.build({
=======
    const mockVlanConfigInterface = linodeConfigInterfaceFactory.build();
    const mockVpcConfigInterface = linodeConfigInterfaceFactoryWithVPC.build({
      vpc_id: mockVPC.id,
      purpose: 'vpc',
>>>>>>> 19fb55c1
      active: true,
      purpose: 'vpc',
      vpc_id: mockVPC.id,
    });
    const mockConfig: Config = linodeConfigFactory.build({
      id: randomNumber(),
      interfaces: [
        // The order of this array is significant. Index 0 (eth0) should be public.
        mockPublicConfigInterface,
        mockVlanConfigInterface,
        mockVpcConfigInterface,
      ],
    });
    const mockDisks: Disk[] = [
      {
        created: '2020-08-21T17:26:14',
        filesystem: 'ext4',
        id: 44311273,
        label: diskLabel,
        size: 81408,
        status: 'ready',
        updated: '2020-08-21T17:26:30',
      },
      {
        created: '2020-08-21T17:26:14',
        filesystem: 'swap',
        id: 44311274,
        label: '512 MB Swap Image',
        size: 512,
        status: 'ready',
        updated: '2020-08-21T17:26:31',
      },
    ];

    // Mock requests to get individual types.
    mockGetLinodeType(dcPricingMockLinodeTypes[0]);
    mockGetLinodeType(dcPricingMockLinodeTypes[1]);
    mockGetLinodeTypes(dcPricingMockLinodeTypes).as('getLinodeTypes');

    mockGetRegions([mockVPCRegion]).as('getRegions');

    mockGetVLANs(mockVLANs);
    mockGetVPC(mockVPC).as('getVPC');
    mockGetVPCs([mockVPC]).as('getVPCs');
    mockCreateLinode(mockLinode).as('linodeCreated');
    mockGetLinodeConfigs(mockLinode.id, [mockConfig]).as('getLinodeConfigs');
    mockGetLinodeDisks(mockLinode.id, mockDisks).as('getDisks');
    mockGetLinodeVolumes(mockLinode.id, []).as('getVolumes');

    // intercept request
    cy.visitWithLogin('/linodes/create');
    cy.wait('@getLinodeTypes');

    cy.get('[data-qa-header="Create"]').should('have.text', 'Create');

    // Check the 'Backups' add on
    cy.get('[data-testid="backups"]').should('be.visible').click();
    ui.regionSelect.find().click().type(`${region.label} {enter}`);

    // Verify VPCs get fetched once a region is selected
    cy.wait('@getVPCs');

    cy.findByText('Shared CPU').click();
    cy.get(`[id="${dcPricingMockLinodeTypes[0].id}"]`).click();

    // the "VPC" section is present, and the VPC in the same region of
    // the linode can be selected.
    cy.get('[data-testid="vpc-panel"]')
      .should('be.visible')
      .within(() => {
        cy.contains('Assign this Linode to an existing VPC.').should(
          'be.visible'
        );
        // select VPC
        cy.findByLabelText('Assign VPC').should('be.visible').focus();
        cy.focused().type(`${mockVPC.label}{downArrow}{enter}`);
        // select subnet
        cy.findByPlaceholderText('Select Subnet')
          .should('be.visible')
          .type(`${mockSubnet.label}{downArrow}{enter}`);
      });

    // The drawer opens when clicking "Add an SSH Key" button
    ui.button
      .findByTitle('Add an SSH Key')
      .should('be.visible')
      .should('be.enabled')
      .click();
    ui.drawer
      .findByTitle('Add SSH Key')
      .should('be.visible')
      .within(() => {
        cy.get('[id="label"]').clear();
        cy.focused().type(sshPublicKeyLabel);

        // An alert displays when the format of SSH key is incorrect
        cy.get('[id="ssh-public-key"]').clear();
        cy.focused().type('WrongFormatSshKey');
        ui.button
          .findByTitle('Add Key')
          .should('be.visible')
          .should('be.enabled')
          .click();
        cy.findAllByText(
          'SSH Key key-type must be ssh-dss, ssh-rsa, ecdsa-sha2-nistp, ssh-ed25519, or sk-ecdsa-sha2-nistp256.'
        ).should('be.visible');

        // Create a new ssh key
        cy.get('[id="ssh-public-key"]').clear();
        cy.focused().type(sshPublicKey);
        ui.button
          .findByTitle('Add Key')
          .should('be.visible')
          .should('be.enabled')
          .click();
      });

    // When a user creates an SSH key, a toast notification appears that says "Successfully created SSH key."
    ui.toast.assertMessage('Successfully created SSH key.');

    // When a user creates an SSH key, the list of SSH keys for each user updates to show the new key for the signed in user
    cy.findByText(sshPublicKeyLabel, { exact: false }).should('be.visible');

    cy.get('#linode-label').clear();
    cy.focused().type(linodeLabel);
    cy.focused().click();
    cy.get('#root-password').type(rootpass);

    ui.button.findByTitle('Create Linode').click();

    cy.wait('@linodeCreated').its('response.statusCode').should('eq', 200);
    cy.findByText(linodeLabel).should('be.visible');
    cy.contains('RUNNING', { timeout: 300000 }).should('be.visible');
  });

  /*
   * - Confirms error message can show up during Linode create flow.
   * - Confirms Linode can be created after retry.
   */
  it('shows unexpected error during Linode create flow', () => {
    const linodeRegion = chooseRegion({
      capabilities: ['Linodes'],
    });
    const linodeLabel = randomLabel();
    const mockLinode = linodeFactory.build({
      id: randomNumber(),
      label: linodeLabel,
      region: linodeRegion.id,
    });
    const createLinodeErrorMessage =
      'An error has occurred during Linode creation flow';

    mockCreateLinodeError(createLinodeErrorMessage).as('createLinodeError');
    cy.visitWithLogin('/linodes/create');

    // Set Linode label, OS, plan type, password, etc.
    linodeCreatePage.setLabel(linodeLabel);
    linodeCreatePage.selectImage('Debian 12');
    linodeCreatePage.selectRegionById(linodeRegion.id);
    linodeCreatePage.selectPlan('Shared CPU', 'Nanode 1 GB');
    linodeCreatePage.setRootPassword(randomString(32));

    // Create Linode by clicking the button.
    ui.button
      .findByTitle('Create Linode')
      .should('be.visible')
      .should('be.enabled')
      .click();
    cy.wait('@createLinodeError');

    // Confirm the createLinodeErrorMessage show up on the web page.
    cy.findByText(`${createLinodeErrorMessage}`).should('be.visible');

    // Retry to create a Linode.
    mockCreateLinode(mockLinode).as('createLinode');
    ui.button
      .findByTitle('Create Linode')
      .should('be.visible')
      .should('be.enabled')
      .click();
    cy.wait('@createLinode');
    // Confirm toast notification should appear on Linode create.
    ui.toast.assertMessage(`Your Linode ${linodeLabel} is being created.`);
    // Confirm the createLinodeErrorMessage disappears.
    cy.findByText(`${createLinodeErrorMessage}`).should('not.exist');
  });

  it('shows correct validation errors if no backup or plan is selected', () => {
    cy.visitWithLogin('/linodes/create');

    // Navigate to Linode Create page "Backups" tab
    cy.get('[role="tablist"]')
      .should('be.visible')
      .findByText('Backups')
      .click();

    // Submit without selecting any options
    ui.button
      .findByTitle('Create Linode')
      .should('be.visible')
      .should('be.enabled')
      .click();

    // Confirm the correct validation errors show up on the page.
    cy.findByText('You must select a Backup.').should('be.visible');
    cy.findByText('Plan is required.').should('be.visible');
  });

  /*
   * - Confirms UI flow when creating a Linode with a restricted user.
   * - Confirms that a notice is shown informing the user they do not have permission to create a Linode.
   * - Confirms that "Regions" field is disabled.
   * - Confirms that "Linux Distribution" field is disabled.
   * - Confirms that "Create Linode" button is disabled.
   */
  it('should not allow restricted users to create linodes', () => {
    // Mock setup for user profile, account user, and user grants with restricted permissions,
    // simulating a default user without the ability to add Linodes.
    const mockProfile = profileFactory.build({
      restricted: true,
      username: randomLabel(),
    });

    const mockUser = accountUserFactory.build({
      restricted: true,
      user_type: 'default',
      username: mockProfile.username,
    });

    const mockGrants = grantsFactory.build({
      global: {
        add_linodes: false,
      },
    });

    mockGetProfile(mockProfile);
    mockGetProfileGrants(mockGrants);
    mockGetUser(mockUser);

    // Login and wait for application to load
    cy.visitWithLogin('/linodes/create');

    // Confirm that a notice should be shown informing the user they do not have permission to create a Linode.
    cy.findByText(
      "You don't have permissions to create Linodes. Please contact your account administrator to request the necessary permissions."
    ).should('be.visible');

    // Confirm that "Region" select dropdown is disabled
    ui.regionSelect.find().should('be.visible').should('be.disabled');

    // Confirm that "Linux Distribution" select dropdown is disabled
    cy.get('[data-qa-autocomplete="Linux Distribution"]').within(() => {
      cy.get('[placeholder="Choose a Linux distribution"]')
        .should('be.visible')
        .should('be.disabled');

      cy.get('[aria-label="Open"]').should('be.visible').should('be.disabled');
    });

    // Confirm that "Create Linode" button is visible and disabled
    ui.button
      .findByTitle('Create Linode')
      .should('be.visible')
      .and('be.disabled');
  });
});<|MERGE_RESOLUTION|>--- conflicted
+++ resolved
@@ -2,6 +2,10 @@
  * @file Linode Create end-to-end tests.
  */
 
+import {
+  linodeConfigInterfaceFactory,
+  linodeConfigInterfaceFactoryWithVPC,
+} from '@linode/utilities';
 import { authenticate } from 'support/api/authentication';
 import { dcPricingMockLinodeTypes } from 'support/constants/dc-specific-pricing';
 import { LINODE_CREATE_TIMEOUT } from 'support/constants/linodes';
@@ -30,12 +34,10 @@
 import { linodeCreatePage } from 'support/ui/pages';
 import { cleanUp } from 'support/util/cleanup';
 import { randomLabel, randomNumber, randomString } from 'support/util/random';
+import { chooseRegion } from 'support/util/regions';
 import { getRegionById } from 'support/util/regions';
-import { chooseRegion } from 'support/util/regions';
 
 import {
-  LinodeConfigInterfaceFactory,
-  LinodeConfigInterfaceFactoryWithVPC,
   VLANFactory,
   accountFactory,
   accountUserFactory,
@@ -45,31 +47,11 @@
   linodeTypeFactory,
   profileFactory,
   regionFactory,
-<<<<<<< HEAD
   subnetFactory,
   vpcFactory,
 } from 'src/factories';
 
 import type { Config, Disk, Region, VLAN } from '@linode/api-v4';
-=======
-} from 'src/factories';
-import { dcPricingMockLinodeTypes } from 'support/constants/dc-specific-pricing';
-import { mockGetAccount } from 'support/intercepts/account';
-import { mockAppendFeatureFlags } from 'support/intercepts/feature-flags';
-import { mockGetRegions } from 'support/intercepts/regions';
-import { mockGetVLANs } from 'support/intercepts/vlans';
-import { mockGetVPC, mockGetVPCs } from 'support/intercepts/vpc';
-import { mockGetLinodeConfigs } from 'support/intercepts/configs';
-import {
-  linodeConfigInterfaceFactory,
-  linodeConfigInterfaceFactoryWithVPC,
-} from '@linode/utilities';
-import {
-  mockGetProfile,
-  mockGetProfileGrants,
-} from 'support/intercepts/profile';
-import { mockGetUser } from 'support/intercepts/account';
->>>>>>> 19fb55c1
 
 let username: string;
 
@@ -336,15 +318,8 @@
       ipam_address: null,
       purpose: 'public',
     });
-<<<<<<< HEAD
-    const mockVlanConfigInterface = LinodeConfigInterfaceFactory.build();
-    const mockVpcConfigInterface = LinodeConfigInterfaceFactoryWithVPC.build({
-=======
     const mockVlanConfigInterface = linodeConfigInterfaceFactory.build();
     const mockVpcConfigInterface = linodeConfigInterfaceFactoryWithVPC.build({
-      vpc_id: mockVPC.id,
-      purpose: 'vpc',
->>>>>>> 19fb55c1
       active: true,
       purpose: 'vpc',
       vpc_id: mockVPC.id,
