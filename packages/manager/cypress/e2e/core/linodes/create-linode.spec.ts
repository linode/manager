/**
 * @file Linode Create end-to-end tests.
 */

import { ui } from 'support/ui';
<<<<<<< HEAD
import { randomString, randomLabel, randomNumber } from 'support/util/random';
=======
>>>>>>> 32f836a0
import { chooseRegion } from 'support/util/regions';
import { randomLabel, randomString } from 'support/util/random';
import { LINODE_CREATE_TIMEOUT } from 'support/constants/linodes';
import { cleanUp } from 'support/util/cleanup';
<<<<<<< HEAD
import { mockGetRegions } from 'support/intercepts/regions';
import {
  dcPricingPlanPlaceholder,
  dcPricingMockLinodeTypes,
  dcPricingDocsLabel,
  dcPricingDocsUrl,
} from 'support/constants/dc-specific-pricing';
import { mockGetVLANs } from 'support/intercepts/vlans';
import { mockGetLinodeConfigs } from 'support/intercepts/configs';
import {
  mockCreateLinode,
  mockGetLinodeType,
  mockGetLinodeTypes,
  mockGetLinodeDisks,
  mockGetLinodeVolumes,
  interceptCreateLinode,
} from 'support/intercepts/linodes';
import { mockGetVPC, mockGetVPCs } from 'support/intercepts/vpc';
=======
import { linodeCreatePage } from 'support/ui/pages';
import { authenticate } from 'support/api/authentication';
>>>>>>> 32f836a0
import {
  mockAppendFeatureFlags,
  mockGetFeatureFlagClientstream,
} from 'support/intercepts/feature-flags';
import { interceptCreateLinode } from 'support/intercepts/linodes';
import { makeFeatureFlagData } from 'support/util/feature-flags';
<<<<<<< HEAD
import {
  checkboxTestId,
  headerTestId,
} from 'src/components/DiskEncryption/DiskEncryption';
import { interceptGetProfile } from 'support/intercepts/profile';
import type { Config, VLAN, Disk, Region } from '@linode/api-v4';
import { mockGetAccount } from 'support/intercepts/account';

const mockRegions: Region[] = [
  regionFactory.build({
    capabilities: ['Linodes'],
    country: 'uk',
    id: 'eu-west',
    label: 'London, UK',
  }),
  regionFactory.build({
    capabilities: ['Linodes'],
    country: 'sg',
    id: 'ap-south',
    label: 'Singapore, SG',
  }),
  regionFactory.build({
    capabilities: ['Linodes'],
    id: 'us-east',
    label: 'Newark, NJ',
  }),
  regionFactory.build({
    capabilities: ['Linodes'],
    id: 'us-central',
    label: 'Dallas, TX',
  }),
];
=======
>>>>>>> 32f836a0

let username: string;

authenticate();
describe('Create Linode', () => {
  before(() => {
    cleanUp('linodes');
  });

  // Enable the `linodeCreateRefactor` feature flag.
  // TODO Delete these mocks once `linodeCreateRefactor` feature flag is retired.
  beforeEach(() => {
    mockAppendFeatureFlags({
      linodeCreateRefactor: makeFeatureFlagData(true),
    });
<<<<<<< HEAD

    // Select an option
    cy.findByTestId('eu-west').click();
    // Confirm the popper is closed
    cy.get('[data-qa-autocomplete-popper="true"]').should('not.exist');
    // Confirm that the selected region is displayed in the input field.
    cy.get('[data-testid="textfield-input"]').should(
      'have.value',
      'London, UK (eu-west)'
    );

    // Confirm that selecting a valid region updates the Plan Selection panel.
    expect(cy.get('[data-testid="table-row-empty"]').should('not.exist'));
  });

  it('creates a nanode', () => {
    const rootpass = randomString(32);
    const linodeLabel = randomLabel();
    const region = chooseRegion();

    interceptGetProfile().as('getProfile');

    // intercept request
    cy.visitWithLogin('/linodes/create');
    cy.get('[data-qa-deploy-linode]');
    interceptCreateLinode().as('linodeCreated');

    cy.get('[data-qa-header="Create"]').should('have.text', 'Create');
    ui.regionSelect.find().click();
    ui.regionSelect.findItemByRegionLabel(region.label).click();
    fbtClick('Shared CPU');
    getClick('[id="g6-nanode-1"]');
    getClick('#linode-label').clear().type(linodeLabel);
    cy.get('#root-password').type(rootpass);
    getClick('[data-qa-deploy-linode]');
    cy.wait('@linodeCreated').its('response.statusCode').should('eq', 200);
    cy.wait('@getProfile').then((xhr) => {
      username = xhr.response?.body.username;
    });
    ui.toast.assertMessage(`Your Linode ${linodeLabel} is being created.`);
    containsVisible('PROVISIONING');
    fbtVisible(linodeLabel);
    cy.contains('RUNNING', { timeout: 300000 }).should('be.visible');

    // confirm that LISH Console via SSH section is correct
    cy.contains('LISH Console via SSH')
      .should('be.visible')
      .next() // Navigate to the next element which should be the value
      .invoke('text') // Get the text of the next element
      .then((text) => {
        // Example assertion (ssh -t <Linode account username>@lish-<Linode region>.linode.com <Linode label>)
        expect(text).equal(
          `ssh -t ${username}@lish-${region.id}.linode.com ${linodeLabel}`
        );
      });
  });

  it('creates a linode via CLI', () => {
    const linodeLabel = randomLabel();
    const linodePass = randomString(32);
    const linodeRegion = chooseRegion();

    cy.visitWithLogin('/linodes/create');

    ui.regionSelect.find().click();
    ui.autocompletePopper
      .findByTitle(`${linodeRegion.label} (${linodeRegion.id})`)
      .should('exist')
      .click();

    cy.get('[id="g6-dedicated-2"]').click();

    cy.findByLabelText('Linode Label')
      .should('be.visible')
      .should('be.enabled')
      .clear()
      .type(linodeLabel);

    cy.findByLabelText('Root Password')
      .should('be.visible')
      .should('be.enabled')
      .type(linodePass);

    ui.button
      .findByTitle('Create using command line')
      .should('be.visible')
      .should('be.enabled')
      .click();

    ui.dialog
      .findByTitle('Create Linode')
      .should('be.visible')
      .within(() => {
        // Switch to cURL view if necessary.
        cy.findByText('cURL')
          .should('be.visible')
          .should('have.attr', 'data-selected');

        // Confirm that cURL command has expected details.
        [
          `"region": "${linodeRegion.id}"`,
          `"type": "g6-dedicated-2"`,
          `"label": "${linodeLabel}"`,
          `"root_pass": "${linodePass}"`,
          '"booted": true',
        ].forEach((line: string) =>
          cy.findByText(line, { exact: false }).should('be.visible')
        );

        cy.findByText('Linode CLI').should('be.visible').click();

        [
          `--region ${linodeRegion.id}`,
          '--type g6-dedicated-2',
          `--label ${linodeLabel}`,
          `--root_pass ${linodePass}`,
          `--booted true`,
        ].forEach((line: string) => cy.contains(line).should('be.visible'));

        ui.buttonGroup
          .findButtonByTitle('Close')
          .should('be.visible')
          .should('be.enabled')
          .click();
      });
=======
    mockGetFeatureFlagClientstream();
>>>>>>> 32f836a0
  });

  /*
   * End-to-end tests to create Linodes for each available plan type.
   */
  describe('End-to-end', () => {
    // Run an end-to-end test to create a basic Linode for each plan type described below.
    describe('By plan type', () => {
      [
        {
          planType: 'Shared CPU',
          planLabel: 'Nanode 1 GB',
          planId: 'g6-nanode-1',
        },
        {
          planType: 'Dedicated CPU',
          planLabel: 'Dedicated 4 GB',
          planId: 'g6-dedicated-2',
        },
        {
          planType: 'High Memory',
          planLabel: 'Linode 24 GB',
          planId: 'g7-highmem-1',
        },
        {
          planType: 'Premium CPU',
          planLabel: 'Premium 4 GB',
          planId: 'g7-premium-2',
        },
        // TODO Include GPU plan types.
      ].forEach((planConfig) => {
        /*
         * - Parameterized end-to-end test to create a Linode for each plan type.
         * - Confirms that a Linode of the given plan type can be deployed.
         */
        it(`creates a ${planConfig.planType} Linode`, () => {
          const linodeRegion = chooseRegion({
            capabilities: ['Linodes', 'Premium Plans'],
          });
          const linodeLabel = randomLabel();

          interceptCreateLinode().as('createLinode');
          cy.visitWithLogin('/linodes/create');

          // Set Linode label, distribution, plan type, password, etc.
          linodeCreatePage.setLabel(linodeLabel);
          linodeCreatePage.selectImage('Debian 11');
          linodeCreatePage.selectRegionById(linodeRegion.id);
          linodeCreatePage.selectPlan(
            planConfig.planType,
            planConfig.planLabel
          );
          linodeCreatePage.setRootPassword(randomString(32));

          // Confirm information in summary is shown as expected.
          cy.get('[data-qa-linode-create-summary]')
            .scrollIntoView()
            .within(() => {
              cy.findByText('Debian 11').should('be.visible');
              cy.findByText(linodeRegion.label).should('be.visible');
              cy.findByText(planConfig.planLabel).should('be.visible');
            });

          // Create Linode and confirm it's provisioned as expected.
          ui.button
            .findByTitle('Create Linode')
            .should('be.visible')
            .should('be.enabled')
            .click();

          cy.wait('@createLinode').then((xhr) => {
            const requestPayload = xhr.request.body;
            const responsePayload = xhr.response?.body;

            // Confirm that API request and response contain expected data
            expect(requestPayload['label']).to.equal(linodeLabel);
            expect(requestPayload['region']).to.equal(linodeRegion.id);
            expect(requestPayload['type']).to.equal(planConfig.planId);

            expect(responsePayload['label']).to.equal(linodeLabel);
            expect(responsePayload['region']).to.equal(linodeRegion.id);
            expect(responsePayload['type']).to.equal(planConfig.planId);

            // Confirm that Cloud redirects to details page
            cy.url().should('endWith', `/linodes/${responsePayload['id']}`);
          });

          // TODO Confirm whether or not toast notification should appear here.
          cy.findByText('RUNNING', { timeout: LINODE_CREATE_TIMEOUT }).should(
            'be.visible'
          );
        });
      });
    });
  });
});<|MERGE_RESOLUTION|>--- conflicted
+++ resolved
@@ -3,78 +3,19 @@
  */
 
 import { ui } from 'support/ui';
-<<<<<<< HEAD
-import { randomString, randomLabel, randomNumber } from 'support/util/random';
-=======
->>>>>>> 32f836a0
 import { chooseRegion } from 'support/util/regions';
 import { randomLabel, randomString } from 'support/util/random';
 import { LINODE_CREATE_TIMEOUT } from 'support/constants/linodes';
 import { cleanUp } from 'support/util/cleanup';
-<<<<<<< HEAD
-import { mockGetRegions } from 'support/intercepts/regions';
-import {
-  dcPricingPlanPlaceholder,
-  dcPricingMockLinodeTypes,
-  dcPricingDocsLabel,
-  dcPricingDocsUrl,
-} from 'support/constants/dc-specific-pricing';
-import { mockGetVLANs } from 'support/intercepts/vlans';
-import { mockGetLinodeConfigs } from 'support/intercepts/configs';
-import {
-  mockCreateLinode,
-  mockGetLinodeType,
-  mockGetLinodeTypes,
-  mockGetLinodeDisks,
-  mockGetLinodeVolumes,
-  interceptCreateLinode,
-} from 'support/intercepts/linodes';
-import { mockGetVPC, mockGetVPCs } from 'support/intercepts/vpc';
-=======
 import { linodeCreatePage } from 'support/ui/pages';
 import { authenticate } from 'support/api/authentication';
->>>>>>> 32f836a0
 import {
   mockAppendFeatureFlags,
   mockGetFeatureFlagClientstream,
 } from 'support/intercepts/feature-flags';
 import { interceptCreateLinode } from 'support/intercepts/linodes';
 import { makeFeatureFlagData } from 'support/util/feature-flags';
-<<<<<<< HEAD
-import {
-  checkboxTestId,
-  headerTestId,
-} from 'src/components/DiskEncryption/DiskEncryption';
 import { interceptGetProfile } from 'support/intercepts/profile';
-import type { Config, VLAN, Disk, Region } from '@linode/api-v4';
-import { mockGetAccount } from 'support/intercepts/account';
-
-const mockRegions: Region[] = [
-  regionFactory.build({
-    capabilities: ['Linodes'],
-    country: 'uk',
-    id: 'eu-west',
-    label: 'London, UK',
-  }),
-  regionFactory.build({
-    capabilities: ['Linodes'],
-    country: 'sg',
-    id: 'ap-south',
-    label: 'Singapore, SG',
-  }),
-  regionFactory.build({
-    capabilities: ['Linodes'],
-    id: 'us-east',
-    label: 'Newark, NJ',
-  }),
-  regionFactory.build({
-    capabilities: ['Linodes'],
-    id: 'us-central',
-    label: 'Dallas, TX',
-  }),
-];
-=======
->>>>>>> 32f836a0
 
 let username: string;
 
@@ -90,135 +31,7 @@
     mockAppendFeatureFlags({
       linodeCreateRefactor: makeFeatureFlagData(true),
     });
-<<<<<<< HEAD
-
-    // Select an option
-    cy.findByTestId('eu-west').click();
-    // Confirm the popper is closed
-    cy.get('[data-qa-autocomplete-popper="true"]').should('not.exist');
-    // Confirm that the selected region is displayed in the input field.
-    cy.get('[data-testid="textfield-input"]').should(
-      'have.value',
-      'London, UK (eu-west)'
-    );
-
-    // Confirm that selecting a valid region updates the Plan Selection panel.
-    expect(cy.get('[data-testid="table-row-empty"]').should('not.exist'));
-  });
-
-  it('creates a nanode', () => {
-    const rootpass = randomString(32);
-    const linodeLabel = randomLabel();
-    const region = chooseRegion();
-
-    interceptGetProfile().as('getProfile');
-
-    // intercept request
-    cy.visitWithLogin('/linodes/create');
-    cy.get('[data-qa-deploy-linode]');
-    interceptCreateLinode().as('linodeCreated');
-
-    cy.get('[data-qa-header="Create"]').should('have.text', 'Create');
-    ui.regionSelect.find().click();
-    ui.regionSelect.findItemByRegionLabel(region.label).click();
-    fbtClick('Shared CPU');
-    getClick('[id="g6-nanode-1"]');
-    getClick('#linode-label').clear().type(linodeLabel);
-    cy.get('#root-password').type(rootpass);
-    getClick('[data-qa-deploy-linode]');
-    cy.wait('@linodeCreated').its('response.statusCode').should('eq', 200);
-    cy.wait('@getProfile').then((xhr) => {
-      username = xhr.response?.body.username;
-    });
-    ui.toast.assertMessage(`Your Linode ${linodeLabel} is being created.`);
-    containsVisible('PROVISIONING');
-    fbtVisible(linodeLabel);
-    cy.contains('RUNNING', { timeout: 300000 }).should('be.visible');
-
-    // confirm that LISH Console via SSH section is correct
-    cy.contains('LISH Console via SSH')
-      .should('be.visible')
-      .next() // Navigate to the next element which should be the value
-      .invoke('text') // Get the text of the next element
-      .then((text) => {
-        // Example assertion (ssh -t <Linode account username>@lish-<Linode region>.linode.com <Linode label>)
-        expect(text).equal(
-          `ssh -t ${username}@lish-${region.id}.linode.com ${linodeLabel}`
-        );
-      });
-  });
-
-  it('creates a linode via CLI', () => {
-    const linodeLabel = randomLabel();
-    const linodePass = randomString(32);
-    const linodeRegion = chooseRegion();
-
-    cy.visitWithLogin('/linodes/create');
-
-    ui.regionSelect.find().click();
-    ui.autocompletePopper
-      .findByTitle(`${linodeRegion.label} (${linodeRegion.id})`)
-      .should('exist')
-      .click();
-
-    cy.get('[id="g6-dedicated-2"]').click();
-
-    cy.findByLabelText('Linode Label')
-      .should('be.visible')
-      .should('be.enabled')
-      .clear()
-      .type(linodeLabel);
-
-    cy.findByLabelText('Root Password')
-      .should('be.visible')
-      .should('be.enabled')
-      .type(linodePass);
-
-    ui.button
-      .findByTitle('Create using command line')
-      .should('be.visible')
-      .should('be.enabled')
-      .click();
-
-    ui.dialog
-      .findByTitle('Create Linode')
-      .should('be.visible')
-      .within(() => {
-        // Switch to cURL view if necessary.
-        cy.findByText('cURL')
-          .should('be.visible')
-          .should('have.attr', 'data-selected');
-
-        // Confirm that cURL command has expected details.
-        [
-          `"region": "${linodeRegion.id}"`,
-          `"type": "g6-dedicated-2"`,
-          `"label": "${linodeLabel}"`,
-          `"root_pass": "${linodePass}"`,
-          '"booted": true',
-        ].forEach((line: string) =>
-          cy.findByText(line, { exact: false }).should('be.visible')
-        );
-
-        cy.findByText('Linode CLI').should('be.visible').click();
-
-        [
-          `--region ${linodeRegion.id}`,
-          '--type g6-dedicated-2',
-          `--label ${linodeLabel}`,
-          `--root_pass ${linodePass}`,
-          `--booted true`,
-        ].forEach((line: string) => cy.contains(line).should('be.visible'));
-
-        ui.buttonGroup
-          .findButtonByTitle('Close')
-          .should('be.visible')
-          .should('be.enabled')
-          .click();
-      });
-=======
     mockGetFeatureFlagClientstream();
->>>>>>> 32f836a0
   });
 
   /*
@@ -259,6 +72,8 @@
             capabilities: ['Linodes', 'Premium Plans'],
           });
           const linodeLabel = randomLabel();
+
+          interceptGetProfile().as('getProfile');
 
           interceptCreateLinode().as('createLinode');
           cy.visitWithLogin('/linodes/create');
@@ -306,10 +121,26 @@
             cy.url().should('endWith', `/linodes/${responsePayload['id']}`);
           });
 
+          cy.wait('@getProfile').then((xhr) => {
+            username = xhr.response?.body.username;
+          });
+
           // TODO Confirm whether or not toast notification should appear here.
           cy.findByText('RUNNING', { timeout: LINODE_CREATE_TIMEOUT }).should(
             'be.visible'
           );
+
+          // confirm that LISH Console via SSH section is correct
+          cy.contains('LISH Console via SSH')
+            .should('be.visible')
+            .next() // Navigate to the next element which should be the value
+            .invoke('text') // Get the text of the next element
+            .then((text) => {
+              // Example assertion (ssh -t <Linode account username>@lish-<Linode region>.linode.com <Linode label>)
+              expect(text).equal(
+                `ssh -t ${username}@lish-${linodeRegion.id}.linode.com ${linodeLabel}`
+              );
+            });
         });
       });
     });
