/**
 * @file Linode Create end-to-end tests.
 */

import { ui } from 'support/ui';
import { chooseRegion } from 'support/util/regions';
import { randomLabel, randomString } from 'support/util/random';
import { LINODE_CREATE_TIMEOUT } from 'support/constants/linodes';
import { cleanUp } from 'support/util/cleanup';
import { linodeCreatePage } from 'support/ui/pages';
import { authenticate } from 'support/api/authentication';
import {
  mockAppendFeatureFlags,
  mockGetFeatureFlagClientstream,
} from 'support/intercepts/feature-flags';
import { interceptCreateLinode } from 'support/intercepts/linodes';
import { makeFeatureFlagData } from 'support/util/feature-flags';
import { interceptGetProfile } from 'support/intercepts/profile';

let username: string;

authenticate();
describe('Create Linode', () => {
  before(() => {
    cleanUp('linodes');
  });

  // Enable the `linodeCreateRefactor` feature flag.
  // TODO Delete these mocks once `linodeCreateRefactor` feature flag is retired.
  beforeEach(() => {
    mockAppendFeatureFlags({
      linodeCreateRefactor: makeFeatureFlagData(true),
    });
<<<<<<< HEAD

    // Select an option
    cy.findByTestId('eu-west').click();
    // Confirm the popper is closed
    cy.get('[data-qa-autocomplete-popper="true"]').should('not.exist');
    // Confirm that the selected region is displayed in the input field.
    cy.get('[data-testid="textfield-input"]').should(
      'have.value',
      'London, UK (eu-west)'
    );

    // Confirm that selecting a valid region updates the Plan Selection panel.
    expect(cy.get('[data-testid="table-row-empty"]').should('not.exist'));
  });

  it('creates a nanode', () => {
    cy.tag('method:e2e', 'feat:linodes');
    const rootpass = randomString(32);
    const linodeLabel = randomLabel();
    // intercept request
    cy.visitWithLogin('/linodes/create');
    cy.get('[data-qa-deploy-linode]');
    cy.intercept('POST', apiMatcher('linode/instances')).as('linodeCreated');
    cy.get('[data-qa-header="Create"]').should('have.text', 'Create');
    ui.regionSelect.find().click();
    ui.regionSelect.findItemByRegionLabel(chooseRegion().label).click();
    fbtClick('Shared CPU');
    getClick('[id="g6-nanode-1"]');
    getClick('#linode-label').clear().type(linodeLabel);
    cy.get('#root-password').type(rootpass);
    getClick('[data-qa-deploy-linode]');
    cy.wait('@linodeCreated').its('response.statusCode').should('eq', 200);
    ui.toast.assertMessage(`Your Linode ${linodeLabel} is being created.`);
    containsVisible('PROVISIONING');
    fbtVisible(linodeLabel);
    cy.contains('RUNNING', { timeout: 300000 }).should('be.visible');
  });

  it('creates a linode via CLI', () => {
    cy.tag('method:e2e', 'feat:linodes');
    const linodeLabel = randomLabel();
    const linodePass = randomString(32);
    const linodeRegion = chooseRegion();

    cy.visitWithLogin('/linodes/create');

    ui.regionSelect.find().click();
    ui.autocompletePopper
      .findByTitle(`${linodeRegion.label} (${linodeRegion.id})`)
      .should('exist')
      .click();

    cy.get('[id="g6-dedicated-2"]').click();

    cy.findByLabelText('Linode Label')
      .should('be.visible')
      .should('be.enabled')
      .clear()
      .type(linodeLabel);

    cy.findByLabelText('Root Password')
      .should('be.visible')
      .should('be.enabled')
      .type(linodePass);

    ui.button
      .findByTitle('Create using command line')
      .should('be.visible')
      .should('be.enabled')
      .click();

    ui.dialog
      .findByTitle('Create Linode')
      .should('be.visible')
      .within(() => {
        // Switch to cURL view if necessary.
        cy.findByText('cURL')
          .should('be.visible')
          .should('have.attr', 'data-selected');

        // Confirm that cURL command has expected details.
        [
          `"region": "${linodeRegion.id}"`,
          `"type": "g6-dedicated-2"`,
          `"label": "${linodeLabel}"`,
          `"root_pass": "${linodePass}"`,
          '"booted": true',
        ].forEach((line: string) =>
          cy.findByText(line, { exact: false }).should('be.visible')
        );

        cy.findByText('Linode CLI').should('be.visible').click();

        [
          `--region ${linodeRegion.id}`,
          '--type g6-dedicated-2',
          `--label ${linodeLabel}`,
          `--root_pass ${linodePass}`,
          `--booted true`,
        ].forEach((line: string) => cy.contains(line).should('be.visible'));

        ui.buttonGroup
          .findButtonByTitle('Close')
          .should('be.visible')
          .should('be.enabled')
          .click();
      });
=======
    mockGetFeatureFlagClientstream();
>>>>>>> 894afd59
  });

  /*
   * End-to-end tests to create Linodes for each available plan type.
   */
<<<<<<< HEAD
  it('shows DC-specific pricing information during create flow', () => {
    cy.tag('method:mock', 'feat:linodes');
    const rootpass = randomString(32);
    const linodeLabel = randomLabel();
    const initialRegion = getRegionById('us-west');
    const newRegion = getRegionById('us-east');

    const mockLinode = linodeFactory.build({
      label: linodeLabel,
      region: initialRegion.id,
      type: dcPricingMockLinodeTypes[0].id,
    });

    const currentPrice = dcPricingMockLinodeTypes[0].region_prices.find(
      (regionPrice) => regionPrice.id === initialRegion.id
    )!;
    const currentBackupPrice = dcPricingMockLinodeTypes[0].addons.backups.region_prices.find(
      (regionPrice) => regionPrice.id === initialRegion.id
    )!;
    const newPrice = dcPricingMockLinodeTypes[1].region_prices.find(
      (linodeType) => linodeType.id === newRegion.id
    )!;
    const newBackupPrice = dcPricingMockLinodeTypes[1].addons.backups.region_prices.find(
      (regionPrice) => regionPrice.id === newRegion.id
    )!;

    // Mock requests to get individual types.
    mockGetLinodeType(dcPricingMockLinodeTypes[0]);
    mockGetLinodeType(dcPricingMockLinodeTypes[1]);
    mockGetLinodeTypes(dcPricingMockLinodeTypes).as('getLinodeTypes');

    // intercept request
    cy.visitWithLogin('/linodes/create');
    cy.wait(['@getLinodeTypes']);

    mockCreateLinode(mockLinode).as('linodeCreated');
    cy.get('[data-qa-header="Create"]').should('have.text', 'Create');
    getClick('[data-qa-deploy-linode]');

    // A message is shown to instruct users to select a region in order to view plans and prices
    cy.get('[data-qa-tp="Linode Plan"]').should(
      'contain.text',
      'Plan is required.'
    );
    cy.get('[data-qa-tp="Linode Plan"]').should(
      'contain.text',
      dcPricingPlanPlaceholder
    );

    // Check the 'Backups' add on
    cy.get('[data-testid="backups"]').should('be.visible').click();
    ui.regionSelect.find().click();
    ui.regionSelect.findItemByRegionLabel(initialRegion.label).click();
    fbtClick('Shared CPU');
    getClick(`[id="${dcPricingMockLinodeTypes[0].id}"]`);
    // Confirm that the backup prices are displayed as expected.
    cy.get('[data-qa-add-ons="true"]')
      .eq(1)
      .within(() => {
        cy.findByText(`$${currentBackupPrice.monthly}`).should('be.visible');
        cy.findByText('per month').should('be.visible');
      });
    // Confirm that the checkout summary at the bottom of the page reflects the correct price.
    cy.get('[data-qa-summary="true"]').within(() => {
      cy.findByText(`$${currentPrice.monthly!.toFixed(2)}/month`).should(
        'be.visible'
      );
      cy.findByText('Backups').should('be.visible');
      cy.findByText(`$${currentBackupPrice.monthly!.toFixed(2)}/month`).should(
        'be.visible'
      );
    });

    // Confirm there is a docs link to the pricing page.
    cy.findByText(dcPricingDocsLabel)
      .should('be.visible')
      .should('have.attr', 'href', dcPricingDocsUrl);

    ui.regionSelect.find().click().type(`${newRegion.label} {enter}`);
    fbtClick('Shared CPU');
    getClick(`[id="${dcPricingMockLinodeTypes[0].id}"]`);
    // Confirm that the backup prices are displayed as expected.
    cy.get('[data-qa-add-ons="true"]')
      .eq(1)
      .within(() => {
        cy.findByText(`$${newBackupPrice.monthly}`).should('be.visible');
        cy.findByText('per month').should('be.visible');
      });
    // Confirms that the summary updates to reflect price changes if the user changes their region and plan selection.
    cy.get('[data-qa-summary="true"]').within(() => {
      cy.findByText(`$${newPrice.monthly!.toFixed(2)}/month`).should(
        'be.visible'
      );
      cy.findByText('Backups').should('be.visible');
      cy.findByText(`$${newBackupPrice.monthly!.toFixed(2)}/month`).should(
        'be.visible'
      );
    });

    getClick('#linode-label').clear().type(linodeLabel);
    cy.get('#root-password').type(rootpass);
    getClick('[data-qa-deploy-linode]');
    cy.wait('@linodeCreated').its('response.statusCode').should('eq', 200);
    fbtVisible(linodeLabel);
    cy.contains('RUNNING', { timeout: 300000 }).should('be.visible');
  });

  it("prevents a VPC from being assigned in a region that doesn't support VPCs during the Linode Create flow", () => {
    cy.tag('method:mock', 'feat:linodes');
    const region: Region = getRegionById('us-southeast');
    const mockNoVPCRegion = regionFactory.build({
      id: region.id,
      label: region.label,
      capabilities: ['Linodes'],
    });

    // Mock requests to get individual types.
    mockGetLinodeType(dcPricingMockLinodeTypes[0]);
    mockGetLinodeType(dcPricingMockLinodeTypes[1]);
    mockGetLinodeTypes(dcPricingMockLinodeTypes).as('getLinodeTypes');

    mockAppendFeatureFlags({
      vpc: makeFeatureFlagData(true),
    }).as('getFeatureFlags');
    mockGetFeatureFlagClientstream().as('getClientStream');

    mockGetRegions([mockNoVPCRegion]).as('getRegions');

    // intercept request
    cy.visitWithLogin('/linodes/create');
    cy.wait(['@getLinodeTypes', '@getClientStream', '@getFeatureFlags']);

    cy.get('[data-qa-header="Create"]').should('have.text', 'Create');

    // Check the 'Backups' add on
    cy.get('[data-testid="backups"]').should('be.visible').click();
    ui.regionSelect.find().click().type(`${region.label} {enter}`);
    fbtClick('Shared CPU');
    getClick(`[id="${dcPricingMockLinodeTypes[0].id}"]`);

    // the "VPC" section is present
    getVisible('[data-testid="vpc-panel"]').within(() => {
      containsVisible(
        'Allow Linode to communicate in an isolated environment.'
      );
      // Helper text appears if VPC is not available in selected region.
      containsVisible('VPC is not available in the selected region.');
    });
  });

  it('assigns a VPC to the linode during create flow', () => {
    cy.tag('method:mock', 'feat:linodes');
    const rootpass = randomString(32);
    const linodeLabel = randomLabel();
    const region: Region = getRegionById('us-southeast');
    const diskLabel: string = 'Debian 10 Disk';
    const mockLinode = linodeFactory.build({
      label: linodeLabel,
      region: region.id,
      type: dcPricingMockLinodeTypes[0].id,
    });
    const mockVLANs: VLAN[] = VLANFactory.buildList(2);
    const mockSubnet = subnetFactory.build({
      id: randomNumber(2),
      label: randomLabel(),
    });
    const mockVPC = vpcFactory.build({
      id: randomNumber(),
      region: 'us-southeast',
      subnets: [mockSubnet],
    });
    const mockVPCRegion = regionFactory.build({
      id: region.id,
      label: region.label,
      capabilities: ['Linodes', 'VPCs', 'Vlans'],
    });
    const mockPublicConfigInterface = LinodeConfigInterfaceFactory.build({
      ipam_address: null,
      purpose: 'public',
    });
    const mockVlanConfigInterface = LinodeConfigInterfaceFactory.build();
    const mockVpcConfigInterface = LinodeConfigInterfaceFactoryWithVPC.build({
      vpc_id: mockVPC.id,
      purpose: 'vpc',
      active: true,
    });
    const mockConfig: Config = linodeConfigFactory.build({
      id: randomNumber(),
      interfaces: [
        // The order of this array is significant. Index 0 (eth0) should be public.
        mockPublicConfigInterface,
        mockVlanConfigInterface,
        mockVpcConfigInterface,
      ],
    });
    const mockDisks: Disk[] = [
      {
        id: 44311273,
        status: 'ready',
        label: diskLabel,
        created: '2020-08-21T17:26:14',
        updated: '2020-08-21T17:26:30',
        filesystem: 'ext4',
        size: 81408,
      },
      {
        id: 44311274,
        status: 'ready',
        label: '512 MB Swap Image',
        created: '2020-08-21T17:26:14',
        updated: '2020-08-21T17:26:31',
        filesystem: 'swap',
        size: 512,
      },
    ];

    // Mock requests to get individual types.
    mockGetLinodeType(dcPricingMockLinodeTypes[0]);
    mockGetLinodeType(dcPricingMockLinodeTypes[1]);
    mockGetLinodeTypes(dcPricingMockLinodeTypes).as('getLinodeTypes');

    mockAppendFeatureFlags({
      vpc: makeFeatureFlagData(true),
    }).as('getFeatureFlags');
    mockGetFeatureFlagClientstream().as('getClientStream');

    mockGetRegions([mockVPCRegion]).as('getRegions');

    mockGetVLANs(mockVLANs);
    mockGetVPC(mockVPC).as('getVPC');
    mockGetVPCs([mockVPC]).as('getVPCs');
    mockCreateLinode(mockLinode).as('linodeCreated');
    mockGetLinodeConfigs(mockLinode.id, [mockConfig]).as('getLinodeConfigs');
    mockGetLinodeDisks(mockLinode.id, mockDisks).as('getDisks');
    mockGetLinodeVolumes(mockLinode.id, []).as('getVolumes');

    // intercept request
    cy.visitWithLogin('/linodes/create');
    cy.wait([
      '@getLinodeTypes',
      '@getClientStream',
      '@getFeatureFlags',
      '@getVPCs',
    ]);

    cy.get('[data-qa-header="Create"]').should('have.text', 'Create');

    // Check the 'Backups' add on
    cy.get('[data-testid="backups"]').should('be.visible').click();
    ui.regionSelect.find().click().type(`${region.label} {enter}`);
    fbtClick('Shared CPU');
    getClick(`[id="${dcPricingMockLinodeTypes[0].id}"]`);

    // the "VPC" section is present, and the VPC in the same region of
    // the linode can be selected.
    getVisible('[data-testid="vpc-panel"]').within(() => {
      containsVisible('Assign this Linode to an existing VPC.');
      // select VPC
      cy.get('[data-qa-enhanced-select="None"]')
        .should('be.visible')
        .click()
        .type(`${mockVPC.label}{enter}`);
      // select subnet
      cy.findByText('Select Subnet')
        .should('be.visible')
        .click()
        .type(`${mockSubnet.label}{enter}`);
    });

    getClick('#linode-label').clear().type(linodeLabel);
    cy.get('#root-password').type(rootpass);
    getClick('[data-qa-deploy-linode]');
    cy.wait('@linodeCreated').its('response.statusCode').should('eq', 200);
    fbtVisible(linodeLabel);
    cy.contains('RUNNING', { timeout: 300000 }).should('be.visible');

    fbtClick('Configurations');
    //cy.wait(['@getLinodeConfigs', '@getVPC', '@getDisks', '@getVolumes']);

    // Confirm that VLAN and VPC have been assigned.
    cy.findByLabelText('List of Configurations').within(() => {
      cy.get('tr').should('have.length', 2);
      containsVisible(`${mockConfig.label} – GRUB 2`);
      containsVisible('eth0 – Public Internet');
      containsVisible(`eth2 – VPC: ${mockVPC.label}`);
=======
  describe('End-to-end', () => {
    // Run an end-to-end test to create a basic Linode for each plan type described below.
    describe('By plan type', () => {
      [
        {
          planType: 'Shared CPU',
          planLabel: 'Nanode 1 GB',
          planId: 'g6-nanode-1',
        },
        {
          planType: 'Dedicated CPU',
          planLabel: 'Dedicated 4 GB',
          planId: 'g6-dedicated-2',
        },
        {
          planType: 'High Memory',
          planLabel: 'Linode 24 GB',
          planId: 'g7-highmem-1',
        },
        {
          planType: 'Premium CPU',
          planLabel: 'Premium 4 GB',
          planId: 'g7-premium-2',
        },
        // TODO Include GPU plan types.
      ].forEach((planConfig) => {
        /*
         * - Parameterized end-to-end test to create a Linode for each plan type.
         * - Confirms that a Linode of the given plan type can be deployed.
         */
        it(`creates a ${planConfig.planType} Linode`, () => {
          const linodeRegion = chooseRegion({
            capabilities: ['Linodes', 'Premium Plans'],
          });
          const linodeLabel = randomLabel();

          interceptGetProfile().as('getProfile');

          interceptCreateLinode().as('createLinode');
          cy.visitWithLogin('/linodes/create');

          // Set Linode label, distribution, plan type, password, etc.
          linodeCreatePage.setLabel(linodeLabel);
          linodeCreatePage.selectImage('Debian 11');
          linodeCreatePage.selectRegionById(linodeRegion.id);
          linodeCreatePage.selectPlan(
            planConfig.planType,
            planConfig.planLabel
          );
          linodeCreatePage.setRootPassword(randomString(32));

          // Confirm information in summary is shown as expected.
          cy.get('[data-qa-linode-create-summary]')
            .scrollIntoView()
            .within(() => {
              cy.findByText('Debian 11').should('be.visible');
              cy.findByText(linodeRegion.label).should('be.visible');
              cy.findByText(planConfig.planLabel).should('be.visible');
            });

          // Create Linode and confirm it's provisioned as expected.
          ui.button
            .findByTitle('Create Linode')
            .should('be.visible')
            .should('be.enabled')
            .click();

          cy.wait('@createLinode').then((xhr) => {
            const requestPayload = xhr.request.body;
            const responsePayload = xhr.response?.body;

            // Confirm that API request and response contain expected data
            expect(requestPayload['label']).to.equal(linodeLabel);
            expect(requestPayload['region']).to.equal(linodeRegion.id);
            expect(requestPayload['type']).to.equal(planConfig.planId);

            expect(responsePayload['label']).to.equal(linodeLabel);
            expect(responsePayload['region']).to.equal(linodeRegion.id);
            expect(responsePayload['type']).to.equal(planConfig.planId);

            // Confirm that Cloud redirects to details page
            cy.url().should('endWith', `/linodes/${responsePayload['id']}`);
          });

          cy.wait('@getProfile').then((xhr) => {
            username = xhr.response?.body.username;
          });

          // TODO Confirm whether or not toast notification should appear here.
          cy.findByText('RUNNING', { timeout: LINODE_CREATE_TIMEOUT }).should(
            'be.visible'
          );

          // confirm that LISH Console via SSH section is correct
          cy.contains('LISH Console via SSH')
            .should('be.visible')
            .closest('tr')
            .within(() => {
              cy.contains(
                `ssh -t ${username}@lish-${linodeRegion.id}.linode.com ${linodeLabel}`
              ).should('be.visible');
            });
        });
      });
>>>>>>> 894afd59
    });
  });
});<|MERGE_RESOLUTION|>--- conflicted
+++ resolved
@@ -31,409 +31,12 @@
     mockAppendFeatureFlags({
       linodeCreateRefactor: makeFeatureFlagData(true),
     });
-<<<<<<< HEAD
-
-    // Select an option
-    cy.findByTestId('eu-west').click();
-    // Confirm the popper is closed
-    cy.get('[data-qa-autocomplete-popper="true"]').should('not.exist');
-    // Confirm that the selected region is displayed in the input field.
-    cy.get('[data-testid="textfield-input"]').should(
-      'have.value',
-      'London, UK (eu-west)'
-    );
-
-    // Confirm that selecting a valid region updates the Plan Selection panel.
-    expect(cy.get('[data-testid="table-row-empty"]').should('not.exist'));
-  });
-
-  it('creates a nanode', () => {
-    cy.tag('method:e2e', 'feat:linodes');
-    const rootpass = randomString(32);
-    const linodeLabel = randomLabel();
-    // intercept request
-    cy.visitWithLogin('/linodes/create');
-    cy.get('[data-qa-deploy-linode]');
-    cy.intercept('POST', apiMatcher('linode/instances')).as('linodeCreated');
-    cy.get('[data-qa-header="Create"]').should('have.text', 'Create');
-    ui.regionSelect.find().click();
-    ui.regionSelect.findItemByRegionLabel(chooseRegion().label).click();
-    fbtClick('Shared CPU');
-    getClick('[id="g6-nanode-1"]');
-    getClick('#linode-label').clear().type(linodeLabel);
-    cy.get('#root-password').type(rootpass);
-    getClick('[data-qa-deploy-linode]');
-    cy.wait('@linodeCreated').its('response.statusCode').should('eq', 200);
-    ui.toast.assertMessage(`Your Linode ${linodeLabel} is being created.`);
-    containsVisible('PROVISIONING');
-    fbtVisible(linodeLabel);
-    cy.contains('RUNNING', { timeout: 300000 }).should('be.visible');
-  });
-
-  it('creates a linode via CLI', () => {
-    cy.tag('method:e2e', 'feat:linodes');
-    const linodeLabel = randomLabel();
-    const linodePass = randomString(32);
-    const linodeRegion = chooseRegion();
-
-    cy.visitWithLogin('/linodes/create');
-
-    ui.regionSelect.find().click();
-    ui.autocompletePopper
-      .findByTitle(`${linodeRegion.label} (${linodeRegion.id})`)
-      .should('exist')
-      .click();
-
-    cy.get('[id="g6-dedicated-2"]').click();
-
-    cy.findByLabelText('Linode Label')
-      .should('be.visible')
-      .should('be.enabled')
-      .clear()
-      .type(linodeLabel);
-
-    cy.findByLabelText('Root Password')
-      .should('be.visible')
-      .should('be.enabled')
-      .type(linodePass);
-
-    ui.button
-      .findByTitle('Create using command line')
-      .should('be.visible')
-      .should('be.enabled')
-      .click();
-
-    ui.dialog
-      .findByTitle('Create Linode')
-      .should('be.visible')
-      .within(() => {
-        // Switch to cURL view if necessary.
-        cy.findByText('cURL')
-          .should('be.visible')
-          .should('have.attr', 'data-selected');
-
-        // Confirm that cURL command has expected details.
-        [
-          `"region": "${linodeRegion.id}"`,
-          `"type": "g6-dedicated-2"`,
-          `"label": "${linodeLabel}"`,
-          `"root_pass": "${linodePass}"`,
-          '"booted": true',
-        ].forEach((line: string) =>
-          cy.findByText(line, { exact: false }).should('be.visible')
-        );
-
-        cy.findByText('Linode CLI').should('be.visible').click();
-
-        [
-          `--region ${linodeRegion.id}`,
-          '--type g6-dedicated-2',
-          `--label ${linodeLabel}`,
-          `--root_pass ${linodePass}`,
-          `--booted true`,
-        ].forEach((line: string) => cy.contains(line).should('be.visible'));
-
-        ui.buttonGroup
-          .findButtonByTitle('Close')
-          .should('be.visible')
-          .should('be.enabled')
-          .click();
-      });
-=======
     mockGetFeatureFlagClientstream();
->>>>>>> 894afd59
   });
 
   /*
    * End-to-end tests to create Linodes for each available plan type.
    */
-<<<<<<< HEAD
-  it('shows DC-specific pricing information during create flow', () => {
-    cy.tag('method:mock', 'feat:linodes');
-    const rootpass = randomString(32);
-    const linodeLabel = randomLabel();
-    const initialRegion = getRegionById('us-west');
-    const newRegion = getRegionById('us-east');
-
-    const mockLinode = linodeFactory.build({
-      label: linodeLabel,
-      region: initialRegion.id,
-      type: dcPricingMockLinodeTypes[0].id,
-    });
-
-    const currentPrice = dcPricingMockLinodeTypes[0].region_prices.find(
-      (regionPrice) => regionPrice.id === initialRegion.id
-    )!;
-    const currentBackupPrice = dcPricingMockLinodeTypes[0].addons.backups.region_prices.find(
-      (regionPrice) => regionPrice.id === initialRegion.id
-    )!;
-    const newPrice = dcPricingMockLinodeTypes[1].region_prices.find(
-      (linodeType) => linodeType.id === newRegion.id
-    )!;
-    const newBackupPrice = dcPricingMockLinodeTypes[1].addons.backups.region_prices.find(
-      (regionPrice) => regionPrice.id === newRegion.id
-    )!;
-
-    // Mock requests to get individual types.
-    mockGetLinodeType(dcPricingMockLinodeTypes[0]);
-    mockGetLinodeType(dcPricingMockLinodeTypes[1]);
-    mockGetLinodeTypes(dcPricingMockLinodeTypes).as('getLinodeTypes');
-
-    // intercept request
-    cy.visitWithLogin('/linodes/create');
-    cy.wait(['@getLinodeTypes']);
-
-    mockCreateLinode(mockLinode).as('linodeCreated');
-    cy.get('[data-qa-header="Create"]').should('have.text', 'Create');
-    getClick('[data-qa-deploy-linode]');
-
-    // A message is shown to instruct users to select a region in order to view plans and prices
-    cy.get('[data-qa-tp="Linode Plan"]').should(
-      'contain.text',
-      'Plan is required.'
-    );
-    cy.get('[data-qa-tp="Linode Plan"]').should(
-      'contain.text',
-      dcPricingPlanPlaceholder
-    );
-
-    // Check the 'Backups' add on
-    cy.get('[data-testid="backups"]').should('be.visible').click();
-    ui.regionSelect.find().click();
-    ui.regionSelect.findItemByRegionLabel(initialRegion.label).click();
-    fbtClick('Shared CPU');
-    getClick(`[id="${dcPricingMockLinodeTypes[0].id}"]`);
-    // Confirm that the backup prices are displayed as expected.
-    cy.get('[data-qa-add-ons="true"]')
-      .eq(1)
-      .within(() => {
-        cy.findByText(`$${currentBackupPrice.monthly}`).should('be.visible');
-        cy.findByText('per month').should('be.visible');
-      });
-    // Confirm that the checkout summary at the bottom of the page reflects the correct price.
-    cy.get('[data-qa-summary="true"]').within(() => {
-      cy.findByText(`$${currentPrice.monthly!.toFixed(2)}/month`).should(
-        'be.visible'
-      );
-      cy.findByText('Backups').should('be.visible');
-      cy.findByText(`$${currentBackupPrice.monthly!.toFixed(2)}/month`).should(
-        'be.visible'
-      );
-    });
-
-    // Confirm there is a docs link to the pricing page.
-    cy.findByText(dcPricingDocsLabel)
-      .should('be.visible')
-      .should('have.attr', 'href', dcPricingDocsUrl);
-
-    ui.regionSelect.find().click().type(`${newRegion.label} {enter}`);
-    fbtClick('Shared CPU');
-    getClick(`[id="${dcPricingMockLinodeTypes[0].id}"]`);
-    // Confirm that the backup prices are displayed as expected.
-    cy.get('[data-qa-add-ons="true"]')
-      .eq(1)
-      .within(() => {
-        cy.findByText(`$${newBackupPrice.monthly}`).should('be.visible');
-        cy.findByText('per month').should('be.visible');
-      });
-    // Confirms that the summary updates to reflect price changes if the user changes their region and plan selection.
-    cy.get('[data-qa-summary="true"]').within(() => {
-      cy.findByText(`$${newPrice.monthly!.toFixed(2)}/month`).should(
-        'be.visible'
-      );
-      cy.findByText('Backups').should('be.visible');
-      cy.findByText(`$${newBackupPrice.monthly!.toFixed(2)}/month`).should(
-        'be.visible'
-      );
-    });
-
-    getClick('#linode-label').clear().type(linodeLabel);
-    cy.get('#root-password').type(rootpass);
-    getClick('[data-qa-deploy-linode]');
-    cy.wait('@linodeCreated').its('response.statusCode').should('eq', 200);
-    fbtVisible(linodeLabel);
-    cy.contains('RUNNING', { timeout: 300000 }).should('be.visible');
-  });
-
-  it("prevents a VPC from being assigned in a region that doesn't support VPCs during the Linode Create flow", () => {
-    cy.tag('method:mock', 'feat:linodes');
-    const region: Region = getRegionById('us-southeast');
-    const mockNoVPCRegion = regionFactory.build({
-      id: region.id,
-      label: region.label,
-      capabilities: ['Linodes'],
-    });
-
-    // Mock requests to get individual types.
-    mockGetLinodeType(dcPricingMockLinodeTypes[0]);
-    mockGetLinodeType(dcPricingMockLinodeTypes[1]);
-    mockGetLinodeTypes(dcPricingMockLinodeTypes).as('getLinodeTypes');
-
-    mockAppendFeatureFlags({
-      vpc: makeFeatureFlagData(true),
-    }).as('getFeatureFlags');
-    mockGetFeatureFlagClientstream().as('getClientStream');
-
-    mockGetRegions([mockNoVPCRegion]).as('getRegions');
-
-    // intercept request
-    cy.visitWithLogin('/linodes/create');
-    cy.wait(['@getLinodeTypes', '@getClientStream', '@getFeatureFlags']);
-
-    cy.get('[data-qa-header="Create"]').should('have.text', 'Create');
-
-    // Check the 'Backups' add on
-    cy.get('[data-testid="backups"]').should('be.visible').click();
-    ui.regionSelect.find().click().type(`${region.label} {enter}`);
-    fbtClick('Shared CPU');
-    getClick(`[id="${dcPricingMockLinodeTypes[0].id}"]`);
-
-    // the "VPC" section is present
-    getVisible('[data-testid="vpc-panel"]').within(() => {
-      containsVisible(
-        'Allow Linode to communicate in an isolated environment.'
-      );
-      // Helper text appears if VPC is not available in selected region.
-      containsVisible('VPC is not available in the selected region.');
-    });
-  });
-
-  it('assigns a VPC to the linode during create flow', () => {
-    cy.tag('method:mock', 'feat:linodes');
-    const rootpass = randomString(32);
-    const linodeLabel = randomLabel();
-    const region: Region = getRegionById('us-southeast');
-    const diskLabel: string = 'Debian 10 Disk';
-    const mockLinode = linodeFactory.build({
-      label: linodeLabel,
-      region: region.id,
-      type: dcPricingMockLinodeTypes[0].id,
-    });
-    const mockVLANs: VLAN[] = VLANFactory.buildList(2);
-    const mockSubnet = subnetFactory.build({
-      id: randomNumber(2),
-      label: randomLabel(),
-    });
-    const mockVPC = vpcFactory.build({
-      id: randomNumber(),
-      region: 'us-southeast',
-      subnets: [mockSubnet],
-    });
-    const mockVPCRegion = regionFactory.build({
-      id: region.id,
-      label: region.label,
-      capabilities: ['Linodes', 'VPCs', 'Vlans'],
-    });
-    const mockPublicConfigInterface = LinodeConfigInterfaceFactory.build({
-      ipam_address: null,
-      purpose: 'public',
-    });
-    const mockVlanConfigInterface = LinodeConfigInterfaceFactory.build();
-    const mockVpcConfigInterface = LinodeConfigInterfaceFactoryWithVPC.build({
-      vpc_id: mockVPC.id,
-      purpose: 'vpc',
-      active: true,
-    });
-    const mockConfig: Config = linodeConfigFactory.build({
-      id: randomNumber(),
-      interfaces: [
-        // The order of this array is significant. Index 0 (eth0) should be public.
-        mockPublicConfigInterface,
-        mockVlanConfigInterface,
-        mockVpcConfigInterface,
-      ],
-    });
-    const mockDisks: Disk[] = [
-      {
-        id: 44311273,
-        status: 'ready',
-        label: diskLabel,
-        created: '2020-08-21T17:26:14',
-        updated: '2020-08-21T17:26:30',
-        filesystem: 'ext4',
-        size: 81408,
-      },
-      {
-        id: 44311274,
-        status: 'ready',
-        label: '512 MB Swap Image',
-        created: '2020-08-21T17:26:14',
-        updated: '2020-08-21T17:26:31',
-        filesystem: 'swap',
-        size: 512,
-      },
-    ];
-
-    // Mock requests to get individual types.
-    mockGetLinodeType(dcPricingMockLinodeTypes[0]);
-    mockGetLinodeType(dcPricingMockLinodeTypes[1]);
-    mockGetLinodeTypes(dcPricingMockLinodeTypes).as('getLinodeTypes');
-
-    mockAppendFeatureFlags({
-      vpc: makeFeatureFlagData(true),
-    }).as('getFeatureFlags');
-    mockGetFeatureFlagClientstream().as('getClientStream');
-
-    mockGetRegions([mockVPCRegion]).as('getRegions');
-
-    mockGetVLANs(mockVLANs);
-    mockGetVPC(mockVPC).as('getVPC');
-    mockGetVPCs([mockVPC]).as('getVPCs');
-    mockCreateLinode(mockLinode).as('linodeCreated');
-    mockGetLinodeConfigs(mockLinode.id, [mockConfig]).as('getLinodeConfigs');
-    mockGetLinodeDisks(mockLinode.id, mockDisks).as('getDisks');
-    mockGetLinodeVolumes(mockLinode.id, []).as('getVolumes');
-
-    // intercept request
-    cy.visitWithLogin('/linodes/create');
-    cy.wait([
-      '@getLinodeTypes',
-      '@getClientStream',
-      '@getFeatureFlags',
-      '@getVPCs',
-    ]);
-
-    cy.get('[data-qa-header="Create"]').should('have.text', 'Create');
-
-    // Check the 'Backups' add on
-    cy.get('[data-testid="backups"]').should('be.visible').click();
-    ui.regionSelect.find().click().type(`${region.label} {enter}`);
-    fbtClick('Shared CPU');
-    getClick(`[id="${dcPricingMockLinodeTypes[0].id}"]`);
-
-    // the "VPC" section is present, and the VPC in the same region of
-    // the linode can be selected.
-    getVisible('[data-testid="vpc-panel"]').within(() => {
-      containsVisible('Assign this Linode to an existing VPC.');
-      // select VPC
-      cy.get('[data-qa-enhanced-select="None"]')
-        .should('be.visible')
-        .click()
-        .type(`${mockVPC.label}{enter}`);
-      // select subnet
-      cy.findByText('Select Subnet')
-        .should('be.visible')
-        .click()
-        .type(`${mockSubnet.label}{enter}`);
-    });
-
-    getClick('#linode-label').clear().type(linodeLabel);
-    cy.get('#root-password').type(rootpass);
-    getClick('[data-qa-deploy-linode]');
-    cy.wait('@linodeCreated').its('response.statusCode').should('eq', 200);
-    fbtVisible(linodeLabel);
-    cy.contains('RUNNING', { timeout: 300000 }).should('be.visible');
-
-    fbtClick('Configurations');
-    //cy.wait(['@getLinodeConfigs', '@getVPC', '@getDisks', '@getVolumes']);
-
-    // Confirm that VLAN and VPC have been assigned.
-    cy.findByLabelText('List of Configurations').within(() => {
-      cy.get('tr').should('have.length', 2);
-      containsVisible(`${mockConfig.label} – GRUB 2`);
-      containsVisible('eth0 – Public Internet');
-      containsVisible(`eth2 – VPC: ${mockVPC.label}`);
-=======
   describe('End-to-end', () => {
     // Run an end-to-end test to create a basic Linode for each plan type described below.
     describe('By plan type', () => {
@@ -538,7 +141,6 @@
             });
         });
       });
->>>>>>> 894afd59
     });
   });
 });