--- conflicted
+++ resolved
@@ -5,12 +5,9 @@
 import {
   linodeConfigInterfaceFactory,
   linodeConfigInterfaceFactoryWithVPC,
-<<<<<<< HEAD
   linodeFactory,
   linodeTypeFactory,
-=======
   regionFactory,
->>>>>>> 129b9b4f
 } from '@linode/utilities';
 import { authenticate } from 'support/api/authentication';
 import { dcPricingMockLinodeTypes } from 'support/constants/dc-specific-pricing';
