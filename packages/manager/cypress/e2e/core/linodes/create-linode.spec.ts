--- conflicted
+++ resolved
@@ -1,81 +1,20 @@
-<<<<<<< HEAD
 /**
  * @file Linode Create end-to-end tests.
  */
 
-=======
-import {
-  containsVisible,
-  fbtClick,
-  fbtVisible,
-  getClick,
-  getVisible,
-} from 'support/helpers';
-import { ui } from 'support/ui';
-import { apiMatcher } from 'support/util/intercepts';
-import { randomString, randomLabel, randomNumber } from 'support/util/random';
-import { chooseRegion } from 'support/util/regions';
-import { getRegionById } from 'support/util/regions';
-import {
-  subnetFactory,
-  vpcFactory,
-  linodeFactory,
-  linodeConfigFactory,
-  regionFactory,
-  VLANFactory,
-  LinodeConfigInterfaceFactory,
-  LinodeConfigInterfaceFactoryWithVPC,
-  accountFactory,
-} from '@src/factories';
->>>>>>> bb6c22c0
-import { authenticate } from 'support/api/authentication';
-import { interceptCreateLinode } from 'support/intercepts/linodes';
-import {
-  mockAppendFeatureFlags,
-  mockGetFeatureFlagClientstream,
-} from 'support/intercepts/feature-flags';
-import { makeFeatureFlagData } from 'support/util/feature-flags';
-<<<<<<< HEAD
 import { ui } from 'support/ui';
 import { chooseRegion } from 'support/util/regions';
 import { randomLabel, randomString } from 'support/util/random';
 import { LINODE_CREATE_TIMEOUT } from 'support/constants/linodes';
 import { cleanUp } from 'support/util/cleanup';
 import { linodeCreatePage } from 'support/ui/pages';
-=======
+import { authenticate } from 'support/api/authentication';
 import {
-  checkboxTestId,
-  headerTestId,
-} from 'src/components/DiskEncryption/DiskEncryption';
-
-import type { Config, VLAN, Disk, Region } from '@linode/api-v4';
-import { mockGetAccount } from 'support/intercepts/account';
-
-const mockRegions: Region[] = [
-  regionFactory.build({
-    capabilities: ['Linodes'],
-    country: 'uk',
-    id: 'eu-west',
-    label: 'London, UK',
-  }),
-  regionFactory.build({
-    capabilities: ['Linodes'],
-    country: 'sg',
-    id: 'ap-south',
-    label: 'Singapore, SG',
-  }),
-  regionFactory.build({
-    capabilities: ['Linodes'],
-    id: 'us-east',
-    label: 'Newark, NJ',
-  }),
-  regionFactory.build({
-    capabilities: ['Linodes'],
-    id: 'us-central',
-    label: 'Dallas, TX',
-  }),
-];
->>>>>>> bb6c22c0
+  mockAppendFeatureFlags,
+  mockGetFeatureFlagClientstream,
+} from 'support/intercepts/feature-flags';
+import { interceptCreateLinode } from 'support/intercepts/linodes';
+import { makeFeatureFlagData } from 'support/util/feature-flags';
 
 authenticate();
 describe('Create Linode', () => {
@@ -185,74 +124,4 @@
       });
     });
   });
-
-  it('should not have a "Disk Encryption" section visible if the feature flag is off and user does not have capability', () => {
-    // Mock feature flag -- @TODO LDE: Remove feature flag once LDE is fully rolled out
-    mockAppendFeatureFlags({
-      linodeDiskEncryption: makeFeatureFlagData(false),
-    }).as('getFeatureFlags');
-    mockGetFeatureFlagClientstream().as('getClientStream');
-
-    // Mock account response
-    const mockAccount = accountFactory.build({
-      capabilities: ['Linodes'],
-    });
-
-    mockGetAccount(mockAccount).as('getAccount');
-
-    // intercept request
-    cy.visitWithLogin('/linodes/create');
-    cy.wait(['@getFeatureFlags', '@getClientStream', '@getAccount']);
-
-    // Check if section is visible
-    cy.get(`[data-testid=${headerTestId}]`).should('not.exist');
-  });
-
-  it('should have a "Disk Encryption" section visible if feature flag is on and user has the capability', () => {
-    // Mock feature flag -- @TODO LDE: Remove feature flag once LDE is fully rolled out
-    mockAppendFeatureFlags({
-      linodeDiskEncryption: makeFeatureFlagData(true),
-    }).as('getFeatureFlags');
-    mockGetFeatureFlagClientstream().as('getClientStream');
-
-    // Mock account response
-    const mockAccount = accountFactory.build({
-      capabilities: ['Linodes', 'Disk Encryption'],
-    });
-
-    const mockRegion = regionFactory.build({
-      capabilities: ['Linodes', 'Disk Encryption'],
-    });
-
-    const mockRegionWithoutDiskEncryption = regionFactory.build({
-      capabilities: ['Linodes'],
-    });
-
-    const mockRegions = [mockRegion, mockRegionWithoutDiskEncryption];
-
-    mockGetAccount(mockAccount).as('getAccount');
-    mockGetRegions(mockRegions);
-
-    // intercept request
-    cy.visitWithLogin('/linodes/create');
-    cy.wait(['@getFeatureFlags', '@getClientStream', '@getAccount']);
-
-    // Check if section is visible
-    cy.get(`[data-testid="${headerTestId}"]`).should('exist');
-
-    // "Encrypt Disk" checkbox should be disabled if a region that does not support LDE is selected
-    ui.regionSelect.find().click();
-    ui.select
-      .findItemByText(
-        `${mockRegionWithoutDiskEncryption.label} (${mockRegionWithoutDiskEncryption.id})`
-      )
-      .click();
-
-    cy.get(`[data-testid="${checkboxTestId}"]`).should('be.disabled');
-
-    ui.regionSelect.find().click();
-    ui.select.findItemByText(`${mockRegion.label} (${mockRegion.id})`).click();
-
-    cy.get(`[data-testid="${checkboxTestId}"]`).should('be.enabled');
-  });
 });