// TODO: Cypress
// Move this to cypress component testing once the setup is complete - see https://github.com/linode/manager/pull/10134
import { ui } from 'support/ui';
import {
  regionFactory,
  regionAvailabilityFactory,
  linodeTypeFactory,
} from '@src/factories';
import { authenticate } from 'support/api/authentication';
import {
  mockGetRegions,
  mockGetRegionAvailability,
} from 'support/intercepts/regions';
import { mockGetLinodeTypes } from 'support/intercepts/linodes';
<<<<<<< HEAD
import { mockAppendFeatureFlags } from 'support/intercepts/feature-flags';
=======
>>>>>>> 079a200e

const mockRegions = [
  regionFactory.build({
    capabilities: ['Linodes', 'Kubernetes'],
    id: 'us-east',
    label: 'Newark, NJ',
  }),
];

const mockDedicatedLinodeTypes = [
  linodeTypeFactory.build({
    id: 'dedicated-1',
    label: 'dedicated-1',
    class: 'dedicated',
  }),
  linodeTypeFactory.build({
    id: 'dedicated-2',
    label: 'dedicated-2',
    class: 'dedicated',
  }),
  linodeTypeFactory.build({
    id: 'dedicated-3',
    label: 'dedicated-3',
    class: 'dedicated',
  }),
  linodeTypeFactory.build({
    id: 'dedicated-4',
    label: 'dedicated-4',
    class: 'dedicated',
  }),
];

const mockSharedLinodeTypes = [
  linodeTypeFactory.build({
    id: 'shared-1',
    label: 'shared-1',
    class: 'standard',
  }),
  linodeTypeFactory.build({
    id: 'shared-2',
    label: 'shared-2',
    class: 'standard',
  }),
  linodeTypeFactory.build({
    id: 'shared-3',
    label: 'shared-3',
    class: 'standard',
  }),
];

const mockHighMemoryLinodeTypes = [
  linodeTypeFactory.build({
    id: 'highmem-1',
    label: 'highmem-1',
    class: 'highmem',
  }),
];

const mockGPUType = [
  linodeTypeFactory.build({
    id: 'gpu-1',
    label: 'gpu-1',
    class: 'gpu',
  }),
  linodeTypeFactory.build({
    id: 'gpu-2',
    label: 'gpu-2 Ada',
    class: 'gpu',
  }),
];

const mockLinodeTypes = [
  ...mockDedicatedLinodeTypes,
  ...mockHighMemoryLinodeTypes,
  ...mockSharedLinodeTypes,
  ...mockGPUType,
];

const mockRegionAvailability = [
  regionAvailabilityFactory.build({
    plan: 'dedicated-3',
    available: false,
    region: 'us-east',
  }),
  regionAvailabilityFactory.build({
    plan: 'dedicated-4',
    available: false,
    region: 'us-east',
  }),
  regionAvailabilityFactory.build({
    plan: 'highmem-1',
    available: false,
    region: 'us-east',
  }),
  regionAvailabilityFactory.build({
    plan: 'shared-3',
    available: false,
    region: 'us-east',
  }),
];

const linodePlansPanel = '[data-qa-tp="Linode Plan"]';
const k8PlansPanel = '[data-qa-tp="Add Node Pools"]';
const planSelectionTable = 'List of Linode Plans';

const notices = {
  limitedAvailability: '[data-testid="limited-availability-banner"]',
  unavailable: '[data-testid="notice-error"]',
};

authenticate();
describe('displays linode plans panel based on availability', () => {
  before(() => {
    mockGetRegions(mockRegions).as('getRegions');
    mockGetLinodeTypes(mockLinodeTypes).as('getLinodeTypes');
    mockGetRegionAvailability(mockRegions[0].id, mockRegionAvailability).as(
      'getRegionAvailability'
    );
  });

  it('displays the proper plans based on the region and types', () => {
    cy.visitWithLogin('/linodes/create');
    cy.wait(['@getRegions', '@getLinodeTypes']);

    ui.regionSelect.find().click();
    ui.regionSelect.findItemByRegionLabel(mockRegions[0].label).click();

    cy.wait(['@getRegionAvailability']);

    // Dedicated CPU tab
    // Should be selected/open by default
    // Should have the limited availability notice
    // Should contain 5 plans (6 rows including the header row)
    // Should have 3 plans disabled
    // Should not have tooltips for the disabled plans (more than half disabled plans in the panel)
    cy.get(linodePlansPanel).within(() => {
      cy.findAllByRole('alert').should('have.length', 1);
      cy.get(notices.limitedAvailability).should('be.visible');

      cy.findByRole('table', { name: planSelectionTable }).within(() => {
        cy.findAllByRole('row').should('have.length', 6);
        cy.get('[id="dedicated-1"]').should('be.enabled');
        cy.get('[id="dedicated-2"]').should('be.enabled');
        cy.get(
          '[aria-label="dedicated-3 - This plan has limited deployment availability."]'
        );
        cy.get('[id="dedicated-3"]').should('be.disabled');
        cy.get('[id="g6-dedicated-64"]').should('be.disabled');
        cy.findAllByTestId('disabled-plan-tooltip').should('have.length', 0);
      });
    });

    // Shared CPU tab
    // Should have no notices
    // Should contain 3 plans (4 rows including the header row)
    // Should have 1 disabled plan
    // Should have one tooltip for the disabled plan
    cy.findByText('Shared CPU').click();
    cy.get(linodePlansPanel).within(() => {
      cy.findAllByRole('alert').should('have.length', 0);

      cy.findByRole('table', { name: planSelectionTable }).within(() => {
        cy.findAllByRole('row').should('have.length', 4);
        cy.get('[id="shared-1"]').should('be.enabled');
        cy.get('[id="shared-2"]').should('be.enabled');
        cy.get('[id="shared-3"]').should('be.disabled');
        cy.findAllByTestId('disabled-plan-tooltip').should('have.length', 1);
      });
    });

    // High Memory tab
    // Should have the limited availability notice
    // Should contain 1 plan (2 rows including the header row)
    // Should have one disabled plan
    // Should have no tooltip for the disabled plan (more than half disabled plans in the panel)
    cy.findByText('High Memory').click();
    cy.get(linodePlansPanel).within(() => {
      cy.findAllByRole('alert').should('have.length', 1);
      cy.get(notices.limitedAvailability).should('be.visible');

      cy.findByRole('table', { name: planSelectionTable }).within(() => {
        cy.findAllByRole('row').should('have.length', 2);
        cy.get('[id="highmem-1"]').should('be.disabled');
        cy.findAllByTestId('disabled-plan-tooltip').should('have.length', 0);
      });
    });

    // Premium CPU
    // Should have the unavailable notice
    // Only present since we manually inject the 512 plan for it
    // Should contain 1 plan (2 rows including the header row)
    // Should have its whole panel disabled
    // Should not have tooltip for the disabled plan (not needed on disabled panels)
    cy.findByText('Premium CPU').click();
    cy.get(linodePlansPanel).within(() => {
      cy.findAllByRole('alert').should('have.length', 1);
      cy.get(notices.unavailable).should('be.visible');

      cy.findByRole('table', { name: planSelectionTable }).within(() => {
        cy.findAllByRole('row').should('have.length', 2);
        cy.get('[id="g7-premium-64"]').should('be.disabled');
        cy.findAllByTestId('disabled-plan-tooltip').should('have.length', 0);
      });
    });
  });
});

describe('displays kubernetes plans panel based on availability', () => {
  before(() => {
    mockGetRegions(mockRegions).as('getRegions');
    mockGetLinodeTypes(mockLinodeTypes).as('getLinodeTypes');
    mockGetRegionAvailability(mockRegions[0].id, mockRegionAvailability).as(
      'getRegionAvailability'
    );
  });

  it('displays the proper plans based on the region and types', () => {
    cy.visitWithLogin('/kubernetes/create');
    cy.wait(['@getRegions', '@getLinodeTypes']);

    ui.regionSelect.find().click();
    ui.regionSelect.findItemByRegionLabel(mockRegions[0].label).click();

    cy.wait(['@getRegionAvailability']);

    // Dedicated CPU tab
    // Should be selected/open by default
    // Should have the limited availability notice
    // Should contain 5 plans (6 rows including the header row)
    // Should have 3 plans disabled
    // Should have no tooltips for the disabled plans (more than half disabled plans in the panel)
    // All inputs for a row should be enabled if row is enabled (only testing one row in suite)
    // All inputs for a disabled row should be disabled (only testing one row in suite)
    cy.get(k8PlansPanel).within(() => {
      cy.findAllByRole('alert').should('have.length', 1);
      cy.get(notices.limitedAvailability).should('be.visible');

      cy.findByRole('table', { name: planSelectionTable }).within(() => {
        cy.findAllByRole('row').should('have.length', 6);
        cy.get('[data-qa-plan-row="dedicated-1"]').should(
          'not.have.attr',
          'disabled'
        );
        cy.get('[data-qa-plan-row="dedicated-2"]').should(
          'not.have.attr',
          'disabled'
        );
        cy.get('[data-qa-plan-row="dedicated-3"]').should(
          'have.attr',
          'disabled'
        );
        cy.get('[data-qa-plan-row="Dedicated 512 GB"]').should(
          'have.attr',
          'disabled'
        );
        cy.get('[data-qa-plan-row="dedicated-3"]').within(() => {
          cy.get('[data-testid="decrement-button"]').should('be.disabled');
          cy.get('[data-testid="increment-button"]').should('be.disabled');
          cy.get('[data-testid="Button"]')
            .should(
              'have.attr',
              'aria-label',
              'This plan has limited deployment availability.'
            )
            .should('be.disabled');
        });
        cy.findAllByTestId('disabled-plan-tooltip').should('have.length', 0);
      });
    });

    // Shared CPU tab
    // Should have no notices
    // Should contain 3 plans (4 rows including the header row)
    // Should have 2 disabled plans
    // Should have tooltip for the disabled plan (not more than half disabled plans in the panel)
    cy.findByText('Shared CPU').click();
    cy.get(k8PlansPanel).within(() => {
      cy.findAllByRole('alert').should('have.length', 0);

      cy.findByRole('table', { name: planSelectionTable }).within(() => {
        cy.findAllByRole('row').should('have.length', 4);
        cy.get('[data-qa-plan-row="shared-1"]').should(
          'not.have.attr',
          'disabled'
        );
        cy.get('[data-qa-plan-row="shared-2"]').should(
          'not.have.attr',
          'disabled'
        );
        cy.get('[data-qa-plan-row="shared-3"]').should('have.attr', 'disabled');
        cy.findAllByTestId('disabled-plan-tooltip').should('have.length', 1);
      });
    });

    // High Memory tab
    // Should have the limited availability notice
    // Should contain 1 plan (2 rows including the header row)
    // Should have one disabled plan
    // Should have no tooltip for the disabled plan (more than half disabled plans in the panel)
    cy.findByText('High Memory').click();
    cy.get(k8PlansPanel).within(() => {
      cy.findAllByRole('alert').should('have.length', 1);
      cy.get(notices.limitedAvailability).should('be.visible');

      cy.findByRole('table', { name: planSelectionTable }).within(() => {
        cy.findAllByRole('row').should('have.length', 2);
        cy.get('[data-qa-plan-row="highmem-1"]').should(
          'have.attr',
          'disabled'
        );
        cy.findAllByTestId('disabled-plan-tooltip').should('have.length', 0);
      });
    });

    // Premium CPU
    // Should have the unavailable notice
    // Only present since we manually inject the 512 plan for it
    // Should contain 1 plan (2 rows including the header row)
    // Should have its whole panel disabled
    // Should not have tooltip for the disabled plan (not needed on disabled panels)
    cy.findByText('Premium CPU').click();
    cy.get(k8PlansPanel).within(() => {
      cy.findAllByRole('alert').should('have.length', 1);
      cy.get(notices.unavailable).should('be.visible');

      cy.findByRole('table', { name: planSelectionTable }).within(() => {
        cy.findAllByRole('row').should('have.length', 2);
        cy.get('[data-qa-plan-row="Premium 512 GB"]').should(
          'have.attr',
          'disabled'
        );
        cy.findAllByTestId('disabled-plan-tooltip').should('have.length', 0);
      });
    });
  });
});

describe('displays specific linode plans for GPU', () => {
  before(() => {
    mockGetRegions(mockRegions).as('getRegions');
    mockGetLinodeTypes(mockLinodeTypes).as('getLinodeTypes');
    mockGetRegionAvailability(mockRegions[0].id, mockRegionAvailability).as(
      'getRegionAvailability'
    );
<<<<<<< HEAD
    mockAppendFeatureFlags({
      placementGroups: {
        planDivider: true,
      },
    });
=======
>>>>>>> 079a200e
  });

  it('Should render divided tables when GPU divider enabled', () => {
    cy.visitWithLogin('/linodes/create');

    ui.regionSelect.find().click();
    ui.regionSelect.findItemByRegionLabel(mockRegions[0].label).click();

    // GPU tab
    // Should display two separate tables
    cy.findByText('GPU').click();
    cy.get(linodePlansPanel).within(() => {
      cy.findAllByRole('alert').should('have.length', 1);
      cy.get(notices.unavailable).should('be.visible');

      cy.findByRole('table', {
        name: 'List of NVIDIA RTX 4000 Ada Plans',
      }).within(() => {
        cy.findByText('NVIDIA RTX 4000 Ada').should('be.visible');
        cy.findAllByRole('row').should('have.length', 2);
        cy.get('[id="gpu-2"]').should('be.disabled');
      });

      cy.findByRole('table', {
        name: 'List of NVIDIA Quadro RTX 6000 Plans',
      }).within(() => {
        cy.findByText('NVIDIA Quadro RTX 6000').should('be.visible');
        cy.findAllByRole('row').should('have.length', 2);
        cy.get('[id="gpu-1"]').should('be.disabled');
      });
    });
  });
});<|MERGE_RESOLUTION|>--- conflicted
+++ resolved
@@ -12,10 +12,6 @@
   mockGetRegionAvailability,
 } from 'support/intercepts/regions';
 import { mockGetLinodeTypes } from 'support/intercepts/linodes';
-<<<<<<< HEAD
-import { mockAppendFeatureFlags } from 'support/intercepts/feature-flags';
-=======
->>>>>>> 079a200e
 
 const mockRegions = [
   regionFactory.build({
@@ -360,14 +356,6 @@
     mockGetRegionAvailability(mockRegions[0].id, mockRegionAvailability).as(
       'getRegionAvailability'
     );
-<<<<<<< HEAD
-    mockAppendFeatureFlags({
-      placementGroups: {
-        planDivider: true,
-      },
-    });
-=======
->>>>>>> 079a200e
   });
 
   it('Should render divided tables when GPU divider enabled', () => {
