import {
  linodeConfigInterfaceFactoryWithVPC,
<<<<<<< HEAD
  linodeFactory,
=======
  regionFactory,
>>>>>>> 129b9b4f
} from '@linode/utilities';
import { mockGetLinodeConfigs } from 'support/intercepts/configs';
import { mockAppendFeatureFlags } from 'support/intercepts/feature-flags';
import {
  mockCreateLinode,
  mockGetLinodeDetails,
} from 'support/intercepts/linodes';
import { mockGetRegions } from 'support/intercepts/regions';
import {
  mockCreateVPC,
  mockCreateVPCError,
  mockGetSubnets,
  mockGetVPC,
  mockGetVPCs,
} from 'support/intercepts/vpc';
import { ui } from 'support/ui';
import { linodeCreatePage, vpcCreateDrawer } from 'support/ui/pages';
import {
  randomIp,
  randomLabel,
  randomNumber,
  randomPhrase,
  randomString,
} from 'support/util/random';
import { chooseRegion } from 'support/util/regions';

import {
  linodeConfigFactory,
<<<<<<< HEAD
  regionFactory,
=======
  linodeFactory,
>>>>>>> 129b9b4f
  subnetFactory,
  vpcFactory,
} from 'src/factories';
import { WARNING_ICON_UNRECOMMENDED_CONFIG } from 'src/features/VPCs/constants';

describe('Create Linode with VPCs', () => {
  beforeEach(() => {
    mockAppendFeatureFlags({
      linodeInterfaces: { enabled: false },
    });
  });
  /*
   * - Confirms UI flow to create a Linode with an existing VPC assigned using mock API data.
   * - Confirms that VPC assignment is reflected in create summary section.
   * - Confirms that outgoing API request contains expected VPC interface data.
   * - Confirms newly assigned Linode does not have an unrecommended config notice inside VPC
   */
  it('can assign existing VPCs during Linode Create flow', () => {
    const linodeRegion = chooseRegion({ capabilities: ['VPCs'] });

    const mockSubnet = subnetFactory.build({
      id: randomNumber(),
      ipv4: `${randomIp()}/0`,
      label: randomLabel(),
      linodes: [],
    });

    const mockVPC = vpcFactory.build({
      id: randomNumber(),
      label: randomLabel(),
      region: linodeRegion.id,
      subnets: [mockSubnet],
    });

    const mockLinode = linodeFactory.build({
      id: randomNumber(),
      label: randomLabel(),
      region: linodeRegion.id,
    });

    const mockInterface = linodeConfigInterfaceFactoryWithVPC.build({
      active: true,
      primary: true,
      subnet_id: mockSubnet.id,
      vpc_id: mockVPC.id,
    });

    const mockLinodeConfig = linodeConfigFactory.build({
      interfaces: [mockInterface],
    });

    const mockUpdatedSubnet = {
      ...mockSubnet,
      linodes: [
        {
          id: mockLinode.id,
          interfaces: [{ active: true, config_id: 1, id: mockInterface.id }],
        },
      ],
    };

    mockGetVPCs([mockVPC]).as('getVPCs');
    mockGetVPC(mockVPC).as('getVPC');
    mockCreateLinode(mockLinode).as('createLinode');
    mockGetLinodeDetails(mockLinode.id, mockLinode);

    cy.visitWithLogin('/linodes/create');

    linodeCreatePage.setLabel(mockLinode.label);
    linodeCreatePage.selectImage('Debian 12');
    linodeCreatePage.selectRegionById(linodeRegion.id);
    linodeCreatePage.selectPlan('Shared CPU', 'Nanode 1 GB');
    linodeCreatePage.setRootPassword(randomString(32));

    // Confirm that mocked VPC is shown in the Autocomplete, and then select it.
    cy.findByText('Assign VPC').click();
    cy.focused().type(mockVPC.label);

    ui.autocompletePopper
      .findByTitle(mockVPC.label)
      .should('be.visible')
      .click();

    // Confirm that VPC's subnet gets selected
    cy.findByLabelText('Subnet').should(
      'have.value',
      `${mockSubnet.label} (${mockSubnet.ipv4})`
    );

    // Confirm VPC assignment indicator is shown in Linode summary.
    cy.get('[data-qa-linode-create-summary]').scrollIntoView();
    cy.get('[data-qa-linode-create-summary]').within(() => {
      cy.findByText('VPC Assigned').should('be.visible');
    });

    // Create Linode and confirm contents of outgoing API request payload.
    ui.button
      .findByTitle('Create Linode')
      .should('be.visible')
      .should('be.enabled')
      .click();

    cy.wait('@createLinode').then((xhr) => {
      const requestPayload = xhr.request.body;
      const expectedVpcInterface = requestPayload['interfaces'][0];

      // Confirm that request payload includes VPC interface.
      expect(expectedVpcInterface['vpc_id']).to.equal(mockVPC.id);
      expect(expectedVpcInterface['ipv4']).to.be.an('object').that.is.empty;
      expect(expectedVpcInterface['subnet_id']).to.equal(mockSubnet.id);
      expect(expectedVpcInterface['purpose']).to.equal('vpc');
      // Confirm that VPC interfaces are always marked as the primary interface
      expect(expectedVpcInterface['primary']).to.equal(true);
    });

    // Confirm redirect to new Linode.
    cy.url().should('endWith', `/linodes/${mockLinode.id}`);
    // Confirm toast notification should appear on Linode create.
    ui.toast.assertMessage(`Your Linode ${mockLinode.label} is being created.`);

    // Confirm newly created Linode does not have unrecommended configuration notice
    mockGetVPC(mockVPC).as('getVPC');
    mockGetSubnets(mockVPC.id, [mockUpdatedSubnet]).as('getSubnets');
    mockGetLinodeDetails(mockLinode.id, mockLinode).as('getLinode');
    mockGetLinodeConfigs(mockLinode.id, [mockLinodeConfig]).as(
      'getLinodeConfigs'
    );

    cy.visit(`/vpcs/${mockVPC.id}`);
    cy.findByLabelText(`expand ${mockSubnet.label} row`).click();
    cy.wait('@getLinodeConfigs');
    cy.findByTestId(WARNING_ICON_UNRECOMMENDED_CONFIG).should('not.exist');
  });

  /*
   * - Confirms UI flow to create a Linode with a new VPC assigned using mock API data.
   * - Creates a VPC and a subnet from within the Linode Create flow.
   * - Confirms that Cloud responds gracefully when VPC create API request fails.
   * - Confirms that outgoing API request contains correct VPC interface data.
   * - Confirms newly assigned Linode does not have an unrecommended config notice inside VPC
   */
  it('can assign new VPCs during Linode Create flow', () => {
    const linodeRegion = chooseRegion({ capabilities: ['VPCs'] });

    const mockErrorMessage = 'An unknown error occurred.';

    const mockSubnet = subnetFactory.build({
      id: randomNumber(),
      ipv4: '10.0.0.0/24',
      label: randomLabel(),
      linodes: [],
    });

    const mockVPC = vpcFactory.build({
      description: randomPhrase(),
      id: randomNumber(),
      label: randomLabel(),
      region: linodeRegion.id,
      subnets: [mockSubnet],
    });

    const mockLinode = linodeFactory.build({
      id: randomNumber(),
      label: randomLabel(),
      region: linodeRegion.id,
    });

    const mockInterface = linodeConfigInterfaceFactoryWithVPC.build({
      active: true,
      primary: true,
      subnet_id: mockSubnet.id,
      vpc_id: mockVPC.id,
    });

    const mockLinodeConfig = linodeConfigFactory.build({
      interfaces: [mockInterface],
    });

    const mockUpdatedSubnet = {
      ...mockSubnet,
      linodes: [
        {
          id: mockLinode.id,
          interfaces: [{ active: true, config_id: 1, id: mockInterface.id }],
        },
      ],
    };

    mockGetVPCs([]);
    mockCreateLinode(mockLinode).as('createLinode');
    cy.visitWithLogin('/linodes/create');

    linodeCreatePage.setLabel(mockLinode.label);
    linodeCreatePage.selectImage('Debian 12');
    linodeCreatePage.selectRegionById(linodeRegion.id);
    linodeCreatePage.selectPlan('Shared CPU', 'Nanode 1 GB');
    linodeCreatePage.setRootPassword(randomString(32));

    cy.findByText('Create VPC').should('be.visible').click();

    ui.drawer
      .findByTitle('Create VPC')
      .should('be.visible')
      .within(() => {
        vpcCreateDrawer.setLabel(mockVPC.label);
        vpcCreateDrawer.setDescription(mockVPC.description);
        vpcCreateDrawer.setSubnetLabel(mockSubnet.label);
        vpcCreateDrawer.setSubnetIpRange(mockSubnet.ipv4!);

        // Confirm that unexpected API errors are handled gracefully upon
        // failed VPC creation.
        mockCreateVPCError(mockErrorMessage, 500).as('createVpc');
        vpcCreateDrawer.submit();

        cy.wait('@createVpc');
        cy.findByText(mockErrorMessage).scrollIntoView();
        cy.findByText(mockErrorMessage).should('be.visible');

        // Create VPC with successful API response mocked.
        mockCreateVPC(mockVPC).as('createVpc');
        mockGetVPCs([mockVPC]);
        vpcCreateDrawer.submit();
      });

    // Verify the VPC field gets populated
    cy.findByLabelText('Assign VPC').should('have.value', mockVPC.label);

    // Verify the subnet gets populated
    cy.findByLabelText('Subnet').should(
      'have.value',
      `${mockSubnet.label} (${mockSubnet.ipv4})`
    );

    // Clear the subnet value
    cy.get('[data-qa-autocomplete="Subnet"]').within(() => {
      cy.findByLabelText('Clear').click();
    });

    // Try to submit the form without a subnet selected
    ui.button
      .findByTitle('Create Linode')
      .should('be.visible')
      .should('be.enabled')
      .click();

    // Verify a validation error shows
    cy.findByText('Subnet is required.').should('be.visible');

    cy.findByLabelText('Subnet').should('be.visible').type(mockSubnet.label);

    ui.autocompletePopper
      .findByTitle(`${mockSubnet.label} (${mockSubnet.ipv4})`)
      .should('be.visible')
      .click();

    // Check box to assign public IPv4.
    cy.findByText('Assign a public IPv4 address for this Linode')
      .should('be.visible')
      .click();

    // Create Linode and confirm contents of outgoing API request payload.
    ui.button
      .findByTitle('Create Linode')
      .should('be.visible')
      .should('be.enabled')
      .click();

    cy.wait('@createLinode').then((xhr) => {
      const requestPayload = xhr.request.body;
      const expectedVpcInterface = requestPayload['interfaces'][0];

      // Confirm that request payload includes VPC interface.
      expect(expectedVpcInterface['vpc_id']).to.equal(mockVPC.id);
      expect(expectedVpcInterface['ipv4']).to.deep.equal({ nat_1_1: 'any' });
      expect(expectedVpcInterface['subnet_id']).to.equal(mockSubnet.id);
      expect(expectedVpcInterface['purpose']).to.equal('vpc');
      // Confirm that VPC interfaces are always marked as the primary interface
      expect(expectedVpcInterface['primary']).to.equal(true);
    });

    cy.url().should('endWith', `/linodes/${mockLinode.id}`);
    // Confirm toast notification should appear on Linode create.
    ui.toast.assertMessage(`Your Linode ${mockLinode.label} is being created.`);

    // Confirm newly created Linode does not have unrecommended configuration notice
    mockGetVPC(mockVPC).as('getVPC');
    mockGetSubnets(mockVPC.id, [mockUpdatedSubnet]).as('getSubnets');
    mockGetLinodeDetails(mockLinode.id, mockLinode).as('getLinode');
    mockGetLinodeConfigs(mockLinode.id, [mockLinodeConfig]).as(
      'getLinodeConfigs'
    );

    cy.visit(`/vpcs/${mockVPC.id}`);
    cy.findByLabelText(`expand ${mockSubnet.label} row`).click();
    cy.wait('@getLinodeConfigs');
    cy.findByTestId(WARNING_ICON_UNRECOMMENDED_CONFIG).should('not.exist');
  });

  /*
   * - Confirms UI flow when attempting to assign VPC to Linode in region without capability.
   * - Confirms that VPCs selection is disabled.
   * - Confirms that notice text is present to explain that VPCs are unavailable.
   */
  it('cannot assign VPCs to Linodes in regions without VPC capability', () => {
    const mockRegion = regionFactory.build({
      capabilities: ['Linodes'],
    });

    const vpcNotAvailableMessage =
      'VPC is not available in the selected region.';

    mockGetRegions([mockRegion]);
    cy.visitWithLogin('/linodes/create');

    linodeCreatePage.selectRegionById(mockRegion.id);

    cy.findByLabelText('Assign VPC').scrollIntoView();
    cy.findByLabelText('Assign VPC').should('be.visible').should('be.disabled');

    cy.findByText(vpcNotAvailableMessage).should('be.visible');
  });
});<|MERGE_RESOLUTION|>--- conflicted
+++ resolved
@@ -1,10 +1,7 @@
 import {
   linodeConfigInterfaceFactoryWithVPC,
-<<<<<<< HEAD
   linodeFactory,
-=======
   regionFactory,
->>>>>>> 129b9b4f
 } from '@linode/utilities';
 import { mockGetLinodeConfigs } from 'support/intercepts/configs';
 import { mockAppendFeatureFlags } from 'support/intercepts/feature-flags';
@@ -31,16 +28,7 @@
 } from 'support/util/random';
 import { chooseRegion } from 'support/util/regions';
 
-import {
-  linodeConfigFactory,
-<<<<<<< HEAD
-  regionFactory,
-=======
-  linodeFactory,
->>>>>>> 129b9b4f
-  subnetFactory,
-  vpcFactory,
-} from 'src/factories';
+import { linodeConfigFactory, subnetFactory, vpcFactory } from 'src/factories';
 import { WARNING_ICON_UNRECOMMENDED_CONFIG } from 'src/features/VPCs/constants';
 
 describe('Create Linode with VPCs', () => {
