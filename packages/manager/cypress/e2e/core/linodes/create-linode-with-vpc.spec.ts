--- conflicted
+++ resolved
@@ -4,10 +4,6 @@
   subnetFactory,
   vpcFactory,
 } from 'src/factories';
-<<<<<<< HEAD
-import { mockAppendFeatureFlags } from 'support/intercepts/feature-flags';
-=======
->>>>>>> 079a200e
 import {
   mockCreateLinode,
   mockGetLinodeDetails,
@@ -31,16 +27,6 @@
 import { chooseRegion } from 'support/util/regions';
 
 describe('Create Linode with VPCs', () => {
-<<<<<<< HEAD
-  // TODO Remove feature flag mocks when `linodeCreateRefactor` flag is retired.
-  beforeEach(() => {
-    mockAppendFeatureFlags({
-      linodeCreateRefactor: true,
-    });
-  });
-
-=======
->>>>>>> 079a200e
   /*
    * - Confirms UI flow to create a Linode with an existing VPC assigned using mock API data.
    * - Confirms that VPC assignment is reflected in create summary section.
