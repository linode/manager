/* eslint-disable sonarjs/no-duplicate-string */
import { authenticate } from 'support/api/authentication';
import { LINODE_CREATE_TIMEOUT } from 'support/constants/linodes';
import {
  interceptAddDisks,
  interceptDeleteDisks,
  interceptResizeDisks,
} from 'support/intercepts/linodes';
import { ui } from 'support/ui';
import { cleanUp } from 'support/util/cleanup';
import { createTestLinode } from 'support/util/linodes';
import { randomLabel } from 'support/util/random';

import type { Linode } from '@linode/api-v4';

/**
 * Waits for a Linode to finish provisioning by checking the details page status indicator.
 */
const waitForProvision = () => {
  cy.findByText('PROVISIONING', { timeout: LINODE_CREATE_TIMEOUT }).should(
    'not.exist'
  );
  cy.findByText('BOOTING', { timeout: LINODE_CREATE_TIMEOUT }).should(
    'not.exist'
  );
  cy.findByText('Creating', { timeout: LINODE_CREATE_TIMEOUT }).should(
    'not.exist'
  );
};

// Size values (in MB) to use when creating and resizing disks.
const DISK_CREATE_SIZE_MB = 512;
const DISK_RESIZE_SIZE_MB = 768;

/**
 * Deletes an in-use disk of the given name.
 *
 * @param diskName - Name of disk to attempt to delete.
 */
const deleteInUseDisk = (diskName: string) => {
  waitForProvision();

  ui.actionMenuItem
    .findByTitle('Delete')
    .should('be.visible')
    .as('deleteMenuItem')
    .should('have.attr', 'aria-disabled');

  // The 'have.attr' assertion changes the Cypress subject to the value of the attr.
  // Using `cy.get()` against the alias reselects the item.
  cy.get('@deleteMenuItem').within(() => {
    ui.button
      .findByAttribute('data-qa-help-button', 'true')
      .should('be.visible')
      .should('be.enabled')
      .click();
  });

  cy.findByText(
    'Your Linode must be fully powered down in order to perform this action.'
  ).should('be.visible');
};

/**
 * Deletes a disk of the given name.
 *
 * @param diskName - Name of disk to delete.
 */
const deleteDisk = (diskName: string) => {
  waitForProvision();

  ui.actionMenu
    .findByTitle(`Action menu for Disk ${diskName}`)
    .should('be.visible')
    .click();

  ui.actionMenuItem.findByTitle('Delete').should('be.visible').click();

  ui.dialog
    .findByTitle('Confirm Delete')
    .should('be.visible')
    .within(() => {
      ui.button
        .findByTitle('Delete')
        .should('be.visible')
        .should('be.enabled')
        .click();
    });
};

/**
 * Adds a new disk with the given name and optional size.
 *
 * If `diskSize` is not specified, the new disk will be 512MB.
 *
 * @param diskName - Name of new disk.
 * @param diskSize - Size of new disk in megabytes.
 */
const addDisk = (diskName: string, diskSize: number = DISK_CREATE_SIZE_MB) => {
  cy.contains('PROVISIONING', { timeout: LINODE_CREATE_TIMEOUT }).should(
    'not.exist'
  );
  cy.contains('BOOTING', { timeout: LINODE_CREATE_TIMEOUT }).should(
    'not.exist'
  );
  cy.contains('OFFLINE', { timeout: LINODE_CREATE_TIMEOUT }).should(
    'be.visible'
  );

  ui.button.findByTitle('Add a Disk').click();

  ui.drawer
    .findByTitle('Create Disk')
    .should('be.visible')
    .within(() => {
      cy.findByLabelText('Label (required)').type(diskName);
      cy.findByLabelText('Size (required)').clear();
      cy.focused().type(`${diskSize}`);
      ui.button.findByTitle('Create').click();
    });

  ui.toast.assertMessage(`Started creation of disk ${diskName}`);
};

authenticate();
beforeEach(() => {
  cy.tag('method:e2e');
});
describe('linode storage tab', () => {
  before(() => {
    cleanUp(['linodes', 'lke-clusters']);
  });

  /*
   * - Confirms UI flow end-to-end when a user attempts to delete a Linode disk that's in use.
   * - Confirms that error occurs and user is informed that they must power down their Linode.
   */
  it('try to delete in use disk', () => {
    const diskName = 'Ubuntu 24.04 LTS Disk';
    cy.defer(() => createTestLinode({ booted: true })).then((linode) => {
      interceptDeleteDisks(linode.id).as('deleteDisk');
      cy.visitWithLogin(`linodes/${linode.id}/storage`);
      cy.contains('RUNNING', { timeout: LINODE_CREATE_TIMEOUT });
      cy.findByText(diskName).should('be.visible');

      ui.button.findByTitle('Add a Disk').should('be.disabled');

      cy.get(`[data-qa-disk="${diskName}"]`).within(() => {
        ui.actionMenu
          .findByTitle(`Action menu for Disk ${diskName}`)
          .should('be.visible')
          .click();
        ui.actionMenuItem.findByTitle('Resize').should('be.disabled');
      });

      deleteInUseDisk(diskName);

      ui.button.findByTitle('Add a Disk').should('be.disabled');
    });
  });

  /*
   * - Confirms UI flow end-to-end when a user deletes a Linode disk.
   * - Confirms that user can successfully delete a disk from a Linode.
   * - Confirms that Cloud Manager UI automatically updates to reflect deleted disk.
   * TODO: Disk cannot be deleted if disk_encryption is 'enabled'
   * TODO: edit result of this test if/when behavior of backend is updated. uncertain what expected behavior is for this disk config
<<<<<<< HEAD
   */
  it('delete disk fails', () => {
=======
   */
  it('delete disk fails', () => {
    const diskName = randomLabel();
    cy.defer(() =>
      createTestLinode({
        booted: false,
        disk_encryption: 'enabled',
        image: null,
      })
    ).then((linode) => {
      interceptDeleteDisks(linode.id).as('deleteDisk');
      interceptAddDisks(linode.id).as('addDisk');
      cy.visitWithLogin(`/linodes/${linode.id}/storage`);
      addDisk(diskName);

      cy.wait('@addDisk').its('response.statusCode').should('eq', 200);

      cy.findByText(diskName)
        .should('be.visible')
        .closest('tr')
        .within(() => {
          // Disk should show "Creating". We must wait for it to finish "Creating" before we try to delete the disk
          cy.findByText('Creating', { exact: false }).should('be.visible');
          // "Creating" should go away when the Disk is able to be deleted
          cy.findByText('Creating', { exact: false }).should('not.exist');
        });

      deleteDisk(diskName);
      cy.wait('@deleteDisk').its('response.statusCode').should('eq', 200);
      cy.findByText('Deleting', { exact: false }).should('be.visible');
      ui.button.findByTitle('Add a Disk').should('be.enabled');
      //   ui.toast.assertMessage(
      //     `Disk ${diskName} on Linode ${linode.label} has been deleted.`
      //   );
      ui.toast
        .findByMessage(
          `Disk ${diskName} on Linode ${linode.label} has been deleted.`
        )
        .should('not.exist');
      //   cy.findByLabelText('List of Disks').within(() => {
      //     cy.contains(diskName).should('not.exist');
      //   });
      cy.findByLabelText('List of Disks').within(() => {
        cy.contains(diskName).should('be.visible');
      });
    });
  });

  /*
   * - Same test as above, but uses different linode config for disk_encryption
   */
  it('delete disk succeeds', () => {
>>>>>>> 4d61cd62
    const diskName = randomLabel();
    cy.defer(() =>
      createTestLinode({
        booted: false,
<<<<<<< HEAD
        disk_encryption: 'enabled',
        image: null,
      })
    ).then((linode) => {
      interceptDeleteDisks(linode.id).as('deleteDisk');
      interceptAddDisks(linode.id).as('addDisk');
      cy.visitWithLogin(`/linodes/${linode.id}/storage`);
      addDisk(diskName);

      cy.wait('@addDisk').its('response.statusCode').should('eq', 200);

      cy.findByText(diskName)
        .should('be.visible')
        .closest('tr')
        .within(() => {
          // Disk should show "Creating". We must wait for it to finish "Creating" before we try to delete the disk
          cy.findByText('Creating', { exact: false }).should('be.visible');
          // "Creating" should go away when the Disk is able to be deleted
          cy.findByText('Creating', { exact: false }).should('not.exist');
        });

      deleteDisk(diskName);
      cy.wait('@deleteDisk').its('response.statusCode').should('eq', 200);
      cy.findByText('Deleting', { exact: false }).should('be.visible');
      ui.button.findByTitle('Add a Disk').should('be.enabled');
      //   ui.toast.assertMessage(
      //     `Disk ${diskName} on Linode ${linode.label} has been deleted.`
      //   );
      ui.toast
        .findByMessage(
          `Disk ${diskName} on Linode ${linode.label} has been deleted.`
        )
        .should('not.exist');
      //   cy.findByLabelText('List of Disks').within(() => {
      //     cy.contains(diskName).should('not.exist');
      //   });
      cy.findByLabelText('List of Disks').within(() => {
        cy.contains(diskName).should('be.visible');
      });
    });
  });

  /*
   * - Same test as above, but uses different linode config for disk_encryption
   */
  it('delete disk succeeds', () => {
    const diskName = randomLabel();
    cy.defer(() =>
      createTestLinode({
        booted: false,
=======
>>>>>>> 4d61cd62
        disk_encryption: 'disabled',
        image: null,
      })
    ).then((linode) => {
      interceptDeleteDisks(linode.id).as('deleteDisk');
      interceptAddDisks(linode.id).as('addDisk');
      cy.visitWithLogin(`/linodes/${linode.id}/storage`);
      addDisk(diskName);

      cy.wait('@addDisk').its('response.statusCode').should('eq', 200);

      cy.findByText(diskName)
        .should('be.visible')
        .closest('tr')
        .within(() => {
          // Disk should show "Creating". We must wait for it to finish "Creating" before we try to delete the disk
          cy.findByText('Creating', { exact: false }).should('be.visible');
          // "Creating" should go away when the Disk is able to be deleted
          cy.findByText('Creating', { exact: false }).should('not.exist');
        });

      deleteDisk(diskName);
      cy.wait('@deleteDisk').its('response.statusCode').should('eq', 200);
      cy.findByText('Deleting', { exact: false }).should('be.visible');
      ui.button.findByTitle('Add a Disk').should('be.enabled');

      ui.toast.assertMessage(
        `Disk ${diskName} on Linode ${linode.label} has been deleted.`
      );
      cy.findByLabelText('List of Disks').within(() => {
        cy.contains(diskName).should('not.exist');
      });
    });
  });

  /*
   * - Confirms UI flow when user adds a disk to a Linode.
   * - Confirms that Cloud Manager UI automatically updates to reflect new disk.
   */
  it('add a disk', () => {
    const diskName = randomLabel();
    cy.defer(() => createTestLinode({ image: null })).then((linode: Linode) => {
      interceptAddDisks(linode.id).as('addDisk');
      cy.visitWithLogin(`/linodes/${linode.id}/storage`);
      addDisk(diskName);
      cy.findByText(diskName).should('be.visible');
      cy.wait('@addDisk').its('response.statusCode').should('eq', 200);
    });
  });

  /*
   * - Confirms UI flow when a user resizes an existing disk.
   * - Confirms that Cloud Manager UI automatically updates to reflect resize.
   */
  it('resize disk', () => {
    const diskName = 'Debian 12 Disk';
    cy.defer(() =>
      createTestLinode({ image: null }, { securityMethod: 'powered_off' })
    ).then((linode: Linode) => {
      interceptAddDisks(linode.id).as('addDisk');
      interceptResizeDisks(linode.id).as('resizeDisk');
      cy.visitWithLogin(`/linodes/${linode.id}/storage`);
      waitForProvision();
      addDisk(diskName);

      cy.findByText(diskName).should('be.visible');
      cy.wait('@addDisk').its('response.statusCode').should('eq', 200);

      cy.findByLabelText('List of Disks').within(() => {
        // Confirm that "Creating" message appears then disappears.
        cy.contains('Creating').should('be.visible');
        cy.contains('Creating').should('not.exist');
      });

      cy.get(`[data-qa-disk="${diskName}"]`).within(() => {
        ui.actionMenu
          .findByTitle(`Action menu for Disk ${diskName}`)
          .should('be.visible')
          .click();
        ui.actionMenuItem.findByTitle('Resize').should('be.visible').click();
      });

      ui.drawer
        .findByTitle(`Resize ${diskName}`)
        .should('be.visible')
        .within(() => {
          cy.findByLabelText('Size (required)').clear();
          cy.focused().type(`${DISK_RESIZE_SIZE_MB}`);
          ui.button.findByTitle('Resize').click();
        });

      cy.wait('@resizeDisk').its('response.statusCode').should('eq', 200);
      ui.toast.assertMessage('Disk queued for resizing.');
      ui.toast.assertMessage(
        `Disk ${diskName} on Linode ${linode.label} has been resized.`
      );
    });
  });
});<|MERGE_RESOLUTION|>--- conflicted
+++ resolved
@@ -165,10 +165,6 @@
    * - Confirms that Cloud Manager UI automatically updates to reflect deleted disk.
    * TODO: Disk cannot be deleted if disk_encryption is 'enabled'
    * TODO: edit result of this test if/when behavior of backend is updated. uncertain what expected behavior is for this disk config
-<<<<<<< HEAD
-   */
-  it('delete disk fails', () => {
-=======
    */
   it('delete disk fails', () => {
     const diskName = randomLabel();
@@ -221,64 +217,10 @@
    * - Same test as above, but uses different linode config for disk_encryption
    */
   it('delete disk succeeds', () => {
->>>>>>> 4d61cd62
     const diskName = randomLabel();
     cy.defer(() =>
       createTestLinode({
         booted: false,
-<<<<<<< HEAD
-        disk_encryption: 'enabled',
-        image: null,
-      })
-    ).then((linode) => {
-      interceptDeleteDisks(linode.id).as('deleteDisk');
-      interceptAddDisks(linode.id).as('addDisk');
-      cy.visitWithLogin(`/linodes/${linode.id}/storage`);
-      addDisk(diskName);
-
-      cy.wait('@addDisk').its('response.statusCode').should('eq', 200);
-
-      cy.findByText(diskName)
-        .should('be.visible')
-        .closest('tr')
-        .within(() => {
-          // Disk should show "Creating". We must wait for it to finish "Creating" before we try to delete the disk
-          cy.findByText('Creating', { exact: false }).should('be.visible');
-          // "Creating" should go away when the Disk is able to be deleted
-          cy.findByText('Creating', { exact: false }).should('not.exist');
-        });
-
-      deleteDisk(diskName);
-      cy.wait('@deleteDisk').its('response.statusCode').should('eq', 200);
-      cy.findByText('Deleting', { exact: false }).should('be.visible');
-      ui.button.findByTitle('Add a Disk').should('be.enabled');
-      //   ui.toast.assertMessage(
-      //     `Disk ${diskName} on Linode ${linode.label} has been deleted.`
-      //   );
-      ui.toast
-        .findByMessage(
-          `Disk ${diskName} on Linode ${linode.label} has been deleted.`
-        )
-        .should('not.exist');
-      //   cy.findByLabelText('List of Disks').within(() => {
-      //     cy.contains(diskName).should('not.exist');
-      //   });
-      cy.findByLabelText('List of Disks').within(() => {
-        cy.contains(diskName).should('be.visible');
-      });
-    });
-  });
-
-  /*
-   * - Same test as above, but uses different linode config for disk_encryption
-   */
-  it('delete disk succeeds', () => {
-    const diskName = randomLabel();
-    cy.defer(() =>
-      createTestLinode({
-        booted: false,
-=======
->>>>>>> 4d61cd62
         disk_encryption: 'disabled',
         image: null,
       })
