--- conflicted
+++ resolved
@@ -2,10 +2,6 @@
 import { mockGetRegions } from 'support/intercepts/regions';
 import { ui } from 'support/ui';
 import { linodeCreatePage } from 'support/ui/pages';
-<<<<<<< HEAD
-import { mockAppendFeatureFlags } from 'support/intercepts/feature-flags';
-=======
->>>>>>> 079a200e
 import { chooseRegion } from 'support/util/regions';
 import {
   randomIp,
@@ -17,16 +13,6 @@
 import { mockCreateLinode } from 'support/intercepts/linodes';
 
 describe('Create Linode with VLANs', () => {
-<<<<<<< HEAD
-  // TODO Remove feature flag mocks when `linodeCreateRefactor` flag is retired.
-  beforeEach(() => {
-    mockAppendFeatureFlags({
-      linodeCreateRefactor: true,
-    });
-  });
-
-=======
->>>>>>> 079a200e
   /*
    * - Uses mock API data to confirm VLAN attachment UI flow during Linode create.
    * - Confirms that outgoing Linode create API request contains expected data for VLAN.
