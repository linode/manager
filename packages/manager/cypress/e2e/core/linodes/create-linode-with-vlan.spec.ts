--- conflicted
+++ resolved
@@ -1,8 +1,4 @@
-<<<<<<< HEAD
-import { linodeFactory } from '@linode/utilities';
-=======
-import { regionFactory } from '@linode/utilities';
->>>>>>> 129b9b4f
+import { linodeFactory, regionFactory } from '@linode/utilities';
 import { mockAppendFeatureFlags } from 'support/intercepts/feature-flags';
 import { mockCreateLinode } from 'support/intercepts/linodes';
 import { mockGetRegions } from 'support/intercepts/regions';
@@ -17,11 +13,7 @@
 } from 'support/util/random';
 import { chooseRegion } from 'support/util/regions';
 
-<<<<<<< HEAD
-import { VLANFactory, regionFactory } from 'src/factories';
-=======
-import { VLANFactory, linodeFactory } from 'src/factories';
->>>>>>> 129b9b4f
+import { VLANFactory } from 'src/factories';
 
 describe('Create Linode with VLANs', () => {
   beforeEach(() => {
