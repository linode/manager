--- conflicted
+++ resolved
@@ -1,7 +1,4 @@
-<<<<<<< HEAD
 import { regionFactory } from '@linode/utilities';
-=======
->>>>>>> c5a76941
 import { mockAppendFeatureFlags } from 'support/intercepts/feature-flags';
 import { mockCreateLinode } from 'support/intercepts/linodes';
 import { mockGetRegions } from 'support/intercepts/regions';
@@ -16,11 +13,7 @@
 } from 'support/util/random';
 import { chooseRegion } from 'support/util/regions';
 
-<<<<<<< HEAD
 import { VLANFactory, linodeFactory } from 'src/factories';
-=======
-import { VLANFactory, linodeFactory, regionFactory } from 'src/factories';
->>>>>>> c5a76941
 
 describe('Create Linode with VLANs', () => {
   beforeEach(() => {
