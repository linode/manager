--- conflicted
+++ resolved
@@ -1,7 +1,4 @@
-<<<<<<< HEAD
 import { regionFactory } from '@linode/utilities';
-=======
->>>>>>> c5a76941
 import { mockAppendFeatureFlags } from 'support/intercepts/feature-flags';
 import {
   mockCreateLinode,
@@ -16,11 +13,7 @@
 import { randomLabel, randomString } from 'support/util/random';
 import { extendRegion } from 'support/util/regions';
 
-<<<<<<< HEAD
 import { linodeFactory, linodeTypeFactory } from 'src/factories';
-=======
-import { linodeFactory, linodeTypeFactory, regionFactory } from 'src/factories';
->>>>>>> c5a76941
 
 import type { Region } from '@linode/api-v4';
 
