--- conflicted
+++ resolved
@@ -7,24 +7,10 @@
 import { linodeCreatePage } from 'support/ui/pages';
 import { randomLabel, randomNumber, randomString } from 'support/util/random';
 import { chooseRegion } from 'support/util/regions';
-<<<<<<< HEAD
-import { mockAppendFeatureFlags } from 'support/intercepts/feature-flags';
-=======
->>>>>>> 079a200e
 import { ui } from 'support/ui';
 import { mockCreateLinode } from 'support/intercepts/linodes';
 
 describe('Linode create mobile smoke', () => {
-<<<<<<< HEAD
-  // TODO Remove feature flag mocks when `linodeCreateRefactor` flag is retired.
-  beforeEach(() => {
-    mockAppendFeatureFlags({
-      linodeCreateRefactor: true,
-    });
-  });
-
-=======
->>>>>>> 079a200e
   MOBILE_VIEWPORTS.forEach((viewport) => {
     /*
      * - Confirms Linode create flow can be completed on common mobile screen sizes
