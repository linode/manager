import { linodeFactory } from '@linode/utilities';
import {
  linodeInterfaceFactoryPublic,
  linodeInterfaceFactoryVPC,
} from '@linode/utilities';
import {
  firewallDeviceFactory,
  firewallFactory,
  ipAddressFactory,
<<<<<<< HEAD
=======
  linodeFactory,
  subnetFactory,
  vpcFactory,
>>>>>>> b8fa65b8
} from '@src/factories';
import { mockAppendFeatureFlags } from 'support/intercepts/feature-flags';
import {
  mockAddFirewallDevice,
  mockGetFirewalls,
  mockGetLinodeInterfaceFirewalls,
} from 'support/intercepts/firewalls';
import {
  mockCreateLinodeInterface,
  mockGetLinodeDetails,
  mockGetLinodeFirewalls,
  mockGetLinodeIPAddresses,
  mockGetLinodeInterfaces,
} from 'support/intercepts/linodes';
import { mockUpdateIPAddress } from 'support/intercepts/networking';
import { mockGetVPCs } from 'support/intercepts/vpc';
import { ui } from 'support/ui';

import type { IPRange } from '@linode/api-v4';

describe('IP Addresses', () => {
  const mockLinode = linodeFactory.build();
  const linodeIPv4 = mockLinode.ipv4[0];
  const mockRDNS = `${linodeIPv4}.ip.linodeusercontent.com`;
  const ipAddress = ipAddressFactory.build({
    address: linodeIPv4,
    linode_id: mockLinode.id,
    rdns: mockRDNS,
  });
  const _ipv6Range: IPRange = {
    prefix: 64,
    range: '2fff:db08:e003:1::',
    region: 'us-east',
    route_target: '2600:3c02::f03c:92ff:fe9d:0f25',
  };
  const ipv6Range = `${_ipv6Range.range}/${_ipv6Range.prefix}`;
  const ipv6Address = ipAddressFactory.build({
    address: mockLinode.ipv6 ?? '2600:3c00::f03c:92ff:fee2:6c40/64',
    gateway: 'fe80::1',
    linode_id: mockLinode.id,
    prefix: 64,
    subnet_mask: 'ffff:ffff:ffff:ffff::',
    type: 'ipv6',
  });

  beforeEach(() => {
    mockAppendFeatureFlags({
      linodeInterfaces: { enabled: false },
    });
    mockGetLinodeDetails(mockLinode.id, mockLinode).as('getLinode');
    mockGetLinodeFirewalls(mockLinode.id, []).as('getLinodeFirewalls');
    mockGetLinodeIPAddresses(mockLinode.id, {
      ipv4: {
        private: [],
        public: [ipAddress],
        reserved: [],
        shared: [],
      },
      ipv6: {
        global: [_ipv6Range],
        link_local: ipv6Address,
        slaac: ipv6Address,
      },
    }).as('getLinodeIPAddresses');
    mockUpdateIPAddress(linodeIPv4, mockRDNS).as('updateIPAddress');

    cy.visitWithLogin(`linodes/${mockLinode.id}/networking`);
    cy.wait(['@getLinode', '@getLinodeFirewalls', '@getLinodeIPAddresses']);
  });

  /**
   * - Confirms the success toast message after editing RDNS
   */
  it('checks for the toast message upon editing an RDNS', () => {
    cy.findByLabelText('IPv4 Addresses')
      .should('be.visible')
      .within(() => {
        // confirm table headers
        cy.get('thead').findByText('Address').should('be.visible');
        cy.get('thead').findByText('Type').should('be.visible');
        cy.get('thead').findByText('Default Gateway').should('be.visible');
        cy.get('thead').findByText('Subnet Mask').should('be.visible');
        cy.get('thead').findByText('Reverse DNS').should('be.visible');
      });

    // confirm row for Linode's (first) IPv4 address exists and open up the RDNS drawer
    cy.get(`[data-qa-ip="${linodeIPv4}"]`)
      .should('be.visible')
      .closest('tr')
      .within(() => {
        cy.findByText('IPv4 – Public').should('be.visible');
        cy.findByText(mockRDNS).should('be.visible');

        // open up the edit RDNS drawer
        ui.button.findByTitle('Edit RDNS').should('be.visible').click();
      });

    // confirm RDNS drawer is visible
    ui.drawer
      .findByTitle('Edit Reverse DNS')
      .should('be.visible')
      .within(() => {
        cy.findByText('Leave this field blank to reset RDNS').should(
          'be.visible'
        );

        // click Save button - this test is only to confirm the toast message
        // and intentionally doesn't edit the RDNS form. Note - although we're using
        // mocks here, with actual data, I would get an error each time I tried to edit the RDNS
        cy.findByText('Save').should('be.visible').should('be.enabled').click();
      });

    cy.wait(['@updateIPAddress']);

    // confirm RDNS toast message
    ui.toast.assertMessage(`Successfully updated RDNS for ${linodeIPv4}`);
  });

  it('validates the action menu title (aria-label) for the IP address in the table row', () => {
    // Set the viewport to 1279px x 800px (width < 1280px) to ensure the Action menu is visible.
    cy.viewport(1279, 800);

    // Ensure the action menu has the correct aria-label for the IP address.
    cy.get(`[data-qa-ip="${linodeIPv4}"]`)
      .should('be.visible')
      .closest('tr')
      .within(() => {
        cy.findByText('IPv4 – Public').should('be.visible');
        ui.actionMenu
          .findByTitle(`Action menu for IP Address ${linodeIPv4}`)
          .should('be.visible');
      });

    // Ensure the action menu has the correct aria-label for the IP Range.
    cy.get(`[data-qa-ip="${ipv6Range}"]`)
      .should('be.visible')
      .closest('tr')
      .within(() => {
        cy.findByText('IPv6 – Range').should('be.visible');
        ui.actionMenu
          .findByTitle(`Action menu for IP Address ${_ipv6Range.range}`)
          .should('be.visible');
      });
  });
});

describe('Firewalls', () => {
  beforeEach(() => {
    mockAppendFeatureFlags({
      linodeInterfaces: { enabled: false },
    });
  });

  it('allows the user to assign a Firewall from the Linode details page', () => {
    const linode = linodeFactory.build();
    const firewalls = firewallFactory.buildList(3);
    const firewallToAttach = firewalls[1];
    const firewallDevice = firewallDeviceFactory.build({
      entity: { id: linode.id, type: 'linode' },
    });

    mockGetLinodeDetails(linode.id, linode).as('getLinode');
    mockGetLinodeFirewalls(linode.id, []).as('getLinodeFirewalls');
    mockGetFirewalls(firewalls).as('getFirewalls');
    mockAddFirewallDevice(firewallToAttach.id, firewallDevice).as(
      'addFirewallDevice'
    );

    cy.visitWithLogin(`/linodes/${linode.id}/networking`);

    cy.wait(['@getLinode', '@getLinodeFirewalls']);

    cy.findByText('No Firewalls are assigned.').should('be.visible');

    ui.button
      .findByTitle('Add Firewall')
      .should('be.visible')
      .should('be.enabled')
      .click();

    // Firewalls should fetch when the drawer's contents are mounted
    cy.wait('@getFirewalls');

    mockGetLinodeFirewalls(linode.id, [firewallToAttach]).as(
      'getLinodeFirewalls'
    );

    ui.drawer.findByTitle('Add Firewall').within(() => {
      cy.findByLabelText('Firewall').should('be.visible').click();

      // Verify all firewalls show in the Select
      for (const firewall of firewalls) {
        ui.autocompletePopper
          .findByTitle(firewall.label)
          .should('be.visible')
          .should('be.enabled');
      }

      ui.autocompletePopper.findByTitle(firewallToAttach.label).click();

      ui.buttonGroup.find().within(() => {
        ui.button
          .findByTitle('Add Firewall')
          .should('be.visible')
          .should('be.enabled')
          .click();
      });
    });

    // Verify the request has the correct payload
    cy.wait('@addFirewallDevice').then((xhr) => {
      const requestPayload = xhr.request.body;
      expect(requestPayload.id).to.equal(linode.id);
      expect(requestPayload.type).to.equal('linode');
    });

    ui.toast.assertMessage('Successfully assigned Firewall');

    // The Linode's firewalls list should be invalidated after the new firewall device was added
    cy.wait('@getLinodeFirewalls');

    // Verify the firewall shows up in the table
    cy.findAllByText(firewallToAttach.label)
      .should('be.visible')
      .closest('tr')
      .within(() => {
        cy.findByText('Unassign').should('be.visible').should('be.enabled');
      });

    // The "Add Firewall" button should now be disabled beause the Linode has a firewall attached
    ui.button
      .findByTitle('Add Firewall')
      .should('be.visible')
      .should('be.disabled');
  });
});

describe('Linode Interfaces', () => {
  beforeEach(() => {
    mockAppendFeatureFlags({
      linodeInterfaces: { enabled: true },
    });
  });

  it('allows the user to add a public network interface with a firewall', () => {
    const linode = linodeFactory.build({ interface_generation: 'linode' });
    const firewalls = firewallFactory.buildList(3);
    const linodeInterface = linodeInterfaceFactoryPublic.build();

    const selectedFirewall = firewalls[1];

    mockGetLinodeDetails(linode.id, linode).as('getLinode');
    mockGetLinodeInterfaces(linode.id, { interfaces: [] }).as('getInterfaces');
    mockGetFirewalls(firewalls).as('getFirewalls');
    mockCreateLinodeInterface(linode.id, linodeInterface).as('createInterface');
    mockGetLinodeInterfaceFirewalls(linode.id, linodeInterface.id, [
      selectedFirewall,
    ]).as('getInterfaceFirewalls');

    cy.visitWithLogin(`/linodes/${linode.id}/networking`);

    cy.wait(['@getLinode', '@getInterfaces']);

    ui.button.findByTitle('Add Network Interface').scrollIntoView().click();

    ui.drawer.findByTitle('Add Network Interface').within(() => {
      // Verify firewalls fetch
      cy.wait('@getFirewalls');

      // Try submitting the form
      ui.button.findByAttribute('type', 'submit').should('be.enabled').click();

      // Verify a validation error shows
      cy.findByText('You must selected an Interface type.').should(
        'be.visible'
      );

      // Select the public interface type
      cy.findByLabelText('Public').click();

      // Verify a validation error goes away
      cy.findByText('You must selected an Interface type.').should('not.exist');

      // Select a Firewall
      ui.autocomplete.findByLabel('Firewall').click();
      ui.autocompletePopper.findByTitle(selectedFirewall.label).click();

      mockGetLinodeInterfaces(linode.id, { interfaces: [linodeInterface] });

      ui.button.findByAttribute('type', 'submit').should('be.enabled').click();
    });

    cy.wait('@createInterface').then((xhr) => {
      const requestPayload = xhr.request.body;

      // Confirm that request payload includes a Public interface only
      expect(requestPayload['public']).to.be.an('object');
      expect(requestPayload['vpc']).to.equal(null);
      expect(requestPayload['vlan']).to.equal(null);
    });

    ui.toast.assertMessage('Successfully added network interface.');

    // Verify the interface row shows upon creation
    cy.findByText(linodeInterface.mac_address)
      .closest('tr')
      .within(() => {
        // Verify we fetch the interfaces firewalls and the label shows
        cy.wait('@getInterfaceFirewalls');
        cy.findByText(selectedFirewall.label).should('be.visible');

        // Verify the interface type shows
        cy.findByText('Public').should('be.visible');
      });
  });

  it('allows the user to add a VPC network interface with a firewall', () => {
    const linode = linodeFactory.build({ interface_generation: 'linode' });
    const firewalls = firewallFactory.buildList(3);
    const subnets = subnetFactory.buildList(3);
    const vpcs = vpcFactory.buildList(3, { subnets });
    const linodeInterface = linodeInterfaceFactoryVPC.build();

    const selectedFirewall = firewalls[1];
    const selectedVPC = vpcs[1];
    const selectedSubnet = selectedVPC.subnets[0];

    mockGetLinodeDetails(linode.id, linode).as('getLinode');
    mockGetLinodeInterfaces(linode.id, { interfaces: [] }).as('getInterfaces');
    mockGetFirewalls(firewalls).as('getFirewalls');
    mockGetVPCs(vpcs).as('getVPCs');
    mockCreateLinodeInterface(linode.id, linodeInterface).as('createInterface');
    mockGetLinodeInterfaceFirewalls(linode.id, linodeInterface.id, [
      selectedFirewall,
    ]).as('getInterfaceFirewalls');

    cy.visitWithLogin(`/linodes/${linode.id}/networking`);

    cy.wait(['@getLinode', '@getInterfaces']);

    ui.button.findByTitle('Add Network Interface').scrollIntoView().click();

    ui.drawer.findByTitle('Add Network Interface').within(() => {
      // Verify firewalls fetch
      cy.wait('@getFirewalls');

      cy.findByLabelText('VPC').click();

      // Verify VPCs fetch
      cy.wait('@getVPCs');

      // Select a VPC
      ui.autocomplete.findByLabel('VPC').click();
      ui.autocompletePopper.findByTitle(selectedVPC.label).click();

      // Select a Firewall
      ui.autocomplete.findByLabel('Firewall').click();
      ui.autocompletePopper.findByTitle(selectedFirewall.label).click();

      // Submit the form
      ui.button.findByAttribute('type', 'submit').should('be.enabled').click();

      // Verify an error shows because a subnet is not selected
      cy.findByText('Subnet is required.').should('be.visible');

      // Select a Subnet
      ui.autocomplete.findByLabel('Subnet').click();
      ui.autocompletePopper.findByTitle(selectedSubnet.label).click();

      // Verify the error goes away
      cy.findByText('Subnet is required.').should('not.exist');

      mockGetLinodeInterfaces(linode.id, { interfaces: [linodeInterface] });

      ui.button.findByAttribute('type', 'submit').should('be.enabled').click();
    });

    cy.wait('@createInterface').then((xhr) => {
      const requestPayload = xhr.request.body;

      // Confirm that request payload includes VPC interface only
      expect(requestPayload['public']).to.be.null;
      expect(requestPayload['vpc']['subnet_id']).to.equal(selectedSubnet.id);
      expect(requestPayload['vlan']).to.null;
    });

    ui.toast.assertMessage('Successfully added network interface.');

    // Verify the interface row shows upon creation
    cy.findByText(linodeInterface.mac_address)
      .closest('tr')
      .within(() => {
        // Verify we fetch the interfaces firewalls and the label shows
        cy.wait('@getInterfaceFirewalls');
        cy.findByText(selectedFirewall.label).should('be.visible');

        // Verify the interface type shows
        cy.findByText('VPC').should('be.visible');
      });
  });
});<|MERGE_RESOLUTION|>--- conflicted
+++ resolved
@@ -7,12 +7,8 @@
   firewallDeviceFactory,
   firewallFactory,
   ipAddressFactory,
-<<<<<<< HEAD
-=======
-  linodeFactory,
   subnetFactory,
   vpcFactory,
->>>>>>> b8fa65b8
 } from '@src/factories';
 import { mockAppendFeatureFlags } from 'support/intercepts/feature-flags';
 import {
