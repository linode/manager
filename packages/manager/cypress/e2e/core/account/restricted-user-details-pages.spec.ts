import {
  grantsFactory,
  linodeConfigInterfaceFactory,
  linodeFactory,
  profileFactory,
} from '@linode/utilities';
import {
  databaseConfigurations,
  mockDatabaseNodeTypes,
} from 'support/constants/databases';
import { mockGetUser } from 'support/intercepts/account';
import { mockGetLinodeConfigs } from 'support/intercepts/configs';
import {
  mockGetDatabase,
  mockGetDatabaseCredentials,
  mockGetDatabaseTypes,
  mockResetPassword,
} from 'support/intercepts/databases';
import { mockAppendFeatureFlags } from 'support/intercepts/feature-flags';
import {
  mockGetCustomImages,
  mockGetRecoveryImages,
} from 'support/intercepts/images';
import {
  mockGetLinodeDetails,
  mockGetLinodeVolumes,
} from 'support/intercepts/linodes';
import {
  mockGetApiEndpoints,
  mockGetCluster,
  mockGetClusterPools,
  mockGetDashboardUrl,
  mockGetKubernetesVersions,
  mockRecycleAllNodes,
  mockUpdateCluster,
} from 'support/intercepts/lke';
import {
  mockFetchLongviewStatus,
  mockGetLongviewClients,
} from 'support/intercepts/longview';
import {
  mockGetProfile,
  mockGetProfileGrants,
} from 'support/intercepts/profile';
import { mockGetVLANs } from 'support/intercepts/vlans';
import { mockGetVolume, mockGetVolumes } from 'support/intercepts/volumes';
import { ui } from 'support/ui';
import {
  randomIp,
  randomLabel,
  randomNumber,
  randomString,
} from 'support/util/random';
import { chooseRegion } from 'support/util/regions';

import {
  accountUserFactory,
  databaseFactory,
  imageFactory,
  kubernetesClusterFactory,
  linodeConfigFactory,
  longviewAppsFactory,
  longviewClientFactory,
  longviewResponseFactory,
  nodePoolFactory,
  VLANFactory,
  volumeFactory,
} from 'src/factories';
import { ADMINISTRATOR } from 'src/features/Account/constants';

import type { LongviewClient } from '@linode/api-v4';
import type { DatabaseClusterConfiguration } from 'support/constants/databases';

describe('restricted user details pages', () => {
  beforeEach(() => {
    // Mock setup for user profile, account user, and user grants with restricted permissions,
    // simulating a default user without the ability to add Linodes.
    const mockProfile = profileFactory.build({
      restricted: true,
      username: randomLabel(),
    });

    const mockUser = accountUserFactory.build({
      restricted: true,
      user_type: 'default',
      username: mockProfile.username,
    });

    const mockGrants = grantsFactory.build({
      global: {
        add_databases: false,
        add_images: false,
        add_kubernetes: false,
        add_linodes: false,
        add_longview: false,
        add_volumes: false,
      },
    });

    mockGetProfile(mockProfile).as('getProfile');
    mockGetProfileGrants(mockGrants);
    mockGetUser(mockUser);

    // Mock the APL feature flag to be disabled.
    mockAppendFeatureFlags({
      apl: false,
      dbaasV2: { beta: false, enabled: false },
<<<<<<< HEAD
      iamRbacPrimaryNavChanges: false,
=======
      // TODO M3-10491 - Remove `iamRbacPrimaryNavChanges` feature flag mock once flag is deleted.
      iamRbacPrimaryNavChanges: true,
>>>>>>> 4d61cd62
    });
  });

  it("should disable action elements and buttons in the 'Linodes' details page", () => {
    const mockLinodeRegion = chooseRegion({
      capabilities: ['Linodes', 'Vlans'],
    });
    const mockLinode = linodeFactory.build({
      id: randomNumber(),
      label: randomLabel(),
      region: mockLinodeRegion.id,
      status: 'offline',
    });
    const mockVolume = volumeFactory.build();
    const mockPublicConfigInterface = linodeConfigInterfaceFactory.build({
      ipam_address: null,
      purpose: 'public',
    });
    const mockConfig = linodeConfigFactory.build({
      id: randomNumber(),
      interfaces: [
        // The order of this array is significant. Index 0 (eth0) should be public.
        mockPublicConfigInterface,
      ],
    });
    const mockVlan = VLANFactory.build({
      cidr_block: `${randomIp()}/24`,
      id: randomNumber(),
      label: randomLabel(),
      linodes: [],
      region: mockLinodeRegion.id,
    });

    mockGetVLANs([mockVlan]);
    mockGetLinodeDetails(mockLinode.id, mockLinode).as('getLinode');
    mockGetLinodeVolumes(mockLinode.id, [mockVolume]).as('getLinodeVolumes');
    mockGetLinodeConfigs(mockLinode.id, [mockConfig]).as('getLinodeConfigs');
    cy.visitWithLogin(`/linodes/${mockLinode.id}`);

    cy.wait(['@getProfile', '@getLinode']);

    // Confirm that a warning message is displayed
    cy.findByText(
      `You don't have permissions to edit this Linode. Please contact your ${ADMINISTRATOR} to request the necessary permissions.`
    );

    // Confirm that the buttons in the action menu are disabled
    ui.actionMenu
      .findByTitle(`Action menu for Linode ${mockLinode.label}`)
      .should('be.visible')
      .should('be.enabled')
      .click();

    // Check all action menu items are disabled
    [
      'Power On',
      'Reboot',
      'Launch LISH Console',
      'Clone',
      'Resize',
      'Rebuild',
      'Rescue',
      'Migrate',
      'Delete',
    ].forEach((menuItem: string) => {
      const tooltipMessage = `You do not have permission to perform this action.`;
      // Find the tooltip icon button and focus it
      ui.actionMenuItem.findByTitle(menuItem).should('be.disabled').focus();
      ui.tooltip.findByText(tooltipMessage);
    });
    cy.reload();

    // Confirm that "Add A Tag" button is disabled and
    // the tooltip is visible with warning message
    ui.button
      .findByTitle('Add a tag')
      .should('be.visible')
      .and('be.disabled')
      .trigger('mouseover');
    ui.tooltip.findByText(
      'You must be an unrestricted User in order to add or modify tags on Linodes.'
    );
  });

  it("should disable action elements and buttons in the 'Images' details page", () => {
    const imageEOLDate = new Date();
    imageEOLDate.setFullYear(imageEOLDate.getFullYear() + 1);
    const mockCustomImage = imageFactory.build({
      eol: imageEOLDate.toISOString(),
      label: randomLabel(),
      type: 'manual',
    });
    const mockRecoveryImage = imageFactory.build({
      eol: imageEOLDate.toISOString(),
      label: randomLabel(),
      type: 'automatic',
    });
    const actions = [
      'Edit',
      'Deploy to New Linode',
      'Rebuild an Existing Linode',
      'Delete',
    ];
    const actionsMap: { [id: string]: string } = {
      Delete: 'delete this Image',
      'Deploy to New Linode': 'create Linodes',
      Edit: 'edit this Image',
      'Rebuild an Existing Linode': 'rebuild Linodes',
    };

    // Mock setup to display the Image landing page in a non-empty state
    mockGetCustomImages([mockCustomImage]).as('getCustomImages');
    mockGetRecoveryImages([mockRecoveryImage]).as('getRecoveryImages');

    cy.visitWithLogin(`/images`);
    cy.wait(['@getCustomImages', '@getProfile', '@getRecoveryImages']);

    // Confirm that the "Create Image" button is visible and disabled
    ui.button
      .findByTitle('Create Image')
      .should('be.visible')
      .should('be.disabled')
      .trigger('mouseover');
    ui.tooltip.findByText(
      `You don't have permissions to create Images. Please contact your ${ADMINISTRATOR} to request the necessary permissions.`
    );

    // Confirm that action menu items of each image are disabled in "Custom Images" table
    cy.get(`[id="action-menu-for-image-${mockCustomImage.label}-button"]`)
      .first()
      .should('be.visible')
      .should('be.enabled')
      .click();
    actions.forEach((menuItem: string) => {
      const tooltipMessage = `You don't have permissions to ${actionsMap[menuItem]}. Please contact your ${ADMINISTRATOR} to request the necessary permissions.`;

      ui.actionMenuItem.findByTitle(menuItem).should('be.disabled');
      ui.button
        .findByAttribute('aria-label', tooltipMessage)
        .trigger('mouseover');
      ui.tooltip.findByText(tooltipMessage);
    });
    cy.reload();

    // Confirm that action menu items of each image are disabled in "Recovery Images" table
    cy.get(`[id="action-menu-for-image-${mockRecoveryImage.label}-button"]`)
      .first()
      .should('be.visible')
      .should('be.enabled')
      .click();
    actions.forEach((menuItem: string) => {
      const tooltipMessage = `You don't have permissions to ${actionsMap[menuItem]}. Please contact your ${ADMINISTRATOR} to request the necessary permissions.`;

      ui.actionMenuItem.findByTitle(menuItem).should('be.disabled');
      ui.button
        .findByAttribute('aria-label', tooltipMessage)
        .trigger('mouseover');
      ui.tooltip.findByText(tooltipMessage);
    });
  });

  it("should disable action elements and buttons in the 'Volumes' details page", () => {
    const mockVolume = volumeFactory.build();

    mockGetVolumes([mockVolume]).as('getVolumes');
    mockGetVolume(mockVolume).as('getVolume');

    cy.visitWithLogin('/volumes');

    cy.wait(['@getProfile', '@getVolumes']);

    // Confirm that the "Create Volume" button is disabled
    ui.button
      .findByTitle('Create Volume')
      .should('be.visible')
      .should('be.disabled')
      .trigger('mouseover');
    ui.tooltip.findByText(
      `You don't have permissions to create Volumes. Please contact your ${ADMINISTRATOR} to request the necessary permissions.`
    );
    cy.reload();

    // Confirm that restricted users are not allowed to upgrade the volume type
    cy.findByText('UPGRADE TO NVMe').should('not.exist');

    // Confirm that the buttons in the action menu are disabled
    ui.actionMenu
      .findByTitle(`Action menu for Volume ${mockVolume.label}`)
      .should('be.visible')
      .should('be.enabled')
      .click();
    ['Edit', 'Manage Tags', 'Resize', 'Clone', 'Attach', 'Delete'].forEach(
      (menuItem: string) => {
        ui.actionMenuItem.findByTitle(menuItem).should('be.disabled');

        if (menuItem !== 'Manage Tags') {
          const tooltipMessage = `You don't have permissions to ${menuItem.toLocaleLowerCase()} this Volume. Please contact your ${ADMINISTRATOR} to request the necessary permissions.`;
          ui.button
            .findByAttribute('aria-label', tooltipMessage)
            .trigger('mouseover');
          ui.tooltip.findByText(tooltipMessage);
        }
      }
    );
  });

  databaseConfigurations.forEach(
    (configuration: DatabaseClusterConfiguration) => {
      describe(`updates a ${configuration.linodeType} ${configuration.engine} v${configuration.version}.x ${configuration.clusterSize}-node cluster`, () => {
        it('should disable action elements and buttons in the "Databases" details page', () => {
          const initialLabel = configuration.label;
          const allowedIp = randomIp();
          const initialPassword = randomString(16);
          const database = databaseFactory.build({
            allow_list: [allowedIp],
            engine: configuration.dbType,
            id: randomNumber(1, 1000),
            label: initialLabel,
            platform: 'rdbms-legacy',
            region: configuration.region.id,
            status: 'active',
            type: configuration.linodeType,
          });

          mockGetDatabase(database).as('getDatabase');
          mockGetDatabaseTypes(mockDatabaseNodeTypes).as('getDatabaseTypes');
          mockResetPassword(database.id, database.engine).as(
            'resetRootPassword'
          );
          mockGetDatabaseCredentials(
            database.id,
            database.engine,
            initialPassword
          ).as('getCredentials');

          cy.visitWithLogin(`/databases/${database.engine}/${database.id}`);
          cy.wait(['@getProfile', '@getDatabase', '@getDatabaseTypes']);

          // Confirm that a warning message is displayed
          cy.findByText(
            `You don't have permissions to modify this Database. Please contact an ${ADMINISTRATOR} for details.`
          ).should('be.visible');

          // Confirm that "Manage Access" button is not present
          cy.get('[data-testid="button-access-control"]').should('not.exist');

          // Confirm that "Remove" button is not present
          cy.findByTitle('Remove').should('not.exist');

          // Navigate to "Resize" tab
          ui.tabList.findTabByTitle('Resize').click();

          // Confirm that "Resize Database Cluster" button is disabled
          ui.cdsButton
            .findButtonByTitle('Resize Database Cluster')
            .should('be.visible')
            .should('be.disabled');

          // Navigate to "Settings" tab
          ui.tabList.findTabByTitle('Settings').click();

          // Confirm that "Manage Access" button is disabled
          cy.get('[data-testid="button-access-control"]').within(() => {
            ui.cdsButton
              .findButtonByTitle('Manage Access')
              .should('be.visible')
              .should('be.disabled');
          });

          // Confirm that "Remove" button is disabled
          ui.button
            .findByTitle('Remove')
            .should('be.visible')
            .should('be.disabled');

          // Confirm that "Reset Root Password" button is disabled
          ui.cdsButton
            .findButtonByTitle('Reset Root Password')
            .should('be.visible')
            .should('be.disabled');

          // Confirm that "Delete Cluster" button is disabled
          ui.cdsButton
            .findButtonByTitle('Delete Cluster')
            .should('be.visible')
            .should('be.disabled');

          // Confirm that "Save Changes" button is disabled
          ui.cdsButton
            .findButtonByTitle('Save Changes')
            .should('be.visible')
            .should('be.disabled');
        });
      });
    }
  );

  it.skip("should disable action elements and buttons in the 'Kubernetes' details page", () => {
    // TODO: M3-9585 Not working for kubernets. Skip this test for now.
    const oldVersion = '1.25';
    const newVersion = '1.26';

    const mockCluster = kubernetesClusterFactory.build({
      k8s_version: oldVersion,
    });

    const mockClusterUpdated = {
      ...mockCluster,
      k8s_version: newVersion,
    };

    const upgradePrompt = 'A new version of Kubernetes is available (1.26).';

    const upgradeNotes = [
      'This upgrades the control plane on your cluster and ensures that any new worker nodes are created using the newer Kubernetes version.',
      // Confirm that the old version and new version are both shown.
      oldVersion,
      newVersion,
    ];

    const mockNodePools = nodePoolFactory.buildList(2);

    mockGetCluster(mockCluster).as('getCluster');
    mockGetKubernetesVersions([newVersion, oldVersion]).as('getVersions');
    mockGetClusterPools(mockCluster.id, mockNodePools).as('getNodePools');
    mockUpdateCluster(mockCluster.id, mockClusterUpdated).as('updateCluster');
    mockGetDashboardUrl(mockCluster.id);
    mockGetApiEndpoints(mockCluster.id);

    cy.visitWithLogin(`/kubernetes/clusters/${mockCluster.id}`);
    cy.wait(['@getProfile', '@getCluster']);

    // Confirm that upgrade prompt is shown.
    cy.findByText(upgradePrompt).should('be.visible');
    ui.button
      .findByTitle('Upgrade Version')
      .should('be.visible')
      .should('be.enabled')
      .click();

    ui.dialog
      .findByTitle(
        `Upgrade Kubernetes version to ${newVersion} on ${mockCluster.label}?`
      )
      .should('be.visible')
      .within(() => {
        upgradeNotes.forEach((note: string) => {
          cy.findAllByText(note, { exact: false }).should('be.visible');
        });

        ui.button
          .findByTitle('Upgrade Version')
          .should('be.visible')
          .should('be.enabled')
          .click();
      });

    // Wait for API response and assert toast message is shown.
    cy.wait('@updateCluster');

    // Verify the banner goes away because the version update has happened
    cy.findByText(upgradePrompt).should('not.exist');

    mockRecycleAllNodes(mockCluster.id).as('recycleAllNodes');

    const stepTwoDialogTitle = 'Upgrade complete';

    ui.dialog
      .findByTitle(stepTwoDialogTitle)
      .should('be.visible')
      .within(() => {
        cy.findByText(
          'The cluster’s Kubernetes version has been updated successfully',
          {
            exact: false,
          }
        ).should('be.visible');

        cy.findByText(
          'To upgrade your existing worker nodes, you can recycle all nodes (which may have a performance impact) or perform other upgrade methods.',
          { exact: false }
        ).should('be.visible');

        ui.button
          .findByTitle('Recycle All Nodes')
          .should('be.visible')
          .should('be.enabled')
          .click();
      });

    // Verify clicking the "Recycle All Nodes" makes an API call
    cy.wait('@recycleAllNodes');

    // Verify the upgrade dialog closed
    cy.findByText(stepTwoDialogTitle).should('not.exist');

    // Verify the banner is still gone after the flow
    cy.findByText(upgradePrompt).should('not.exist');

    // Verify the version is correct after the update
    cy.findByText(`Version ${newVersion}`);

    ui.toast.findByMessage('Recycle started successfully.');
  });

  it("should disable action elements and buttons in the 'Longview' details page", () => {
    const longviewLastUpdatedWaiting = longviewResponseFactory.build({
      ACTION: 'lastUpdated',
      DATA: { updated: 0 },
      NOTIFICATIONS: [],
      VERSION: 0.4,
    });

    const longviewGetValuesWaiting = longviewResponseFactory.build({
      ACTION: 'getValues',
      DATA: {},
      NOTIFICATIONS: [],
      VERSION: 0.4,
    });

    const longviewGetLatestValueWaiting = longviewResponseFactory.build({
      ACTION: 'getLatestValue',
      DATA: {},
      NOTIFICATIONS: [],
      VERSION: 0.4,
    });

    const client: LongviewClient = longviewClientFactory.build({
      api_key: '01AE82DD-6F99-44F6-95781512B64FFBC3',
      apps: longviewAppsFactory.build(),
      created: new Date().toISOString(),
      id: 338283,
      install_code: '748632FC-E92B-491F-A29D44019039017C',
      label: 'longview-client-longview338283',
      updated: new Date().toISOString(),
    });

    mockGetLongviewClients([client]).as('getLongviewClients');
    mockFetchLongviewStatus(client, 'lastUpdated', longviewLastUpdatedWaiting);
    mockFetchLongviewStatus(client, 'getValues', longviewGetValuesWaiting);
    mockFetchLongviewStatus(
      client,
      'getLatestValue',
      longviewGetLatestValueWaiting
    ).as('fetchLongview');

    cy.visitWithLogin('/longview');
    cy.wait(['@getProfile', '@getLongviewClients']);

    // Confirm that the "Add Client" button is disabled
    ui.button
      .findByTitle('Add Client')
      .should('be.visible')
      .should('be.disabled')
      .trigger('mouseover');
    ui.tooltip.findByText(
      `You don't have permissions to create Longview Clients. Please contact your ${ADMINISTRATOR} to request the necessary permissions.`
    );
  });
});<|MERGE_RESOLUTION|>--- conflicted
+++ resolved
@@ -105,12 +105,8 @@
     mockAppendFeatureFlags({
       apl: false,
       dbaasV2: { beta: false, enabled: false },
-<<<<<<< HEAD
-      iamRbacPrimaryNavChanges: false,
-=======
       // TODO M3-10491 - Remove `iamRbacPrimaryNavChanges` feature flag mock once flag is deleted.
       iamRbacPrimaryNavChanges: true,
->>>>>>> 4d61cd62
     });
   });
 
