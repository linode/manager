--- conflicted
+++ resolved
@@ -24,11 +24,7 @@
     );
 
     cy.visitWithLogin('/linodes');
-<<<<<<< HEAD
     cy.wait('@getFeatureFlags');
-=======
-    cy.wait(['@getFeatureFlags', '@getClientStream', '@getPreferences']);
->>>>>>> ac6471ce
 
     ui.nav.findItemByTitle('Betas').should('be.visible').click();
 
