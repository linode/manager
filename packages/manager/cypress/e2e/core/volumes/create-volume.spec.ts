--- conflicted
+++ resolved
@@ -1,8 +1,8 @@
-<<<<<<< HEAD
-import { createLinodeRequestFactory, linodeFactory } from '@linode/utilities';
-=======
-import { regionFactory } from '@linode/utilities';
->>>>>>> 129b9b4f
+import {
+  createLinodeRequestFactory,
+  linodeFactory,
+  regionFactory,
+} from '@linode/utilities';
 import {
   accountUserFactory,
   grantsFactory,
@@ -10,12 +10,7 @@
 } from '@src/factories';
 import { authenticate } from 'support/api/authentication';
 import { entityTag } from 'support/constants/cypress';
-<<<<<<< HEAD
 import { mockGetAccount, mockGetUser } from 'support/intercepts/account';
-=======
-import { mockGetAccount } from 'support/intercepts/account';
-import { mockGetUser } from 'support/intercepts/account';
->>>>>>> 129b9b4f
 import { mockAppendFeatureFlags } from 'support/intercepts/feature-flags';
 import {
   mockGetLinodeDetails,
@@ -37,15 +32,7 @@
 import { randomLabel, randomNumber, randomString } from 'support/util/random';
 import { chooseRegion } from 'support/util/regions';
 
-<<<<<<< HEAD
-import { accountFactory, regionFactory, volumeFactory } from 'src/factories';
-=======
 import { accountFactory, volumeFactory } from 'src/factories';
-import {
-  createLinodeRequestFactory,
-  linodeFactory,
-} from 'src/factories/linodes';
->>>>>>> 129b9b4f
 
 import type { Linode, Region } from '@linode/api-v4';
 
