<<<<<<< HEAD
import { regionFactory } from '@linode/utilities';
=======
>>>>>>> c5a76941
import {
  accountUserFactory,
  grantsFactory,
  profileFactory,
} from '@src/factories';
import { authenticate } from 'support/api/authentication';
import { entityTag } from 'support/constants/cypress';
<<<<<<< HEAD
import { mockGetAccount } from 'support/intercepts/account';
import { mockGetUser } from 'support/intercepts/account';
=======
import { mockGetUser } from 'support/intercepts/account';
import { mockGetAccount } from 'support/intercepts/account';
>>>>>>> c5a76941
import { mockAppendFeatureFlags } from 'support/intercepts/feature-flags';
import {
  mockGetLinodeDetails,
  mockGetLinodes,
} from 'support/intercepts/linodes';
import {
  mockGetProfile,
  mockGetProfileGrants,
} from 'support/intercepts/profile';
import { mockGetRegions } from 'support/intercepts/regions';
import {
  interceptCreateVolume,
  mockGetVolume,
  mockGetVolumes,
} from 'support/intercepts/volumes';
import { ui } from 'support/ui';
import { cleanUp } from 'support/util/cleanup';
import { createTestLinode } from 'support/util/linodes';
<<<<<<< HEAD
import { randomNumber, randomString, randomLabel } from 'support/util/random';
import { chooseRegion } from 'support/util/regions';

import { accountFactory, volumeFactory } from 'src/factories';
=======
import { randomLabel, randomNumber, randomString } from 'support/util/random';
import { chooseRegion } from 'support/util/regions';

import { accountFactory, regionFactory, volumeFactory } from 'src/factories';
>>>>>>> c5a76941
import {
  createLinodeRequestFactory,
  linodeFactory,
} from 'src/factories/linodes';

import type { Linode, Region } from '@linode/api-v4';

// Local storage override to force volume table to list up to 100 items.
// This is a workaround while we wait to get stuck volumes removed.
// @TODO Remove local storage override when stuck volumes are removed from test accounts.
const pageSizeOverride = {
  PAGE_SIZE: 100,
};

const mockRegions: Region[] = [
  regionFactory.build({
    capabilities: ['Linodes', 'Block Storage', 'Block Storage Encryption'],
    id: 'us-east',
    label: 'Newark, NJ',
    site_type: 'core',
  }),
];

const CLIENT_LIBRARY_UPDATE_COPY =
  'This Linode requires a client library update and will need to be rebooted prior to attaching an encrypted volume.';

authenticate();
describe('volume create flow', () => {
  before(() => {
    cleanUp(['volumes', 'linodes']);
  });

  /*
   * - Creates a volume that is not attached to a Linode.
   * - Confirms that volume is listed correctly on volumes landing page.
   * - Add a single tag to the volume during creation.
   */
  it('creates an unattached volume', () => {
    cy.tag('purpose:syntheticTesting', 'method:e2e', 'purpose:dcTesting');

    const region = chooseRegion();
    const volume = {
      label: randomLabel(),
      region: region.id,
      regionLabel: region.label,
      size: `${randomNumber(10, 250)}`,
    };

    interceptCreateVolume().as('createVolume');

    cy.visitWithLogin('/volumes/create', {
      localStorageOverrides: pageSizeOverride,
    });

    // Fill out and submit volume create form.
    cy.contains('Label').click();
    cy.focused().type(volume.label);
    cy.findByLabelText('Tags').click();
    cy.focused().type(entityTag);
    cy.contains('Size').click();
    cy.focused().type(`{selectall}{backspace}${volume.size}`);
    ui.regionSelect.find().click().type(`${volume.region}{enter}`);

    cy.findByText('Create Volume').click();
    cy.wait('@createVolume');

    // Validate volume configuration drawer opens, then close it.
    cy.findByText('Volume scheduled for creation.').should('be.visible');
    cy.get('[data-qa-close-drawer="true"]').click();

    // Confirm that volume is listed on landing page with expected configuration.
    cy.findByText(volume.label)
      .closest('tr')
      .within(() => {
        cy.findByText(volume.label).should('be.visible');
        cy.findByText(`${volume.size} GB`).should('be.visible');
        cy.findByText(volume.regionLabel).should('be.visible');
        cy.findByText('Unattached');
      });
  });

  /*
   * - Creates a volume that is attached to an existing Linode.
   * - Confirms that volume is listed correctly on Volumes landing page.
   * - Confirms that volume is listed correctly on Linode 'Storage' details page.
   */
  it('creates an attached volume', () => {
    cy.tag('method:e2e', 'purpose:dcTesting');
    const region = chooseRegion();

    const linodeRequest = createLinodeRequestFactory.build({
      booted: false,
      label: randomLabel(),
      region: region.id,
      root_pass: randomString(16),
    });

    const volume = {
      label: randomLabel(),
      region: region.id,
      regionLabel: region.label,
      size: `${randomNumber(10, 250)}`,
    };

    cy.defer(() => createTestLinode(linodeRequest), 'creating Linode').then(
      (linode) => {
        interceptCreateVolume().as('createVolume');

        cy.visitWithLogin('/volumes/create', {
          localStorageOverrides: pageSizeOverride,
        });

        // Fill out and submit volume create form.
        cy.contains('Label').click();
        cy.focused().type(volume.label);
        cy.contains('Size').click();
        cy.focused().type(`{selectall}{backspace}${volume.size}`);
        ui.regionSelect.find().click().type(`${volume.region}{enter}`);

        cy.findByLabelText('Linode').should('be.visible').click();
        cy.focused().type(linode.label);

        ui.autocompletePopper
          .findByTitle(linode.label)
          .should('be.visible')
          .click();

        // @TODO BSE: once BSE is fully rolled out, check for the notice (selected linode doesn't have
        // "Block Storage Encryption" capability + user checked "Encrypt Volume" checkbox) instead of the absence of it
        cy.findByText(CLIENT_LIBRARY_UPDATE_COPY).should('not.exist');

        cy.findByText('Create Volume').click();
        cy.wait('@createVolume');

        // Confirm volume configuration drawer opens, then close it.
        cy.findByText('Volume scheduled for creation.').should('be.visible');
        cy.get('[data-qa-close-drawer="true"]').click();

        // Confirm that volume is listed on landing page with expected configuration.
        cy.findByText(volume.label)
          .closest('tr')
          .within(() => {
            cy.findByText(volume.label).should('be.visible');
            cy.findByText(`${volume.size} GB`).should('be.visible');
            cy.findByText(volume.regionLabel).should('be.visible');
            cy.findByText(linode.label).should('be.visible');
          });

        // Confirm that volume is listed on Linode 'Storage' details page.
        cy.visitWithLogin(`/linodes/${linode.id}/storage`);
        cy.findByText(volume.label)
          .closest('tr')
          .within(() => {
            cy.findByText(volume.label).should('be.visible');
            cy.findByText(`${volume.size} GB`).should('be.visible');
          });
      }
    );
  });

  /*
   * - Checks for Block Storage Encryption client library update notice on the Volume Create page.
   */
  it('displays a warning notice on Volume Create page re: rebooting for client library updates under the appropriate conditions', () => {
    // Conditions: Block Storage encryption feature flag is on; user has Block Storage Encryption capability; volume being created is encrypted and the
    // selected Linode does not support Block Storage Encryption

    // Mock feature flag -- @TODO BSE: Remove feature flag once BSE is fully rolled out
    mockAppendFeatureFlags({
      blockStorageEncryption: true,
    }).as('getFeatureFlags');

    // Mock account response
    const mockAccount = accountFactory.build({
      capabilities: ['Linodes', 'Block Storage Encryption'],
    });

    mockGetAccount(mockAccount).as('getAccount');
    mockGetRegions(mockRegions).as('getRegions');

    const linodeRequest = createLinodeRequestFactory.build({
      booted: false,
      label: randomLabel(),
      region: mockRegions[0].id,
      root_pass: randomString(16),
    });

    cy.defer(() => createTestLinode(linodeRequest), 'creating Linode').then(
      (linode: Linode) => {
        cy.visitWithLogin('/volumes/create');
        cy.wait(['@getFeatureFlags', '@getAccount']);

        // Select a linode without the BSE capability
        cy.findByLabelText('Linode').should('be.visible').click();
        cy.focused().type(linode.label);

        ui.autocompletePopper
          .findByTitle(linode.label)
          .should('be.visible')
          .click();

        // Check the "Encrypt Volume" checkbox
        cy.get('[data-qa-checked]').should('be.visible').click();
        // });

        // Ensure warning notice is displayed and "Create Volume" button is disabled
        cy.findByText(CLIENT_LIBRARY_UPDATE_COPY).should('be.visible');
        ui.button
          .findByTitle('Create Volume')
          .should('be.visible')
          .should('be.disabled');
      }
    );
  });

  /*
   * - Checks for absence of Block Storage Encryption client library update notice on the Volume Create page
   *   when selected linode supports BSE
   */
  it('does not display a warning notice on Volume Create page re: rebooting for client library updates when selected linode supports BSE', () => {
    // Conditions: Block Storage encryption feature flag is on; user has Block Storage Encryption capability; volume being created is encrypted and the
    // selected Linode supports Block Storage Encryption

    // Mock feature flag -- @TODO BSE: Remove feature flag once BSE is fully rolled out
    mockAppendFeatureFlags({
      blockStorageEncryption: true,
    }).as('getFeatureFlags');

    // Mock account response
    const mockAccount = accountFactory.build({
      capabilities: ['Linodes', 'Block Storage Encryption'],
    });

    // Mock linode
    const mockLinode = linodeFactory.build({
      capabilities: ['Block Storage Encryption'],
      id: 123456,
      region: mockRegions[0].id,
    });

    mockGetAccount(mockAccount).as('getAccount');
    mockGetRegions(mockRegions).as('getRegions');
    mockGetLinodes([mockLinode]).as('getLinodes');
    mockGetLinodeDetails(mockLinode.id, mockLinode);

    cy.visitWithLogin(`/volumes/create`);
    cy.wait(['@getAccount', '@getRegions', '@getLinodes']);

    // Select a linode without the BSE capability
    cy.findByLabelText('Linode').should('be.visible').click();
    cy.focused().type(mockLinode.label);

    ui.autocompletePopper
      .findByTitle(mockLinode.label)
      .should('be.visible')
      .click();

    // Check the "Encrypt Volume" checkbox
    cy.get('[data-qa-checked]').should('be.visible').click();
    // });

    // Ensure warning notice is not displayed and "Create Volume" button is enabled
    cy.findByText(CLIENT_LIBRARY_UPDATE_COPY).should('not.exist');
    ui.button
      .findByTitle('Create Volume')
      .should('be.visible')
      .should('be.enabled');
  });

  /*
   * - Checks for Block Storage Encryption client library update notice in the Create/Attach Volume drawer from the
       'Storage' details page of an existing Linode.
   */
  it('displays a warning notice re: rebooting for client library updates under the appropriate conditions in Create/Attach Volume drawer', () => {
    // Conditions: Block Storage encryption feature flag is on; user has Block Storage Encryption capability; Linode does not support Block Storage Encryption and the user is trying to attach an encrypted volume

    // Mock feature flag -- @TODO BSE: Remove feature flag once BSE is fully rolled out
    mockAppendFeatureFlags({
      blockStorageEncryption: true,
    }).as('getFeatureFlags');

    // Mock account response
    const mockAccount = accountFactory.build({
      capabilities: ['Linodes', 'Block Storage Encryption'],
    });

    mockGetAccount(mockAccount).as('getAccount');
    mockGetRegions(mockRegions).as('getRegions');

    const volume = volumeFactory.build({
      encryption: 'enabled',
      region: mockRegions[0].id,
    });

    const linodeRequest = createLinodeRequestFactory.build({
      booted: false,
      label: randomLabel(),
      region: mockRegions[0].id,
      root_pass: randomString(16),
    });

    cy.defer(() => createTestLinode(linodeRequest), 'creating Linode').then(
      (linode: Linode) => {
        mockGetVolumes([volume]).as('getVolumes');
        mockGetVolume(volume);

        cy.visitWithLogin(`/linodes/${linode.id}/storage`);
        cy.wait(['@getFeatureFlags', '@getAccount']);

        // Click "Add Volume" button
        cy.findByText('Add Volume').click();

        // Check "Encrypt Volume" checkbox
        cy.get('[data-qa-drawer="true"]').within(() => {
          cy.get('[data-qa-checked]').should('be.visible').click();
        });

        // Ensure client library update notice is displayed and the "Create Volume" button is disabled
        cy.findByText(CLIENT_LIBRARY_UPDATE_COPY).should('be.visible');
        ui.button.findByTitle('Create Volume').should('be.disabled');

        // Ensure notice is cleared when switching views in drawer
        cy.get('[data-qa-radio="Attach Existing Volume"]').click();
        cy.wait(['@getVolumes']);
        cy.findByText(CLIENT_LIBRARY_UPDATE_COPY).should('not.exist');
        ui.button
          .findByTitle('Attach Volume')
          .should('be.visible')
          .should('be.enabled');

        // Ensure notice is displayed in "Attach Existing Volume" view when an encrypted volume is selected, & that the "Attach Volume" button is disabled
        cy.findByPlaceholderText('Select a Volume')
          .should('be.visible')
          .click();
        cy.focused().type(`${volume.label}{downarrow}{enter}`);
        ui.autocompletePopper
          .findByTitle(volume.label)
          .should('be.visible')
          .click();

        cy.findByText(CLIENT_LIBRARY_UPDATE_COPY).should('be.visible');
        ui.button
          .findByTitle('Attach Volume')
          .should('be.visible')
          .should('be.disabled');
      }
    );
  });

  /*
   * - Creates a volume from the 'Storage' details page of an existing Linode.
   * - Confirms that volume is listed correctly on Linode 'Storage' details page.
   * - Confirms that volume is listed correctly on Volumes landing page.
   */
  it('creates a volume from an existing Linode', () => {
    cy.tag('method:e2e');
    const linodeRequest = createLinodeRequestFactory.build({
      booted: false,
      label: randomLabel(),
      region: chooseRegion().id,
      root_pass: randomString(16),
    });

    cy.defer(() => createTestLinode(linodeRequest), 'creating Linode').then(
      (linode: Linode) => {
        const volume = {
          label: randomLabel(),
          size: `${randomNumber(10, 250)}`,
        };

        cy.visitWithLogin(`/linodes/${linode.id}/storage`, {
          localStorageOverrides: pageSizeOverride,
        });

        // Click "Add Volume" button, fill out and submit volume create drawer form.
        cy.findByText('Add Volume').click();
        cy.get('[data-qa-drawer="true"]').within(() => {
          cy.findByText(`Create Volume for ${linode.label}`).should(
            'be.visible'
          );
          cy.contains('Create and Attach Volume').click();
          cy.contains('Label').click();
          cy.focused().type(volume.label);
          cy.contains('Size').type(`{selectall}{backspace}${volume.size}`);
          cy.findByText('Create Volume').click();
        });

        // Confirm volume configuration drawer opens, then close it.
        cy.get('[data-qa-drawer="true"]').within(() => {
          cy.get('[data-qa-close-drawer="true"]').click();
        });

        // Confirm that volume is listed on Linode 'Storage' details page.
        cy.findByText(volume.label)
          .closest('tr')
          .within(() => {
            cy.findByText(volume.label).should('be.visible');
            cy.findByText(`${volume.size} GB`).should('be.visible');
          });

        // Confirm that volume is listed on landing page with expected configuration.
        cy.visitWithLogin('/volumes', {
          localStorageOverrides: pageSizeOverride,
        });
        cy.findByText(volume.label)
          .closest('tr')
          .within(() => {
            cy.findByText(volume.label).should('be.visible');
            cy.findByText(`${volume.size} GB`).should('be.visible');
            cy.findByText(linode.label).should('be.visible');
          });
      }
    );
  });

  it('does not allow creation of a volume for restricted users from volume create page', () => {
    // Mock setup for user profile, account user, and user grants with restricted permissions,
    // simulating a default user without the ability to add Linodes.
    const mockProfile = profileFactory.build({
      restricted: true,
      username: randomLabel(),
    });

    const mockUser = accountUserFactory.build({
      restricted: true,
      user_type: 'default',
      username: mockProfile.username,
    });

    const mockGrants = grantsFactory.build({
      global: {
        add_volumes: false,
      },
    });

    mockGetProfile(mockProfile);
    mockGetProfileGrants(mockGrants);
    mockGetUser(mockUser);

    cy.visitWithLogin('/volumes/create', {
      localStorageOverrides: pageSizeOverride,
    });

    // Confirm that a notice should be shown informing the user they do not have permission to create a Linode.
    cy.findByText(
      "You don't have permissions to create this Volume. Please contact your account administrator to request the necessary permissions."
    ).should('be.visible');

    // Confirm that the "Label" field should be disabled.
    cy.get('[id="label"]').should('be.visible').should('be.disabled');

    // Confirm that the "Tags" field should be disabled.
    cy.findByLabelText('Tags').should('be.visible').should('be.disabled');

    // Confirm that the "Region" field should be disabled.
    ui.regionSelect.find().should('be.visible').should('be.disabled');

    // Confirm that the "Linode" field should be disabled.
    cy.findByLabelText('Linode').should('be.visible').should('be.disabled');

    // Confirm that the "Config" field should be disabled.
    cy.findByLabelText('Config').should('be.visible').should('be.disabled');

    // Confirm that the "Size" field should be disabled.
    cy.get('[id="size"]').should('be.visible').should('be.disabled');

    // Confirm that the "Create Volume" button is disabled.
    cy.findByText('Create Volume').should('be.visible').should('be.disabled');
  });
});<|MERGE_RESOLUTION|>--- conflicted
+++ resolved
@@ -1,7 +1,4 @@
-<<<<<<< HEAD
 import { regionFactory } from '@linode/utilities';
-=======
->>>>>>> c5a76941
 import {
   accountUserFactory,
   grantsFactory,
@@ -9,13 +6,8 @@
 } from '@src/factories';
 import { authenticate } from 'support/api/authentication';
 import { entityTag } from 'support/constants/cypress';
-<<<<<<< HEAD
 import { mockGetAccount } from 'support/intercepts/account';
 import { mockGetUser } from 'support/intercepts/account';
-=======
-import { mockGetUser } from 'support/intercepts/account';
-import { mockGetAccount } from 'support/intercepts/account';
->>>>>>> c5a76941
 import { mockAppendFeatureFlags } from 'support/intercepts/feature-flags';
 import {
   mockGetLinodeDetails,
@@ -34,17 +26,10 @@
 import { ui } from 'support/ui';
 import { cleanUp } from 'support/util/cleanup';
 import { createTestLinode } from 'support/util/linodes';
-<<<<<<< HEAD
-import { randomNumber, randomString, randomLabel } from 'support/util/random';
-import { chooseRegion } from 'support/util/regions';
-
-import { accountFactory, volumeFactory } from 'src/factories';
-=======
 import { randomLabel, randomNumber, randomString } from 'support/util/random';
 import { chooseRegion } from 'support/util/regions';
 
-import { accountFactory, regionFactory, volumeFactory } from 'src/factories';
->>>>>>> c5a76941
+import { accountFactory, volumeFactory } from 'src/factories';
 import {
   createLinodeRequestFactory,
   linodeFactory,
