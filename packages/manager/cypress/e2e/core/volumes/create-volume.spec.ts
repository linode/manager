import type { Linode, Region } from '@linode/api-v4';
import { createTestLinode } from 'support/util/linodes';
import { createLinodeRequestFactory } from 'src/factories/linodes';
import { authenticate } from 'support/api/authentication';
import { cleanUp } from 'support/util/cleanup';
<<<<<<< HEAD
import { containsClick, fbtVisible, fbtClick, getClick } from 'support/helpers';
import {
  interceptCreateVolume,
  mockGetVolume,
  mockGetVolumes,
} from 'support/intercepts/volumes';
=======
import { interceptCreateVolume } from 'support/intercepts/volumes';
>>>>>>> 59a4e9fa
import { randomNumber, randomString, randomLabel } from 'support/util/random';
import { chooseRegion } from 'support/util/regions';
import { ui } from 'support/ui';
import { mockAppendFeatureFlags } from 'support/intercepts/feature-flags';
import { accountFactory, regionFactory, volumeFactory } from 'src/factories';
import { mockGetAccount } from 'support/intercepts/account';
import { mockGetRegions } from 'support/intercepts/regions';

// Local storage override to force volume table to list up to 100 items.
// This is a workaround while we wait to get stuck volumes removed.
// @TODO Remove local storage override when stuck volumes are removed from test accounts.
const pageSizeOverride = {
  PAGE_SIZE: 100,
};

const mockRegions: Region[] = [
  regionFactory.build({
    capabilities: ['Linodes', 'Block Storage', 'Block Storage Encryption'],
    id: 'us-east',
    label: 'Newark, NJ',
    site_type: 'core',
  }),
];

const CLIENT_LIBRARY_UPDATE_COPY =
  'This Linode requires a client library update and will need to be rebooted prior to attaching an encrypted volume.';

authenticate();
describe('volume create flow', () => {
  before(() => {
    cleanUp(['volumes', 'linodes']);
  });

  /*
   * - Creates a volume that is not attached to a Linode.
   * - Confirms that volume is listed correctly on volumes landing page.
   */
  it('creates an unattached volume', () => {
    cy.tag('purpose:syntheticTesting');

    const region = chooseRegion();
    const volume = {
      label: randomLabel(),
      size: `${randomNumber(10, 250)}`,
      region: region.id,
      regionLabel: region.label,
    };

    interceptCreateVolume().as('createVolume');

    cy.visitWithLogin('/volumes/create', {
      localStorageOverrides: pageSizeOverride,
    });

    // Fill out and submit volume create form.
    cy.contains('Label').click().type(volume.label);
    cy.contains('Size').click().type(`{selectall}{backspace}${volume.size}`);
    ui.regionSelect.find().click().type(`${volume.region}{enter}`);

    cy.findByText('Create Volume').click();
    cy.wait('@createVolume');

    // Validate volume configuration drawer opens, then close it.
    cy.findByText('Volume scheduled for creation.').should('be.visible');
    cy.get('[data-qa-close-drawer="true"]').click();

    // Confirm that volume is listed on landing page with expected configuration.
    cy.findByText(volume.label)
      .closest('tr')
      .within(() => {
        cy.findByText(volume.label).should('be.visible');
        cy.findByText(`${volume.size} GB`).should('be.visible');
        cy.findByText(volume.regionLabel).should('be.visible');
        cy.findByText('Unattached');
      });
  });

  /*
   * - Creates a volume that is attached to an existing Linode.
   * - Confirms that volume is listed correctly on Volumes landing page.
   * - Confirms that volume is listed correctly on Linode 'Storage' details page.
   */
  it('creates an attached volume', () => {
    const region = chooseRegion();

    const linodeRequest = createLinodeRequestFactory.build({
      label: randomLabel(),
      region: region.id,
      root_pass: randomString(16),
      booted: false,
    });

    const volume = {
      label: randomLabel(),
      size: `${randomNumber(10, 250)}`,
      region: region.id,
      regionLabel: region.label,
    };

    cy.defer(() => createTestLinode(linodeRequest), 'creating Linode').then(
      (linode) => {
        interceptCreateVolume().as('createVolume');

        cy.visitWithLogin('/volumes/create', {
          localStorageOverrides: pageSizeOverride,
        });

        // Fill out and submit volume create form.
        cy.contains('Label').click().type(volume.label);
        cy.contains('Size')
          .click()
          .type(`{selectall}{backspace}${volume.size}`);
        ui.regionSelect.find().click().type(`${volume.region}{enter}`);

        cy.findByLabelText('Linode')
          .should('be.visible')
          .click()
          .type(linode.label);

        ui.autocompletePopper
          .findByTitle(linode.label)
          .should('be.visible')
          .click();

        cy.findByText('Create Volume').click();
        cy.wait('@createVolume');

        // Confirm volume configuration drawer opens, then close it.
        cy.findByText('Volume scheduled for creation.').should('be.visible');
        cy.get('[data-qa-close-drawer="true"]').click();

        // Confirm that volume is listed on landing page with expected configuration.
        cy.findByText(volume.label)
          .closest('tr')
          .within(() => {
            cy.findByText(volume.label).should('be.visible');
            cy.findByText(`${volume.size} GB`).should('be.visible');
            cy.findByText(volume.regionLabel).should('be.visible');
            cy.findByText(linode.label).should('be.visible');
          });

        // Confirm that volume is listed on Linode 'Storage' details page.
        cy.visitWithLogin(`/linodes/${linode.id}/storage`);
        cy.findByText(volume.label)
          .closest('tr')
          .within(() => {
            cy.findByText(volume.label).should('be.visible');
            cy.findByText(`${volume.size} GB`).should('be.visible');
          });
      }
    );
  });

  /*
   * - Checks for Block Storage Encryption notices in the Create/Attach Volume drawer from the
       'Storage' details page of an existing Linode.
   */
  it('displays a warning notice re: rebooting for client library updates under the appropriate conditions', () => {
    // Conditions: Block Storage encryption feature flag is on; user has Block Storage Encryption capability; Linode does not support Block Storage Encryption and the user is trying to attach an encrypted volume

    // Mock feature flag -- @TODO BSE: Remove feature flag once BSE is fully rolled out
    mockAppendFeatureFlags({
      blockStorageEncryption: true,
    }).as('getFeatureFlags');

    // Mock account response
    const mockAccount = accountFactory.build({
      capabilities: ['Linodes', 'Block Storage Encryption'],
    });

    mockGetAccount(mockAccount).as('getAccount');
    mockGetRegions(mockRegions).as('getRegions');

    const volume = volumeFactory.build({
      region: mockRegions[0].id,
      encryption: 'enabled',
    });

    const linodeRequest = createLinodeRequestFactory.build({
      label: randomLabel(),
      root_pass: randomString(16),
      region: mockRegions[0].id,
      booted: false,
    });

    cy.defer(() => createTestLinode(linodeRequest), 'creating Linode').then(
      (linode: Linode) => {
        linode.capabilities?.map((capability) => cy.log(capability));
        mockGetVolumes([volume]).as('getVolumes');
        mockGetVolume(volume);

        cy.visitWithLogin(`/linodes/${linode.id}/storage`);
        cy.wait(['@getFeatureFlags', '@getAccount']);

        // Click "Create Volume" button
        cy.findByText('Create Volume').click();

        cy.get('[data-qa-drawer="true"]').within(() => {
          cy.get('[data-qa-checked]').should('be.visible').click();
        });

        cy.findByText(CLIENT_LIBRARY_UPDATE_COPY).should('be.visible');

        // Ensure notice is cleared when switching views in drawer
        cy.get('[data-qa-radio="Attach Existing Volume"]').click();
        cy.wait(['@getVolumes']);
        cy.findByText(CLIENT_LIBRARY_UPDATE_COPY).should('not.exist');

        // Ensure notice is displayed in "Attach Existing Volume" view when an encrypted volume is selected
        cy.findByPlaceholderText('Select a Volume')
          .should('be.visible')
          .click()
          .type(`${volume.label}{downarrow}{enter}`);
        ui.autocompletePopper
          .findByTitle(volume.label)
          .should('be.visible')
          .click();

        cy.findByText(CLIENT_LIBRARY_UPDATE_COPY).should('be.visible');
      }
    );
  });

  /*
   * - Creates a volume from the 'Storage' details page of an existing Linode.
   * - Confirms that volume is listed correctly on Linode 'Storage' details page.
   * - Confirms that volume is listed correctly on Volumes landing page.
   */
  it('creates a volume from an existing Linode', () => {
    const linodeRequest = createLinodeRequestFactory.build({
      label: randomLabel(),
      root_pass: randomString(16),
      region: chooseRegion().id,
      booted: false,
    });

    cy.defer(() => createTestLinode(linodeRequest), 'creating Linode').then(
      (linode: Linode) => {
        const volume = {
          label: randomLabel(),
          size: `${randomNumber(10, 250)}`,
        };

        cy.visitWithLogin(`/linodes/${linode.id}/storage`, {
          localStorageOverrides: pageSizeOverride,
        });

        // Click "Add Volume" button, fill out and submit volume create drawer form.
        cy.findByText('Add Volume').click();
        cy.get('[data-qa-drawer="true"]').within(() => {
          cy.findByText(`Create Volume for ${linode.label}`).should(
            'be.visible'
          );
          cy.contains('Create and Attach Volume').click();
          cy.contains('Label').click().type(volume.label);
          cy.contains('Size').type(`{selectall}{backspace}${volume.size}`);
          cy.findByText('Create Volume').click();
        });

        // Confirm volume configuration drawer opens, then close it.
        cy.get('[data-qa-drawer="true"]').within(() => {
          cy.get('[data-qa-close-drawer="true"]').click();
        });

        // Confirm that volume is listed on Linode 'Storage' details page.
        cy.findByText(volume.label)
          .closest('tr')
          .within(() => {
            cy.findByText(volume.label).should('be.visible');
            cy.findByText(`${volume.size} GB`).should('be.visible');
          });

        // Confirm that volume is listed on landing page with expected configuration.
        cy.visitWithLogin('/volumes', {
          localStorageOverrides: pageSizeOverride,
        });
        cy.findByText(volume.label)
          .closest('tr')
          .within(() => {
            cy.findByText(volume.label).should('be.visible');
            cy.findByText(`${volume.size} GB`).should('be.visible');
            cy.findByText(linode.label).should('be.visible');
          });
      }
    );
  });
});<|MERGE_RESOLUTION|>--- conflicted
+++ resolved
@@ -3,16 +3,11 @@
 import { createLinodeRequestFactory } from 'src/factories/linodes';
 import { authenticate } from 'support/api/authentication';
 import { cleanUp } from 'support/util/cleanup';
-<<<<<<< HEAD
-import { containsClick, fbtVisible, fbtClick, getClick } from 'support/helpers';
 import {
   interceptCreateVolume,
   mockGetVolume,
   mockGetVolumes,
 } from 'support/intercepts/volumes';
-=======
-import { interceptCreateVolume } from 'support/intercepts/volumes';
->>>>>>> 59a4e9fa
 import { randomNumber, randomString, randomLabel } from 'support/util/random';
 import { chooseRegion } from 'support/util/regions';
 import { ui } from 'support/ui';
