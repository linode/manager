import { createVolume } from '@linode/api-v4/lib/volumes';
import { Linode, Volume } from '@linode/api-v4';
import { createLinodeRequestFactory } from 'src/factories/linodes';
import { volumeRequestPayloadFactory } from 'src/factories/volume';
import { authenticate } from 'support/api/authentication';
import {
  interceptAttachVolume,
  // interceptDetachVolume,
} from 'support/intercepts/volumes';
import { randomLabel, randomString } from 'support/util/random';
import { ui } from 'support/ui';
import { chooseRegion } from 'support/util/regions';
import { interceptGetLinodeConfigs } from 'support/intercepts/configs';
import { cleanUp } from 'support/util/cleanup';
import { createTestLinode } from 'support/util/linodes';

// Local storage override to force volume table to list up to 100 items.
// This is a workaround while we wait to get stuck volumes removed.
// @TODO Remove local storage override when stuck volumes are removed from test accounts.
const pageSizeOverride = {
  PAGE_SIZE: 100,
};

/**
 * Creates a Linode and a Volume that is attached to the created Linode.
 *
 * @returns Promise that resolves to an array containing created Linode and Volume.
 */
// TODO Uncomment `createAndAtttachVolume` once volume detach tests are unskipped, or delete if tests are removed.
// const createLinodeAndAttachVolume = async (): Promise<[Linode, Volume]> => {
//   const commonRegion = chooseRegion();
//   const linodeRequest = createLinodeRequestFactory.build({
//     label: randomLabel(),
//     region: commonRegion.id,
//     root_pass: randomString(32),
//   });

//   const linode = await createLinode(linodeRequest);
//   const volumeRequest = volumeRequestPayloadFactory.build({
//     label: randomLabel(),
//     region: commonRegion.id,
//     linode_id: linode.id,
//   });
//   const volume = await createVolume(volumeRequest);
//   return [linode, volume];
// };

authenticate();
describe('volume attach and detach flows', () => {
  before(() => {
    cleanUp(['volumes', 'linodes']);
  });

  /*
   * - Clicks "Attach" action menu item for volume, selects Linode with common region, and submits form.
   * - Confirms that volume attach toast appears and that Linode is listed as attached for Volume.
   */
  it('attaches a volume to a Linode', () => {
    const commonRegion = chooseRegion();
    const volumeRequest = volumeRequestPayloadFactory.build({
      label: randomLabel(),
      region: commonRegion.id,
    });

    const linodeRequest = createLinodeRequestFactory.build({
      label: randomLabel(),
      region: commonRegion.id,
      root_pass: randomString(32),
      booted: false,
    });

<<<<<<< HEAD
    const entityPromiseGenerator = () =>
      Promise.all([createVolume(volumeRequest), createLinode(linodeRequest)]);
=======
    const entityPromise = Promise.all([
      createVolume(volumeRequest),
      createTestLinode(linodeRequest),
    ]);
>>>>>>> d52ad401

    cy.defer(entityPromiseGenerator, 'creating Volume and Linode').then(
      ([volume, linode]: [Volume, Linode]) => {
        interceptAttachVolume(volume.id).as('attachVolume');
        interceptGetLinodeConfigs(linode.id).as('getLinodeConfigs');
        cy.visitWithLogin('/volumes', {
          localStorageOverrides: pageSizeOverride,
        });

        // Confirm that volume is listed, initiate attachment.
        cy.findByText(volume.label)
          .should('be.visible')
          .closest('tr')
          .within(() => {
            cy.findByLabelText(
              `Action menu for Volume ${volume.label}`
            ).click();
          });

        cy.get('[data-qa-action-menu-item="Attach"]:visible')
          .should('be.visible')
          .click();

        ui.drawer.findByTitle(`Attach Volume ${volume.label}`).within(() => {
          cy.findByLabelText('Linode')
            .should('be.visible')
            .click()
            .type(linode.label);

          ui.autocompletePopper
            .findByTitle(linode.label)
            .should('be.visible')
            .click();

          cy.wait('@getLinodeConfigs');

          ui.button.findByTitle('Attach').should('be.visible').click();
        });

        // Confirm that volume has been attached to Linode.
        cy.wait('@attachVolume').its('response.statusCode').should('eq', 200);
        ui.toast.assertMessage(`Volume ${volume.label} successfully attached.`);
        cy.findByText(volume.label)
          .should('be.visible')
          .closest('tr')
          .within(() => {
            cy.findByText(linode.label).should('be.visible');
          });
      }
    );
  });

  // TODO Unskip once volume detach issue is resolved.
  /*
   * - Clicks "Detach" action menu item for volume.
   * - Confirms that volume detach toast appears and that Linode is no longer listed as attached for Volume.
   */
  // it.skip('detaches a volume from a Linode', () => {
  //   cy.defer(
  //     createLinodeAndAttachVolume(),
  //     'creating attached Volume and Linode'
  //   ).then(([linode, volume]: [Linode, Volume]) => {
  //     interceptDetachVolume(volume.id).as('detachVolume');

  //     // @TODO Wait for Linode to finish provisioning before initiating detach.
  //     cy.visitWithLogin('/volumes', {
  //       localStorageOverrides: pageSizeOverride,
  //     });

  //     // Confirm that volume is listed, initiate detachment.
  //     cy.findByText(volume.label)
  //       .should('be.visible')
  //       .closest('tr')
  //       .within(() => {
  //         cy.findByLabelText(`Action menu for Volume ${volume.label}`).click();
  //       });

  //     cy.get('[data-qa-action-menu-item="Detach"]:visible')
  //       .should('be.visible')
  //       .click();

  //     cy.findByText(`Detach Volume ${volume.label}?`)
  //       .should('be.visible')
  //       .closest('[role="dialog"]')
  //       .within(() => {
  //         cy.findByText('Detach Volume').should('be.visible').click();
  //       });

  //     // Confirm that volume has been detached.
  //     cy.wait('@detachVolume').its('response.statusCode').should('eq', 200);
  //     // @TODO Improve toast check.
  //     cy.findByText(`Volume ${volume.label} successfully detached.`);
  //     cy.findByText(volume.label)
  //       .should('be.visible')
  //       .closest('tr')
  //       .within(() => {
  //         cy.findByText('Unattached').should('be.visible');
  //         cy.findByText(linode.label).should('not.exist');
  //       });
  //   });
  // });

  // TODO Unskip once volume detach issue is resolved.
  /*
   * - Clicks "Detach" action menu item for volume on Linode details page.
   * - Confirms that volume is no longer listed on Linode details page.
   * - Confirms that Linode is no longer listed as attached to Volume on Volumes landing page.
   */
  // it.skip('detaches a volume from a Linode via Linode details page', () => {
  //   cy.defer(
  //     createLinodeAndAttachVolume(),
  //     'creating attached Volume and Linode'
  //   ).then(([linode, volume]: [Linode, Volume]) => {
  //     // Wait for Linode to finish provisioning and booting.
  //     cy.visitWithLogin(`/linodes/${linode.id}/storage`);
  //     cy.get('[data-qa-linode-status="true"]').within(() => {
  //       cy.findByText('RUNNING').should('be.visible');
  //     });

  //     // Confirm that Volume is listed on Linode details page and initiate detachment.
  //     cy.findByLabelText('List of volume').within(() => {
  //       cy.findByText(volume.label)
  //         .closest('tr')
  //         .within(() => {
  //           cy.findByLabelText(`Action menu for Volume ${volume.label}`)
  //             .should('be.visible')
  //             .click();
  //         });
  //     });

  //     cy.get('[data-qa-action-menu-item="Detach"]:visible')
  //       .should('be.visible')
  //       .click();

  //     cy.findByText(`Detach Volume ${volume.label}?`)
  //       .should('be.visible')
  //       .closest('[role="dialog"]')
  //       .within(() => {
  //         cy.findByText('Detach Volume').should('be.visible').click();
  //       });

  //     // Confirm that Volume is no longer listed on Linode details page.
  //     cy.findByLabelText('List of volume').within(() => {
  //       cy.findByText(volume.label).should('not.exist');
  //     });

  //     // Confirm that Volume is no longer shown as attached on Volumes landing page.
  //     cy.visitWithLogin('/volumes');
  //     cy.findByText(volume.label)
  //       .should('be.visible')
  //       .closest('tr')
  //       .within(() => {
  //         cy.findByText('Unattached').should('be.visible');
  //         cy.findByText(linode.label).should('not.to.exist');
  //       });
  //   });
  // });
});<|MERGE_RESOLUTION|>--- conflicted
+++ resolved
@@ -69,17 +69,12 @@
       booted: false,
     });
 
-<<<<<<< HEAD
-    const entityPromiseGenerator = () =>
-      Promise.all([createVolume(volumeRequest), createLinode(linodeRequest)]);
-=======
     const entityPromise = Promise.all([
       createVolume(volumeRequest),
       createTestLinode(linodeRequest),
     ]);
->>>>>>> d52ad401
-
-    cy.defer(entityPromiseGenerator, 'creating Volume and Linode').then(
+
+    cy.defer(() => entityPromise, 'creating Volume and Linode').then(
       ([volume, linode]: [Volume, Linode]) => {
         interceptAttachVolume(volume.id).as('attachVolume');
         interceptGetLinodeConfigs(linode.id).as('getLinodeConfigs');
