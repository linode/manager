import {
  accountFactory,
  appTokenFactory,
  paymentMethodFactory,
  profileFactory,
} from '@src/factories';
import { accountUserFactory } from '@src/factories/accountUsers';
import { DateTime } from 'luxon';
import {
  interceptGetInvoices,
  interceptGetPayments,
  interceptGetPaymentMethods,
  mockCreateChildAccountToken,
  mockCreateChildAccountTokenError,
  mockGetAccount,
  mockGetChildAccounts,
  mockGetChildAccountsError,
  mockGetInvoices,
  mockGetPaymentMethods,
  mockGetPayments,
  mockGetUser,
} from 'support/intercepts/account';
import { mockGetEvents, mockGetNotifications } from 'support/intercepts/events';
import {
  mockAppendFeatureFlags,
  mockGetFeatureFlagClientstream,
} from 'support/intercepts/feature-flags';
import { mockAllApiRequests } from 'support/intercepts/general';
import { mockGetLinodes } from 'support/intercepts/linodes';
import {
  mockGetProfile,
  mockGetProfileGrants,
} from 'support/intercepts/profile';
import { mockGetRegions } from 'support/intercepts/regions';
import { ui } from 'support/ui';
import { makeFeatureFlagData } from 'support/util/feature-flags';
import { assertLocalStorageValue } from 'support/util/local-storage';
import { randomLabel, randomNumber, randomString } from 'support/util/random';
import { grantsFactory } from '@src/factories/grants';

/**
 * Confirms expected username and company name are shown in user menu button and yields the button.
 *
 * @param username - Username to expect in user menu button.
 * @param companyName - Company name to expect in user menu button.
 *
 * @returns Cypress chainable that yields the user menu button.
 */
const assertUserMenuButton = (username: string, companyName: string) => {
  return ui.userMenuButton
    .find()
    .should('be.visible')
    .within(() => {
      cy.findByText(username).should('be.visible');
      cy.findByText(companyName).should('be.visible');
    });
};

/**
 * Confirms that expected authentication values are set in Local Storage.
 *
 * @param token - Authentication token value to assert.
 * @param expiry - Authentication expiry value to assert.
 * @param scopes - Authentication scope value to assert.
 */
const assertAuthLocalStorage = (
  token: string,
  expiry: string,
  scopes: string
) => {
  assertLocalStorageValue('authentication/token', `Bearer ${token}`);
  assertLocalStorageValue('authentication/expire', expiry);
  assertLocalStorageValue('authentication/scopes', scopes);
};

const mockParentAccount = accountFactory.build({
  company: 'Parent Company',
});

const mockParentProfile = profileFactory.build({
  username: randomLabel(),
  user_type: 'parent',
});

const mockParentUser = accountUserFactory.build({
  username: mockParentProfile.username,
  user_type: 'parent',
});

const mockChildAccount = accountFactory.build({
  company: 'Child Company',
});

<<<<<<< HEAD
const mockChildAccountProxyUser = accountUserFactory.build({
  username: 'Partner User',
  user_type: 'proxy',
});

const mockChildAccountProfile = profileFactory.build({
  username: mockChildAccountProxyUser.username,
  user_type: 'proxy',
=======
const childAccountAccessGrantEnabled = grantsFactory.build({
  global: { account_access: 'read_only', child_account_access: true },
});

const childAccountAccessGrantDisabled = grantsFactory.build({
  global: { account_access: 'read_only', child_account_access: false },
>>>>>>> cfc12d4a
});

const mockChildAccountToken = appTokenFactory.build({
  id: randomNumber(),
  created: DateTime.now().toISO(),
  expiry: DateTime.now().plus({ hours: 1 }).toISO(),
  label: `${mockChildAccount.company}_proxy`,
  scopes: '*',
  token: randomString(32),
  website: undefined,
  thumbnail_url: undefined,
});

const mockErrorMessage = 'An unknown error has occurred.';

describe('Parent/Child account switching', () => {
  /**
   * Tests to confirm that Parent account users can switch back from Child accounts as expected.
   */
  describe('From Proxy to Parent', () => {
    beforeEach(() => {
      mockAppendFeatureFlags({
        parentChildAccountAccess: makeFeatureFlagData(true),
      });
      mockGetFeatureFlagClientstream();
    });

    it.only('can switch from Child account to Parent account from Billing page', () => {
      const mockParentToken = randomString(32);

      mockGetAccount(mockChildAccount);
      mockGetProfile(mockChildAccountProfile);
      mockGetChildAccounts([mockParentAccount]);
      mockGetUser(mockChildAccountProxyUser);
      interceptGetPayments().as('getPayments');
      interceptGetPaymentMethods().as('getPaymentMethods');
      interceptGetInvoices().as('getInvoices');

      // Visit billing page with `authentication/parent_token/*` local storage
      // data set to mock values.
      cy.visitWithLogin('/account/billing', {
        localStorageOverrides: {
          'authentication/parent_token/token': `Bearer ${mockParentToken}`,
          'authentication/parent_token/expire':
            'Thu Mar 07 2024 16:59:36 GMT-0500 (Eastern Standard Time)',
          'authentication/parent_token/scopes': '*',
        },
      });

      // Wait for page to finish loading before proceeding with account switch.
      cy.wait(['@getPayments', '@getPaymentMethods', '@getInvoices']);

      ui.button
        .findByTitle('Switch Account')
        .should('be.visible')
        .should('be.enabled')
        .click();

      // Prepare mocks in advance of the account switch. As soon as the child account is clicked,
      // Cloud will replace its stored token with the token provided by the API and then reload.
      // From that point forward, we will not have a valid test account token stored in local storage,
      // so all non-intercepted API requests will respond with a 401 status code and we will get booted to login.
      // We'll mitigate this by broadly mocking ALL API-v4 requests, then applying more specific mocks to the
      // individual requests as needed.
      mockAllApiRequests();
      mockGetLinodes([]);
      mockGetRegions([]);
      mockGetEvents([]);
      mockGetNotifications([]);
      mockGetAccount(mockParentAccount);
      mockGetProfile(mockParentProfile);
      mockGetUser(mockParentUser);
      mockGetPaymentMethods(paymentMethodFactory.buildList(1));
      mockGetInvoices([]);
      mockGetPayments([]);

      ui.drawer
        .findByTitle('Switch Account')
        .should('be.visible')
        .within(() => {
          cy.findByText(mockParentAccount.company).should('be.visible').click();
        });

      cy.wait(1000000);
    });
  });

  /*
   * Tests to confirm that Parent account users can switch to Child accounts as expected.
   */
  describe('From Parent to Proxy', () => {
    beforeEach(() => {
      // @TODO M3-7554, M3-7559: Remove feature flag mocks after feature launch and clean-up.
      mockAppendFeatureFlags({
        parentChildAccountAccess: makeFeatureFlagData(true),
      });
      mockGetFeatureFlagClientstream();
    });

    /*
     * - Confirms that Parent account user can switch to Child account from Account Billing page.
     * - Confirms that Child account information is displayed in user menu button after switch.
     * - Confirms that Cloud updates local storage auth values upon account switch.
     */
    it('can switch from Parent account to Child account from Billing page', () => {
      mockGetProfile(mockParentProfile);
      mockGetAccount(mockParentAccount);
      mockGetChildAccounts([mockChildAccount]);
      mockGetUser(mockParentUser);

      cy.visitWithLogin('/account/billing');

      // Confirm that "Switch Account" button is present, then click it.
      ui.button
        .findByTitle('Switch Account')
        .should('be.visible')
        .should('be.enabled')
        .click();

      // Prepare up mocks in advance of the account switch. As soon as the child account is clicked,
      // Cloud will replace its stored token with the token provided by the API and then reload.
      // From that point forward, we will not have a valid test account token stored in local storage,
      // so all non-intercepted API requests will respond with a 401 status code and we will get booted to login.
      // We'll mitigate this by broadly mocking ALL API-v4 requests, then applying more specific mocks to the
      // individual requests as needed.
      mockAllApiRequests();
      mockGetLinodes([]);
      mockGetRegions([]);
      mockGetEvents([]);
      mockGetNotifications([]);
      mockGetAccount(mockChildAccount);
      mockGetProfile(mockChildAccountProfile);
      mockGetUser(mockChildAccountProxyUser);
      mockGetPaymentMethods(paymentMethodFactory.buildList(1));
      mockGetInvoices([]);
      mockGetPayments([]);

      // Mock the account switch itself -- we have to do this after the mocks above
      // to ensure that it is applied.
      mockCreateChildAccountToken(mockChildAccount, mockChildAccountToken).as(
        'switchAccount'
      );

      ui.drawer
        .findByTitle('Switch Account')
        .should('be.visible')
        .within(() => {
          cy.findByText(mockChildAccount.company).should('be.visible').click();
        });

      cy.wait('@switchAccount');

      // Confirm that Cloud Manager updates local storage authentication values.
      // Satisfy TypeScript using non-null assertions since we know what the mock data contains.
      assertAuthLocalStorage(
        mockChildAccountToken.token!,
        mockChildAccountToken.expiry!,
        mockChildAccountToken.scopes
      );

      // Confirm expected username and company are shown in user menu button.
      assertUserMenuButton(
        mockChildAccountProxyUser.username,
        mockChildAccount.company
      );

      ui.toast.assertMessage(
        `Account switched to ${mockChildAccount.company}.`
      );
    });

    /*
     * - Confirms that Parent account user can switch to Child account using the user menu.
     * - Confirms that Parent account information is initially displayed in user menu button.
     * - Confirms that Child account information is displayed in user menu button after switch.
     * - Confirms that Cloud updates local storage auth values upon account switch.
     */
    it('can switch from Parent account to Child account using user menu', () => {
      mockGetProfile(mockParentProfile);
      mockGetAccount(mockParentAccount);
      mockGetChildAccounts([mockChildAccount]);
      mockGetUser(mockParentUser);

      cy.visitWithLogin('/');

      // Confirm that Parent account username and company name are shown in user
      // menu button, then click the button.
      assertUserMenuButton(
        mockParentProfile.username,
        mockParentAccount.company
      ).click();

      // Click "Switch Account" button in user menu.
      ui.userMenu
        .find()
        .should('be.visible')
        .within(() => {
          ui.button
            .findByTitle('Switch Account')
            .should('be.visible')
            .should('be.enabled')
            .click();
        });

      // Prepare up mocks in advance of the account switch. As soon as the child account is clicked,
      // Cloud will replace its stored token with the token provided by the API and then reload.
      // From that point forward, we will not have a valid test account token stored in local storage,
      // so all non-intercepted API requests will respond with a 401 status code and we will get booted to login.
      // We'll mitigate this by broadly mocking ALL API-v4 requests, then applying more specific mocks to the
      // individual requests as needed.
      mockAllApiRequests();
      mockGetLinodes([]);
      mockGetRegions([]);
      mockGetEvents([]);
      mockGetNotifications([]);
      mockGetAccount(mockChildAccount);
      mockGetProfile(mockParentProfile);
      mockGetUser(mockParentUser);

      // Click mock company name in "Switch Account" drawer.
      mockCreateChildAccountToken(mockChildAccount, mockChildAccountToken).as(
        'switchAccount'
      );

      ui.drawer
        .findByTitle('Switch Account')
        .should('be.visible')
        .within(() => {
          cy.findByText(mockChildAccount.company).should('be.visible').click();
        });

      cy.wait('@switchAccount');

      // Confirm that Cloud Manager updates local storage authentication values.
      // Satisfy TypeScript using non-null assertions since we know what the mock data contains.
      assertAuthLocalStorage(
        mockChildAccountToken.token!,
        mockChildAccountToken.expiry!,
        mockChildAccountToken.scopes
      );

      // Confirm expected username and company are shown in user menu button.
      assertUserMenuButton(
        mockParentProfile.username,
        mockChildAccount.company
      );
    });
  });

  describe('Child Account Access', () => {
    /*
     * - Smoke test to confirm that restricted parent users with the child_account_access grant can switch accounts.
     * - Confirms that the "Switch Account" button is rendered.
     */
    describe('Enabled', () => {
      it('renders "Switch Account" button for restricted users on Billing page', () => {
        mockGetProfile({ ...mockParentProfile, restricted: true });
        mockGetUser(mockParentUser);
        mockGetProfileGrants(childAccountAccessGrantEnabled);

        cy.visitWithLogin('/account/billing');

        cy.findByTestId('switch-account-button').should('be.visible');
      });

      it('renders "Switch Account" button for restricted users in user menu', () => {
        mockGetProfile({ ...mockParentProfile, restricted: true });
        mockGetAccount(mockParentAccount);
        mockGetUser(mockParentUser);
        mockGetProfileGrants(childAccountAccessGrantEnabled);

        cy.visitWithLogin('/');

        assertUserMenuButton(
          mockParentProfile.username,
          mockParentAccount.company
        ).click();

        ui.userMenu
          .find()
          .should('be.visible')
          .within(() => {
            cy.findByTestId('switch-account-button').should('be.visible');
          });
      });
    });
    /*
     * - Smoke test to confirm that restricted parent users without the child_account_access grant cannot switch accounts.
     * - Confirms that the "Switch Account" button is not rendered.
     */
    describe('Disabled', () => {
      it('does not render "Switch Account" button for restricted users on Billing page', () => {
        mockGetProfile({ ...mockParentProfile, restricted: true });
        mockGetUser(mockParentUser);
        mockGetProfileGrants(childAccountAccessGrantDisabled);

        cy.visitWithLogin('/account/billing');

        cy.findByTestId('switch-account-button').should('not.exist');
      });

      it('does not render "Switch Account" button for restricted users in user menu', () => {
        mockGetProfile({ ...mockParentProfile, restricted: true });
        mockGetAccount(mockParentAccount);
        mockGetUser(mockParentUser);
        mockGetProfileGrants(childAccountAccessGrantDisabled);

        cy.visitWithLogin('/');

        assertUserMenuButton(
          mockParentProfile.username,
          mockParentAccount.company
        ).click();

        ui.userMenu
          .find()
          .should('be.visible')
          .within(() => {
            cy.findByTestId('switch-account-button').should('not.exist');
          });
      });
    });
  });

  /*
   * Tests to confirm that Cloud handles account switching errors gracefully.
   */
  describe('Error flows', () => {
    /*
     * - Confirms error handling upon failure to fetch child accounts.
     * - Confirms "Try Again" button can be used to re-fetch child accounts successfully.
     * - Confirms error handling upon failure to create child account token.
     */
    it('handles account switching API errors', () => {
      mockGetProfile(mockParentProfile);
      mockGetAccount(mockParentAccount);
      mockGetChildAccountsError('An unknown error has occurred', 500);
      mockGetUser(mockParentUser);

      cy.visitWithLogin('/account/billing');
      ui.button
        .findByTitle('Switch Account')
        .should('be.visible')
        .should('be.enabled')
        .click();

      ui.drawer
        .findByTitle('Switch Account')
        .should('be.visible')
        .within(() => {
          // Confirm error message upon failure to fetch child accounts.
          cy.findByText('Unable to load data.').should('be.visible');
          cy.findByText(
            'Try again or contact support if the issue persists.'
          ).should('be.visible');

          // Click "Try Again" button and mock a successful response.
          mockGetChildAccounts([mockChildAccount]);
          ui.button
            .findByTitle('Try again')
            .should('be.visible')
            .should('be.enabled')
            .click();

          // Click child company and mock an error.
          // Confirm that Cloud Manager displays the error message in the drawer.
          mockCreateChildAccountTokenError(mockChildAccount, mockErrorMessage);
          cy.findByText(mockChildAccount.company).click();
          cy.findByText(mockErrorMessage).should('be.visible');
        });
    });
  });
});<|MERGE_RESOLUTION|>--- conflicted
+++ resolved
@@ -91,7 +91,6 @@
   company: 'Child Company',
 });
 
-<<<<<<< HEAD
 const mockChildAccountProxyUser = accountUserFactory.build({
   username: 'Partner User',
   user_type: 'proxy',
@@ -100,14 +99,14 @@
 const mockChildAccountProfile = profileFactory.build({
   username: mockChildAccountProxyUser.username,
   user_type: 'proxy',
-=======
+});
+
 const childAccountAccessGrantEnabled = grantsFactory.build({
   global: { account_access: 'read_only', child_account_access: true },
 });
 
 const childAccountAccessGrantDisabled = grantsFactory.build({
   global: { account_access: 'read_only', child_account_access: false },
->>>>>>> cfc12d4a
 });
 
 const mockChildAccountToken = appTokenFactory.build({
@@ -135,7 +134,7 @@
       mockGetFeatureFlagClientstream();
     });
 
-    it.only('can switch from Child account to Parent account from Billing page', () => {
+    it('can switch from Child account to Parent account from Billing page', () => {
       const mockParentToken = randomString(32);
 
       mockGetAccount(mockChildAccount);
