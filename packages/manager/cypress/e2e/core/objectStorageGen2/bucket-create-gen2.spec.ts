--- conflicted
+++ resolved
@@ -5,11 +5,8 @@
   mockGetBuckets,
   mockDeleteBucket,
   mockCreateBucket,
-<<<<<<< HEAD
   mockGetBucketAccess,
-=======
   mockCreateBucketError,
->>>>>>> b7d58b90
 } from 'support/intercepts/object-storage';
 import { mockGetRegions } from 'support/intercepts/regions';
 import { ui } from 'support/ui';
@@ -22,7 +19,7 @@
   regionFactory,
 } from 'src/factories';
 import { chooseRegion } from 'support/util/regions';
-import type { ObjectStorageEndpoint } from '@linode/api-v4';
+import type { ACLType, ObjectStorageEndpoint } from '@linode/api-v4';
 
 describe('Object Storage Gen2 create bucket tests', () => {
   beforeEach(() => {
@@ -75,35 +72,11 @@
     }),
   ];
 
-<<<<<<< HEAD
-  const checkRateLimitsTable = (endpointType: ObjectStorageEndpointTypes) => {
-    const expectedHeaders = ['Limits', 'GET', 'PUT', 'LIST', 'DELETE', 'OTHER'];
-    const expectedBasicValues = ['Basic', '2,000', '500', '100', '200', '400'];
-    const expectedHighValues =
-      endpointType === 'E3'
-        ? ['High', '20,000', '2,000', '400', '400', '1,000']
-        : ['High', '5,000', '1,000', '200', '200', '800'];
-
-    cy.get('[data-testid="bucket-rate-limit-table"]').within(() => {
-      expectedHeaders.forEach((header, index) => {
-        cy.get('th').eq(index).should('contain.text', header);
-      });
-
-      cy.contains('tr', 'Basic').within(() => {
-        expectedBasicValues.forEach((value, index) => {
-          cy.get('td').eq(index).should('contain.text', value);
-        });
-      });
-
-      cy.contains('tr', 'High').within(() => {
-        expectedHighValues.forEach((value, index) => {
-          cy.get('td').eq(index).should('contain.text', value);
-        });
-      });
-
-      // Check that Basic radio button is checked
-      cy.findByLabelText('Basic').should('be.checked');
-    });
+  const mockAccess = {
+    acl: 'private' as ACLType,
+    acl_xml: '',
+    cors_enabled: true,
+    cors_xml: '',
   };
 
   const bucketRateLimitsNotice =
@@ -163,8 +136,6 @@
     });
   };
 
-=======
->>>>>>> b7d58b90
   /**
    * Confirms UI flow for creating a gen2 Object Storage bucket with endpoint E0
    * Confirms all endpoints are displayed regardless if there's multiple of the same type
@@ -190,7 +161,7 @@
     );
 
     mockGetRegions(mockRegions);
-    mockGetBucketAccess(bucketLabel, bucketCluster).as('getBucketAccess');
+    mockGetBucketAccess(bucketLabel, bucketCluster, mockAccess).as('getBucketAccess');
 
     cy.visitWithLogin('/object-storage/buckets/create');
     cy.wait([
@@ -329,7 +300,7 @@
     );
 
     mockGetRegions(mockRegions);
-    mockGetBucketAccess(bucketLabel, bucketCluster).as('getBucketAccess');
+    mockGetBucketAccess(bucketLabel, bucketCluster, mockAccess).as('getBucketAccess');
 
     cy.visitWithLogin('/object-storage/buckets/create');
     cy.wait([
@@ -453,7 +424,7 @@
     );
 
     mockGetRegions(mockRegions);
-    mockGetBucketAccess(bucketLabel, bucketCluster).as('getBucketAccess');
+    mockGetBucketAccess(bucketLabel, bucketCluster, mockAccess).as('getBucketAccess');
 
     cy.visitWithLogin('/object-storage/buckets/create');
     cy.wait([
@@ -575,7 +546,7 @@
     );
 
     mockGetRegions(mockRegions);
-    mockGetBucketAccess(bucketLabel, bucketCluster).as('getBucketAccess');
+    mockGetBucketAccess(bucketLabel, bucketCluster, mockAccess).as('getBucketAccess');
 
     cy.visitWithLogin('/object-storage/buckets/create');
     cy.wait([
