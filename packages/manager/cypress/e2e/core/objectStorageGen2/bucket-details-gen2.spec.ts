import { mockGetAccount } from 'support/intercepts/account';
import { mockAppendFeatureFlags } from 'support/intercepts/feature-flags';
import {
  mockGetBucketsForRegion,
  mockGetObjectStorageEndpoints,
  mockGetBucketAccess,
} from 'support/intercepts/object-storage';
import {
  accountFactory,
  objectStorageBucketFactoryGen2,
  objectStorageEndpointsFactory,
  regionFactory,
} from 'src/factories';
import {
  ACLType,
  ObjectStorageBucketAccess,
  ObjectStorageEndpointTypes,
} from '@linode/api-v4';
import { checkRateLimitsTable } from './bucket-create-gen2.spec';

describe.only('Object Storage Gen 2 bucket details tabs', () => {
  beforeEach(() => {
    mockAppendFeatureFlags({
      objMultiCluster: true,
      objectStorageGen2: { enabled: true },
    }).as('getFeatureFlags');
    mockGetAccount(
      accountFactory.build({
        capabilities: [
          'Object Storage',
          'Object Storage Endpoint Types',
          'Object Storage Access Key Regions',
        ],
      })
    ).as('getAccount');
  });

  const mockRegion = regionFactory.build({
    capabilities: ['Object Storage'],
  });

<<<<<<< HEAD
  const createMocksAndNavigateToTab = (
    endpointType: ObjectStorageEndpointTypes,
    tab: string,
    mockAccess?: ObjectStorageBucketAccess
=======
  const mockAccess = {
    acl: 'private' as ACLType,
    acl_xml: '',
    cors_enabled: true,
    cors_xml: '',
  };

  const createMocksBasedOnEndpointType = (
    endpointType: ObjectStorageEndpointTypes
>>>>>>> 56ab65db
  ) => {
    const mockBucket = objectStorageBucketFactoryGen2.build({
      endpoint_type: endpointType,
      region: mockRegion.id,
    });
    const mockEndpoint = objectStorageEndpointsFactory.build({
      endpoint_type: endpointType,
      region: mockRegion.id,
    });

<<<<<<< HEAD
    mockGetBucketsForRegion(mockRegion.id, [mockBucket]).as(
      'getBucketsForRegion'
    );
    mockGetObjectStorageEndpoints([mockEndpoint]).as(
      'getObjectStorageEndpoints'
    );

    cy.visitWithLogin(`/object-storage/buckets/${cluster}/${label}/${tab}`);
    if (mockAccess) {
      mockGetBucketAccess(label, cluster, mockAccess).as('getBucketAccess');
      cy.wait('@getBucketAccess');
    }
    cy.wait([
      '@getFeatureFlags',
      '@getAccount',
      '@getObjectStorageEndpoints',
      '@getBucketsForRegion',
    ]);
  };

  describe('Access and SSL/TLS tabs', () => {
    const mockAccess = {
      acl: 'private' as ACLType,
      acl_xml: '',
      cors_enabled: true,
      cors_xml: '',
    };

    const confirmCORSToggleAndSSLTabPresent = () => {
=======
    return { mockBucket, mockEndpoint };
  };

  ['E0', 'E1'].forEach((endpoint: ObjectStorageEndpointTypes) => {
    /**
     * Parameterized test for object storage endpoint types E0 and E1
     * - Confirms the CORS toggle still appears
     * - Confirms the SSL/TLS tab appears
     */
    it(`does not hide the CORS toggle and SSL/TLS tab for buckets with an ${endpoint} endpoint`, () => {
      const { mockBucket, mockEndpoint } = createMocksBasedOnEndpointType(
        endpoint
      );
      const { cluster, label } = mockBucket;

      mockGetBucketAccess(label, cluster, mockAccess).as('getBucketAccess');
      mockGetBucketsForRegion(mockRegion.id, [mockBucket]).as(
        'getBucketsForRegion'
      );
      mockGetObjectStorageEndpoints([mockEndpoint]).as(
        'getObjectStorageEndpoints'
      );

      cy.visitWithLogin(`/object-storage/buckets/${cluster}/${label}/access`);
      cy.wait([
        '@getFeatureFlags',
        '@getAccount',
        '@getObjectStorageEndpoints',
        '@getBucketsForRegion',
        '@getBucketAccess',
      ]);

>>>>>>> 56ab65db
      cy.findByText('Bucket Access').should('be.visible');
      cy.findByLabelText('Access Control List (ACL)').should('be.visible');
      // confirm CORS is visible
      cy.findByText('CORS Enabled').should('be.visible');
<<<<<<< HEAD
      cy.findByText(
        /Whether Cross-Origin Resource Sharing is enabled for all origins. For more fine-grained control of CORS, please use another/
      ).should('be.visible');
      cy.findByText(/S3-compatible tool/).should('be.visible');

      // Confirm SSL/TLS tab is not hidden and is clickable
      cy.findByText('SSL/TLS').should('be.visible').click();
      cy.url().should('endWith', '/ssl');
    };

    const confirmCORSNotPresent = () => {
      cy.findByText('Bucket Access').should('be.visible');
      cy.findByLabelText('Access Control List (ACL)').should('be.visible');
      // confirm CORS is not visible
      cy.findByText(
        /CORS \(Cross Origin Sharing\) is not available for endpoint types E2 and E3/
      ).should('be.visible');
    };

    /**
     * - Confirms the CORS toggle still appears for buckets with endpoint type E0
     * - Confirms the SSL/TLS tab appears for buckets with endpoint type E0
     */
    it('does not hide the CORS toggle or SSL/TLS tab for buckets with an E0 endpoint', () => {
      createMocksAndNavigateToTab('E0', 'access', mockAccess);

      // confirm CORS toggle is visible and the SSL/TLS tab is present
      confirmCORSToggleAndSSLTabPresent();
    });

    /**
     * - Confirms the CORS toggle still appears for buckets with endpoint type E1
     * - Confirms the SSL/TLS tab appears for buckets with endpoint type E1
     */
    it('does not hide the CORS toggle or SSL/TLS tab for buckets with an E1 endpoint', () => {
      createMocksAndNavigateToTab('E1', 'access', mockAccess);

      // confirm CORS toggle is visible and the SSL/TLS tab is present
      confirmCORSToggleAndSSLTabPresent();
    });

    /**
     * - Confirms the CORS and display notice is hidden for buckets with endpoint type E2
     * - Confirms the SSL/TLS tab appears for buckets with endpoint type E2
     */
    it('hides the CORS toggle and displays a notice for buckets with an E2 endpoint', () => {
      createMocksAndNavigateToTab('E2', 'access', mockAccess);

      // confirms the CORS toggle is not visible
      confirmCORSNotPresent();
=======
      cy.contains(
        'Whether Cross-Origin Resource Sharing is enabled for all origins. For more fine-grained control of CORS, please use another S3-compatible tool.'
      ).should('be.visible');
>>>>>>> 56ab65db

      // Confirm SSL/TLS tab is not hidden and is clickable
      cy.findByText('SSL/TLS').should('be.visible').click();
      cy.url().should('endWith', '/ssl');
    });
<<<<<<< HEAD

    /**
     * - Confirms the CORS and display notice is hidden for buckets with endpoint type E3
     * - Confirms the SSL/TLS tab is hidden for buckets with endpoint type E3
     */
    it('hides the CORS toggle, displays a notice, and disables the SSL/TLS tab for buckets with an E3 endpoint', () => {
      createMocksAndNavigateToTab('E3', 'access', mockAccess);

      // confirms the CORS toggle is not visible
      confirmCORSNotPresent();

      // Confirm SSL/TLS tab is hidden
      cy.findByText('SSL/TLS').should('not.exist');
    });
  });

  describe('Properties tab', () => {
    // TODO: Confirm AC as rn the properties tab shows up for E0/E1 (but it's basically a blank page)
    // /**
    //  * - Confirms absence of Properties tab for buckets with endpoint type E0
    //  */
    // it('does not show the properties tab for buckets with endpoint type E0', () => {

    // });

    // /**
    //  * - Confirms absence of Properties tab for buckets with endpoint type E1
    //  */
    // it('does not show the properties tab for buckets with endpoint type E1', () => {

    // });

    /**
     * For buckets with endpoint type E2,
     * - Confirms Properties tab is present
     * - Confirms the Properties tab contains the bucket rate limit table
     */
    it('shows the properties tab and rate limit table for buckets with endpoint type E2', () => {
      createMocksAndNavigateToTab('E2', 'properties');

      cy.findByText('Bucket Rate Limits');
      cy.contains(
        'Specifies the maximum Requests Per Second (RPS) for a bucket. To increase it to High, open a support ticket. Understand bucket rate limits.'
      ).should('be.visible');
      checkRateLimitsTable('E2');
    });

    /**
     * For buckets with endpoint type E3,
     * - Confirms Properties tab is present
     * - Confirms the Properties tab contains the bucket rate limit table
     */
    it('shows the properties tab and rate limit table for buckets with endpoint type E3', () => {
      createMocksAndNavigateToTab('E3', 'properties');

      cy.findByText('Bucket Rate Limits');
      cy.contains(
        'Specifies the maximum Requests Per Second (RPS) for a bucket. To increase it to High, open a support ticket. Understand bucket rate limits.'
      ).should('be.visible');
      checkRateLimitsTable('E3');
=======
  });

  ['E2', 'E3'].forEach((endpoint: ObjectStorageEndpointTypes) => {
    /**
     * Parameterized test for object storage endpoint types E2 and E3
     * - Confirms the CORS toggle is hidden
     * - Confirms the SSL/TLS tab is hidden
     */
    it(`hides the CORS toggle and SSL/TLS tab for for buckets with an ${endpoint} endpoint`, () => {
      const { mockBucket, mockEndpoint } = createMocksBasedOnEndpointType(
        endpoint
      );
      const { cluster, label } = mockBucket;

      mockGetBucketAccess(label, cluster, mockAccess).as('getBucketAccess');
      mockGetBucketsForRegion(mockRegion.id, [mockBucket]).as(
        'getBucketsForRegion'
      );
      mockGetObjectStorageEndpoints([mockEndpoint]).as(
        'getObjectStorageEndpoints'
      );

      cy.visitWithLogin(`/object-storage/buckets/${cluster}/${label}/access`);
      cy.wait([
        '@getFeatureFlags',
        '@getAccount',
        '@getObjectStorageEndpoints',
        '@getBucketsForRegion',
        '@getBucketAccess',
      ]);

      cy.findByText('Bucket Access').should('be.visible');
      cy.findByLabelText('Access Control List (ACL)').should('be.visible');
      // confirm CORS is not visible
      cy.contains(
        'CORS (Cross Origin Sharing) is not available for endpoint types E2 and E3'
      ).should('be.visible');

      // confirms the SSL/TLS tab is not present
      cy.findByText('SSL/TLS').should('not.exist');
>>>>>>> 56ab65db
    });
  });
});<|MERGE_RESOLUTION|>--- conflicted
+++ resolved
@@ -11,14 +11,10 @@
   objectStorageEndpointsFactory,
   regionFactory,
 } from 'src/factories';
-import {
-  ACLType,
-  ObjectStorageBucketAccess,
-  ObjectStorageEndpointTypes,
-} from '@linode/api-v4';
-import { checkRateLimitsTable } from './bucket-create-gen2.spec';
+import { ACLType, ObjectStorageEndpointTypes } from '@linode/api-v4';
+//import { checkRateLimitsTable } from './bucket-create-gen2.spec';
 
-describe.only('Object Storage Gen 2 bucket details tabs', () => {
+describe('Object Storage Gen 2 bucket details tabs', () => {
   beforeEach(() => {
     mockAppendFeatureFlags({
       objMultiCluster: true,
@@ -39,12 +35,6 @@
     capabilities: ['Object Storage'],
   });
 
-<<<<<<< HEAD
-  const createMocksAndNavigateToTab = (
-    endpointType: ObjectStorageEndpointTypes,
-    tab: string,
-    mockAccess?: ObjectStorageBucketAccess
-=======
   const mockAccess = {
     acl: 'private' as ACLType,
     acl_xml: '',
@@ -54,7 +44,6 @@
 
   const createMocksBasedOnEndpointType = (
     endpointType: ObjectStorageEndpointTypes
->>>>>>> 56ab65db
   ) => {
     const mockBucket = objectStorageBucketFactoryGen2.build({
       endpoint_type: endpointType,
@@ -65,149 +54,92 @@
       region: mockRegion.id,
     });
 
-<<<<<<< HEAD
-    mockGetBucketsForRegion(mockRegion.id, [mockBucket]).as(
-      'getBucketsForRegion'
-    );
-    mockGetObjectStorageEndpoints([mockEndpoint]).as(
-      'getObjectStorageEndpoints'
-    );
-
-    cy.visitWithLogin(`/object-storage/buckets/${cluster}/${label}/${tab}`);
-    if (mockAccess) {
-      mockGetBucketAccess(label, cluster, mockAccess).as('getBucketAccess');
-      cy.wait('@getBucketAccess');
-    }
-    cy.wait([
-      '@getFeatureFlags',
-      '@getAccount',
-      '@getObjectStorageEndpoints',
-      '@getBucketsForRegion',
-    ]);
+    return { mockBucket, mockEndpoint };
   };
 
   describe('Access and SSL/TLS tabs', () => {
-    const mockAccess = {
-      acl: 'private' as ACLType,
-      acl_xml: '',
-      cors_enabled: true,
-      cors_xml: '',
-    };
+    ['E0', 'E1'].forEach((endpoint: ObjectStorageEndpointTypes) => {
+      /**
+       * Parameterized test for object storage endpoint types E0 and E1
+       * - Confirms the CORS toggle still appears
+       * - Confirms the SSL/TLS tab appears
+       */
+      it(`does not hide the CORS toggle and SSL/TLS tab for buckets with an ${endpoint} endpoint`, () => {
+        const { mockBucket, mockEndpoint } = createMocksBasedOnEndpointType(
+          endpoint
+        );
+        const { cluster, label } = mockBucket;
 
-    const confirmCORSToggleAndSSLTabPresent = () => {
-=======
-    return { mockBucket, mockEndpoint };
-  };
+        mockGetBucketAccess(label, cluster, mockAccess).as('getBucketAccess');
+        mockGetBucketsForRegion(mockRegion.id, [mockBucket]).as(
+          'getBucketsForRegion'
+        );
+        mockGetObjectStorageEndpoints([mockEndpoint]).as(
+          'getObjectStorageEndpoints'
+        );
 
-  ['E0', 'E1'].forEach((endpoint: ObjectStorageEndpointTypes) => {
-    /**
-     * Parameterized test for object storage endpoint types E0 and E1
-     * - Confirms the CORS toggle still appears
-     * - Confirms the SSL/TLS tab appears
-     */
-    it(`does not hide the CORS toggle and SSL/TLS tab for buckets with an ${endpoint} endpoint`, () => {
-      const { mockBucket, mockEndpoint } = createMocksBasedOnEndpointType(
-        endpoint
-      );
-      const { cluster, label } = mockBucket;
+        cy.visitWithLogin(`/object-storage/buckets/${cluster}/${label}/access`);
+        cy.wait([
+          '@getFeatureFlags',
+          '@getAccount',
+          '@getObjectStorageEndpoints',
+          '@getBucketsForRegion',
+          '@getBucketAccess',
+        ]);
 
-      mockGetBucketAccess(label, cluster, mockAccess).as('getBucketAccess');
-      mockGetBucketsForRegion(mockRegion.id, [mockBucket]).as(
-        'getBucketsForRegion'
-      );
-      mockGetObjectStorageEndpoints([mockEndpoint]).as(
-        'getObjectStorageEndpoints'
-      );
+        cy.findByText('Bucket Access').should('be.visible');
+        cy.findByLabelText('Access Control List (ACL)').should('be.visible');
+        // confirm CORS is visible
+        cy.findByText('CORS Enabled').should('be.visible');
+        cy.contains(
+          'Whether Cross-Origin Resource Sharing is enabled for all origins. For more fine-grained control of CORS, please use another S3-compatible tool.'
+        ).should('be.visible');
 
-      cy.visitWithLogin(`/object-storage/buckets/${cluster}/${label}/access`);
-      cy.wait([
-        '@getFeatureFlags',
-        '@getAccount',
-        '@getObjectStorageEndpoints',
-        '@getBucketsForRegion',
-        '@getBucketAccess',
-      ]);
-
->>>>>>> 56ab65db
-      cy.findByText('Bucket Access').should('be.visible');
-      cy.findByLabelText('Access Control List (ACL)').should('be.visible');
-      // confirm CORS is visible
-      cy.findByText('CORS Enabled').should('be.visible');
-<<<<<<< HEAD
-      cy.findByText(
-        /Whether Cross-Origin Resource Sharing is enabled for all origins. For more fine-grained control of CORS, please use another/
-      ).should('be.visible');
-      cy.findByText(/S3-compatible tool/).should('be.visible');
-
-      // Confirm SSL/TLS tab is not hidden and is clickable
-      cy.findByText('SSL/TLS').should('be.visible').click();
-      cy.url().should('endWith', '/ssl');
-    };
-
-    const confirmCORSNotPresent = () => {
-      cy.findByText('Bucket Access').should('be.visible');
-      cy.findByLabelText('Access Control List (ACL)').should('be.visible');
-      // confirm CORS is not visible
-      cy.findByText(
-        /CORS \(Cross Origin Sharing\) is not available for endpoint types E2 and E3/
-      ).should('be.visible');
-    };
-
-    /**
-     * - Confirms the CORS toggle still appears for buckets with endpoint type E0
-     * - Confirms the SSL/TLS tab appears for buckets with endpoint type E0
-     */
-    it('does not hide the CORS toggle or SSL/TLS tab for buckets with an E0 endpoint', () => {
-      createMocksAndNavigateToTab('E0', 'access', mockAccess);
-
-      // confirm CORS toggle is visible and the SSL/TLS tab is present
-      confirmCORSToggleAndSSLTabPresent();
+        // Confirm SSL/TLS tab is not hidden and is clickable
+        cy.findByText('SSL/TLS').should('be.visible').click();
+        cy.url().should('endWith', '/ssl');
+      });
     });
 
-    /**
-     * - Confirms the CORS toggle still appears for buckets with endpoint type E1
-     * - Confirms the SSL/TLS tab appears for buckets with endpoint type E1
-     */
-    it('does not hide the CORS toggle or SSL/TLS tab for buckets with an E1 endpoint', () => {
-      createMocksAndNavigateToTab('E1', 'access', mockAccess);
+    ['E2', 'E3'].forEach((endpoint: ObjectStorageEndpointTypes) => {
+      /**
+       * Parameterized test for object storage endpoint types E2 and E3
+       * - Confirms the CORS toggle is hidden
+       * - Confirms the SSL/TLS tab is hidden
+       */
+      it(`hides the CORS toggle and SSL/TLS tab for for buckets with an ${endpoint} endpoint`, () => {
+        const { mockBucket, mockEndpoint } = createMocksBasedOnEndpointType(
+          endpoint
+        );
+        const { cluster, label } = mockBucket;
 
-      // confirm CORS toggle is visible and the SSL/TLS tab is present
-      confirmCORSToggleAndSSLTabPresent();
-    });
+        mockGetBucketAccess(label, cluster, mockAccess).as('getBucketAccess');
+        mockGetBucketsForRegion(mockRegion.id, [mockBucket]).as(
+          'getBucketsForRegion'
+        );
+        mockGetObjectStorageEndpoints([mockEndpoint]).as(
+          'getObjectStorageEndpoints'
+        );
 
-    /**
-     * - Confirms the CORS and display notice is hidden for buckets with endpoint type E2
-     * - Confirms the SSL/TLS tab appears for buckets with endpoint type E2
-     */
-    it('hides the CORS toggle and displays a notice for buckets with an E2 endpoint', () => {
-      createMocksAndNavigateToTab('E2', 'access', mockAccess);
+        cy.visitWithLogin(`/object-storage/buckets/${cluster}/${label}/access`);
+        cy.wait([
+          '@getFeatureFlags',
+          '@getAccount',
+          '@getObjectStorageEndpoints',
+          '@getBucketsForRegion',
+          '@getBucketAccess',
+        ]);
 
-      // confirms the CORS toggle is not visible
-      confirmCORSNotPresent();
-=======
-      cy.contains(
-        'Whether Cross-Origin Resource Sharing is enabled for all origins. For more fine-grained control of CORS, please use another S3-compatible tool.'
-      ).should('be.visible');
->>>>>>> 56ab65db
+        cy.findByText('Bucket Access').should('be.visible');
+        cy.findByLabelText('Access Control List (ACL)').should('be.visible');
+        // confirm CORS is not visible
+        cy.contains(
+          'CORS (Cross Origin Sharing) is not available for endpoint types E2 and E3'
+        ).should('be.visible');
 
-      // Confirm SSL/TLS tab is not hidden and is clickable
-      cy.findByText('SSL/TLS').should('be.visible').click();
-      cy.url().should('endWith', '/ssl');
-    });
-<<<<<<< HEAD
-
-    /**
-     * - Confirms the CORS and display notice is hidden for buckets with endpoint type E3
-     * - Confirms the SSL/TLS tab is hidden for buckets with endpoint type E3
-     */
-    it('hides the CORS toggle, displays a notice, and disables the SSL/TLS tab for buckets with an E3 endpoint', () => {
-      createMocksAndNavigateToTab('E3', 'access', mockAccess);
-
-      // confirms the CORS toggle is not visible
-      confirmCORSNotPresent();
-
-      // Confirm SSL/TLS tab is hidden
-      cy.findByText('SSL/TLS').should('not.exist');
+        // confirms the SSL/TLS tab is not present
+        cy.findByText('SSL/TLS').should('not.exist');
+      });
     });
   });
 
@@ -217,86 +149,37 @@
     //  * - Confirms absence of Properties tab for buckets with endpoint type E0
     //  */
     // it('does not show the properties tab for buckets with endpoint type E0', () => {
-
     // });
-
     // /**
     //  * - Confirms absence of Properties tab for buckets with endpoint type E1
     //  */
     // it('does not show the properties tab for buckets with endpoint type E1', () => {
-
     // });
-
     /**
      * For buckets with endpoint type E2,
      * - Confirms Properties tab is present
      * - Confirms the Properties tab contains the bucket rate limit table
      */
-    it('shows the properties tab and rate limit table for buckets with endpoint type E2', () => {
-      createMocksAndNavigateToTab('E2', 'properties');
-
-      cy.findByText('Bucket Rate Limits');
-      cy.contains(
-        'Specifies the maximum Requests Per Second (RPS) for a bucket. To increase it to High, open a support ticket. Understand bucket rate limits.'
-      ).should('be.visible');
-      checkRateLimitsTable('E2');
-    });
-
+    // it('shows the properties tab and rate limit table for buckets with endpoint type E2', () => {
+    //   createMocksAndNavigateToTab('E2', 'properties');
+    //   cy.findByText('Bucket Rate Limits');
+    //   cy.contains(
+    //     'Specifies the maximum Requests Per Second (RPS) for a bucket. To increase it to High, open a support ticket. Understand bucket rate limits.'
+    //   ).should('be.visible');
+    //   checkRateLimitsTable('E2');
+    // });
     /**
      * For buckets with endpoint type E3,
      * - Confirms Properties tab is present
      * - Confirms the Properties tab contains the bucket rate limit table
      */
-    it('shows the properties tab and rate limit table for buckets with endpoint type E3', () => {
-      createMocksAndNavigateToTab('E3', 'properties');
-
-      cy.findByText('Bucket Rate Limits');
-      cy.contains(
-        'Specifies the maximum Requests Per Second (RPS) for a bucket. To increase it to High, open a support ticket. Understand bucket rate limits.'
-      ).should('be.visible');
-      checkRateLimitsTable('E3');
-=======
-  });
-
-  ['E2', 'E3'].forEach((endpoint: ObjectStorageEndpointTypes) => {
-    /**
-     * Parameterized test for object storage endpoint types E2 and E3
-     * - Confirms the CORS toggle is hidden
-     * - Confirms the SSL/TLS tab is hidden
-     */
-    it(`hides the CORS toggle and SSL/TLS tab for for buckets with an ${endpoint} endpoint`, () => {
-      const { mockBucket, mockEndpoint } = createMocksBasedOnEndpointType(
-        endpoint
-      );
-      const { cluster, label } = mockBucket;
-
-      mockGetBucketAccess(label, cluster, mockAccess).as('getBucketAccess');
-      mockGetBucketsForRegion(mockRegion.id, [mockBucket]).as(
-        'getBucketsForRegion'
-      );
-      mockGetObjectStorageEndpoints([mockEndpoint]).as(
-        'getObjectStorageEndpoints'
-      );
-
-      cy.visitWithLogin(`/object-storage/buckets/${cluster}/${label}/access`);
-      cy.wait([
-        '@getFeatureFlags',
-        '@getAccount',
-        '@getObjectStorageEndpoints',
-        '@getBucketsForRegion',
-        '@getBucketAccess',
-      ]);
-
-      cy.findByText('Bucket Access').should('be.visible');
-      cy.findByLabelText('Access Control List (ACL)').should('be.visible');
-      // confirm CORS is not visible
-      cy.contains(
-        'CORS (Cross Origin Sharing) is not available for endpoint types E2 and E3'
-      ).should('be.visible');
-
-      // confirms the SSL/TLS tab is not present
-      cy.findByText('SSL/TLS').should('not.exist');
->>>>>>> 56ab65db
-    });
+    // it('shows the properties tab and rate limit table for buckets with endpoint type E3', () => {
+    //   createMocksAndNavigateToTab('E3', 'properties');
+    //   cy.findByText('Bucket Rate Limits');
+    //   cy.contains(
+    //     'Specifies the maximum Requests Per Second (RPS) for a bucket. To increase it to High, open a support ticket. Understand bucket rate limits.'
+    //   ).should('be.visible');
+    //   checkRateLimitsTable('E3');
+    // });
   });
 });