--- conflicted
+++ resolved
@@ -3,11 +3,6 @@
 import { randomString, randomLabel } from 'support/util/random';
 import { mockGetRegions } from 'support/intercepts/regions';
 import { mockGetAccountAgreements } from 'support/intercepts/account';
-<<<<<<< HEAD
-import { mockAppendFeatureFlags } from 'support/intercepts/feature-flags';
-=======
->>>>>>> 079a200e
-
 import type { Region } from '@linode/api-v4';
 import { mockCreateLinode } from 'support/intercepts/linodes';
 
@@ -101,18 +96,7 @@
     cy.get('[data-testid="eu-agreement-checkbox"]').should('not.exist');
   });
 
-<<<<<<< HEAD
-  it('needs the agreement checked to validate the form', () => {
-    // This test does not apply to Linode Create v2 because
-    // Linode Create v2 allows you to press "Create Linode"
-    // without checking the GDPR checkbox. (The user will
-    // get a validation error if they have not agreed).
-    mockAppendFeatureFlags({
-      linodeCreateRefactor: false,
-    });
-=======
   it('needs the agreement checked to submit the form', () => {
->>>>>>> 079a200e
     mockGetRegions(mockRegions).as('getRegions');
     mockGetAccountAgreements({
       privacy_policy: false,
