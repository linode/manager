--- conflicted
+++ resolved
@@ -1,10 +1,4 @@
-<<<<<<< HEAD
-import { linodeFactory } from '@linode/utilities';
-import { regionFactory } from '@src/factories';
-=======
-import { regionFactory } from '@linode/utilities';
-import { linodeFactory } from '@src/factories';
->>>>>>> 129b9b4f
+import { linodeFactory, regionFactory } from '@linode/utilities';
 import { mockGetAccountAgreements } from 'support/intercepts/account';
 import { mockCreateLinode } from 'support/intercepts/linodes';
 import { mockGetRegions } from 'support/intercepts/regions';
