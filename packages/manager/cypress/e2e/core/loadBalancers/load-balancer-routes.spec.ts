--- conflicted
+++ resolved
@@ -428,7 +428,6 @@
     cy.findByText('A backend service is down', { exact: false });
     cy.findByText('You reached a rate limit', { exact: false });
   });
-<<<<<<< HEAD
   it('can delete a rule', () => {
     const loadbalancer = loadbalancerFactory.build();
     const routes = routeFactory.buildList(1, { protocol: 'http' });
@@ -477,7 +476,6 @@
       routes[0].rules[indexOfRuleToDelete].match_condition.match_value
     ).should('not.exist');
   });
-=======
 });
 
 it('can create a Route', () => {
@@ -565,5 +563,4 @@
     });
 
   cy.findByText('Label is required.', { exact: false });
->>>>>>> 7de9843f
 });