--- conflicted
+++ resolved
@@ -144,13 +144,9 @@
     interceptGetFirewalls().as('getFirewalls');
 
     // Create a Linode, then navigate to the Firewalls landing page.
-<<<<<<< HEAD
-    cy.defer(() => createLinode(linodePayload)).then((linode: Linode) => {
-=======
-    cy.defer(
+    cy.defer(() =>
       createTestLinode(linodePayload, { securityMethod: 'powered_off' })
     ).then((linode: Linode) => {
->>>>>>> d52ad401
       interceptMigrateLinode(linode.id).as('migrateLinode');
       cy.visitWithLogin('/firewalls');
       cy.wait('@getFirewalls');
