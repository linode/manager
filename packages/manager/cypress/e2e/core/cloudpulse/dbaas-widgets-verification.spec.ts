/**
 * @file Integration Tests for CloudPulse Dbass Dashboard.
 */
import { linodeFactory, regionFactory } from '@linode/utilities';
import { widgetDetails } from 'support/constants/widgets';
import { mockGetAccount } from 'support/intercepts/account';
import {
  mockCreateCloudPulseJWEToken,
  mockCreateCloudPulseMetrics,
  mockGetCloudPulseDashboard,
  mockGetCloudPulseDashboards,
  mockGetCloudPulseMetricDefinitions,
  mockGetCloudPulseServices,
} from 'support/intercepts/cloudpulse';
import { mockGetDatabases } from 'support/intercepts/databases';
import { mockAppendFeatureFlags } from 'support/intercepts/feature-flags';
import { mockGetLinodes } from 'support/intercepts/linodes';
import { mockGetUserPreferences } from 'support/intercepts/profile';
import { mockGetRegions } from 'support/intercepts/regions';
import { ui } from 'support/ui';
import { generateRandomMetricsData } from 'support/util/cloudpulse';

import {
  accountFactory,
  cloudPulseMetricsResponseFactory,
  dashboardFactory,
  dashboardMetricFactory,
  databaseFactory,
  dimensionFilterFactory,
  kubeLinodeFactory,
  widgetFactory,
} from 'src/factories';
import { generateGraphData } from 'src/features/CloudPulse/Utils/CloudPulseWidgetUtils';
import { formatToolTip } from 'src/features/CloudPulse/Utils/unitConversion';

import type {
  CloudPulseMetricsResponse,
  Dashboard,
  Database,
  DimensionFilter,
  Widgets,
} from '@linode/api-v4';
import type { Flags } from 'src/featureFlags';
import type { Interception } from 'support/cypress-exports';

/**
 * This test ensures that widget titles are displayed correctly on the dashboard.
 * This test suite is dedicated to verifying the functionality and display of widgets on the Cloudpulse dashboard.
 *  It includes:
 * Validating that widgets are correctly loaded and displayed.
 * Ensuring that widget titles and data match the expected values.
 * Verifying that widget settings, such as granularity and aggregation, are applied correctly.
 * Testing widget interactions, including zooming and filtering, to ensure proper behavior.
 * Each test ensures that widgets on the dashboard operate correctly and display accurate information.
 */
const expectedGranularityArray = ['Auto', '1 day', '1 hr', '5 min'];
const timeDurationToSelect = 'Last 24 Hours';

const flags: Partial<Flags> = {
  aclp: { beta: true, enabled: true },
  aclpResourceTypeMap: [
    {
      dimensionKey: 'LINODE_ID',
      maxResourceSelections: 10,
      serviceType: 'linode',
      supportedRegionIds: '',
    },
    {
      dimensionKey: 'cluster_id',
      maxResourceSelections: 10,
      serviceType: 'dbaas',
      supportedRegionIds: 'us-ord',
    },
  ],
};

const {
  clusterName,
  dashboardName,
  engine,
  id,
  metrics,
  nodeType,
  serviceType,
} = widgetDetails.dbaas;

const dashboard = dashboardFactory.build({
  label: dashboardName,
  service_type: serviceType,
  widgets: metrics.map(({ name, title, unit, yLabel }) => {
    return widgetFactory.build({
      label: title,
      metric: name,
      unit,
      y_label: yLabel,
      filters: [
        dimensionFilterFactory.build({
          dimension_label: 'dimension_1',
          operator: 'startswith',
          value: 'value_1',
        }),
      ],
    });
  }),
});

const metricDefinitions = metrics.map(({ name, title, unit }) =>
  dashboardMetricFactory.build({
    label: title,
    metric: name,
    unit,
  })
);

const mockLinode = linodeFactory.build({
  id: kubeLinodeFactory.build().instance_id ?? undefined,
  label: clusterName,
  region: 'us-ord',
});

const mockAccount = accountFactory.build();

const mockRegion = regionFactory.build({
  capabilities: ['Managed Databases'],
  id: 'us-ord',
  label: 'Chicago, IL',
});

const extendedMockRegion = regionFactory.build({
  capabilities: ['Managed Databases'],
  id: 'us-east',
  label: 'Newark,NL',
});
const metricsAPIResponsePayload = cloudPulseMetricsResponseFactory.build({
  data: generateRandomMetricsData(timeDurationToSelect, '5 min'),
});

/**
 * Generates graph data from a given CloudPulse metrics response and
 * extracts average, last, and maximum metric values from the first
 * legend row. The values are rounded to two decimal places for
 * better readability.
 *
 * @param responsePayload - The metrics response object containing
 *                          the necessary data for graph generation.
 * @param label - The label for the graph, used for display purposes.
 *
 * @returns An object containing rounded values for max average, last,
 *
 */

const getWidgetLegendRowValuesFromResponse = (
  responsePayload: CloudPulseMetricsResponse,
  label: string,
  unit: string
) => {
  // Generate graph data using the provided parameters
  const graphData = generateGraphData({
    label,
    metricsList: responsePayload,
    resources: [
      {
        id: '1',
        label: clusterName,
        region: 'us-ord',
      },
    ],
    status: 'success',
    unit,
  });

  // Destructure metrics data from the first legend row
  const { average, last, max } = graphData.legendRowsData[0].data;

  // Round the metrics values to two decimal places
  const roundedAverage = formatToolTip(average, unit);
  const roundedLast = formatToolTip(last, unit);
  const roundedMax = formatToolTip(max, unit);
  // Return the rounded values in an object
  return { average: roundedAverage, last: roundedLast, max: roundedMax };
};

const databaseMock: Database = databaseFactory.build({
  cluster_size: 2,
  engine: 'mysql',
  hosts: {
    primary: undefined,
    secondary: undefined,
  },
  label: clusterName,
  region: mockRegion.id,
  status: 'provisioning',
  type: engine,
  version: '1',
});
const validateWidgetFilters = (widget: Widgets) => {
  expect(widget.filters).to.have.length(1);
  widget.filters.forEach((filter: DimensionFilter) => {
    expect(filter.dimension_label).to.equal('dimension_1');
    expect(filter.operator).to.equal('startswith');
    expect(filter.value).to.equal('value_1');
  });
};

const validateWidgetFilters = (widget: Widgets) => {
  expect(widget.filters).to.have.length(1);
  widget.filters.forEach((filter: DimensionFilter) => {
    expect(filter.dimension_label).to.equal('dimension_1');
    expect(filter.operator).to.equal('startswith');
    expect(filter.value).to.equal('value_1');
  });
};

describe('Integration Tests for DBaaS Dashboard ', () => {
  beforeEach(() => {
    mockAppendFeatureFlags(flags);
    mockGetAccount(mockAccount); // Enables the account to have capability for Akamai Cloud Pulse
    mockGetLinodes([mockLinode]);
    mockGetCloudPulseMetricDefinitions(serviceType, metricDefinitions);
    mockGetCloudPulseDashboards(serviceType, [dashboard]).as('fetchDashboard');
    mockGetCloudPulseServices([serviceType]).as('fetchServices');
    mockGetCloudPulseDashboard(id, dashboard).as('fetchDashboard');
    mockCreateCloudPulseJWEToken(serviceType);
    mockCreateCloudPulseMetrics(serviceType, metricsAPIResponsePayload).as(
      'getMetrics'
    );
    mockGetRegions([mockRegion, extendedMockRegion]);
    mockGetUserPreferences({});
    mockGetDatabases([databaseMock]).as('getDatabases');

    // navigate to the metrics page
    cy.visitWithLogin('/metrics');

    // Wait for the services and dashboard API calls to complete before proceeding
<<<<<<< HEAD
    cy.wait('@fetchServices');
=======
    cy.wait(['@fetchServices']);
>>>>>>> 70aa7900
    cy.wait('@fetchDashboard').then((interception: Interception) => {
      const dashboards = interception.response?.body?.data as Dashboard[];
      const dashboard = dashboards[0];
      expect(dashboard.widgets).to.have.length(4);
      dashboard.widgets.forEach(validateWidgetFilters);
    });

    // Selecting a dashboard from the autocomplete input.
    ui.autocomplete
      .findByLabel('Dashboard')
      .should('be.visible')
      .type(dashboardName);

    ui.autocompletePopper
      .findByTitle(dashboardName)
      .should('be.visible')
      .click();

    // Select a time duration from the autocomplete input.
    ui.autocomplete
      .findByLabel('Time Range')
      .should('be.visible')
      .type(timeDurationToSelect);

    ui.autocompletePopper
      .findByTitle(timeDurationToSelect)
      .should('be.visible')
      .click();

    // Select a Database Engine from the autocomplete input.
    ui.autocomplete
      .findByLabel('Database Engine')
      .should('be.visible')
      .type(engine);

    ui.autocompletePopper.findByTitle(engine).should('be.visible').click();

    //  Select a region from the dropdown.
    ui.regionSelect.find().click();

    ui.regionSelect.find().type(extendedMockRegion.label);

    // Since DBaaS does not support this region, we expect it to not be in the dropdown.

    ui.autocompletePopper.find().within(() => {
      cy.findByText(
        `${extendedMockRegion.label} (${extendedMockRegion.id})`
      ).should('not.exist');
    });

    ui.regionSelect.find().click();
    ui.regionSelect.find().clear();
    ui.regionSelect
      .findItemByRegionId(mockRegion.id, [mockRegion])
      .should('be.visible')
      .click();

    // Select a resource (Database Clusters) from the autocomplete input.
    ui.autocomplete
      .findByLabel('Database Clusters')
      .should('be.visible')
      .type(clusterName);

    ui.autocompletePopper.findByTitle(clusterName).should('be.visible').click();

    ui.button
      .findByAttribute('aria-label', 'Close')
      .should('be.visible')
      .click();

    // Select a Node from the autocomplete input.
    ui.autocomplete
      .findByLabel('Node Type')
      .should('be.visible')
      .type(`${nodeType}{enter}`);

    // Expand the applied filters section
    ui.button.findByTitle('Filters').should('be.visible').click();

    // Verify that the applied filters
    cy.get('[data-qa-applied-filter-id="applied-filter"]').within(() => {
      cy.get(`[data-qa-value="Database Engine ${engine}"]`)
        .should('be.visible')
        .should('have.text', engine);

      cy.get(`[data-qa-value="Region US, Chicago, IL"]`)
        .should('be.visible')
        .should('have.text', 'US, Chicago, IL');

      cy.get(`[data-qa-value="Node Type ${nodeType}"]`)
        .should('be.visible')
        .should('have.text', nodeType);

      cy.get(`[data-qa-value="Database Clusters ${clusterName}"]`)
        .should('be.visible')
        .should('have.text', clusterName);
    });

    // Wait for all metrics query requests to resolve.
    cy.get('@getMetrics.all')
      .should('have.length', 4)
      .each((xhr: unknown) => {
        const interception = xhr as Interception;
        const { body: requestPayload } = interception.request;
        const { filters } = requestPayload;

        // Validate filter for "dimension_1"
        const dimension1Filter = filters.filter(
          (filter: DimensionFilter) => filter.dimension_label === 'dimension_1'
        );
        expect(dimension1Filter).to.have.length(1);
        expect(dimension1Filter[0].operator).to.equal('startswith');
        expect(dimension1Filter[0].value).to.equal('value_1');

        // Validate filter for "node_type"
        const nodeTypeFilter = filters.filter(
          (filter: DimensionFilter) => filter.dimension_label === 'node_type'
        );
        expect(nodeTypeFilter).to.have.length(1);
        expect(nodeTypeFilter[0].operator).to.equal('eq');
        expect(nodeTypeFilter[0].value).to.equal('secondary');
      });
  });

  it('should allow users to select their desired granularity and see the most recent data from the API reflected in the graph', () => {
    // validate the widget level granularity selection and its metrics
    metrics.forEach((testData) => {
      const widgetSelector = `[data-qa-widget="${testData.title}"]`;
      cy.get(widgetSelector)
        .should('be.visible')
        .find('h2')
        .should('have.text', `${testData.title} (${testData.unit})`);
      cy.get(widgetSelector)
        .should('be.visible')
        .within(() => {
          // check for all available granularity in popper
          ui.autocomplete
            .findByLabel('Select an Interval')
            .should('be.visible')
            .click();

          expectedGranularityArray.forEach((option) => {
            ui.autocompletePopper.findByTitle(option).should('exist');
          });

          mockCreateCloudPulseMetrics(
            serviceType,
            metricsAPIResponsePayload
          ).as('getGranularityMetrics');

          // find the interval component and select the expected granularity
          ui.autocomplete
            .findByLabel('Select an Interval')
            .should('be.visible')
            .type(`${testData.expectedGranularity}{enter}`); // type expected granularity

          // check if the API call is made correctly with time granularity value selected
          cy.wait('@getGranularityMetrics').then((interception) => {
            expect(interception)
              .to.have.property('response')
              .with.property('statusCode', 200);
            expect(testData.expectedGranularity).to.include(
              interception.request.body.time_granularity.value
            );
          });

          // validate the widget areachart is present
          cy.get('.recharts-responsive-container').within(() => {
            const expectedWidgetValues = getWidgetLegendRowValuesFromResponse(
              metricsAPIResponsePayload,
              testData.title,
              testData.unit
            );
            const graphRowTitle = `[data-qa-graph-row-title="${testData.title} (${testData.unit})"]`;
            cy.get(graphRowTitle)
              .should('be.visible')
              .should('have.text', `${testData.title} (${testData.unit})`);

            cy.get(`[data-qa-graph-column-title="Max"]`)
              .should('be.visible')
              .should('have.text', `${expectedWidgetValues.max}`);

            cy.get(`[data-qa-graph-column-title="Avg"]`)
              .should('be.visible')
              .should('have.text', `${expectedWidgetValues.average}`);

            cy.get(`[data-qa-graph-column-title="Last"]`)
              .should('be.visible')
              .should('have.text', `${expectedWidgetValues.last}`);
          });
        });
    });
  });
  it('should allow users to select the desired aggregation and view the latest data from the API displayed in the graph', () => {
    metrics.forEach((testData) => {
      const widgetSelector = `[data-qa-widget="${testData.title}"]`;
      cy.get(widgetSelector)
        .should('be.visible')
        .within(() => {
          mockCreateCloudPulseMetrics(
            serviceType,
            metricsAPIResponsePayload
          ).as('getAggregationMetrics');

          // find the interval component and select the expected granularity
          ui.autocomplete
            .findByLabel('Select an Aggregate Function')
            .should('be.visible')
            .type(`${testData.expectedAggregation}{enter}`); // type expected granularity

          // check if the API call is made correctly with time granularity value selected
          cy.wait('@getAggregationMetrics').then((interception) => {
            expect(interception)
              .to.have.property('response')
              .with.property('statusCode', 200);
            expect(testData.expectedAggregation).to.equal(
              interception.request.body.metrics[0].aggregate_function
            );
          });

          // validate the widget areachart is present
          cy.get('.recharts-responsive-container').within(() => {
            const expectedWidgetValues = getWidgetLegendRowValuesFromResponse(
              metricsAPIResponsePayload,
              testData.title,
              testData.unit
            );
            const graphRowTitle = `[data-qa-graph-row-title="${testData.title} (${testData.unit})"]`;
            cy.get(graphRowTitle)
              .should('be.visible')
              .should('have.text', `${testData.title} (${testData.unit})`);

            cy.get(`[data-qa-graph-column-title="Max"]`)
              .should('be.visible')
              .should('have.text', `${expectedWidgetValues.max}`);

            cy.get(`[data-qa-graph-column-title="Avg"]`)
              .should('be.visible')
              .should('have.text', `${expectedWidgetValues.average}`);

            cy.get(`[data-qa-graph-column-title="Last"]`)
              .should('be.visible')
              .should('have.text', `${expectedWidgetValues.last}`);
          });
        });
    });
  });
  it('should trigger the global refresh button and verify the corresponding network calls', () => {
    mockCreateCloudPulseMetrics(serviceType, metricsAPIResponsePayload).as(
      'refreshMetrics'
    );

    // click the global refresh button
    ui.button
      .findByAttribute('aria-label', 'Refresh Dashboard Metrics')
      .should('be.visible')
      .click();

    // validate the API calls are going with intended payload
    cy.get('@refreshMetrics.all')
      .should('have.length', 4)
      .each((xhr: unknown) => {
        const interception = xhr as Interception;
        const { body: requestPayload } = interception.request;
        const { metrics: metric, relative_time_duration: timeRange } =
          requestPayload;
        const metricData = metrics.find(({ name }) => name === metric[0].name);

        if (!metricData) {
          throw new Error(
            `Unexpected metric name '${metric[0].name}' included in the outgoing refresh API request`
          );
        }
        expect(metric[0].name).to.equal(metricData.name);
        expect(timeRange).to.have.property('unit', 'hr');
        expect(timeRange).to.have.property('value', 24);
      });
  });

  it('should zoom in and out of all the widgets', () => {
    // do zoom in and zoom out test on all the widgets
    metrics.forEach((testData) => {
      cy.get(`[data-qa-widget="${testData.title}"]`).as('widget');
      cy.get('@widget')
        .should('be.visible')
        .within(() => {
          ui.button
            .findByAttribute('aria-label', 'Zoom Out')
            .should('be.visible')
            .should('be.enabled')
            .click();
          cy.get('@widget').should('be.visible');

          cy.get('.recharts-responsive-container').within(() => {
            const expectedWidgetValues = getWidgetLegendRowValuesFromResponse(
              metricsAPIResponsePayload,
              testData.title,
              testData.unit
            );
            const graphRowTitle = `[data-qa-graph-row-title="${testData.title} (${testData.unit})"]`;
            cy.get(graphRowTitle)
              .should('be.visible')
              .should('have.text', `${testData.title} (${testData.unit})`);

            cy.get(`[data-qa-graph-column-title="Max"]`)
              .should('be.visible')
              .should('have.text', `${expectedWidgetValues.max}`);

            cy.get(`[data-qa-graph-column-title="Avg"]`)
              .should('be.visible')
              .should('have.text', `${expectedWidgetValues.average}`);

            cy.get(`[data-qa-graph-column-title="Last"]`)
              .should('be.visible')
              .should('have.text', `${expectedWidgetValues.last}`);
          });

          // click zoom out and validate the same
          ui.button
            .findByAttribute('aria-label', 'Zoom In')
            .should('be.visible')
            .should('be.enabled')
            .scrollIntoView()
            .click({ force: true });
          cy.get('@widget').should('be.visible');
          cy.get('.recharts-responsive-container').within(() => {
            const expectedWidgetValues = getWidgetLegendRowValuesFromResponse(
              metricsAPIResponsePayload,
              testData.title,
              testData.unit
            );
            const graphRowTitle = `[data-qa-graph-row-title="${testData.title} (${testData.unit})"]`;
            cy.get(graphRowTitle)
              .should('be.visible')
              .should('have.text', `${testData.title} (${testData.unit})`);

            cy.get(`[data-qa-graph-column-title="Max"]`)
              .should('be.visible')
              .should('have.text', `${expectedWidgetValues.max}`);

            cy.get(`[data-qa-graph-column-title="Avg"]`)
              .should('be.visible')
              .should('have.text', `${expectedWidgetValues.average}`);

            cy.get(`[data-qa-graph-column-title="Last"]`)
              .should('be.visible')
              .should('have.text', `${expectedWidgetValues.last}`);
          });
        });
    });
  });
});<|MERGE_RESOLUTION|>--- conflicted
+++ resolved
@@ -193,14 +193,6 @@
   type: engine,
   version: '1',
 });
-const validateWidgetFilters = (widget: Widgets) => {
-  expect(widget.filters).to.have.length(1);
-  widget.filters.forEach((filter: DimensionFilter) => {
-    expect(filter.dimension_label).to.equal('dimension_1');
-    expect(filter.operator).to.equal('startswith');
-    expect(filter.value).to.equal('value_1');
-  });
-};
 
 const validateWidgetFilters = (widget: Widgets) => {
   expect(widget.filters).to.have.length(1);
@@ -232,11 +224,7 @@
     cy.visitWithLogin('/metrics');
 
     // Wait for the services and dashboard API calls to complete before proceeding
-<<<<<<< HEAD
-    cy.wait('@fetchServices');
-=======
     cy.wait(['@fetchServices']);
->>>>>>> 70aa7900
     cy.wait('@fetchDashboard').then((interception: Interception) => {
       const dashboards = interception.response?.body?.data as Dashboard[];
       const dashboard = dashboards[0];
