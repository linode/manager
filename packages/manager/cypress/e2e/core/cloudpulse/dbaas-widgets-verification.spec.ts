--- conflicted
+++ resolved
@@ -1,11 +1,7 @@
 /**
  * @file Integration Tests for CloudPulse Dbass Dashboard.
  */
-<<<<<<< HEAD
-import { linodeFactory } from '@linode/utilities';
-=======
-import { regionFactory } from '@linode/utilities';
->>>>>>> 129b9b4f
+import { linodeFactory, regionFactory } from '@linode/utilities';
 import { widgetDetails } from 'support/constants/widgets';
 import { mockGetAccount } from 'support/intercepts/account';
 import {
@@ -31,11 +27,6 @@
   dashboardMetricFactory,
   databaseFactory,
   kubeLinodeFactory,
-<<<<<<< HEAD
-  regionFactory,
-=======
-  linodeFactory,
->>>>>>> 129b9b4f
   widgetFactory,
 } from 'src/factories';
 import { generateGraphData } from 'src/features/CloudPulse/Utils/CloudPulseWidgetUtils';
