/**
 * @file Integration Tests for CloudPulse Dbass Dashboard.
 */
import { linodeFactory, regionFactory } from '@linode/utilities';
import { widgetDetails } from 'support/constants/widgets';
import { mockGetAccount } from 'support/intercepts/account';
import {
  mockCreateCloudPulseJWEToken,
  mockCreateCloudPulseMetrics,
  mockGetCloudPulseDashboard,
  mockGetCloudPulseDashboards,
  mockGetCloudPulseMetricDefinitions,
  mockGetCloudPulseServices,
} from 'support/intercepts/cloudpulse';
import { mockGetDatabases } from 'support/intercepts/databases';
import { mockAppendFeatureFlags } from 'support/intercepts/feature-flags';
import { mockGetLinodes } from 'support/intercepts/linodes';
import { mockGetUserPreferences } from 'support/intercepts/profile';
import { mockGetRegions } from 'support/intercepts/regions';
import { ui } from 'support/ui';
import { generateRandomMetricsData } from 'support/util/cloudpulse';

import {
  accountFactory,
  cloudPulseMetricsResponseFactory,
  dashboardFactory,
  dashboardMetricFactory,
  databaseFactory,
  flagsFactory,
  kubeLinodeFactory,
  widgetFactory,
} from 'src/factories';
import { generateGraphData } from 'src/features/CloudPulse/Utils/CloudPulseWidgetUtils';
import { formatToolTip } from 'src/features/CloudPulse/Utils/unitConversion';

import type {
  CloudPulseMetricsResponse,
  CloudPulseServiceType,
  Dashboard,
  Database,
  DimensionFilter,
  Widgets,
} from '@linode/api-v4';
import type { Interception } from 'support/cypress-exports';

/**
 * This test ensures that widget titles are displayed correctly on the dashboard.
 * This test suite is dedicated to verifying the functionality and display of widgets on the Cloudpulse dashboard.
 *  It includes:
 * Validating that widgets are correctly loaded and displayed.
 * Ensuring that widget titles and data match the expected values.
 * Verifying that widget settings, such as granularity and aggregation, are applied correctly.
 * Testing widget interactions, including zooming and filtering, to ensure proper behavior.
 * Each test ensures that widgets on the dashboard operate correctly and display accurate information.
 */
const expectedGranularityArray = ['Auto', '1 day', '1 hr', '5 min'];
const timeDurationToSelect = 'Last 24 Hours';
const {
  clusterName,
  dashboardName,
  engine,
  id,
  metrics,
  nodeType,
  serviceType,
} = widgetDetails.dbaas;

// Build a shared dimension object
const dimensions = [
  {
    label: 'Node Type',
    dimension_label: 'node_type',
    value: 'secondary',
  },
  {
    label: 'Region',
    dimension_label: 'region',
    value: 'us-ord',
  },
  {
    label: 'Engine',
    dimension_label: 'engine',
    value: 'mysql',
  },
];

// Convert widget filters to dashboard filters
const getFiltersForMetric = (metricName: string) => {
  const metric = metrics.find((m) => m.name === metricName);
  if (!metric) return [];

  return metric.filters.map((f) => ({
    dimension_label: f.dimension_label,
<<<<<<< HEAD
    label: f.dimension_label, // or friendly name
=======
    label: f.dimension_label,
>>>>>>> 244c6938
    values: f.value ? [f.value] : undefined,
  }));
};

// Dashboard creation
const dashboard = dashboardFactory.build({
  label: dashboardName,
  group_by: ['entity_id'],
  service_type: serviceType as CloudPulseServiceType,
  widgets: metrics.map(({ name, title, unit, yLabel }) =>
    widgetFactory.build({
      entity_ids: [String(id)],
      filters: [...dimensions],
      label: title,
      metric: name,
      unit,
      y_label: yLabel,
      namespace_id: id,
      service_type: serviceType as CloudPulseServiceType,
    })
  ),
});

// Metric definitions
const metricDefinitions = metrics.map(({ name, title, unit }) =>
  dashboardMetricFactory.build({
    label: title,
    metric: name,
    unit,
    dimensions: [...dimensions, ...getFiltersForMetric(name)],
  })
);

const mockLinode = linodeFactory.build({
  id: kubeLinodeFactory.build().instance_id ?? undefined,
  label: clusterName,
  region: 'us-ord',
});

const mockAccount = accountFactory.build();

const mockRegion = regionFactory.build({
  capabilities: ['Managed Databases'],
  id: 'us-ord',
  label: 'Chicago, IL',
  monitors: {
    metrics: ['Managed Databases'],
    alerts: [],
  },
});

const extendedMockRegion = regionFactory.build({
  capabilities: ['Managed Databases'],
  id: 'us-east',
  label: 'Newark,NL',
});
const metricsAPIResponsePayload = cloudPulseMetricsResponseFactory.build({
  data: generateRandomMetricsData(timeDurationToSelect, '5 min'),
});

/**
 * Generates graph data from a given CloudPulse metrics response and
 * extracts average, last, and maximum metric values from the first
 * legend row. The values are rounded to two decimal places for
 * better readability.
 *
 * @param responsePayload - The metrics response object containing
 *                          the necessary data for graph generation.
 * @param label - The label for the graph, used for display purposes.
 *
 * @returns An object containing rounded values for max average, last,
 *
 */

const getWidgetLegendRowValuesFromResponse = (
  responsePayload: CloudPulseMetricsResponse,
  label: string,
  unit: string
) => {
  // Generate graph data using the provided parameters
  const graphData = generateGraphData({
    label,
    metricsList: responsePayload,
    resources: [
      {
        id: '1',
        label: clusterName,
        region: 'us-ord',
      },
    ],
    status: 'success',
    unit,
    serviceType: serviceType as CloudPulseServiceType,
    groupBy: ['entity_id'],
  });

  // Destructure metrics data from the first legend row
  const { average, last, max } = graphData.legendRowsData[0].data;

  // Round the metrics values to two decimal places
  const roundedAverage = formatToolTip(average, unit);
  const roundedLast = formatToolTip(last, unit);
  const roundedMax = formatToolTip(max, unit);
  // Return the rounded values in an object
  return { average: roundedAverage, last: roundedLast, max: roundedMax };
};

const databaseMock: Database = databaseFactory.build({
  cluster_size: 2,
  engine: 'mysql',
  hosts: {
    primary: undefined,
    secondary: undefined,
  },
  label: clusterName,
  region: mockRegion.id,
  status: 'provisioning',
  type: engine,
  version: '1',
});

const validateWidgetFilters = (
  widget: Widgets,
  expectedDimensionLabel: string,
  expectedValues: string[]
) => {
  const relevantFilters = widget.filters?.filter(
    (f: DimensionFilter) => f.dimension_label === expectedDimensionLabel
  );
  relevantFilters.forEach((filter: DimensionFilter) => {
    expect(expectedValues).to.include(filter.value);
  });
};

describe('Integration Tests for DBaaS Dashboard ', () => {
  /**
   * Integration Tests for DBaaS Dashboard
   *
   * This suite validates end-to-end functionality of the CloudPulse DBaaS Dashboard.
   * It covers:
   * - Loading and rendering of widgets with correct filters.
   * - Applying, clearing, and verifying "Group By" at dashboard and widget levels.
   * - Selecting time ranges, granularities, and aggregation functions.
   * - Triggering dashboard refresh and validating API calls.
   * - Performing widget interactions (zoom in/out) and verifying graph data.
   *
   * Actions focus on user flows (selecting dashboards, filters, group by, zoom, etc.)
   * and Verifications ensure correct API payloads, widget states, applied filters,
   * and accurate graph/legend values.
   */
  afterEach(() => {
    cy.clearLocalStorage();
    cy.clearCookies();
  });

  beforeEach(() => {
    mockAppendFeatureFlags(flagsFactory.build());
    mockGetAccount(mockAccount); // Enables the account to have capability for Akamai Cloud Pulse
    mockGetLinodes([mockLinode]);
    mockGetCloudPulseMetricDefinitions(serviceType, metricDefinitions);
    mockGetCloudPulseDashboards(serviceType, [dashboard]).as('fetchDashboard');
    mockGetCloudPulseServices([serviceType]).as('fetchServices');
    mockGetCloudPulseDashboard(id, dashboard).as('fetchDashboard');
    mockCreateCloudPulseJWEToken(serviceType);
    mockCreateCloudPulseMetrics(serviceType, metricsAPIResponsePayload).as(
      'getMetrics'
    );
    mockGetRegions([mockRegion, extendedMockRegion]);
    mockGetUserPreferences({});
    mockGetDatabases([databaseMock]).as('getDatabases');

    // navigate to the metrics page
    cy.visitWithLogin('/metrics');

    // Wait for the services and dashboard API calls to complete before proceeding
    cy.wait(['@fetchServices']);
    cy.wait('@fetchDashboard').then((interception: Interception) => {
      const dashboards = interception.response?.body?.data as Dashboard[];
      const dashboard = dashboards[0];
      expect(dashboard.widgets).to.have.length(4);

      dashboard.widgets.forEach((widget: Widgets) => {
        validateWidgetFilters(widget, 'node_type', ['secondary']);
      });
    });

    // Selecting a dashboard from the autocomplete input.
    ui.autocomplete
      .findByLabel('Dashboard')
      .should('be.visible')
      .type(dashboardName);

    ui.autocompletePopper
      .findByTitle(dashboardName)
      .should('be.visible')
      .click();

    // Select a time duration from the autocomplete input.
    cy.get('[aria-labelledby="start-date"]').as('startDateInput');
    cy.get('@startDateInput').click();
    cy.get('@startDateInput').clear();

    ui.button.findByTitle('last day').click();

    // Click the "Apply" button to confirm the end date and time
    cy.get('[data-qa-buttons="apply"]')
      .should('be.visible')
      .should('be.enabled')
      .click();
    // Select a Database Engine from the autocomplete input.
    ui.autocomplete
      .findByLabel('Database Engine')
      .should('be.visible')
      .type(engine);

    ui.autocompletePopper.findByTitle(engine).should('be.visible').click();

    //  Select a region from the dropdown.
    ui.regionSelect.find().click();

    ui.regionSelect.find().type(extendedMockRegion.label);

    // Since DBaaS does not support this region, we expect it to not be in the dropdown.

    ui.autocompletePopper.find().within(() => {
      cy.findByText(
        `${extendedMockRegion.label} (${extendedMockRegion.id})`
      ).should('not.exist');
    });

    ui.regionSelect.find().click();
    ui.regionSelect.find().clear();
    ui.regionSelect
      .findItemByRegionId(mockRegion.id, [mockRegion])
      .should('be.visible')
      .click();

    // Select a resource (Database Clusters) from the autocomplete input.
    ui.autocomplete
      .findByLabel('Database Clusters')
      .should('be.visible')
      .type(clusterName);

    ui.autocompletePopper.findByTitle(clusterName).should('be.visible').click();

    ui.button
      .findByAttribute('aria-label', 'Close')
      .should('be.visible')
      .click();

    // Select a Node from the autocomplete input.
    ui.autocomplete
      .findByLabel('Node Type')
      .should('be.visible')
      .type(`${nodeType}{enter}`);

    // Expand the applied filters section
    ui.button.findByTitle('Filters').should('be.visible').click();

<<<<<<< HEAD
    // Verify that the applied filters
    cy.get('[data-qa-applied-filter-id="applied-filter"]').within(() => {
      cy.get(`[data-qa-value="Database Engine ${engine}"]`)
        .should('be.visible')
        .should('have.text', engine);

      cy.get('[data-qa-value="Region US, Chicago, IL"]')
        .should('be.visible')
        .should('have.text', 'US, Chicago, IL');

      cy.get(`[data-qa-value="Node Type ${nodeType}"]`)
        .should('be.visible')
        .should('have.text', nodeType);

      cy.get(`[data-qa-value="Database Clusters ${clusterName}"]`)
        .should('be.visible')
        .should('have.text', clusterName);
    });
=======
>>>>>>> 244c6938
    // Wait for all metrics query requests to resolve.
    cy.wait(['@getMetrics', '@getMetrics', '@getMetrics', '@getMetrics']).then(
      (calls) => {
        const interceptions = calls as unknown as Interception[];

        expect(interceptions).to.have.length(4);

        interceptions.forEach((interception) => {
          const { body: requestPayload } = interception.request;
          const { filters } = requestPayload;

          const nodeTypeFilter = filters.filter(
            (filter: DimensionFilter) => filter.dimension_label === 'node_type'
          );

          expect(nodeTypeFilter).to.have.length(2);
          expect(nodeTypeFilter[0].operator).to.equal('eq');
          expect(nodeTypeFilter[0].value).to.equal('secondary');
        });
      }
    );
  });
  it('should apply group by at the dashboard level and verify the metrics API calls', () => {
    // Stub metrics API calls for dashboard group by changes
    mockCreateCloudPulseMetrics(serviceType, metricsAPIResponsePayload, {
      entity_id: '1',
      node_id: `${nodeType}-1`,
      node_type: nodeType,
    }).as('refreshMetrics');

    // Validate legend rows (pre "Group By")
    metrics.forEach((testData) => {
      const widgetSelector = `[data-qa-widget="${testData.title}"]`;
      cy.get(widgetSelector)
        .should('be.visible')
        .within(() => {
          const graphRowTitle = `[data-qa-graph-row-title="${testData.title}"]`;
          cy.get(graphRowTitle)
            .should('be.visible')
            .and('have.text', `${testData.title}`);
        });
    });

    // Locate the Dashboard Group By button and alias it
    ui.button
      .findByAttribute('aria-label', 'Group By Dashboard Metrics')
      .should('be.visible')
      .first()
      .as('dashboardGroupByBtn');

    // Ensure the button is scrolled into view
    cy.get('@dashboardGroupByBtn').scrollIntoView();

    // Verify tooltip "Group By" is present
    ui.tooltip.findByText('Group By');

    // Assert that the button has attribute data-qa-selected="true"
    cy.get('@dashboardGroupByBtn')
      .invoke('attr', 'data-qa-selected')
      .should('eq', 'true');

    // Click the Group By button to open the drawer
    cy.get('@dashboardGroupByBtn').should('be.visible').click();

    // Verify the drawer title is "Global Group By"
    cy.get('[data-testid="drawer-title"]')
      .should('be.visible')
      .and('have.text', 'Global Group By');

    // Verify the drawer body contains "Dbaas Dashboard"
    cy.get('[data-testid="drawer"]')
      .find('p')
      .first()
      .and('have.text', 'Dbaas Dashboard');

    // Type "Node Type" in Dimensions autocomplete field
    ui.autocomplete
      .findByLabel('Dimensions')
      .should('be.visible')
      .type('Node Type');

    // Select "Node Type" from the popper options
    ui.autocompletePopper.findByTitle('Node Type').should('be.visible').click();

    // Close the drawer using ESC
    cy.get('body').type('{esc}');

    // Click Apply to confirm the Group By selection
    cy.findByTestId('apply').should('be.visible').and('be.enabled').click();

    // Verify the Group By button reflects the selection
    ui.button
      .findByAttribute('aria-label', 'Group By Dashboard Metrics')
      .should('have.attr', 'aria-label', 'Group By Dashboard Metrics')
      .and('have.attr', 'data-qa-selected', 'true');

    // Validate all intercepted metrics API calls contain correct filters and group_by values
    cy.get('@refreshMetrics.all')
      .should('have.length', 4)
      .each((xhr: unknown) => {
        const interception = xhr as Interception;
        const { body: requestPayload } = interception.request;

        // Extract filters from payload
        const { filters } = requestPayload;

        // Ensure node_type filter is applied correctly
        const nodeTypeFilter = filters.filter(
          (filter: DimensionFilter) => filter.dimension_label === 'node_type'
        );
        expect(nodeTypeFilter).to.have.length(2);
        expect(nodeTypeFilter[0].operator).to.equal('eq');
        expect(nodeTypeFilter[0].value).to.equal('secondary');

        // Ensure group_by contains entity_id and node_type in correct order
        expect(requestPayload.group_by).to.have.ordered.members([
          'entity_id',
          'node_type',
        ]);
      });

    // Validate legend rows (post "Group By")
    metrics.forEach((testData) => {
      const widgetSelector = `[data-qa-widget="${testData.title}"]`;
      cy.get(widgetSelector)
        .should('be.visible')
        .within(() => {
          cy.get(
            '[data-qa-graph-row-title="mysql-cluster | Secondary | Secondary-1"]'
          )
            .should('be.visible')
            .and('have.text', 'mysql-cluster | Secondary | Secondary-1');
        });
    });
  });

  it('should unselect all group bys and verify the metrics API calls', () => {
    // Stub metrics API calls for dashboard group by changes
    mockCreateCloudPulseMetrics(serviceType, metricsAPIResponsePayload).as(
      'refreshMetrics'
    );
<<<<<<< HEAD

    // Locate the Dashboard Group By button and alias it
    ui.button
      .findByAttribute('aria-label', 'Group By Dashboard Metrics')
      .should('be.visible')
      .first()
      .as('dashboardGroupByBtn');

    // Ensure the button is scrolled into view
    cy.get('@dashboardGroupByBtn').scrollIntoView();

=======

    // Locate the Dashboard Group By button and alias it
    ui.button
      .findByAttribute('aria-label', 'Group By Dashboard Metrics')
      .should('be.visible')
      .first()
      .as('dashboardGroupByBtn');

    // Ensure the button is scrolled into view
    cy.get('@dashboardGroupByBtn').scrollIntoView();

>>>>>>> 244c6938
    // Click the Group By button to open the drawer
    cy.get('@dashboardGroupByBtn').should('be.visible').click();

    // Inside Dimensions field, click the Clear button to remove all group by selections
    cy.get('[data-qa-autocomplete="Dimensions"]').within(() => {
      cy.get('button[aria-label="Clear"]').should('be.visible').click({});
    });

    // Click Apply to confirm unselection
    cy.findByTestId('apply').should('be.visible').and('be.enabled').click();

    // Verify the Group By button now has data-qa-selected="false"
    ui.button
      .findByAttribute('aria-label', 'Group By Dashboard Metrics')
      .and('have.attr', 'data-qa-selected', 'false');

    // Validate all intercepted metrics API calls contain no group_by values
    cy.get('@refreshMetrics.all')
      .should('have.length', 4)
      .each((xhr: unknown) => {
        const interception = xhr as Interception;
        const { body: requestPayload } = interception.request;

        // Ensure group_by is cleared (null, undefined, or empty array)
        expect(requestPayload.group_by).to.be.oneOf([null, undefined, []]);

        // Extract filters from payload
        const { filters } = requestPayload;

        // Ensure node_type filter is still applied correctly
        const nodeTypeFilter = filters.filter(
          (filter: DimensionFilter) => filter.dimension_label === 'node_type'
        );
        expect(nodeTypeFilter).to.have.length(2);
        expect(nodeTypeFilter[0].operator).to.equal('eq');
        expect(nodeTypeFilter[0].value).to.equal('secondary');
      });
  });

  it('should apply group by at widget level only  and verify the metrics API calls', () => {
    // validate the widget level granularity selection and its metrics
    ui.button
      .findByAttribute('aria-label', 'Group By Dashboard Metrics')
      .should('be.visible')
      .first()
      .as('dashboardGroupByBtn');

    cy.get('@dashboardGroupByBtn').scrollIntoView();

    // Use the alias safely
    cy.get('@dashboardGroupByBtn').should('be.visible').click();

    cy.get('[data-qa-autocomplete="Dimensions"]').within(() => {
      cy.get('button[aria-label="Clear"]').should('be.visible').click({});
    });

    cy.findByTestId('apply').should('be.visible').and('be.enabled').click();
    const widgetSelector = '[data-qa-widget="CPU Utilization"]';

    cy.get(widgetSelector)
      .should('be.visible')
      .within(() => {
        // Create alias for the group by button
        ui.button
          .findByAttribute('aria-label', 'Group By Dashboard Metrics')
          .as('groupByButton'); // alias

        cy.get('@groupByButton').scrollIntoView();

        // Click the button
        cy.get('@groupByButton').should('be.visible').click();
      });

    cy.get('[data-testid="drawer-title"]')
      .should('be.visible')
      .and('have.text', 'Group By');

    cy.get('[data-qa-id="groupby-drawer-subtitle"]').and(
      'have.text',
      'CPU Utilization'
    );

    ui.autocomplete.findByLabel('Dimensions').should('be.visible').type('cpu');

    ui.autocompletePopper.findByTitle('cpu').should('be.visible').click();

    ui.autocomplete
      .findByLabel('Dimensions')
      .should('be.visible')
      .type('state');

    ui.autocompletePopper.findByTitle('state').should('be.visible').click();

    mockCreateCloudPulseMetrics(serviceType, metricsAPIResponsePayload).as(
      'getGroupBy'
    );

    cy.get('body').type('{esc}');
    cy.findByTestId('apply').should('be.visible').and('be.enabled').click();

    // Verify data-qa-selected attribute
    cy.get('@groupByButton')
      .invoke('attr', 'data-qa-selected')
      .should('eq', 'true');

    cy.wait('@getGroupBy').then((interception: Interception) => {
      const { body: requestPayload } = interception.request;
      expect(requestPayload.group_by).to.have.ordered.members(['cpu', 'state']);
    });
  });

  it('should apply group by at both dashboard and widget level and verify the metrics API calls', () => {
    // Iterate through each widget/metric in the test data
    metrics.forEach((testData) => {
      const widgetSelector = `[data-qa-widget="${testData.title}"]`;

      // Ensure the widget is visible before interacting
      cy.get(widgetSelector)
        .should('be.visible')
        .within(() => {
          // Locate and alias the Group By button inside the widget
          cy.get('[aria-label="Group By"]').as('groupByButton');

          // Scroll the Group By button into view for stability
          cy.get('@groupByButton').scrollIntoView();

          // Open the Group By drawer by clicking the button
          cy.get('@groupByButton').should('be.visible').click();
        });

      // Validate that the Group By drawer title is visible and correct
      cy.get('[data-testid="drawer-title"]')
        .should('be.visible')
        .and('have.text', 'Group By');

      // Verify that the drawer displays the current widget title
      cy.get('[ data-qa-id="groupby-drawer-subtitle"]').and(
        'have.text',
        testData.title
      );

      // Apply each filter defined in testData for this widget
      testData.filters.forEach((filter) => {
        // Type the dimension label in the autocomplete field
        ui.autocomplete
          .findByLabel('Dimensions')
          .should('be.visible')
          .type(filter.dimension_label);

        // Select the dimension from the popper dropdown
        ui.autocompletePopper
          .findByTitle(filter.dimension_label)
          .should('be.visible')
          .click();

        // Stub the metrics API response for group by validation
        mockCreateCloudPulseMetrics(serviceType, metricsAPIResponsePayload).as(
          'getGranularityMetrics'
        );
      });

      // Close the Group By drawer by pressing Escape
      cy.get('body').type('{esc}');

      // Apply the group by changes using the Apply button
      cy.findByTestId('apply').should('be.visible').and('be.enabled').click();

      // Wait for the metrics API call and validate its request payload
      cy.wait('@getGranularityMetrics').then((interception: Interception) => {
        expect(interception).to.have.property('response');

        // Construct the expected group by array for validation
        const expectedGroupBy = [
          'entity_id',
          ...testData.filters.map((f) => f.dimension_label),
        ];

        // Verify the API request contains the expected group by values
        const { body: requestPayload } = interception.request;
        expect(requestPayload.group_by).to.have.ordered.members(
          expectedGroupBy
        );
      });
    });
  });

  it('should allow users to select their desired granularity and see the most recent data from the API reflected in the graph', () => {
    // validate the widget level granularity selection and its metrics
    metrics.forEach((testData) => {
      const widgetSelector = `[data-qa-widget="${testData.title}"]`;
      cy.get(widgetSelector)
        .should('be.visible')
        .find('h2')
        .should('have.text', `${testData.title} (${testData.unit})`);
      cy.get(widgetSelector)
        .should('be.visible')
        .within(() => {
          // check for all available granularity in popper
          ui.autocomplete
            .findByLabel('Select an Interval')
            .should('be.visible')
            .click();

          expectedGranularityArray.forEach((option) => {
            ui.autocompletePopper.findByTitle(option).should('exist');
          });

          mockCreateCloudPulseMetrics(
            serviceType,
            metricsAPIResponsePayload
          ).as('getGranularityMetrics');

          // find the interval component and select the expected granularity
          ui.autocomplete
            .findByLabel('Select an Interval')
            .should('be.visible')
            .type(`${testData.expectedGranularity}{enter}`); // type expected granularity

          // check if the API call is made correctly with time granularity value selected
          cy.wait('@getGranularityMetrics').then((interception) => {
            expect(interception)
              .to.have.property('response')
              .with.property('statusCode', 200);
            expect(testData.expectedGranularity).to.include(
              interception.request.body.time_granularity.value
            );
          });

          // validate the widget areachart is present
          cy.get('.recharts-responsive-container').within(() => {
            const expectedWidgetValues = getWidgetLegendRowValuesFromResponse(
              metricsAPIResponsePayload,
              testData.title,
              testData.unit
            );
            const graphRowTitle = `[data-qa-graph-row-title="${testData.title}"]`;
            cy.get(graphRowTitle)
              .should('be.visible')
              .should('have.text', `${testData.title}`);

            cy.get('[data-qa-graph-column-title="Max"]')
              .should('be.visible')
              .should('have.text', `${expectedWidgetValues.max}`);

            cy.get('[data-qa-graph-column-title="Avg"]')
              .should('be.visible')
              .should('have.text', `${expectedWidgetValues.average}`);

            cy.get('[data-qa-graph-column-title="Last"]')
              .should('be.visible')
              .should('have.text', `${expectedWidgetValues.last}`);
          });
        });
    });
  });
  it('should allow users to select the desired aggregation and view the latest data from the API displayed in the graph', () => {
    metrics.forEach((testData) => {
      const widgetSelector = `[data-qa-widget="${testData.title}"]`;
      cy.get(widgetSelector)
        .should('be.visible')
        .within(() => {
          mockCreateCloudPulseMetrics(
            serviceType,
            metricsAPIResponsePayload
          ).as('getAggregationMetrics');

          // find the interval component and select the expected granularity
          ui.autocomplete
            .findByLabel('Select an Aggregate Function')
            .should('be.visible')
            .type(`${testData.expectedAggregation}{enter}`); // type expected granularity

          // check if the API call is made correctly with time granularity value selected
          cy.wait('@getAggregationMetrics').then((interception) => {
            expect(interception)
              .to.have.property('response')
              .with.property('statusCode', 200);
            expect(testData.expectedAggregation).to.equal(
              interception.request.body.metrics[0].aggregate_function
            );
          });

          // validate the widget areachart is present
          cy.get('.recharts-responsive-container').within(() => {
            const expectedWidgetValues = getWidgetLegendRowValuesFromResponse(
              metricsAPIResponsePayload,
              testData.title,
              testData.unit
            );
            const graphRowTitle = `[data-qa-graph-row-title="${testData.title}"]`;
            cy.get(graphRowTitle)
              .should('be.visible')
              .should('have.text', `${testData.title}`);

            cy.get('[data-qa-graph-column-title="Max"]')
              .should('be.visible')
              .should('have.text', `${expectedWidgetValues.max}`);

            cy.get('[data-qa-graph-column-title="Avg"]')
              .should('be.visible')
              .should('have.text', `${expectedWidgetValues.average}`);

            cy.get('[data-qa-graph-column-title="Last"]')
              .should('be.visible')
              .should('have.text', `${expectedWidgetValues.last}`);
          });
        });
    });
  });
  it('should trigger the global refresh button and verify the corresponding network calls', () => {
    mockCreateCloudPulseMetrics(serviceType, metricsAPIResponsePayload).as(
      'refreshMetrics'
    );

    // click the global refresh button
    ui.button
      .findByAttribute('aria-label', 'Refresh Dashboard Metrics')
      .should('be.visible')
      .click();

    // validate the API calls are going with intended payload
    cy.get('@refreshMetrics.all')
      .should('have.length', 4)
      .each((xhr: unknown) => {
        const interception = xhr as Interception;
        const { body: requestPayload } = interception.request;
        const { metrics: metric, relative_time_duration: timeRange } =
          requestPayload;
        const metricData = metrics.find(({ name }) => name === metric[0].name);

        if (!metricData) {
          throw new Error(
            `Unexpected metric name '${metric[0].name}' included in the outgoing refresh API request`
          );
        }
        expect(metric[0].name).to.equal(metricData.name);
        expect(timeRange).to.have.property('unit', 'days');
        expect(timeRange).to.have.property('value', 1);
      });
  });

  it('should zoom in and out of all the widgets', () => {
    // do zoom in and zoom out test on all the widgets
    metrics.forEach((testData) => {
      cy.get(`[data-qa-widget="${testData.title}"]`).as('widget');
      cy.get('@widget')
        .should('be.visible')
        .within(() => {
          ui.button
            .findByAttribute('aria-label', 'Zoom Out')
            .should('be.visible')
            .should('be.enabled')
            .click();
          cy.get('@widget').should('be.visible');

          cy.get('.recharts-responsive-container').within(() => {
            const expectedWidgetValues = getWidgetLegendRowValuesFromResponse(
              metricsAPIResponsePayload,
              testData.title,
              testData.unit
            );
            const graphRowTitle = `[data-qa-graph-row-title="${testData.title}"]`;
            cy.get(graphRowTitle)
              .should('be.visible')
              .should('have.text', `${testData.title}`);

            cy.get('[data-qa-graph-column-title="Max"]')
              .should('be.visible')
              .should('have.text', expectedWidgetValues.max);

            cy.get('[data-qa-graph-column-title="Avg"]')
              .should('be.visible')
              .should('have.text', `${expectedWidgetValues.average}`);

            cy.get('[data-qa-graph-column-title="Last"]')
              .should('be.visible')
              .should('have.text', `${expectedWidgetValues.last}`);
          });

          // click zoom out and validate the same
          ui.button
            .findByAttribute('aria-label', 'Zoom In')
            .should('be.visible')
            .should('be.enabled')
            .scrollIntoView()
            .click({ force: true });
          cy.get('@widget').should('be.visible');
          cy.get('.recharts-responsive-container').within(() => {
            const expectedWidgetValues = getWidgetLegendRowValuesFromResponse(
              metricsAPIResponsePayload,
              testData.title,
              testData.unit
            );
            const graphRowTitle = `[data-qa-graph-row-title="${testData.title}"]`;
            cy.get(graphRowTitle)
              .should('be.visible')
              .should('have.text', `${testData.title}`);

            cy.get('[data-qa-graph-column-title="Max"]')
              .should('be.visible')
              .should('have.text', `${expectedWidgetValues.max}`);

            cy.get('[data-qa-graph-column-title="Avg"]')
              .should('be.visible')
              .should('have.text', `${expectedWidgetValues.average}`);

            cy.get('[data-qa-graph-column-title="Last"]')
              .should('be.visible')
              .should('have.text', `${expectedWidgetValues.last}`);
          });
        });
    });
  });
});<|MERGE_RESOLUTION|>--- conflicted
+++ resolved
@@ -91,11 +91,7 @@
 
   return metric.filters.map((f) => ({
     dimension_label: f.dimension_label,
-<<<<<<< HEAD
-    label: f.dimension_label, // or friendly name
-=======
     label: f.dimension_label,
->>>>>>> 244c6938
     values: f.value ? [f.value] : undefined,
   }));
 };
@@ -355,7 +351,6 @@
     // Expand the applied filters section
     ui.button.findByTitle('Filters').should('be.visible').click();
 
-<<<<<<< HEAD
     // Verify that the applied filters
     cy.get('[data-qa-applied-filter-id="applied-filter"]').within(() => {
       cy.get(`[data-qa-value="Database Engine ${engine}"]`)
@@ -374,8 +369,6 @@
         .should('be.visible')
         .should('have.text', clusterName);
     });
-=======
->>>>>>> 244c6938
     // Wait for all metrics query requests to resolve.
     cy.wait(['@getMetrics', '@getMetrics', '@getMetrics', '@getMetrics']).then(
       (calls) => {
@@ -517,7 +510,6 @@
     mockCreateCloudPulseMetrics(serviceType, metricsAPIResponsePayload).as(
       'refreshMetrics'
     );
-<<<<<<< HEAD
 
     // Locate the Dashboard Group By button and alias it
     ui.button
@@ -529,19 +521,6 @@
     // Ensure the button is scrolled into view
     cy.get('@dashboardGroupByBtn').scrollIntoView();
 
-=======
-
-    // Locate the Dashboard Group By button and alias it
-    ui.button
-      .findByAttribute('aria-label', 'Group By Dashboard Metrics')
-      .should('be.visible')
-      .first()
-      .as('dashboardGroupByBtn');
-
-    // Ensure the button is scrolled into view
-    cy.get('@dashboardGroupByBtn').scrollIntoView();
-
->>>>>>> 244c6938
     // Click the Group By button to open the drawer
     cy.get('@dashboardGroupByBtn').should('be.visible').click();
 
