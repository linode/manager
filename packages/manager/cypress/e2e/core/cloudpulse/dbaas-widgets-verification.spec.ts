--- conflicted
+++ resolved
@@ -245,10 +245,7 @@
       .click();
 
     // Select a time duration from the autocomplete input.
-<<<<<<< HEAD
     // Select a time duration from the autocomplete input.
-=======
->>>>>>> 4bc641df
     cy.get('[aria-labelledby="start-date"]').as('startDateInput');
     cy.get('@startDateInput').click();
     cy.get('@startDateInput').clear();
