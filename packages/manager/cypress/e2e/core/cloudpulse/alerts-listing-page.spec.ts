--- conflicted
+++ resolved
@@ -282,13 +282,8 @@
       cy.findByPlaceholderText('Search for Alerts')
         .should('be.visible')
         .and('not.be.disabled')
-<<<<<<< HEAD
-        .clear()
-        .type(alertName);
-=======
         .clear();
       cy.findByPlaceholderText('Search for Alerts').type(alertName);
->>>>>>> f52e68b5
 
       cy.focused().click();
     };
@@ -313,10 +308,6 @@
       ui.actionMenuItem.findByTitle(action).should('be.visible').click();
 
       cy.wait(alias).then(({ response }) => {
-<<<<<<< HEAD
-        expect(response).to.have.property('statusCode', 200);
-=======
->>>>>>> f52e68b5
         ui.toast.assertMessage(successMessage);
       });
     };
