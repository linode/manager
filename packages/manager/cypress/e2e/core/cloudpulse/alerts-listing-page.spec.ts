--- conflicted
+++ resolved
@@ -43,30 +43,6 @@
 const mockProfile = profileFactory.build({
   timezone: 'gmt',
 });
-<<<<<<< HEAD
-const flags: Partial<Flags> = {
-  aclp: { beta: true, enabled: true },
-  aclpAlerting: {
-    accountAlertLimit: 10,
-    accountMetricLimit: 10,
-    alertDefinitions: true,
-    recentActivity: false,
-    notificationChannels: false,
-  },
-  aclpServices: {
-    dbaas: {
-      metrics: { beta: true, enabled: true },
-      alerts: { beta: true, enabled: true },
-    },
-    linode: {
-      metrics: { beta: true, enabled: true },
-      alerts: { beta: true, enabled: true },
-    },
-  },
-};
-
-=======
->>>>>>> 3838865c
 const mockAccount = accountFactory.build();
 const now = new Date();
 const mockAlerts = [
