--- conflicted
+++ resolved
@@ -200,20 +200,12 @@
 
   it('should validate UI elements and alert details', () => {
     // Validate navigation links and buttons
-<<<<<<< HEAD
-    cy.findByText('Alerts').should('be.visible');
-=======
     cy.findByText('Alerts')
       .should('be.visible')
->>>>>>> 3ce83455
 
     cy.findByText('Definitions')
       .should('be.visible')
       .and('have.attr', 'href', '/alerts/definitions');
-<<<<<<< HEAD
-
-=======
->>>>>>> 3ce83455
     ui.buttonGroup.findButtonByTitle('Create Alert').should('be.visible');
 
     // Validate table headers
