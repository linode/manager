--- conflicted
+++ resolved
@@ -34,6 +34,7 @@
   dashboardMetricFactory,
   databaseFactory,
   flagsFactory,
+  flagsFactory,
   widgetFactory,
 } from 'src/factories';
 
@@ -47,10 +48,6 @@
  * @param requestPayload - The payload received from the request, containing the aclpPreference object.
  * @param expectedValues - An object containing the expected values for properties to validate against the requestPayload.
  */
-<<<<<<< HEAD
-
-=======
->>>>>>> 56838eee
 const { clusterName, dashboardName, engine, id, metrics, nodeType } =
   widgetDetails.dbaas;
 const serviceType = 'dbaas';
