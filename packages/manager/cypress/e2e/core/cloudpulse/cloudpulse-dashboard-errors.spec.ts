/**
 * @file Error Handling Tests for CloudPulse Dashboard.
 */
import { regionFactory } from '@linode/utilities';
import { widgetDetails } from 'support/constants/widgets';
import { mockGetAccount } from 'support/intercepts/account';
import {
  mockCreateCloudPulseJWEToken,
  mockGetCloudPulseDashboard,
  mockGetCloudPulseDashboardByIdError,
  mockGetCloudPulseDashboards,
  mockGetCloudPulseDashboardsError,
  mockGetCloudPulseMetricDefinitions,
  mockGetCloudPulseMetricDefinitionsError,
  mockGetCloudPulseServices,
  mockGetCloudPulseServicesError,
  mockGetCloudPulseTokenError,
} from 'support/intercepts/cloudpulse';
import {
  mockGetDatabases,
  mockGetDatabasesError,
} from 'support/intercepts/databases';
import { mockAppendFeatureFlags } from 'support/intercepts/feature-flags';
import { mockGetUserPreferences } from 'support/intercepts/profile';
import {
  mockGetRegions,
  mockGetRegionsError,
} from 'support/intercepts/regions';
import { ui } from 'support/ui';

import {
  accountFactory,
  dashboardFactory,
  dashboardMetricFactory,
  databaseFactory,
  widgetFactory,
} from 'src/factories';

import type { Database } from '@linode/api-v4';
import type { Flags } from 'src/featureFlags';

/**
 * Verifies the presence and values of specific properties within the aclpPreference object
 * of the request payload. This function checks that the expected properties exist
 * and have the expected values, allowing for validation of user preferences in the application.
 *
 * @param requestPayload - The payload received from the request, containing the aclpPreference object.
 * @param expectedValues - An object containing the expected values for properties to validate against the requestPayload.
 */

const flags: Partial<Flags> = {
  aclp: { beta: true, enabled: true },
  aclpResourceTypeMap: [
    {
      dimensionKey: 'LINODE_ID',
      maxResourceSelections: 10,
      serviceType: 'linode',
      supportedRegionIds: 'us-ord',
    },
    {
      dimensionKey: 'cluster_id',
      maxResourceSelections: 10,
      serviceType: 'dbaas',
      supportedRegionIds: 'us-ord, us-east',
    },
  ],
};
const {
  clusterName,
  dashboardName,
  engine,
  id,
  metrics,
  nodeType,
  serviceType,
} = widgetDetails.dbaas;

const dashboard = dashboardFactory.build({
  label: dashboardName,
  service_type: serviceType,
  widgets: metrics.map(({ name, title, unit, yLabel }) => {
    return widgetFactory.build({
      label: title,
      metric: name,
      unit,
      y_label: yLabel,
    });
  }),
});

const metricDefinitions = metrics.map(({ name, title, unit }) =>
  dashboardMetricFactory.build({
    label: title,
    metric: name,
    unit,
  })
);

const mockRegions = [
  regionFactory.build({
    id: 'us-ord',
    label: 'Chicago, IL',
    capabilities: ['Managed Databases'],
  }),
  regionFactory.build({
    id: 'us-east',
<<<<<<< HEAD
    label: 'Newyark, NJ',
=======
    label: 'Newark, NJ',
>>>>>>> f3d43a4c
    capabilities: ['Managed Databases'],
  }),
];

const databaseMocks: Database[] = [
  databaseFactory.build({
    cluster_size: 3,
    engine: 'mysql',
    label: clusterName,
    region: mockRegions[0].id,
    status: 'provisioning',
    type: engine,
    version: '1',
  }),
  databaseFactory.build({
    cluster_size: 3,
    engine: 'mysql',
    region: mockRegions[1].id,
    status: 'provisioning',
    type: engine,
    version: '1',
  }),
];

const mockAccount = accountFactory.build();

describe('Tests for API error handling', () => {
  beforeEach(() => {
    mockAppendFeatureFlags(flags);
    mockGetAccount(mockAccount);
    mockGetCloudPulseMetricDefinitions(serviceType, metricDefinitions);
    mockGetCloudPulseDashboards(serviceType, [dashboard]).as('fetchDashboard');
    mockGetCloudPulseServices([serviceType]).as('fetchServices');
    mockCreateCloudPulseJWEToken(serviceType);
    mockGetCloudPulseDashboard(id, dashboard);
    mockGetRegions(mockRegions);
    mockGetUserPreferences({});
    mockGetDatabases(databaseMocks).as('getDatabases');
  });

  it('displays error message when metric definitions API fails', () => {
    // Mocking an error response for the 'getMetricDefinitions' API request related to a specific service type.
    mockGetCloudPulseMetricDefinitionsError(
      serviceType,
      'Internal Server Error'
    ).as('getMetricDefinitions');

    cy.visitWithLogin('/metrics');

    // Wait for the API calls .
    cy.wait(['@fetchServices', '@fetchDashboard']);

    // Selecting a dashboard from the autocomplete input.
    ui.autocomplete
      .findByLabel('Dashboard')
      .should('be.visible')
      .type(dashboardName);

    ui.autocompletePopper
      .findByTitle(dashboardName)
      .should('be.visible')
      .click();

    // Select a Database Engine from the autocomplete input.
    ui.autocomplete
      .findByLabel('Database Engine')
      .should('be.visible')
      .type(engine);

    ui.autocompletePopper.findByTitle(engine).should('be.visible').click();

    //  Select a region from the dropdown.
    ui.regionSelect.find().click();
    ui.regionSelect
      .findItemByRegionId(mockRegions[0].id, mockRegions)
      .should('be.visible')
      .click();

    // Select a resource (Database Clusters) from the autocomplete input.
    ui.autocomplete
      .findByLabel('Database Clusters')
      .should('be.visible')
      .type(clusterName);

    ui.autocompletePopper.findByTitle(clusterName).should('be.visible').click();

    ui.button
      .findByAttribute('aria-label', 'Close')
      .should('be.visible')
      .click();

    // Select a Node from the autocomplete input.
    ui.autocomplete
      .findByLabel('Node Type')
      .should('be.visible')
      .type(`${nodeType}{enter}`);

    // Wait for the API calls .
    cy.wait('@getMetricDefinitions');

    cy.get('[data-qa-error-msg="true"]')
      .should('be.visible')
      .should('have.text', 'Error loading the definitions of metrics.');
  });

  it('displays error message when services API fails', () => {
    // Mocking an error response for the 'fetchServices' API request.
    mockGetCloudPulseServicesError('Internal Server Error').as('fetchServices');

    cy.visitWithLogin('/metrics');

    // Wait for the API calls .
    cy.wait('@fetchServices');

    cy.get('[data-qa-textfield-error-text="Dashboard"]')
      .should('be.visible')
      .should('have.text', 'Failed to fetch the services.');
  });

  it('displays error message when token API fails', () => {
    mockGetCloudPulseTokenError(serviceType, 'Internal Server Error').as(
      'getCloudPulseTokenError'
    );

    cy.visitWithLogin('/metrics');

    // Wait for the API calls .
    cy.wait(['@fetchServices', '@fetchDashboard']);

    ui.autocomplete
      .findByLabel('Dashboard')
      .should('be.visible')
      .type(dashboardName);

    ui.autocompletePopper
      .findByTitle(dashboardName)
      .should('be.visible')
      .click();

    // Select a Database Engine from the autocomplete input.
    ui.autocomplete
      .findByLabel('Database Engine')
      .should('be.visible')
      .type(engine);

    ui.autocompletePopper.findByTitle(engine).should('be.visible').click();

    // Select a region from the dropdown.
    ui.regionSelect.find().click();

    ui.regionSelect
      .findItemByRegionId(mockRegions[0].id, mockRegions)
      .should('be.visible')
      .click();

    // Select a resource (Database Clusters) from the autocomplete input.
    ui.autocomplete
      .findByLabel('Database Clusters')
      .should('be.visible')
      .type(clusterName);

    ui.autocompletePopper.findByTitle(clusterName).should('be.visible').click();

    ui.button
      .findByAttribute('aria-label', 'Close')
      .should('be.visible')
      .click();

    // Select a Node from the autocomplete input.
    ui.autocomplete
      .findByLabel('Node Type')
      .should('be.visible')
      .type(`${nodeType}{enter}`);

    // Wait for the intercepted error response
    cy.wait('@getCloudPulseTokenError');

    cy.get('[data-qa-error-msg="true"]')
      .should('be.visible')
      .should('have.text', 'Failed to get the authentication token.');
  });

  it('displays error message when Dashboards API fails', () => {
    mockGetCloudPulseServices([serviceType]).as('fetchServices');

    // Mocking an error response for the 'fetchDashboard' API request for a specific service type.
    mockGetCloudPulseDashboardsError(serviceType, 'Internal Server Error').as(
      'fetchDashboard'
    );

    cy.visitWithLogin('/metrics');

    // Wait for the API calls .
    cy.wait(['@fetchServices', '@fetchDashboard']);

    // Assert that the error message for fetching the dashboards is displayed correctly.
    cy.get('[data-qa-textfield-error-text="Dashboard"]')
      .should('be.visible')
      .should('have.text', 'Failed to fetch the dashboards.');
  });

  it('displays error message when dashboard details API fails', () => {
    // Mocking an error response for the 'getCloudPulseDashboardById' API request for a specific dashboard ID.
    mockGetCloudPulseDashboardByIdError(id, 'Internal Server Error').as(
      'getCloudPulseDashboardError'
    );

    cy.visitWithLogin('/metrics');

    // Wait for the API calls .
    cy.wait(['@fetchServices', '@fetchDashboard']);

    //  Select a dashboard from the autocomplete input. Verify that the input is visible before typing.
    ui.autocomplete
      .findByLabel('Dashboard')
      .should('be.visible')
      .type(dashboardName);

    ui.autocompletePopper
      .findByTitle(dashboardName)
      .should('be.visible')
      .click();

    // Select a Database Engine from the autocomplete input.
    ui.autocomplete
      .findByLabel('Database Engine')
      .should('be.visible')
      .type(engine);

    ui.autocompletePopper.findByTitle(engine).should('be.visible').click();

    //  Select a region from the dropdown.
    ui.regionSelect.find().click();
    ui.regionSelect
      .findItemByRegionId(mockRegions[0].id, mockRegions)
      .should('be.visible')
      .click();

    // Select a resource (Database Clusters) from the autocomplete input.
    ui.autocomplete
      .findByLabel('Database Clusters')
      .should('be.visible')
      .type(clusterName);

    ui.autocompletePopper.findByTitle(clusterName).should('be.visible').click();

    ui.button
      .findByAttribute('aria-label', 'Close')
      .should('be.visible')
      .click();

    //  Select a node type from the autocomplete input.
    ui.autocomplete
      .findByLabel('Node Type')
      .should('be.visible')
      .type(`${nodeType}{enter}`);

    // Wait for the intercepted error response
    cy.wait('@getCloudPulseDashboardError');

    cy.get('[data-qa-error-msg="true"]')
      .should('be.visible')
      .should('have.text', 'Failed to fetch the dashboard details.');
  });

  it('displays error message when regions API fails', () => {
    // Mocking an error response for the 'CloudPulseRegions' API request.
    mockGetRegionsError('Internal Server Error').as(
      'getCloudPulseRegionsError'
    );

    cy.visitWithLogin('/metrics');

    // Wait for the API calls .
    cy.wait(['@fetchServices', '@fetchDashboard']);

    //  Select a dashboard from the autocomplete input
    ui.autocomplete
      .findByLabel('Dashboard')
      .should('be.visible')
      .type(dashboardName);

    ui.autocompletePopper
      .findByTitle(dashboardName)
      .should('be.visible')
      .click();

    // Wait for the mocked request to complete
    cy.wait('@getCloudPulseRegionsError');

    cy.get('[data-qa-textfield-error-text="Region"]')
      .should('be.visible')
      .should('have.text', 'Failed to fetch Region.');
  });

  it('displays error message when instance API fails', () => {
    cy.visitWithLogin('/metrics');

    // Wait for the API calls .
    cy.wait(['@fetchServices', '@fetchDashboard']);

    //  Select a dashboard from the autocomplete input
    ui.autocomplete
      .findByLabel('Dashboard')
      .should('be.visible')
      .type(dashboardName);

    ui.autocompletePopper
      .findByTitle(dashboardName)
      .should('be.visible')
      .click();

    // Select a Database Engine from the autocomplete input.
    ui.autocomplete
      .findByLabel('Database Engine')
      .should('be.visible')
      .type(engine);

    ui.autocompletePopper.findByTitle(engine).should('be.visible').click();

    //  Select a region from the dropdown.
    ui.regionSelect.find().click();
    ui.regionSelect
      .findItemByRegionId(mockRegions[0].id, mockRegions)
      .should('be.visible')
      .click();

<<<<<<< HEAD
=======
    // simulate an error on instances call before changing the region again
>>>>>>> f3d43a4c
    mockGetDatabasesError('Internal Server Error').as(
      'getDatabaseInstancesError'
    );

    //  Select a region from the dropdown.
    ui.regionSelect.find().click();
    ui.regionSelect
      .findItemByRegionId(mockRegions[1].id, mockRegions)
      .should('be.visible')
      .click();

    // Wait for the intercepted request to complete
    cy.wait('@getDatabaseInstancesError');

    cy.get('[data-qa-textfield-error-text="Database Clusters"]')
      .should('be.visible')
      .should('have.text', 'Failed to fetch Database Clusters.');
  });
});<|MERGE_RESOLUTION|>--- conflicted
+++ resolved
@@ -104,11 +104,7 @@
   }),
   regionFactory.build({
     id: 'us-east',
-<<<<<<< HEAD
-    label: 'Newyark, NJ',
-=======
     label: 'Newark, NJ',
->>>>>>> f3d43a4c
     capabilities: ['Managed Databases'],
   }),
 ];
@@ -436,10 +432,7 @@
       .should('be.visible')
       .click();
 
-<<<<<<< HEAD
-=======
     // simulate an error on instances call before changing the region again
->>>>>>> f3d43a4c
     mockGetDatabasesError('Internal Server Error').as(
       'getDatabaseInstancesError'
     );
