/**
 * @file Integration Tests for the CloudPulse Alerts Show Detail Page.
 *
 * This file contains Cypress tests that validate the display and content of the  Alerts Show Detail Page in the CloudPulse application.
 * It ensures that all alert details, criteria, and resource information are displayed correctly.
 */
import { mockAppendFeatureFlags } from 'support/intercepts/feature-flags';
import {
  accountFactory,
  alertFactory,
  alertRulesFactory,
  databaseFactory,
  notificationChannelFactory,
  regionFactory,
} from 'src/factories';
import { mockGetAccount } from 'support/intercepts/account';
import type { Flags } from 'src/featureFlags';

import {
  mockGetAlertChannels,
  mockGetAlertDefinitions,
  mockGetAllAlertDefinitions,
} from 'support/intercepts/cloudpulse';
import { mockGetRegions } from 'support/intercepts/regions';
import { formatDate } from 'src/utilities/formatDate';
import {
  metricOperatorTypeMap,
  dimensionOperatorTypeMap,
  severityMap,
  aggregationTypeMap,
} from 'support/constants/alert';
import { ui } from 'support/ui';
import { Database } from '@linode/api-v4';
import { mockGetDatabases } from 'support/intercepts/databases';

const flags: Partial<Flags> = { aclp: { enabled: true, beta: true } };
const mockAccount = accountFactory.build();
const regions = [
  regionFactory.build({
    capabilities: ['Managed Databases'],
    id: 'us-ord',
    label: 'Chicago, IL',
    country: 'us',
  }),
  regionFactory.build({
    capabilities: ['Managed Databases'],
    id: 'us-east',
    label: 'Newark',
    country: 'us',
  }),
];

const databases: Database[] = databaseFactory.buildList(5).map((db, index) => ({
  ...db,
  type: 'MySQL',
  region: regions[index % regions.length].id,
  engine: 'mysql',
}));

const alertDetails = alertFactory.build({
  service_type: 'dbaas',
  severity: 1,
  status: 'enabled',
  type: 'system',
  entity_ids: databases.slice(0, 4).map((db) => db.id.toString()),
  rule_criteria: { rules: alertRulesFactory.buildList(2) },
});
const {
  service_type,
  severity,
  rule_criteria,
  id,
  label,
  description,
  created_by,
  updated,
} = alertDetails;
const { rules } = rule_criteria;
const notificationChannels = notificationChannelFactory.build();

const verifyRowOrder = (expectedIds: string[]) => {
  cy.get('[data-qa-alert-row]').then(($rows) => {
    const alertRowIds = $rows
      .map((index, row) => row.getAttribute('data-qa-alert-row'))
      .get();
    expectedIds.forEach((expectedId, index) => {
      expect(alertRowIds[index]).to.equal(expectedId);
    });
  });
};
/**
 * Integration tests for the CloudPulse Alerts Detail Page, ensuring that the alert details, criteria, and resource information are correctly displayed and validated, including various fields like name, description, status, severity, and trigger conditions.
 */

describe('Integration Tests for Alert Show Detail Page', () => {
  beforeEach(() => {
    mockAppendFeatureFlags(flags);
    mockGetAccount(mockAccount);
    mockGetRegions(regions);
    mockGetAllAlertDefinitions([alertDetails]).as('getAlertDefinitionsList');
    mockGetAlertDefinitions(service_type, id, alertDetails).as(
      'getDBaaSAlertDefinitions'
    );
    mockGetDatabases(databases).as('getMockedDbaasDatabases');
    mockGetAlertChannels([notificationChannels]);
  });

  it('navigates to the Show Details page from the list page', () => {
    // Navigate to the alert definitions list page with login
    cy.visitWithLogin('/monitor/alerts/definitions');

    // Wait for the alert definitions list API call to complete
    cy.wait('@getAlertDefinitionsList');

    // Locate the alert with the specified label in the table
    cy.findByText(label)
      .should('be.visible')
      .closest('tr')
      .within(() => {
        ui.actionMenu
          .findByTitle(`Action menu for Alert ${label}`)
          .should('be.visible')
          .click();
      });

    // Select the "Show Details" option from the action menu
    ui.actionMenuItem.findByTitle('Show Details').should('be.visible').click();

    // Verify the URL ends with the expected details page path
    cy.url().should('endWith', `/detail/${service_type}/${id}`);
  });

  it('should correctly display the details of the DBaaS alert in the alert details view', () => {
    cy.visitWithLogin(
      `/monitor/alerts/definitions/detail/${service_type}/${id}`
    );
    cy.wait(['@getDBaaSAlertDefinitions', '@getMockedDbaasDatabases']);

    // Validating contents of Overview Section
    cy.get('[data-qa-section="Overview"]').within(() => {
      // Validate Name field
      cy.findByText('Name:').should('be.visible');
      cy.findByText(label).should('be.visible');

      // Validate Description field
      cy.findByText('Description:').should('be.visible');
      cy.findByText(description).should('be.visible');

      // Validate Status field
      cy.findByText('Status:').should('be.visible');
      cy.findByText('Enabled').should('be.visible');

      cy.findByText('Severity:').should('be.visible');
      cy.findByText(severityMap[severity]).should('be.visible');

      // Validate Service field
      cy.findByText('Service:').should('be.visible');
      cy.findByText('dbaas').should('be.visible');

      // Validate Type field
      cy.findByText('Type:').should('be.visible');
      cy.findByText('System').should('be.visible');

      // Validate Created By field
      cy.findByText('Created By:').should('be.visible');
      cy.findByText(created_by).should('be.visible');

      // Validate Last Modified field
      cy.findByText('Last Modified:').should('be.visible');
      cy.findByText(
        formatDate(updated, {
          format: 'MMM dd, yyyy, h:mm a',
        })
      ).should('be.visible');
    });

    // Validating contents of Criteria Section
    cy.get('[data-qa-section="Criteria"]').within(() => {
      rules.forEach((rule, index) => {
        cy.get('[data-qa-item="Metric Threshold"]')
          .eq(index)
          .within(() => {
            cy.get(
              `[data-qa-chip="${aggregationTypeMap[rule.aggregate_function]}"]`
            )
              .should('be.visible')
              .should('have.text', aggregationTypeMap[rule.aggregate_function]);

            cy.get(`[data-qa-chip="${rule.label}"]`)
              .should('be.visible')
              .should('have.text', rule.label);

            cy.get(`[data-qa-chip="${metricOperatorTypeMap[rule.operator]}"]`)
              .should('be.visible')
              .should('have.text', metricOperatorTypeMap[rule.operator]);

            cy.get(`[data-qa-chip="${rule.threshold}"]`)
              .should('be.visible')
              .should('have.text', rule.threshold);

            cy.get(`[data-qa-chip="${rule.unit}"]`)
              .should('be.visible')
              .should('have.text', rule.unit);
          });

        // Validating contents of Dimension Filter
        cy.get('[data-qa-item="Dimension Filter"]')
          .eq(index)
          .within(() => {
            (rule.dimension_filters ?? []).forEach((filter, filterIndex) => {
              // Validate the filter label
              cy.get(`[data-qa-chip="${filter.label}"]`)
                .should('be.visible')
                .each(($chip) => {
                  expect($chip).to.have.text(filter.label);
                });
              // Validate the filter operator
              cy.get(
                `[data-qa-chip="${dimensionOperatorTypeMap[filter.operator]}"]`
              )
                .should('be.visible')
                .each(($chip) => {
                  expect($chip).to.have.text(
                    dimensionOperatorTypeMap[filter.operator]
                  );
                });
              // Validate the filter value
              cy.get(`[data-qa-chip="${filter.value}"]`)
                .should('be.visible')
                .each(($chip) => {
                  expect($chip).to.have.text(filter.value);
                });
            });
          });
      });

      // Validating contents of Polling Interval
      cy.get('[data-qa-item="Polling Interval"]')
        .find('[data-qa-chip]')
        .should('be.visible')
        .should('have.text', '2 minutes');

      // Validating contents of Evaluation Periods
      cy.get('[data-qa-item="Evaluation Period"]')
        .find('[data-qa-chip]')
        .should('be.visible')
        .should('have.text', '4 minutes');

      // Validating contents of Trigger Alert
      cy.get('[data-qa-chip="All"]')
        .should('be.visible')
        .should('have.text', 'All');

      cy.get('[data-qa-chip="4 minutes"]')
        .should('be.visible')
        .should('have.text', '4 minutes');

      cy.get('[data-qa-item="criteria are met for"]')
        .should('be.visible')
        .should('have.text', 'criteria are met for');

      cy.get('[data-qa-item="consecutive occurrences"]')
        .should('be.visible')
        .should('have.text', 'consecutive occurrences.');
    });
    //  Validate the Resources section (Resource and Region columns)
    cy.get('[data-qa-section="Resources"]').within(() => {
      ui.heading
        .findByText('resource')
        .scrollIntoView()
        .should('be.visible')
        .should('have.text', 'Resource');

      ui.heading
        .findByText('region')
        .should('be.visible')
        .should('have.text', 'Region');

      cy.findByPlaceholderText('Search for a Region or Resource').should(
        'be.visible'
      );

      cy.findByPlaceholderText('Select Regions').should('be.visible');

      cy.get('[data-qa-alert-row]').should('have.length', 4);

      // Validate resource-region mapping for each row in the table

<<<<<<< HEAD
      cy.get('[data-qa-alert-table="true"]').within(() => {
        // Get the number of rows in the table
        cy.get('[data-qa-alert-row]')
          .should('have.length', 4)
          .each((row, index) => {
            const db = databases[index];
            const rowNumber = index + 1;

            cy.wrap(row).within(() => {
              cy.get(`[data-qa-alert-cell="${rowNumber}_resource"]`).should(
                'have.text',
                db.label
              );

              cy.get(`[data-qa-alert-cell="${rowNumber}_region"]`).should(
                'have.text',
                `US, ${regions.find((r) => r.id === db.region)?.label} (${
                  db.region
                })`
              );
            });
          });
      });
=======
      const regionMap = new Map(regions.map((r) => [r.id, r.label]));

      cy.get('[data-qa-alert-row]')
        .should('have.length', 4)
        .each((row, index) => {
          const db = databases[index];
          const rowNumber = index + 1;
          const regionLabel = regionMap.get(db.region) || 'Unknown Region';

          cy.wrap(row).within(() => {
            cy.get(`[data-qa-alert-cell="${rowNumber}_resource"]`).should(
              'have.text',
              db.label
            );

            cy.get(`[data-qa-alert-cell="${rowNumber}_region"]`).should(
              'have.text',
              `US, ${regionLabel} (${db.region})`
            );
          });
        });
>>>>>>> 23a0d143

      // Sorting by Resource and Region columns
      ui.heading.findByText('resource').should('be.visible').click();
      verifyRowOrder(['4', '3', '2', '1']);

      ui.heading.findByText('resource').should('be.visible').click();
      verifyRowOrder(['1', '2', '3', '4']);

      ui.heading.findByText('region').should('be.visible').click();
      verifyRowOrder(['2', '4', '1', '3']);

      ui.heading.findByText('region').should('be.visible').click();
      verifyRowOrder(['1', '3', '2', '4']);

      // Search by Resource
      cy.findByPlaceholderText('Search for a Region or Resource')
        .should('be.visible')
        .type(databases[0].label);

      cy.get('[data-qa-alert-table="true"]')
        .find('[data-qa-alert-row]')
        .should('have.length', 1);

      cy.findByText(databases[0].label).should('be.visible');
      [1, 2, 3].forEach((i) =>
        cy.findByText(databases[i].label).should('not.exist')
      );

      // Search by region
      cy.findByPlaceholderText('Search for a Region or Resource').clear();

      ui.regionSelect.find().click().type(`${regions[0].label}{enter}`);
      ui.regionSelect.find().click();

      cy.get('[data-qa-alert-table="true"]')
        .find('[data-qa-alert-row]')
        .should('have.length', 2);

      [0, 2].forEach((i) =>
        cy.get(`[data-qa-alert-cell="${i}_region"]`).should('not.exist')
      );
      [1, 3].forEach((i) =>
        cy.get(`[data-qa-alert-cell="${i}_region"]`).should('be.visible')
      );
    });
    // Validate Notification Channels Section
    cy.get('[data-qa-section="Notification Channels"]').within(() => {
      cy.findByText('Type:').should('be.visible');
      cy.findByText('Email').should('be.visible');
      cy.findByText('Channel:').should('be.visible');
      cy.findByText('Channel-1').should('be.visible');
      cy.findByText('To:').should('be.visible');
      cy.findByText('test@test.com').should('be.visible');
      cy.findByText('test2@test.com').should('be.visible');
    });
  });
});<|MERGE_RESOLUTION|>--- conflicted
+++ resolved
@@ -286,31 +286,6 @@
 
       // Validate resource-region mapping for each row in the table
 
-<<<<<<< HEAD
-      cy.get('[data-qa-alert-table="true"]').within(() => {
-        // Get the number of rows in the table
-        cy.get('[data-qa-alert-row]')
-          .should('have.length', 4)
-          .each((row, index) => {
-            const db = databases[index];
-            const rowNumber = index + 1;
-
-            cy.wrap(row).within(() => {
-              cy.get(`[data-qa-alert-cell="${rowNumber}_resource"]`).should(
-                'have.text',
-                db.label
-              );
-
-              cy.get(`[data-qa-alert-cell="${rowNumber}_region"]`).should(
-                'have.text',
-                `US, ${regions.find((r) => r.id === db.region)?.label} (${
-                  db.region
-                })`
-              );
-            });
-          });
-      });
-=======
       const regionMap = new Map(regions.map((r) => [r.id, r.label]));
 
       cy.get('[data-qa-alert-row]')
@@ -332,7 +307,6 @@
             );
           });
         });
->>>>>>> 23a0d143
 
       // Sorting by Resource and Region columns
       ui.heading.findByText('resource').should('be.visible').click();
