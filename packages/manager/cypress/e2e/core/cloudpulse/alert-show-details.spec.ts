/**
 * @file Integration Tests for the CloudPulse Alerts Show Detail Page.
 *
 * This file contains Cypress tests that validate the display and content of the  Alerts Show Detail Page in the CloudPulse application.
 * It ensures that all alert details, criteria, and entity information are displayed correctly.
 */
import { capitalize, regionFactory } from '@linode/utilities';
import {
  aggregationTypeMap,
  dimensionOperatorTypeMap,
  metricOperatorTypeMap,
  severityMap,
} from 'support/constants/alert';
import { mockGetAccount } from 'support/intercepts/account';
import {
  mockGetAlertChannels,
  mockGetAlertDefinitions,
  mockGetAllAlertDefinitions,
} from 'support/intercepts/cloudpulse';
import { mockGetDatabases } from 'support/intercepts/databases';
import { mockAppendFeatureFlags } from 'support/intercepts/feature-flags';
import { mockGetRegions } from 'support/intercepts/regions';
import { ui } from 'support/ui';

import {
  accountFactory,
  alertFactory,
  alertRulesFactory,
  databaseFactory,
  notificationChannelFactory,
} from 'src/factories';
import { formatDate } from 'src/utilities/formatDate';

import type { Database } from '@linode/api-v4';
import type { Flags } from 'src/featureFlags';

const flags: Partial<Flags> = { aclp: { beta: true, enabled: true } };
const mockAccount = accountFactory.build();
const regions = [
  regionFactory.build({
    capabilities: ['Managed Databases'],
    country: 'us',
    id: 'us-ord',
    label: 'Chicago, IL',
  }),
  regionFactory.build({
    capabilities: ['Managed Databases'],
    country: 'us',
    id: 'us-east',
    label: 'Newark',
  }),
];

const databases: Database[] = databaseFactory.buildList(5).map((db, index) => ({
  ...db,
  engine: 'mysql',
  region: regions[index % regions.length].id,
  type: 'MySQL',
}));

const alertDetails = alertFactory.build({
  entity_ids: databases.slice(0, 4).map((db) => db.id.toString()),
  rule_criteria: { rules: alertRulesFactory.buildList(2) },
  service_type: 'dbaas',
  severity: 1,
  status: 'enabled',
  type: 'system',
});
const {
  created_by,
  description,
  id,
  label,
  rule_criteria,
  service_type,
  severity,
  updated,
} = alertDetails;
const { rules } = rule_criteria;
const notificationChannels = notificationChannelFactory.build();

const verifyRowOrder = (expectedIds: string[]) => {
  cy.get('[data-qa-alert-row]').then(($rows) => {
    const alertRowIds = $rows
      .map((index, row) => row.getAttribute('data-qa-alert-row'))
      .get();
    expectedIds.forEach((expectedId, index) => {
      expect(alertRowIds[index]).to.equal(expectedId);
    });
  });
};
/**
 * Integration tests for the CloudPulse Alerts Detail Page, ensuring that the alert details, criteria, and entity information are correctly displayed and validated, including various fields like name, description, status, severity, and trigger conditions.
 */

describe('Integration Tests for Alert Show Detail Page', () => {
  beforeEach(() => {
    mockAppendFeatureFlags(flags);
    mockGetAccount(mockAccount);
    mockGetRegions(regions);
    mockGetAllAlertDefinitions([alertDetails]).as('getAlertDefinitionsList');
    mockGetAlertDefinitions(service_type, id, alertDetails).as(
      'getDBaaSAlertDefinitions'
    );
    mockGetDatabases(databases).as('getMockedDbaasDatabases');
    mockGetAlertChannels([notificationChannels]);
  });

  it('navigates to the Show Details page from the list page', () => {
    // Navigate to the alert definitions list page with login
    cy.visitWithLogin('/alerts/definitions');

    // Wait for the alert definitions list API call to complete
    cy.wait('@getAlertDefinitionsList');

    // Locate the alert with the specified label in the table
    cy.findByText(label)
      .should('be.visible')
      .closest('tr')
      .within(() => {
        ui.actionMenu
          .findByTitle(`Action menu for Alert ${label}`)
          .should('be.visible')
          .click();
      });

    // Select the "Show Details" option from the action menu
    ui.actionMenuItem.findByTitle('Show Details').should('be.visible').click();

    // Verify the URL ends with the expected details page path
    cy.url().should('endWith', `/detail/${service_type}/${id}`);
  });

  it('should correctly display the details of the DBaaS alert in the alert details view', () => {
    const searchPlaceholder = 'Search for a Region or Entity';
    cy.visitWithLogin(`/alerts/definitions/detail/${service_type}/${id}`);
    cy.wait(['@getDBaaSAlertDefinitions', '@getMockedDbaasDatabases']);

    // Validating contents of Overview Section
    cy.get('[data-qa-section="Overview"]').within(() => {
      // Validate Name field
      cy.findByText('Name:').should('be.visible');
      cy.findByText(label).should('be.visible');

      // Validate Description field
      cy.findByText('Description:').should('be.visible');
      cy.findByText(description).should('be.visible');

      // Validate Status field
      cy.findByText('Status:').should('be.visible');
      cy.findByText('Enabled').should('be.visible');

      cy.findByText('Severity:').should('be.visible');
      cy.findByText(severityMap[severity]).should('be.visible');

      // Validate Service field
      cy.findByText('Service:').should('be.visible');
      cy.findByText('Databases').should('be.visible');

      // Validate Type field
      cy.findByText('Type:').should('be.visible');
      cy.findByText('System').should('be.visible');

      // Validate Created By field
      cy.findByText('Created By:').should('be.visible');
      cy.findByText(created_by).should('be.visible');

      // Validate Last Modified field
      cy.findByText('Last Modified:').should('be.visible');
      cy.findByText(
        formatDate(updated, {
          format: 'MMM dd, yyyy, h:mm a',
        })
      ).should('be.visible');
    });

    // Validating contents of Criteria Section
    cy.get('[data-qa-section="Criteria"]').within(() => {
      rules.forEach((rule, index) => {
        cy.get('[data-qa-item="Metric Threshold"]')
          .eq(index)
          .within(() => {
            cy.get(
              `[data-qa-chip="${aggregationTypeMap[rule.aggregate_function]}"]`
            )
              .should('be.visible')
              .should('have.text', aggregationTypeMap[rule.aggregate_function]);

            cy.get(`[data-qa-chip="${rule.label}"]`)
              .should('be.visible')
              .should('have.text', rule.label);

            cy.get(`[data-qa-chip="${metricOperatorTypeMap[rule.operator]}"]`)
              .should('be.visible')
              .should('have.text', metricOperatorTypeMap[rule.operator]);

            cy.get(`[data-qa-chip="${rule.threshold}"]`)
              .should('be.visible')
              .should('have.text', rule.threshold);

            cy.get(`[data-qa-chip="${rule.unit}"]`)
              .should('be.visible')
              .should('have.text', rule.unit);
          });

        // Validating contents of Dimension Filter
        cy.get('[data-qa-item="Dimension Filter"]')
          .eq(index)
          .within(() => {
            (rule.dimension_filters ?? []).forEach((filter, filterIndex) => {
              // Validate the filter label
              cy.get(`[data-qa-chip="${filter.label}"]`)
                .should('be.visible')
                .each(($chip) => {
                  expect($chip).to.have.text(filter.label);
                });
              // Validate the filter operator
              cy.get(
                `[data-qa-chip="${dimensionOperatorTypeMap[filter.operator]}"]`
              )
                .should('be.visible')
                .each(($chip) => {
                  expect($chip).to.have.text(
                    dimensionOperatorTypeMap[filter.operator]
                  );
                });
              // Validate the filter value
              cy.get(`[data-qa-chip="${capitalize(filter.value)}"]`)
                .should('be.visible')
                .each(($chip) => {
                  expect($chip).to.have.text(capitalize(filter.value));
                });
            });
          });
      });

      // Validating contents of Polling Interval
      cy.get('[data-qa-item="Polling Interval"]')
        .find('[data-qa-chip]')
        .should('be.visible')
        .should('have.text', '10 minutes');

      // Validating contents of Evaluation Periods
      cy.get('[data-qa-item="Evaluation Period"]')
        .find('[data-qa-chip]')
        .should('be.visible')
        .should('have.text', '5 minutes');

      // Validating contents of Trigger Alert
      cy.get('[data-qa-chip="All"]')
        .should('be.visible')
        .should('have.text', 'All');

      cy.get('[data-qa-chip="5 minutes"]')
        .should('be.visible')
        .should('have.text', '5 minutes');

      cy.get('[data-qa-item="criteria are met for"]')
        .should('be.visible')
        .should('have.text', 'criteria are met for');

      cy.get('[data-qa-item="consecutive occurrences"]')
        .should('be.visible')
        .should('have.text', 'consecutive occurrences.');
    });
    //  Validate the entity section (Entity and Region columns)
    cy.get('[data-qa-section="Resources"]').within(() => {
      ui.heading
        .findByText('entity')
        .scrollIntoView()
        .should('be.visible')
        .should('have.text', 'Entity');

      ui.heading
        .findByText('region')
        .should('be.visible')
        .should('have.text', 'Region');

<<<<<<< HEAD
      cy.findByPlaceholderText('Search for a Region or Entity').should(
        'be.visible'
      );
=======
      cy.findByPlaceholderText(searchPlaceholder).should('be.visible');
>>>>>>> 80b56074

      cy.findByPlaceholderText('Select Regions').should('be.visible');

      cy.get('[data-qa-alert-row]').should('have.length', 4);

      // Validate entity-region mapping for each row in the table

      const regionMap = new Map(regions.map((r) => [r.id, r.label]));

      cy.get('[data-qa-alert-row]')
        .should('have.length', 4)
        .each((row, index) => {
          const db = databases[index];
          const rowNumber = index + 1;
          const regionLabel = regionMap.get(db.region) || 'Unknown Region';

          cy.wrap(row).within(() => {
            cy.get(`[data-qa-alert-cell="${rowNumber}_entity"]`).should(
              'have.text',
              db.label
            );

            cy.get(`[data-qa-alert-cell="${rowNumber}_region"]`).should(
              'have.text',
              `US, ${regionLabel} (${db.region})`
            );
          });
        });

<<<<<<< HEAD
      // Sorting by Entity and Region columns
=======
      // Sorting by entity and Region columns
>>>>>>> 80b56074
      ui.heading.findByText('entity').should('be.visible').click();
      verifyRowOrder(['4', '3', '2', '1']);

      ui.heading.findByText('entity').should('be.visible').click();
      verifyRowOrder(['1', '2', '3', '4']);

      ui.heading.findByText('region').should('be.visible').click();
      verifyRowOrder(['2', '4', '1', '3']);

      ui.heading.findByText('region').should('be.visible').click();
      verifyRowOrder(['1', '3', '2', '4']);

      // Search by Entity
<<<<<<< HEAD
      cy.findByPlaceholderText('Search for a Region or Entity')
=======
      cy.findByPlaceholderText(searchPlaceholder)
>>>>>>> 80b56074
        .should('be.visible')
        .type(databases[0].label);

      cy.get('[data-qa-alert-table="true"]')
        .find('[data-qa-alert-row]')
        .should('have.length', 1);

      cy.findByText(databases[0].label).should('be.visible');
      [1, 2, 3].forEach((i) =>
        cy.findByText(databases[i].label).should('not.exist')
      );

      // Search by region
<<<<<<< HEAD
      cy.findByPlaceholderText('Search for a Region or Entity').clear();
=======
      cy.findByPlaceholderText(searchPlaceholder).clear();
>>>>>>> 80b56074

      ui.regionSelect.find().click().type(`${regions[0].label}{enter}`);
      ui.regionSelect.find().click();

      cy.get('[data-qa-alert-table="true"]')
        .find('[data-qa-alert-row]')
        .should('have.length', 2);

      [0, 2].forEach((i) =>
        cy.get(`[data-qa-alert-cell="${i}_region"]`).should('not.exist')
      );
      [1, 3].forEach((i) =>
        cy.get(`[data-qa-alert-cell="${i}_region"]`).should('be.visible')
      );
    });
    // Validate Notification Channels Section
    cy.get('[data-qa-section="Notification Channels"]').within(() => {
      cy.findByText('Type:').should('be.visible');
      cy.findByText('Email').should('be.visible');
      cy.findByText('Channel:').should('be.visible');
      cy.findByText('Channel-1').should('be.visible');
      cy.findByText('To:').should('be.visible');
      cy.findByText('test@test.com').should('be.visible');
      cy.findByText('test2@test.com').should('be.visible');
    });
  });
});<|MERGE_RESOLUTION|>--- conflicted
+++ resolved
@@ -276,13 +276,7 @@
         .should('be.visible')
         .should('have.text', 'Region');
 
-<<<<<<< HEAD
-      cy.findByPlaceholderText('Search for a Region or Entity').should(
-        'be.visible'
-      );
-=======
       cy.findByPlaceholderText(searchPlaceholder).should('be.visible');
->>>>>>> 80b56074
 
       cy.findByPlaceholderText('Select Regions').should('be.visible');
 
@@ -312,11 +306,7 @@
           });
         });
 
-<<<<<<< HEAD
-      // Sorting by Entity and Region columns
-=======
       // Sorting by entity and Region columns
->>>>>>> 80b56074
       ui.heading.findByText('entity').should('be.visible').click();
       verifyRowOrder(['4', '3', '2', '1']);
 
@@ -330,11 +320,7 @@
       verifyRowOrder(['1', '3', '2', '4']);
 
       // Search by Entity
-<<<<<<< HEAD
-      cy.findByPlaceholderText('Search for a Region or Entity')
-=======
       cy.findByPlaceholderText(searchPlaceholder)
->>>>>>> 80b56074
         .should('be.visible')
         .type(databases[0].label);
 
@@ -348,11 +334,7 @@
       );
 
       // Search by region
-<<<<<<< HEAD
-      cy.findByPlaceholderText('Search for a Region or Entity').clear();
-=======
       cy.findByPlaceholderText(searchPlaceholder).clear();
->>>>>>> 80b56074
 
       ui.regionSelect.find().click().type(`${regions[0].label}{enter}`);
       ui.regionSelect.find().click();
