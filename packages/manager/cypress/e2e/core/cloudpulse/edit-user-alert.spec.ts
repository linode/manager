--- conflicted
+++ resolved
@@ -195,16 +195,10 @@
       .should('be.checked');
 
     // Verify alert entity selection count message
-<<<<<<< HEAD
-    cy.get('[data-qa-notice="true"]')
-      .find('p')
-      .should('contain.text', '1 of 5 entities are selected.');
-=======
     cy.get('[data-testid="selection_notice"]').should(
       'contain',
       '1 of 5 entities are selected.'
     );
->>>>>>> 80b56074
 
     // Assert rule values 1
     assertRuleValues(0, {
@@ -283,13 +277,10 @@
     cy.get('[data-qa-notice="true"]')
       .find('button')
       .contains('Deselect All')
-<<<<<<< HEAD
-=======
       .click();
     cy.get('[data-qa-notice="true"]')
       .find('button')
       .contains('Select All')
->>>>>>> 80b56074
       .click();
 
     cy.get('[data-qa-notice="true"]').contains('Select All').click();
