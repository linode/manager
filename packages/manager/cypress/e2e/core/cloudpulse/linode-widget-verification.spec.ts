--- conflicted
+++ resolved
@@ -201,11 +201,6 @@
       .should('be.visible')
       .should('be.enabled')
       .click();
-<<<<<<< HEAD
-=======
-    ui.regionSelect.find().click();
->>>>>>> 41a1a031
-
     //  Select a region from the dropdown.
     ui.regionSelect.find().type(extendedMockRegion.label);
 
