/**
 * @file Integration Tests for CloudPulse Linode Dashboard.
 */
import { mockAppendFeatureFlags } from 'support/intercepts/feature-flags';
import {
  mockCreateCloudPulseJWEToken,
  mockGetCloudPulseDashboard,
  mockCreateCloudPulseMetrics,
  mockGetCloudPulseDashboards,
  mockGetCloudPulseMetricDefinitions,
  mockGetCloudPulseServices,
} from 'support/intercepts/cloudpulse';
import { ui } from 'support/ui';
import { widgetDetails } from 'support/constants/widgets';
import {
  accountFactory,
  cloudPulseMetricsResponseFactory,
  dashboardFactory,
  dashboardMetricFactory,
  kubeLinodeFactory,
  linodeFactory,
  regionFactory,
  widgetFactory,
} from 'src/factories';
import { mockGetAccount } from 'support/intercepts/account';
import { mockGetLinodes } from 'support/intercepts/linodes';
import { mockGetUserPreferences } from 'support/intercepts/profile';
import { mockGetRegions } from 'support/intercepts/regions';
import { extendRegion } from 'support/util/regions';
import { CloudPulseMetricsResponse } from '@linode/api-v4';
import { generateRandomMetricsData } from 'support/util/cloudpulse';
import { Interception } from 'cypress/types/net-stubbing';
import { generateGraphData } from 'src/features/CloudPulse/Utils/CloudPulseWidgetUtils';
import { Flags } from 'src/featureFlags';
import { formatToolTip } from 'src/features/CloudPulse/Utils/unitConversion';

/**
 * This test ensures that widget titles are displayed correctly on the dashboard.
 * This test suite is dedicated to verifying the functionality and display of widgets on the Cloudpulse dashboard.
 *  It includes:
 * Validating that widgets are correctly loaded and displayed.
 * Ensuring that widget titles and data match the expected values.
 * Verifying that widget settings, such as granularity and aggregation, are applied correctly.
 * Testing widget interactions, including zooming and filtering, to ensure proper behavior.
 * Each test ensures that widgets on the dashboard operate correctly and display accurate information.
 */
const expectedGranularityArray = ['Auto', '1 day', '1 hr', '5 min'];
const timeDurationToSelect = 'Last 24 Hours';
<<<<<<< HEAD

const { metrics, id, serviceType, dashboardName, region, resource } =
  widgetDetails.linode;
=======
const flags : Partial<Flags> = {aclp: {enabled: true, beta: true}}
const {
  metrics,
  id,
  serviceType,
  dashboardName,
  region,
  resource,
} = widgetDetails.linode;
>>>>>>> a3fc9516

const dashboard = dashboardFactory.build({
  label: dashboardName,
  service_type: serviceType,
  widgets: metrics.map(({ title, yLabel, name, unit }) => {
    return widgetFactory.build({
      label: title,
      y_label: yLabel,
      metric: name,
      unit,
    });
  }),
});

const metricDefinitions = {
  data: metrics.map(({ title, name, unit }) =>
    dashboardMetricFactory.build({
      label: title,
      metric: name,
      unit,
    })
  ),
};

const mockLinode = linodeFactory.build({
  label: resource,
  id: kubeLinodeFactory.build().instance_id ?? undefined,
});

const mockAccount = accountFactory.build();
const mockRegion = extendRegion(
  regionFactory.build({
    capabilities: ['Linodes'],
    id: 'us-ord',
    label: 'Chicago, IL',
    country: 'us',
  })
);
const metricsAPIResponsePayload = cloudPulseMetricsResponseFactory.build({
  data: generateRandomMetricsData(timeDurationToSelect, '5 min'),
});

/**
 * Generates graph data from a given CloudPulse metrics response and
 * extracts average, last, and maximum metric values from the first
 * legend row. The values are rounded to two decimal places for
 * better readability.
<<<<<<< HEAD
 *
 * @param responsePayload - The metrics response object containing
 *                          the necessary data for graph generation.
 * @param label - The label for the graph, used for display purposes.
 *
=======
 *
 * @param responsePayload - The metrics response object containing
 *                          the necessary data for graph generation.
 * @param label - The label for the graph, used for display purposes.
 *
>>>>>>> a3fc9516
 * @returns An object containing rounded values for average, last,
 *
 */

const getWidgetLegendRowValuesFromResponse = (
  responsePayload: CloudPulseMetricsResponse,
  label: string,
  unit: string
) => {
  // Generate graph data using the provided parameters
  const graphData = generateGraphData({
<<<<<<< HEAD
    flags: { enabled: true } as Partial<Flags>,
=======
    flags,
>>>>>>> a3fc9516
    label: label,
    metricsList: responsePayload,
    resources: [
      {
        id: '1',
        label: resource,
        region: 'us-ord',
      },
    ],
    serviceType: serviceType,
    status: 'success',
    unit: unit,
  });

  // Destructure metrics data from the first legend row
  const { average, last, max } = graphData.legendRowsData[0].data;

  // Round the metrics values to two decimal places
  const roundedAverage = formatToolTip(average, unit);
  const roundedLast = formatToolTip(last, unit);
  const roundedMax = formatToolTip(max, unit);
  // Return the rounded values in an object
  return { average: roundedAverage, last: roundedLast, max: roundedMax };
};

describe('Integration Tests for Linode Dashboard ', () => {
  beforeEach(() => {
    mockAppendFeatureFlags(flags);
    mockGetAccount(mockAccount); // Enables the account to have capability for Akamai Cloud Pulse
    mockGetLinodes([mockLinode]);
    mockGetCloudPulseMetricDefinitions(serviceType, metricDefinitions);
    mockGetCloudPulseDashboards(serviceType, [dashboard]).as('fetchDashboard');
    mockGetCloudPulseServices(serviceType).as('fetchServices');
    mockGetCloudPulseDashboard(id, dashboard);
    mockCreateCloudPulseJWEToken(serviceType);
    mockCreateCloudPulseMetrics(serviceType, metricsAPIResponsePayload).as(
      'getMetrics'
    );
    mockGetRegions([mockRegion]);
    mockGetUserPreferences({});

    // navigate to the cloudpulse page
    cy.visitWithLogin('monitor/cloudpulse');

    // Wait for the services and dashboard API calls to complete before proceeding
    cy.wait(['@fetchServices', '@fetchDashboard']);

    // Selecting a dashboard from the autocomplete input.
    ui.autocomplete
      .findByLabel('Dashboard')
      .should('be.visible')
      .type(`${dashboardName}{enter}`)
      .should('be.visible');

    // Select a time duration from the autocomplete input.
    ui.autocomplete
      .findByLabel('Time Range')
      .should('be.visible')
      .type(`${timeDurationToSelect}{enter}`)
      .should('be.visible');

    // Select a region from the dropdown.
    ui.regionSelect.find().click().type(`${region}{enter}`);

    // Select a resource from the autocomplete input.
    ui.autocomplete
      .findByLabel('Resources')
      .should('be.visible')
      .type(`${resource}{enter}`)
      .click();

    cy.findByText(resource).should('be.visible');
    // Wait for all metrics query requests to resolve.
    cy.wait(['@getMetrics', '@getMetrics', '@getMetrics', '@getMetrics']);
  });

  it('should allow users to select their desired granularity and see the most recent data from the API reflected in the graph', () => {
    // validate the widget level granularity selection and its metrics
    metrics.forEach((testData) => {
      const widgetSelector = `[data-qa-widget="${testData.title}"]`;
      cy.get(widgetSelector)
        .should('be.visible')
        .find('h2')
        .should('have.text', `${testData.title} (${testData.unit.trim()})`);
      cy.get(widgetSelector)
        .should('be.visible')
        .within(() => {
          // check for all available granularity in popper
          ui.autocomplete
            .findByLabel('Select an Interval')
            .should('be.visible')
            .click();

          expectedGranularityArray.forEach((option) => {
            ui.autocompletePopper.findByTitle(option).should('exist');
          });

          mockCreateCloudPulseMetrics(
            serviceType,
            metricsAPIResponsePayload
          ).as('getGranularityMetrics');

          //find the interval component and select the expected granularity
          ui.autocomplete
            .findByLabel('Select an Interval')
            .should('be.visible')
            .type(`${testData.expectedGranularity}{enter}`); //type expected granularity

          //check if the API call is made correctly with time granularity value selected
          cy.wait('@getGranularityMetrics').then((interception) => {
            expect(interception)
              .to.have.property('response')
              .with.property('statusCode', 200);
            expect(testData.expectedGranularity).to.include(
              interception.request.body.time_granularity.value
            );
          });

          //validate the widget areachart is present
          cy.findByTestId('areachart-wrapper').within(() => {
            const expectedWidgetValues = getWidgetLegendRowValuesFromResponse(
              metricsAPIResponsePayload,
              testData.title,
              testData.unit
            );

            const graphRowTitle = `[data-qa-graph-row-title="${testData.title} (${testData.unit})"]`;
            cy.get(graphRowTitle)
              .should('be.visible')
              .should('have.text', `${testData.title} (${testData.unit})`);

            cy.log('expectedWidgetValues ', expectedWidgetValues.max);

            cy.get(`[data-qa-graph-column-title="Max"]`)
              .should('be.visible')
              .should('have.text', `${expectedWidgetValues.max}`);

            cy.get(`[data-qa-graph-column-title="Avg"]`)
              .should('be.visible')
              .should('have.text', `${expectedWidgetValues.average}`);

            cy.get(`[data-qa-graph-column-title="Last"]`)
              .should('be.visible')
              .should('have.text', `${expectedWidgetValues.last}`);
          });
        });
    });
  });
  it('should allow users to select the desired aggregation and view the latest data from the API displayed in the graph', () => {
    metrics.forEach((testData) => {
      const widgetSelector = `[data-qa-widget="${testData.title}"]`;
      cy.get(widgetSelector)
        .should('be.visible')
        .within(() => {
          mockCreateCloudPulseMetrics(
            serviceType,
            metricsAPIResponsePayload
          ).as('getAggregationMetrics');

          //find the interval component and select the expected granularity
          ui.autocomplete
            .findByLabel('Select an Aggregate Function')
            .should('be.visible')
            .type(`${testData.expectedAggregation}{enter}`); //type expected granularity

          //check if the API call is made correctly with time granularity value selected
          cy.wait('@getAggregationMetrics').then((interception) => {
            expect(interception)
              .to.have.property('response')
              .with.property('statusCode', 200);
            expect(testData.expectedAggregation).to.equal(
              interception.request.body.aggregate_function
            );
          });

          //validate the widget areachart is present
          cy.findByTestId('areachart-wrapper').within(() => {
            const expectedWidgetValues = getWidgetLegendRowValuesFromResponse(
              metricsAPIResponsePayload,
              testData.title,
              testData.unit
            );
            const graphRowTitle = `[data-qa-graph-row-title="${testData.title} (${testData.unit})"]`;
            cy.get(graphRowTitle)
              .should('be.visible')
              .should(
                'have.text',
                `${testData.title} (${testData.unit.trim()})`
              );

            cy.get(`[data-qa-graph-column-title="Max"]`)
              .should('be.visible')
              .should('have.text', `${expectedWidgetValues.max}`);

            cy.get(`[data-qa-graph-column-title="Avg"]`)
              .should('be.visible')
              .should('have.text', `${expectedWidgetValues.average}`);

            cy.get(`[data-qa-graph-column-title="Last"]`)
              .should('be.visible')
              .should('have.text', `${expectedWidgetValues.last}`);
          });
        });
    });
  });
  it('should trigger the global refresh button and verify the corresponding network calls', () => {
    mockCreateCloudPulseMetrics(serviceType, metricsAPIResponsePayload).as(
      'refreshMetrics'
    );

    // click the global refresh button
    ui.button
      .findByAttribute('aria-label', 'Refresh Dashboard Metrics')
      .should('be.visible')
      .click();

    // validate the API calls are going with intended payload
    cy.get('@refreshMetrics.all')
      .should('have.length', 4)
      .each((xhr: unknown) => {
        const interception = xhr as Interception;
        const { body: requestPayload } = interception.request;
        const { metric, relative_time_duration: timeRange } = requestPayload;
        const metricData = metrics.find(({ name }) => name === metric);

        if (!metricData) {
          throw new Error(
            `Unexpected metric name '${metric}' included in the outgoing refresh API request`
          );
        }
        expect(metric).to.equal(metricData.name);
        expect(timeRange).to.have.property('unit', 'hr');
        expect(timeRange).to.have.property('value', 24);
      });
  });

  it('should zoom in and out of all the widgets', () => {
    // do zoom in and zoom out test on all the widgets
    metrics.forEach((testData) => {
      cy.get(`[data-qa-widget="${testData.title}"]`).as('widget');
      cy.get('@widget')
        .should('be.visible')
        .within(() => {
          ui.button
            .findByAttribute('aria-label', 'Zoom In')
            .should('be.visible')
            .should('be.enabled')
            .click();
          cy.get('@widget').should('be.visible');
          cy.findByTestId('areachart-wrapper').within(() => {
            const expectedWidgetValues = getWidgetLegendRowValuesFromResponse(
              metricsAPIResponsePayload,
              testData.title,
              testData.unit
            );
            const graphRowTitle = `[data-qa-graph-row-title="${testData.title} (${testData.unit})"]`;
            cy.get(graphRowTitle)
              .should('be.visible')
              .should('have.text', `${testData.title} (${testData.unit})`);

            cy.get(`[data-qa-graph-column-title="Max"]`)
              .should('be.visible')
              .should('have.text', `${expectedWidgetValues.max}`);

            cy.get(`[data-qa-graph-column-title="Avg"]`)
              .should('be.visible')
              .should('have.text', `${expectedWidgetValues.average}`);

            cy.get(`[data-qa-graph-column-title="Last"]`)
              .should('be.visible')
              .should('have.text', `${expectedWidgetValues.last}`);
          });

          // click zoom out and validate the same
          ui.button
            .findByAttribute('aria-label', 'Zoom Out')
            .should('be.visible')
            .should('be.enabled')
            .scrollIntoView()
            .click({ force: true });
          cy.get('@widget').should('be.visible');

          cy.findByTestId('areachart-wrapper').within(() => {
            const expectedWidgetValues = getWidgetLegendRowValuesFromResponse(
              metricsAPIResponsePayload,
              testData.title,
              testData.unit
            );

            const graphRowTitle = `[data-qa-graph-row-title="${testData.title} (${testData.unit})"]`;
            cy.get(graphRowTitle)
              .should('be.visible')
              .should(
                'have.text',
                `${testData.title} (${testData.unit.trim()})`
              );

            cy.get(`[data-qa-graph-column-title="Max"]`)
              .should('be.visible')
              .should('have.text', `${expectedWidgetValues.max}`);

            cy.get(`[data-qa-graph-column-title="Avg"]`)
              .should('be.visible')
              .should('have.text', `${expectedWidgetValues.average}`);

            cy.get(`[data-qa-graph-column-title="Last"]`)
              .should('be.visible')
              .should('have.text', `${expectedWidgetValues.last}`);
          });
        });
    });
  });
});<|MERGE_RESOLUTION|>--- conflicted
+++ resolved
@@ -46,11 +46,6 @@
  */
 const expectedGranularityArray = ['Auto', '1 day', '1 hr', '5 min'];
 const timeDurationToSelect = 'Last 24 Hours';
-<<<<<<< HEAD
-
-const { metrics, id, serviceType, dashboardName, region, resource } =
-  widgetDetails.linode;
-=======
 const flags : Partial<Flags> = {aclp: {enabled: true, beta: true}}
 const {
   metrics,
@@ -60,7 +55,6 @@
   region,
   resource,
 } = widgetDetails.linode;
->>>>>>> a3fc9516
 
 const dashboard = dashboardFactory.build({
   label: dashboardName,
@@ -108,19 +102,11 @@
  * extracts average, last, and maximum metric values from the first
  * legend row. The values are rounded to two decimal places for
  * better readability.
-<<<<<<< HEAD
  *
  * @param responsePayload - The metrics response object containing
  *                          the necessary data for graph generation.
  * @param label - The label for the graph, used for display purposes.
  *
-=======
- *
- * @param responsePayload - The metrics response object containing
- *                          the necessary data for graph generation.
- * @param label - The label for the graph, used for display purposes.
- *
->>>>>>> a3fc9516
  * @returns An object containing rounded values for average, last,
  *
  */
@@ -132,11 +118,7 @@
 ) => {
   // Generate graph data using the provided parameters
   const graphData = generateGraphData({
-<<<<<<< HEAD
-    flags: { enabled: true } as Partial<Flags>,
-=======
     flags,
->>>>>>> a3fc9516
     label: label,
     metricsList: responsePayload,
     resources: [
