--- conflicted
+++ resolved
@@ -180,13 +180,8 @@
     mockGetRegions([mockRegion]);
     mockGetUserPreferences({});
 
-<<<<<<< HEAD
-    // navigate to the cloudpulse page
-    cy.visitWithLogin('metrics');
-=======
     // navigate to the metrics page
     cy.visitWithLogin('/metrics');
->>>>>>> 3ce83455
 
     // Wait for the services and dashboard API calls to complete before proceeding
     cy.wait(['@fetchServices', '@fetchDashboard']);
