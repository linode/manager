/**
 * @file Integration Tests for CloudPulse Linode Dashboard.
 */
import { linodeFactory, regionFactory } from '@linode/utilities';
import { widgetDetails } from 'support/constants/widgets';
import { mockGetAccount } from 'support/intercepts/account';
import {
  mockCreateCloudPulseJWEToken,
  mockCreateCloudPulseMetrics,
  mockGetCloudPulseDashboard,
  mockGetCloudPulseDashboards,
  mockGetCloudPulseMetricDefinitions,
  mockGetCloudPulseServices,
} from 'support/intercepts/cloudpulse';
import { mockAppendFeatureFlags } from 'support/intercepts/feature-flags';
import { mockGetLinodes } from 'support/intercepts/linodes';
import { mockGetUserPreferences } from 'support/intercepts/profile';
import { mockGetRegions } from 'support/intercepts/regions';
import { ui } from 'support/ui';
import { generateRandomMetricsData } from 'support/util/cloudpulse';

import {
  accountFactory,
  cloudPulseMetricsResponseFactory,
  dashboardFactory,
  dashboardMetricFactory,
  flagsFactory,
  kubeLinodeFactory,
  widgetFactory,
} from 'src/factories';
import { generateGraphData } from 'src/features/CloudPulse/Utils/CloudPulseWidgetUtils';
import { formatToolTip } from 'src/features/CloudPulse/Utils/unitConversion';

import type { CloudPulseMetricsResponse } from '@linode/api-v4';
import type { Interception } from 'support/cypress-exports';

/**
 * This test ensures that widget titles are displayed correctly on the dashboard.
 * This test suite is dedicated to verifying the functionality and display of widgets on the Cloudpulse dashboard.
 *  It includes:
 * Validating that widgets are correctly loaded and displayed.
 * Ensuring that widget titles and data match the expected values.
 * Verifying that widget settings, such as granularity and aggregation, are applied correctly.
 * Testing widget interactions, including zooming and filtering, to ensure proper behavior.
 * Each test ensures that widgets on the dashboard operate correctly and display accurate information.
 */
const expectedGranularityArray = ['Auto', '1 day', '1 hr', '5 min'];
const timeDurationToSelect = 'Last 24 Hours';
const { dashboardName, id, metrics, region, resource } = widgetDetails.linode;
const serviceType = 'linode';
const dashboard = dashboardFactory.build({
  label: dashboardName,
  service_type: serviceType,
  id,
  widgets: metrics.map(({ name, title, unit, yLabel }) => {
    return widgetFactory.build({
      label: title,
      metric: name,
      unit,
      y_label: yLabel,
    });
  }),
});

const metricDefinitions = metrics.map(({ name, title, unit }) =>
  dashboardMetricFactory.build({
    label: title,
    metric: name,
    unit,
  })
);

const mockLinode = linodeFactory.build({
  id: kubeLinodeFactory.build().instance_id ?? undefined,
  label: resource,
  tags: ['tag-2', 'tag-3'],
  region: 'us-ord',
});

const mockAccount = accountFactory.build();

const mockRegion = regionFactory.build({
  capabilities: ['Linodes'],
  id: 'us-ord',
  label: 'Chicago, IL',
  monitors: {
    alerts: [],
    metrics: ['Linodes'],
  },
});

const extendedMockRegion = regionFactory.build({
  capabilities: ['Linodes'],
  id: 'us-east',
  label: 'Newark,NL',
});
const metricsAPIResponsePayload = cloudPulseMetricsResponseFactory.build({
  data: generateRandomMetricsData(timeDurationToSelect, '5 min'),
});

/**
 * Generates graph data from a given CloudPulse metrics response and
 * extracts average, last, and maximum metric values from the first
 * legend row. The values are rounded to two decimal places for
 * better readability.
 *
 * @param responsePayload - The metrics response object containing
 *                          the necessary data for graph generation.
 * @param label - The label for the graph, used for display purposes.
 *
 * @returns An object containing rounded values for average, last,
 *
 */

const getWidgetLegendRowValuesFromResponse = (
  responsePayload: CloudPulseMetricsResponse,
  label: string,
  unit: string
) => {
  // Generate graph data using the provided parameters
  const graphData = generateGraphData({
    label,
    metricsList: responsePayload,
    resources: [
      {
        id: '1',
        label: resource,
        region: 'us-ord',
      },
    ],
    status: 'success',
    unit,
    serviceType,
    groupBy: ['entity_id'],
  });

  // Destructure metrics data from the first legend row
  const { average, last, max } = graphData.legendRowsData[0].data;

  // Round the metrics values to two decimal places
  const roundedAverage = formatToolTip(average, unit);
  const roundedLast = formatToolTip(last, unit);
  const roundedMax = formatToolTip(max, unit);
  // Return the rounded values in an object
  return { average: roundedAverage, last: roundedLast, max: roundedMax };
};

// Tests will be modified
describe('Integration Tests for Linode Dashboard ', () => {
  beforeEach(() => {
    mockAppendFeatureFlags(flagsFactory.build());
    mockGetAccount(mockAccount); // Enables the account to have capability for Akamai Cloud Pulse
    mockGetLinodes([mockLinode]);
    mockGetCloudPulseMetricDefinitions(serviceType, metricDefinitions);
    mockGetCloudPulseDashboards(serviceType, [dashboard]).as('fetchDashboard');
    mockGetCloudPulseServices([serviceType]).as('fetchServices');
    mockGetCloudPulseDashboard(id, dashboard);
    mockCreateCloudPulseJWEToken(serviceType);
    mockCreateCloudPulseMetrics(serviceType, metricsAPIResponsePayload).as(
      'getMetrics'
    );
    mockGetRegions([mockRegion]);
    mockGetUserPreferences({});

    // navigate to the metrics page
    cy.visitWithLogin('/metrics');

    // Wait for the services and dashboard API calls to complete before proceeding
    cy.wait(['@fetchServices', '@fetchDashboard']);

    // Selecting a dashboard from the autocomplete input.
    ui.autocomplete
      .findByLabel('Dashboard')
      .should('be.visible')
      .type(dashboardName);

    ui.autocompletePopper
      .findByTitle(dashboardName)
      .should('be.visible')
      .click();
    // Select a time duration from the autocomplete input.
    cy.get('[aria-labelledby="start-date"]').as('startDateInput');
    cy.get('@startDateInput').click();
    cy.get('@startDateInput').clear();

    ui.button.findByTitle('last day').click();

    // Click the "Apply" button to confirm the end date and time
    cy.get('[data-qa-buttons="apply"]')
      .should('be.visible')
      .should('be.enabled')
      .click();
    //  Select a region from the dropdown.
    ui.regionSelect.find().type(extendedMockRegion.label);

    // Since Linode does not support this region, we expect it to not be in the dropdown.

    ui.autocompletePopper.find().within(() => {
      cy.findByText(
        `${extendedMockRegion.label} (${extendedMockRegion.id})`
      ).should('not.exist');
    });

    // Select a region from the dropdown.
    ui.regionSelect.find().click();
    ui.regionSelect.find().clear();
    ui.regionSelect.find().type(`${region}{enter}`);

    // Select a resource from the autocomplete input.
    ui.autocomplete
      .findByLabel('Linode Label(s)')
      .should('be.visible')
      .type(`${resource}{enter}`);
    ui.autocomplete.findByLabel('Linode Label(s)').click();

    cy.findByText(resource).should('be.visible');

    // Expand the applied filters section
    ui.button.findByTitle('Filters').should('be.visible').click();

<<<<<<< HEAD
    // Verify that the applied filters
    cy.get('[data-qa-applied-filter-id="applied-filter"]')
      .should('be.visible')
      .within(() => {
        cy.get(`[data-qa-value="Region US, Chicago, IL"]`)
          .should('be.visible')
          .should('have.text', 'US, Chicago, IL');
        cy.get(`[data-qa-value="Linode Label(s) ${resource}"]`)
          .should('be.visible')
          .should('have.text', resource);
      });

=======
>>>>>>> 244c6938
    // Wait for all metrics query requests to resolve.
    cy.wait(['@getMetrics', '@getMetrics', '@getMetrics', '@getMetrics']);
  });

  it('should allow users to select their desired granularity and see the most recent data from the API reflected in the graph', () => {
    // validate the widget level granularity selection and its metrics
    metrics.forEach((testData) => {
      const widgetSelector = `[data-qa-widget="${testData.title}"]`;
      cy.get(widgetSelector)
        .should('be.visible')
        .find('h2')
        .should('have.text', `${testData.title} (${testData.unit.trim()})`);
      cy.get(widgetSelector)
        .should('be.visible')
        .within(() => {
          // check for all available granularity in popper
          ui.autocomplete
            .findByLabel('Select an Interval')
            .should('be.visible')
            .click();

          expectedGranularityArray.forEach((option) => {
            ui.autocompletePopper.findByTitle(option).should('exist');
          });

          mockCreateCloudPulseMetrics(
            serviceType,
            metricsAPIResponsePayload
          ).as('getGranularityMetrics');

          // find the interval component and select the expected granularity
          ui.autocomplete
            .findByLabel('Select an Interval')
            .should('be.visible')
            .type(`${testData.expectedGranularity}{enter}`); // type expected granularity

          // check if the API call is made correctly with time granularity value selected
          cy.wait('@getGranularityMetrics').then((interception) => {
            expect(interception)
              .to.have.property('response')
              .with.property('statusCode', 200);
            expect(testData.expectedGranularity).to.include(
              interception.request.body.time_granularity.value
            );
          });

          // validate the widget areachart is present
          cy.get('.recharts-responsive-container').within(() => {
            const expectedWidgetValues = getWidgetLegendRowValuesFromResponse(
              metricsAPIResponsePayload,
              testData.title,
              testData.unit
            );

            const graphRowTitle = `[data-qa-graph-row-title="${testData.title}"]`;
            cy.get(graphRowTitle)
              .should('be.visible')
              .should('have.text', `${testData.title}`);

            cy.log('expectedWidgetValues ', expectedWidgetValues.max);

            cy.get(`[data-qa-graph-column-title="Max"]`)
              .should('be.visible')
              .should('have.text', `${expectedWidgetValues.max}`);

            cy.get(`[data-qa-graph-column-title="Avg"]`)
              .should('be.visible')
              .should('have.text', `${expectedWidgetValues.average}`);

            cy.get(`[data-qa-graph-column-title="Last"]`)
              .should('be.visible')
              .should('have.text', `${expectedWidgetValues.last}`);
          });
        });
    });
  });
  it('should allow users to select the desired aggregation and view the latest data from the API displayed in the graph', () => {
    metrics.forEach((testData) => {
      const widgetSelector = `[data-qa-widget="${testData.title}"]`;
      cy.get(widgetSelector)
        .should('be.visible')
        .within(() => {
          mockCreateCloudPulseMetrics(
            serviceType,
            metricsAPIResponsePayload
          ).as('getAggregationMetrics');

          // find the interval component and select the expected granularity
          ui.autocomplete
            .findByLabel('Select an Aggregate Function')
            .should('be.visible')
            .type(`${testData.expectedAggregation}{enter}`); // type expected granularity

          // check if the API call is made correctly with time granularity value selected
          cy.wait('@getAggregationMetrics').then((interception) => {
            expect(interception)
              .to.have.property('response')
              .with.property('statusCode', 200);
            expect(testData.expectedAggregation).to.equal(
              interception.request.body.metrics[0].aggregate_function
            );
          });

          // validate the widget areachart is present
          cy.get('.recharts-responsive-container').within(() => {
            const expectedWidgetValues = getWidgetLegendRowValuesFromResponse(
              metricsAPIResponsePayload,
              testData.title,
              testData.unit
            );
            const graphRowTitle = `[data-qa-graph-row-title="${testData.title}"]`;
            cy.get(graphRowTitle)
              .should('be.visible')
              .should('have.text', `${testData.title}`);

            cy.get(`[data-qa-graph-column-title="Max"]`)
              .should('be.visible')
              .should('have.text', `${expectedWidgetValues.max}`);

            cy.get(`[data-qa-graph-column-title="Avg"]`)
              .should('be.visible')
              .should('have.text', `${expectedWidgetValues.average}`);

            cy.get(`[data-qa-graph-column-title="Last"]`)
              .should('be.visible')
              .should('have.text', `${expectedWidgetValues.last}`);
          });
        });
    });
  });
  it('should trigger the global refresh button and verify the corresponding network calls', () => {
    mockCreateCloudPulseMetrics(serviceType, metricsAPIResponsePayload).as(
      'refreshMetrics'
    );

    // click the global refresh button
    ui.button
      .findByAttribute('aria-label', 'Refresh Dashboard Metrics')
      .should('be.visible')
      .click();

    // validate the API calls are going with intended payload
    cy.get('@refreshMetrics.all')
      .should('have.length', 4)
      .each((xhr: unknown) => {
        const interception = xhr as Interception;
        const { body: requestPayload } = interception.request;
        const { metrics: metric, relative_time_duration: timeRange } =
          requestPayload;
        const metricData = metrics.find(({ name }) => name === metric[0].name);

        if (!metricData) {
          throw new Error(
            `Unexpected metric name '${metric[0].name}' included in the outgoing refresh API request`
          );
        }
        expect(metric[0].name).to.equal(metricData.name);
        expect(timeRange).to.have.property('unit', 'days');
        expect(timeRange).to.have.property('value', 1);
      });
  });

  it('should zoom in and out of all the widgets', () => {
    // do zoom in and zoom out test on all the widgets
    metrics.forEach((testData) => {
      cy.get(`[data-qa-widget="${testData.title}"]`).as('widget');
      cy.get('@widget')
        .should('be.visible')
        .within(() => {
          ui.button
            .findByAttribute('aria-label', 'Zoom Out')
            .should('be.visible')
            .should('be.enabled')
            .click();
          cy.get('@widget').should('be.visible');
          cy.get('.recharts-responsive-container').within(() => {
            const expectedWidgetValues = getWidgetLegendRowValuesFromResponse(
              metricsAPIResponsePayload,
              testData.title,
              testData.unit
            );
            const graphRowTitle = `[data-qa-graph-row-title="${testData.title}"]`;
            cy.get(graphRowTitle)
              .should('be.visible')
              .should('have.text', `${testData.title}`);

            cy.get(`[data-qa-graph-column-title="Max"]`)
              .should('be.visible')
              .should('have.text', `${expectedWidgetValues.max}`);

            cy.get(`[data-qa-graph-column-title="Avg"]`)
              .should('be.visible')
              .should('have.text', `${expectedWidgetValues.average}`);

            cy.get(`[data-qa-graph-column-title="Last"]`)
              .should('be.visible')
              .should('have.text', `${expectedWidgetValues.last}`);
          });

          // click zoom out and validate the same
          ui.button
            .findByAttribute('aria-label', 'Zoom In')
            .should('be.visible')
            .should('be.enabled')
            .scrollIntoView()
            .click({ force: true });
          cy.get('@widget').should('be.visible');

          cy.get('.recharts-responsive-container').within(() => {
            const expectedWidgetValues = getWidgetLegendRowValuesFromResponse(
              metricsAPIResponsePayload,
              testData.title,
              testData.unit
            );

            const graphRowTitle = `[data-qa-graph-row-title="${testData.title}"]`;
            cy.get(graphRowTitle)
              .should('be.visible')
              .should('have.text', `${testData.title}`);

            cy.get(`[data-qa-graph-column-title="Max"]`)
              .should('be.visible')
              .should('have.text', `${expectedWidgetValues.max}`);

            cy.get(`[data-qa-graph-column-title="Avg"]`)
              .should('be.visible')
              .should('have.text', `${expectedWidgetValues.average}`);

            cy.get(`[data-qa-graph-column-title="Last"]`)
              .should('be.visible')
              .should('have.text', `${expectedWidgetValues.last}`);
          });
        });
    });
  });
});<|MERGE_RESOLUTION|>--- conflicted
+++ resolved
@@ -218,7 +218,6 @@
     // Expand the applied filters section
     ui.button.findByTitle('Filters').should('be.visible').click();
 
-<<<<<<< HEAD
     // Verify that the applied filters
     cy.get('[data-qa-applied-filter-id="applied-filter"]')
       .should('be.visible')
@@ -231,8 +230,6 @@
           .should('have.text', resource);
       });
 
-=======
->>>>>>> 244c6938
     // Wait for all metrics query requests to resolve.
     cy.wait(['@getMetrics', '@getMetrics', '@getMetrics', '@getMetrics']);
   });
