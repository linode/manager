/**
 * @file Integration tests for CloudPulse navigation.
 */

import { mockAppendFeatureFlags } from 'support/intercepts/feature-flags';
import { mockGetAccount } from 'support/intercepts/account';
import { accountFactory } from 'src/factories';
import { ui } from 'support/ui';

const mockAccount = accountFactory.build();

describe('CloudPulse  navigation', () => {
  beforeEach(() => {
    mockGetAccount(mockAccount).as('getAccount');
  });

  /*
   * - Confirms that Cloudpulse navigation item is shown when feature flag is enabled.
   * - Confirms that clicking Cloudpulse navigation item directs user to Cloudpulse landing page.
   */
  it('can navigate to Cloudpulse landing page', () => {
    mockAppendFeatureFlags({
      aclp: {
        beta: true,
        enabled: true,
      },
    }).as('getFeatureFlags');

    cy.visitWithLogin('/linodes');
    cy.wait('@getFeatureFlags');

    cy.get('[data-testid="menu-item-Monitor"]').should('be.visible').click();
    cy.url().should('endWith', '/monitor');
  });

  /*
   * - Confirms that Cloudpulse navigation item is not shown when feature flag is disabled.
   */
  it('does not show  Cloudpulse navigation item when feature is disabled', () => {
    mockAppendFeatureFlags({
      aclp: {
        beta: true,
        enabled: false,
      },
    }).as('getFeatureFlags');

    cy.visitWithLogin('/linodes');
    cy.wait('@getFeatureFlags');

    ui.nav.find().within(() => {
      cy.get('[data-testid="menu-item-Monitor"]').should('not.exist');
    });
  });

  /*
   * - Confirms that manual navigation to Cloudpulse landing page with feature is disabled displays Not Found to user.
   */
  it('displays Not Found when manually navigating to /cloudpulse with feature flag disabled', () => {
    mockAppendFeatureFlags({
      aclp: {
        beta: true,
        enabled: false,
      },
    }).as('getFeatureFlags');

    cy.visitWithLogin('monitor');
    cy.wait('@getFeatureFlags');

    cy.findByText('Not Found').should('be.visible');
  });

<<<<<<< HEAD
   /*
   * - Confirms that manual navigation to the 'Alert' page on the Cloudpulse landing page is disabled, and users are shown a 'Not Found' message..
   */
   it('should display "Not Found" when navigating to alert definitions with feature flag disabled', () => {
    mockAppendFeatureFlags({
      aclp: { beta: true, enabled: false}})
      .as('getFeatureFlags');
=======
  /*
   * - Confirms that manual navigation to the 'Alert' page on the Cloudpulse landing page is disabled, and users are shown a 'Not Found' message..
   */
  it('should display "Not Found" when navigating to alert definitions with feature flag disabled', () => {
    mockAppendFeatureFlags({
      aclp: { beta: true, enabled: false },
    }).as('getFeatureFlags');
>>>>>>> 5ca0e6ba

    // Attempt to visit the alert definitions page for a specific alert using a manual URL
    cy.visitWithLogin('monitor/alerts/definitions');

<<<<<<< HEAD
  // Wait for the feature flag to be fetched and applied
      cy.wait('@getFeatureFlags');

  // Assert that the 'Not Found' message is displayed, indicating the user cannot access the page
    cy.findByText('Not Found').should('be.visible');
  });
  
 /*
   * - Confirms that manual navigation to the 'Alert Definitions Detail' page on the Cloudpulse landing page is disabled, and users are shown a 'Not Found' message..
   */
it('should display "Not Found" when manually navigating to alert details with feature flag disabled', () => {
  mockAppendFeatureFlags({
    aclp: {beta: true, enabled: false }})
    .as('getFeatureFlags');

  // Attempt to visit the alert detail page for a specific alert using a manual URL
  cy.visitWithLogin('monitor/alerts/definitions/detail/dbaas/20000');
  
  // Wait for the feature flag to be fetched and applied
  cy.wait('@getFeatureFlags');

  // Assert that the 'Not Found' message is displayed, indicating the user cannot access the page
  cy.findByText('Not Found').should('be.visible');
});
});




=======
    // Wait for the feature flag to be fetched and applied
    cy.wait('@getFeatureFlags');

    // Assert that the 'Not Found' message is displayed, indicating the user cannot access the page
    cy.findByText('Not Found').should('be.visible');
  });

  /*
   * - Confirms that manual navigation to the 'Alert Definitions Detail' page on the Cloudpulse landing page is disabled, and users are shown a 'Not Found' message..
   */
  it('should display "Not Found" when manually navigating to alert details with feature flag disabled', () => {
    mockAppendFeatureFlags({
      aclp: { beta: true, enabled: false },
    }).as('getFeatureFlags');

    // Attempt to visit the alert detail page for a specific alert using a manual URL
    cy.visitWithLogin('monitor/alerts/definitions/detail/dbaas/20000');

    // Wait for the feature flag to be fetched and applied
    cy.wait('@getFeatureFlags');

    // Assert that the 'Not Found' message is displayed, indicating the user cannot access the page
    cy.findByText('Not Found').should('be.visible');
  });
});
>>>>>>> 5ca0e6ba
<|MERGE_RESOLUTION|>--- conflicted
+++ resolved
@@ -69,15 +69,6 @@
     cy.findByText('Not Found').should('be.visible');
   });
 
-<<<<<<< HEAD
-   /*
-   * - Confirms that manual navigation to the 'Alert' page on the Cloudpulse landing page is disabled, and users are shown a 'Not Found' message..
-   */
-   it('should display "Not Found" when navigating to alert definitions with feature flag disabled', () => {
-    mockAppendFeatureFlags({
-      aclp: { beta: true, enabled: false}})
-      .as('getFeatureFlags');
-=======
   /*
    * - Confirms that manual navigation to the 'Alert' page on the Cloudpulse landing page is disabled, and users are shown a 'Not Found' message..
    */
@@ -85,42 +76,10 @@
     mockAppendFeatureFlags({
       aclp: { beta: true, enabled: false },
     }).as('getFeatureFlags');
->>>>>>> 5ca0e6ba
 
     // Attempt to visit the alert definitions page for a specific alert using a manual URL
     cy.visitWithLogin('monitor/alerts/definitions');
 
-<<<<<<< HEAD
-  // Wait for the feature flag to be fetched and applied
-      cy.wait('@getFeatureFlags');
-
-  // Assert that the 'Not Found' message is displayed, indicating the user cannot access the page
-    cy.findByText('Not Found').should('be.visible');
-  });
-  
- /*
-   * - Confirms that manual navigation to the 'Alert Definitions Detail' page on the Cloudpulse landing page is disabled, and users are shown a 'Not Found' message..
-   */
-it('should display "Not Found" when manually navigating to alert details with feature flag disabled', () => {
-  mockAppendFeatureFlags({
-    aclp: {beta: true, enabled: false }})
-    .as('getFeatureFlags');
-
-  // Attempt to visit the alert detail page for a specific alert using a manual URL
-  cy.visitWithLogin('monitor/alerts/definitions/detail/dbaas/20000');
-  
-  // Wait for the feature flag to be fetched and applied
-  cy.wait('@getFeatureFlags');
-
-  // Assert that the 'Not Found' message is displayed, indicating the user cannot access the page
-  cy.findByText('Not Found').should('be.visible');
-});
-});
-
-
-
-
-=======
     // Wait for the feature flag to be fetched and applied
     cy.wait('@getFeatureFlags');
 
@@ -145,5 +104,4 @@
     // Assert that the 'Not Found' message is displayed, indicating the user cannot access the page
     cy.findByText('Not Found').should('be.visible');
   });
-});
->>>>>>> 5ca0e6ba
+});