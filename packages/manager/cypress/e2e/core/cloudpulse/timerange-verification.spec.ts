/**
 * @file Integration Tests for CloudPulse Custom and Preset Verification
 */
import { DateTime } from 'luxon';
import { widgetDetails } from 'support/constants/widgets';
import { mockGetAccount } from 'support/intercepts/account';
import {
  mockCreateCloudPulseJWEToken,
  mockCreateCloudPulseMetrics,
  mockGetCloudPulseDashboard,
  mockGetCloudPulseDashboards,
  mockGetCloudPulseMetricDefinitions,
  mockGetCloudPulseServices,
} from 'support/intercepts/cloudpulse';
import { mockGetDatabases } from 'support/intercepts/databases';
import { mockAppendFeatureFlags } from 'support/intercepts/feature-flags';
import {
  mockGetProfile,
  mockGetUserPreferences,
} from 'support/intercepts/profile';
import { mockGetRegions } from 'support/intercepts/regions';
import { ui } from 'support/ui';
import { generateRandomMetricsData } from 'support/util/cloudpulse';

import {
  accountFactory,
  cloudPulseMetricsResponseFactory,
  dashboardFactory,
  dashboardMetricFactory,
  databaseFactory,
  profileFactory,
  regionFactory,
  widgetFactory,
} from 'src/factories';
import { convertToGmt } from 'src/features/CloudPulse/Utils/CloudPulseDateTimePickerUtils';
import { formatDate } from 'src/utilities/formatDate';

import type { Database, DateTimeWithPreset } from '@linode/api-v4';
import type { Flags } from 'src/featureFlags';
import type { Interception } from 'support/cypress-exports';

const formatter = "yyyy-MM-dd'T'HH:mm:ss'Z'";

const cleanText = (string: string) =>
  string.replace(/\u200e|\u2066|\u2067|\u2068|\u2069/g, '');

const timeRanges = [
  { label: 'Last 30 Minutes', unit: 'min', value: 30 },
  { label: 'Last 12 Hours', unit: 'hr', value: 12 },
  { label: 'Last 24 Hours', unit: 'hr', value: 24 },
  { label: 'Last 30 Days', unit: 'days', value: 30 },
  { label: 'Last 7 Days', unit: 'days', value: 7 },
  { label: 'Last 1 Hour', unit: 'hr', value: 1 },
];

const mockRegion = regionFactory.build({
  capabilities: ['Managed Databases'],
  id: 'us-ord',
  label: 'Chicago, IL',
});

const flags: Partial<Flags> = {
  aclp: { beta: true, enabled: true },
  aclpResourceTypeMap: [
    {
      dimensionKey: 'cluster_id',
      maxResourceSelections: 10,
      serviceType: 'dbaas',
      supportedRegionIds: 'us-ord',
    },
  ],
};

const { dashboardName, engine, id, metrics, serviceType } = widgetDetails.dbaas;

const dashboard = dashboardFactory.build({
  label: dashboardName,
  service_type: serviceType,
  widgets: metrics.map(({ name, title, unit, yLabel }) => {
    return widgetFactory.build({
      label: title,
      metric: name,
      unit,
      y_label: yLabel,
    });
  }),
});

const metricDefinitions = {
  data: metrics.map(({ name, title, unit }) =>
    dashboardMetricFactory.build({
      label: title,
      metric: name,
      unit,
    })
  ),
};

const mockAccount = accountFactory.build();

const metricsAPIResponsePayload = cloudPulseMetricsResponseFactory.build({
  data: generateRandomMetricsData('Last 30 Days', '1 day'),
});

const databaseMock: Database = databaseFactory.build({
  region: mockRegion.label,
  type: engine,
});
const mockProfile = profileFactory.build({
  timezone: 'Etc/GMT',
});
/**
 * Generates a date in Indian Standard Time (IST) based on a specified number of days offset,
 * hour, and minute. The function also provides individual date components such as day, hour,
 * minute, month, and AM/PM.
 *
 * @param {number} daysOffset - The number of days to adjust from the current date. Positive
 *                               values give a future date, negative values give a past date.
 * @param {number} hour - The hour to set for the resulting date (0-23).
 * @param {number} [minute=0] - The minute to set for the resulting date (0-59). Defaults to 0.
 *
 * @returns {Object} - Returns an object containing:
 *   - `actualDate`: The formatted date and time in IST (YYYY-MM-DD HH:mm).
 *   - `day`: The day of the month as a number.
 *   - `hour`: The hour in the 24-hour format as a number.
 *   - `minute`: The minute of the hour as a number.
 *   - `month`: The month of the year as a number.
 */
const getDateRangeInGMT = (
  hour: number,
  minute: number = 0,
  isStart: boolean = false
) => {
  const now = DateTime.now().setZone('GMT'); // Set the timezone to GMT
  const targetDate = isStart
    ? now.startOf('month').set({ hour, minute })
    : now.set({ hour, minute });
  const actualDate = targetDate.toFormat('yyyy-LL-dd HH:mm'); // Format in GMT
  return {
    actualDate,
    day: targetDate.day,
    hour: targetDate.hour,
    minute: targetDate.minute,
    month: targetDate.month,
  };
};

/**
 * This function calculates the start of the current month and the current date and time,
 * adjusted by subtracting 5 hours and 30 minutes, and returns them in the ISO 8601 format (UTC).
 *
 * @returns {{start: string, end: string}} - The start and end dates of the current month in ISO 8601 format.
 */

const getThisMonthRange = (): DateTimeWithPreset => {
  const now = DateTime.now();

  const expectedStartDateISO = now.startOf('month').toISO() ?? '';
  const expectedEndDateISO = now.toISO() ?? '';

  const adjustedStartDate = DateTime.fromISO(expectedStartDateISO, {
    zone: 'gmt',
  });
  const adjustedEndDate = DateTime.fromISO(expectedEndDateISO, { zone: 'gmt' });
  const formattedStartDate = adjustedStartDate.toFormat(formatter);
  const formattedEndDate = adjustedEndDate.toFormat(formatter);

  return {
    end: formattedEndDate,
    start: formattedStartDate,
  };
};

const getLastMonthRange = (): DateTimeWithPreset => {
  const now = DateTime.now();

  // Get the last month by subtracting 1 month from the current date
  const lastMonth = now.minus({ months: 1 });

  // Get the start and end of the last month in ISO format
  const expectedStartDateISO = lastMonth.startOf('month').toISO() ?? '';
  const expectedEndDateISO = lastMonth.endOf('month').toISO() ?? '';

  // Adjust the start and end dates to GMT
  const adjustedStartDate = DateTime.fromISO(expectedStartDateISO, {
    zone: 'gmt',
  });
  const adjustedEndDate = DateTime.fromISO(expectedEndDateISO, { zone: 'gmt' });

  // Format the dates according to the specified format
  const formattedStartDate = adjustedStartDate.toFormat(formatter);
  const formattedEndDate = adjustedEndDate.toFormat(formatter);

  return {
    end: formattedEndDate,
    start: formattedStartDate,
  };
};

describe('Integration tests for verifying Cloudpulse custom and preset configurations', () => {
  /*
   * - Mocks user preferences for dashboard details (dashboard, engine, resources, and region).
   * - Simulates loading test data without real API calls.
   *
   * - Creates a mock profile with timezone set to GMT ('Etc/GMT').
   * - Ensures consistency in time-based functionality and API requests.
   *
   * - Confirms accurate calculation of "This Month" and "Last Month" time ranges.
   * - Verifies start and end dates are correctly computed and returned in ISO 8601 GMT format.
   *
   * - Confirms functionality of preset and relative time ranges, ensuring correct time range picker behavior.
   * - Verifies correct custom date and time range selection.
   *
   * - Ensures start and end date pickers are visible, interacts with them, and asserts correct date values in "PM" format.
   *
   * - Waits for 4 `@getMetrics` API calls, verifies correct payload with `start` and `end` times.
   * - Ensures times are correctly converted to GMT and match `startActualDate` and `endActualDate`.
   */

  beforeEach(() => {
    mockAppendFeatureFlags(flags);
    mockGetAccount(mockAccount);
    mockGetCloudPulseMetricDefinitions(serviceType, metricDefinitions.data);
    mockGetCloudPulseDashboards(serviceType, [dashboard]).as('fetchDashboard');
    mockGetCloudPulseServices([serviceType]).as('fetchServices');
    mockGetCloudPulseDashboard(id, dashboard);
    mockCreateCloudPulseJWEToken(serviceType);
    mockCreateCloudPulseMetrics(serviceType, metricsAPIResponsePayload).as(
      'getMetrics'
    );
    mockGetRegions([mockRegion]);
    mockGetProfile(mockProfile);
    mockGetUserPreferences({
      aclpPreference: {
        dashboardId: id,
        engine: engine.toLowerCase(),
        region: mockRegion.id,
        resources: ['1'],
      },
    }).as('fetchPreferences');
    mockGetDatabases([databaseMock]);

<<<<<<< HEAD
    cy.visitWithLogin('metrics');
=======
    cy.visitWithLogin('/metrics');
>>>>>>> 3ce83455
    cy.wait(['@fetchServices', '@fetchDashboard', '@fetchPreferences']);
  });

  it('Implement and validate the functionality of the custom date and time picker for selecting a specific date and time range', () => {
    // Calculates start and end dates in GMT using `getDateRangeInGMT` for testing date and time ranges.
    const {
      actualDate: startActualDate,
      day: startDay,
      hour: startHour,
      minute: startMinute,
    } = getDateRangeInGMT(12, 15, true);
    const {
      actualDate: endActualDate,
      day: endDay,
      hour: endHour,
      minute: endMinute,
    } = getDateRangeInGMT(12, 30);

    // Select "Custom" from the "Time Range" dropdown
    ui.autocomplete
      .findByLabel('Time Range')
      .scrollIntoView()
      .should('be.visible')
      .type('Custom');

    // Select "Custom" from the autocomplete dropdown
    ui.autocompletePopper.findByTitle('Custom').should('be.visible').click();

    // Click on "Select Start Date" input field
    cy.findByPlaceholderText('Select Start Date').should('be.visible').click();

    // Select the start date from the calendar
    cy.findByRole('gridcell', { name: startDay.toString() })
      .should('be.visible')
      .click();

    // Clicks the button closest to the Clock Icon, bypassing any visible state with `force: true`.
    cy.findByLabelText('Choose time, selected time is', { exact: false })
      .closest('button')
      .click();

    // Selects the start hour, minute, and meridiem (AM/PM) in the time picker.
    cy.findByLabelText('Select hours')
      .as('selectHours')
      .scrollIntoView({ easing: 'linear' });
    cy.get('@selectHours').within(() => {
      cy.get(`[aria-label="${startHour} hours"]`).click();
    });

    cy.findByLabelText('Select minutes')
      .as('selectMinutes')
      .scrollIntoView({ duration: 500, easing: 'linear' });
    cy.get('@selectMinutes').within(() => {
      cy.get(`[aria-label="${startMinute} minutes"]`).click();
    });

    cy.findByLabelText('Select meridiem')
      .as('selectMeridiem')
      .scrollIntoView({ duration: 500, easing: 'linear' });
    cy.get('@selectMeridiem').within(() => {
      cy.get(`[aria-label="PM"]`).click();
    });

    // Click the "Apply" button to confirm the start date and time
    ui.button
      .findByAttribute('label', 'Apply')
      .should('be.visible')
      .should('be.enabled')
      .click();

    // Assert that the start date and time is correctly displayed
    cy.findByPlaceholderText('Select Start Date')
      .as('selectStartDate')
      .scrollIntoView({ easing: 'linear' });
    cy.get('@selectStartDate')
      .should('be.visible')
      .should('have.value', `${cleanText(startActualDate)} PM`);

    // Click on "Select End Date" input field
    cy.findByPlaceholderText('Select End Date').should('be.visible').click();

    // Select the end date from the calendar
    cy.findByRole('gridcell', { name: endDay.toString() })
      .should('be.visible')
      .click();

    cy.findByLabelText('Choose time, selected time is', { exact: false })
      .closest('button')
      .click();

    // Selects the start hour, minute, and meridiem (AM/PM) in the time picker.
    cy.findByLabelText('Select hours').scrollIntoView({
      duration: 500,
      easing: 'linear',
    });
    cy.get('@selectHours').within(() => {
      cy.get(`[aria-label="${endHour} hours"]`).click();
    });

    cy.findByLabelText('Select minutes').scrollIntoView({
      duration: 500,
      easing: 'linear',
    });
    cy.get('@selectMinutes').within(() => {
      cy.get(`[aria-label="${endMinute} minutes"]`).click();
    });

    cy.findByLabelText('Select meridiem').scrollIntoView({
      duration: 500,
      easing: 'linear',
    });
    cy.get('@selectMeridiem').within(() => {
      cy.get(`[aria-label="PM"]`).click();
    });

    // Click the "Apply" button to confirm the end date and time
    ui.button
      .findByAttribute('label', 'Apply')
      .should('be.visible')
      .should('be.enabled')
      .click();

    // Assert that the end date and time is correctly displayed
    cy.findByPlaceholderText('Select End Date').scrollIntoView({
      easing: 'linear',
    });
    cy.findByPlaceholderText('Select End Date')
      .should('be.visible')
      .should('have.value', `${cleanText(endActualDate)} PM`);

    // Select the "Node Type" from the dropdown and submit
    ui.autocomplete
      .findByLabel('Node Type')
      .should('be.visible')
      .type('Primary{enter}');

    // Wait for all API calls to complete before assertions
    cy.wait(Array(4).fill('@getMetrics'));
    cy.get('@getMetrics.all')
      .should('have.length', 4)
      .each((xhr: unknown) => {
        const interception = xhr as Interception;
        const { body: requestPayload } = interception.request;
        expect(requestPayload.absolute_time_duration.start).to.equal(
          convertToGmt(startActualDate.replace(' ', 'T'))
        );
        expect(requestPayload.absolute_time_duration.end).to.equal(
          convertToGmt(endActualDate.replace(' ', 'T'))
        );
      });
    // Click on the "Presets" button
    ui.buttonGroup.findButtonByTitle('Presets').should('be.visible').click();

    // Mock API response for cloud metrics presets
    mockCreateCloudPulseMetrics(serviceType, metricsAPIResponsePayload).as(
      'getPresets'
    );

    // Select "Last 30 Days" from the "Time Range" dropdown
    ui.autocomplete
      .findByLabel('Time Range')
      .should('be.visible')
      .type('Last 30 Days');

    // Click on the "Last 30 Days" option
    ui.autocompletePopper
      .findByTitle('Last 30 Days')
      .should('be.visible')
      .click();

    // Validate API request payload for relative time duration
    cy.get('@getPresets.all')
      .should('have.length', 4)
      .each((xhr: unknown, index: number) => {
        const interception = xhr as Interception;
        const { body: requestPayload } = interception.request;

        expect(requestPayload).to.have.nested.property(
          'relative_time_duration.unit'
        );
        expect(requestPayload).to.have.nested.property(
          'relative_time_duration.value'
        );
        expect(requestPayload.relative_time_duration.unit).to.equal('days');
        expect(requestPayload.relative_time_duration.value).to.equal(30);
      });
  });

  timeRanges.forEach((range) => {
    it(`Select and validate the functionality of the "${range.label}" preset from the "Time Range" dropdown`, () => {
      ui.autocomplete
        .findByLabel('Time Range')
        .scrollIntoView()
        .should('be.visible')
        .type(range.label);

      ui.autocompletePopper
        .findByTitle(range.label)
        .should('be.visible')
        .click();

      ui.autocomplete
        .findByLabel('Node Type')
        .should('be.visible')
        .type('Primary{enter}');

      cy.wait(Array(4).fill('@getMetrics'));

      cy.get('@getMetrics.all')
        .should('have.length', 4)
        .each((xhr: unknown) => {
          const interception = xhr as Interception;
          const { body: requestPayload } = interception.request;
          expect(requestPayload.relative_time_duration.unit).to.equal(
            range.unit
          );
          expect(requestPayload.relative_time_duration.value).to.equal(
            range.value
          );
        });
    });
  });

  it('Select the "Last Month" preset from the "Time Range" dropdown and verify its functionality.', () => {
    const { end, start } = getLastMonthRange();

    ui.autocomplete
      .findByLabel('Time Range')
      .scrollIntoView()
      .should('be.visible')
      .type('Last Month');

    ui.autocompletePopper
      .findByTitle('Last Month')
      .should('be.visible')
      .click();

    ui.autocomplete
      .findByLabel('Node Type')
      .should('be.visible')
      .type('Primary{enter}');

    cy.wait(Array(4).fill('@getMetrics'));

    cy.get('@getMetrics.all')
      .should('have.length', 4)
      .each((xhr: unknown) => {
        const interception = xhr as Interception;
        const { body: requestPayload } = interception.request;
        expect(requestPayload.absolute_time_duration.start).to.equal(start);
        expect(requestPayload.absolute_time_duration.end).to.equal(end);
      });
  });

  it('Select the "This Month" preset from the "Time Range" dropdown and verify its functionality.', () => {
    const { end, start } = getThisMonthRange();

    ui.autocomplete
      .findByLabel('Time Range')
      .scrollIntoView()
      .should('be.visible')
      .type('This Month');

    ui.autocompletePopper
      .findByTitle('This Month')
      .should('be.visible')
      .click();

    ui.autocomplete
      .findByLabel('Node Type')
      .should('be.visible')
      .type('Primary{enter}');

    cy.wait(Array(4).fill('@getMetrics'));
    cy.get('@getMetrics.all')
      .should('have.length', 4)
      .each((xhr: unknown) => {
        const interception = xhr as Interception;
        const { body: requestPayload } = interception.request;

        expect(requestPayload.absolute_time_duration.start).to.equal(start);
        expect(
          formatDate(requestPayload.absolute_time_duration.end, {
            format: 'yyyy-MM-dd hh:mm',
          })
        ).to.equal(formatDate(end, { format: 'yyyy-MM-dd hh:mm' }));
      });
  });
});<|MERGE_RESOLUTION|>--- conflicted
+++ resolved
@@ -240,11 +240,7 @@
     }).as('fetchPreferences');
     mockGetDatabases([databaseMock]);
 
-<<<<<<< HEAD
-    cy.visitWithLogin('metrics');
-=======
     cy.visitWithLogin('/metrics');
->>>>>>> 3ce83455
     cy.wait(['@fetchServices', '@fetchDashboard', '@fetchPreferences']);
   });
 
