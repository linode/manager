/**
 * @file Integration Tests for CloudPulse Custom and Preset Verification
 */
import { profileFactory, regionFactory } from '@linode/utilities';
import { DateTime } from 'luxon';
import { widgetDetails } from 'support/constants/widgets';
import { mockGetAccount } from 'support/intercepts/account';
import {
  mockCreateCloudPulseJWEToken,
  mockCreateCloudPulseMetrics,
  mockGetCloudPulseDashboard,
  mockGetCloudPulseDashboards,
  mockGetCloudPulseMetricDefinitions,
  mockGetCloudPulseServices,
} from 'support/intercepts/cloudpulse';
import { mockGetDatabases } from 'support/intercepts/databases';
import { mockAppendFeatureFlags } from 'support/intercepts/feature-flags';
import {
  mockGetProfile,
  mockGetUserPreferences,
} from 'support/intercepts/profile';
import { mockGetRegions } from 'support/intercepts/regions';
import { ui } from 'support/ui';
import { generateRandomMetricsData } from 'support/util/cloudpulse';

import {
  accountFactory,
  cloudPulseMetricsResponseFactory,
  dashboardFactory,
  dashboardMetricFactory,
  databaseFactory,
  widgetFactory,
} from 'src/factories';
import { formatDate } from 'src/utilities/formatDate';

import type { Database, DateTimeWithPreset } from '@linode/api-v4';
import type { Flags } from 'src/featureFlags';
import type { Interception } from 'support/cypress-exports';

const formatter = "yyyy-MM-dd'T'HH:mm:ss'Z'";

const timeRanges = [
  { label: 'last 30 minutes', unit: 'min', value: 30 },
  { label: 'last 12 hours', unit: 'hr', value: 12 },
  { label: 'last 30 days', unit: 'days', value: 30 },
  { label: 'last 7 days', unit: 'days', value: 7 },
  { label: 'last hour', unit: 'hr', value: 1 },
  { label: 'last day', unit: 'days', value: 1 },
];

const mockRegion = regionFactory.build({
  capabilities: ['Managed Databases'],
  id: 'us-ord',
  label: 'Chicago, IL',
});

const flags: Partial<Flags> = {
  aclp: { beta: true, enabled: true },
  aclpResourceTypeMap: [
    {
      dimensionKey: 'cluster_id',
      maxResourceSelections: 10,
      serviceType: 'dbaas',
      supportedRegionIds: 'us-ord',
    },
  ],
};

const { dashboardName, engine, id, metrics, serviceType } = widgetDetails.dbaas;

const dashboard = dashboardFactory.build({
  label: dashboardName,
  service_type: serviceType,
  widgets: metrics.map(({ name, title, unit, yLabel }) => {
    return widgetFactory.build({
      label: title,
      metric: name,
      unit,
      y_label: yLabel,
    });
  }),
});

const metricDefinitions = {
  data: metrics.map(({ name, title, unit }) =>
    dashboardMetricFactory.build({
      label: title,
      metric: name,
      unit,
    })
  ),
};

const mockAccount = accountFactory.build();

const metricsAPIResponsePayload = cloudPulseMetricsResponseFactory.build({
  data: generateRandomMetricsData('Last 30 Days', '1 day'),
});

const databaseMock: Database = databaseFactory.build({
  region: mockRegion.id,
  type: engine,
});
const mockProfile = profileFactory.build({
  timezone: 'UTC',
});
/**
 * Generates a date in Indian Standard Time (IST) based on a specified number of days offset,
 * hour, and minute. The function also provides individual date components such as day, hour,
 * minute, month, and AM/PM.
 *
 * @param {number} daysOffset - The number of days to adjust from the current date. Positive
 *                               values give a future date, negative values give a past date.
 * @param {number} hour - The hour to set for the resulting date (0-23).
 * @param {number} [minute=0] - The minute to set for the resulting date (0-59). Defaults to 0.
 *
 * @returns {Object} - Returns an object containing:
 *   - `actualDate`: The formatted date and time in IST (YYYY-MM-DD HH:mm).
 *   - `day`: The day of the month as a number.
 *   - `hour`: The hour in the 24-hour format as a number.
 *   - `minute`: The minute of the hour as a number.
 *   - `month`: The month of the year as a number.
 */
const getDateRangeInGMT = (
  hour: number,
  minute: number = 0,
  isStart: boolean = false
) => {
  const now = DateTime.now().setZone('GMT'); // Set the timezone to GMT
  const targetDate = isStart
    ? now.startOf('month').set({ hour, minute }).setZone('GMT')
    : now.set({ hour, minute }).setZone('GMT');
  const actualDate = targetDate.setZone('GMT').toFormat('yyyy-LL-dd HH:mm');

  return {
    actualDate,
    day: targetDate.day,
    hour: targetDate.hour,
    minute: targetDate.minute,
    month: targetDate.month,
  };
};

/**
 * This function calculates the start of the current month and the current date and time,
 * adjusted by subtracting 5 hours and 30 minutes, and returns them in the ISO 8601 format (UTC).
 *
 * @returns {{start: string, end: string}} - The start and end dates of the current month in ISO 8601 format.
 */

const getThisMonthRange = (): DateTimeWithPreset => {
  const nowUtc = DateTime.utc(); // Current time in UTC

  const startOfMonthUtc = nowUtc.startOf('month'); // Start of current month in UTC

  return {
    start: startOfMonthUtc.toFormat(formatter),
    end: nowUtc.toFormat(formatter),
  };
};
const getLastMonthRange = (): DateTimeWithPreset => {
  // Get current time in UTC
  const now = DateTime.utc();

  // Get last month in UTC
  const lastMonth = now.minus({ months: 1 });

  // Get start and end of last month in UTC and format
  const start = lastMonth.startOf('month').toFormat(formatter);
  const end = lastMonth.endOf('month').toFormat(formatter);

  return {
    start,
    end,
  };
};

const convertToGmt = (dateStr: string): string => {
  return DateTime.fromISO(dateStr.replace(' ', 'T')).toFormat(
    'yyyy-MM-dd HH:mm'
  );
};
const formatToUtcDateTime = (dateStr: string): string => {
  return DateTime.fromISO(dateStr)
    .toUTC() // 🌍 keep it in UTC
    .toFormat('yyyy-MM-dd HH:mm');
};

// It is going to be modified
describe('Integration tests for verifying Cloudpulse custom and preset configurations', () => {
  /*
   * - Mocks user preferences for dashboard details (dashboard, engine, resources, and region).
   * - Simulates loading test data without real API calls.
   *
   * - Creates a mock profile with timezone set to GMT ('Etc/GMT').
   * - Ensures consistency in time-based functionality and API requests.
   *
   * - Confirms accurate calculation of "This Month" and "Last Month" time ranges.
   * - Verifies start and end dates are correctly computed and returned in ISO 8601 GMT format.
   *
   * - Confirms functionality of preset and relative time ranges, ensuring correct time range picker behavior.
   * - Verifies correct custom date and time range selection.
   *
   * - Ensures start and end date pickers are visible, interacts with them, and asserts correct date values in "PM" format.
   *
   * - Waits for 4 `@getMetrics` API calls, verifies correct payload with `start` and `end` times.
   * - Ensures times are correctly converted to GMT and match `startActualDate` and `endActualDate`.
   */

  beforeEach(() => {
    cy.viewport(1280, 720);
    mockAppendFeatureFlags(flags);
    mockGetAccount(mockAccount);
    mockGetCloudPulseMetricDefinitions(serviceType, metricDefinitions.data);
    mockGetCloudPulseDashboards(serviceType, [dashboard]).as('fetchDashboard');
    mockGetCloudPulseServices([serviceType]).as('fetchServices');
    mockGetCloudPulseDashboard(id, dashboard);
    mockCreateCloudPulseJWEToken(serviceType);
    mockCreateCloudPulseMetrics(serviceType, metricsAPIResponsePayload).as(
      'getMetrics'
    );
    mockGetRegions([mockRegion]);
    mockGetProfile(mockProfile);
    mockGetUserPreferences({
      aclpPreference: {
        dashboardId: id,
        engine: engine.toLowerCase(),
        region: mockRegion.id,
        resources: ['1'],
      },
    }).as('fetchPreferences');
    mockGetDatabases([databaseMock]).as('fetchDatabases');

    cy.visitWithLogin('/metrics');
    cy.wait([
      '@fetchServices',
      '@fetchDashboard',
      '@fetchPreferences',
      '@fetchDatabases',
    ]);
  });

  it('should implement and validate custom date/time picker for a specific date and time range', () => {
    // --- Generate start and end date/time in GMT ---
    const {
      actualDate: startActualDate,
      day: startDay,
      hour: startHour,
      minute: startMinute,
    } = getDateRangeInGMT(12, 15, true);

    const {
      actualDate: endActualDate,
      day: endDay,
      hour: endHour,
      minute: endMinute,
    } = getDateRangeInGMT(12, 30);

<<<<<<< HEAD
=======
    // --- Select start date ---
>>>>>>> f819642a
    cy.get('[aria-labelledby="start-date"]').as('startDateInput');
    cy.get('@startDateInput').click();
    cy.get('[role="dialog"]').within(() => {
      cy.findAllByText(startDay).first().click();
      cy.findAllByText(endDay).first().click();
    });
    ui.button
      .findByAttribute('aria-label^', 'Choose time')
      .first()
      .should('be.visible')
      .as('timePickerButton');

<<<<<<< HEAD
=======
    cy.get('@timePickerButton').scrollIntoView({ easing: 'linear' });

>>>>>>> f819642a
    cy.get('@timePickerButton').click();

    // Selects the start hour, minute, and meridiem (AM/PM) in the time picker.
    cy.findByLabelText('Select hours')
      .as('selectHours')
      .scrollIntoView({ easing: 'linear' });

    cy.get('@selectHours').within(() => {
      cy.get(`[aria-label="${startHour} hours"]`).click();
    });

    ui.button
      .findByAttribute('aria-label^', 'Choose time')
      .first()
      .should('be.visible')
      .as('timePickerButton');

    cy.get('@timePickerButton').scrollIntoView({ easing: 'linear' });

    cy.get('@timePickerButton').click();

    cy.findByLabelText('Select minutes')
      .as('selectMinutes')
      .scrollIntoView({ duration: 500, easing: 'linear' });

    cy.get('@selectMinutes').within(() => {
      cy.get(`[aria-label="${startMinute} minutes"]`).click();
    });

<<<<<<< HEAD
    cy.findByLabelText('Select meridiem')
      .as('startMeridiemSelect')
      .scrollIntoView();
    cy.get('@startMeridiemSelect').find('[aria-label="PM"]').click();

    // --- Select end time ---
    ui.button
      .findByAttribute('aria-label^', 'Choose time')
=======
    ui.button
      .findByAttribute('aria-label^', 'Choose time')
      .first()
      .should('be.visible')
      .as('timePickerButton');

    cy.get('@timePickerButton').scrollIntoView({ easing: 'linear' });

    cy.get('@timePickerButton').click();

    cy.findByLabelText('Select meridiem')
      .as('startMeridiemSelect')
      .scrollIntoView();
    cy.get('@startMeridiemSelect').find('[aria-label="PM"]').click();

    // --- Select end time ---
    ui.button
      .findByAttribute('aria-label^', 'Choose time')
>>>>>>> f819642a
      .last()
      .should('be.visible')
      .as('timePickerButton');

    cy.get('@timePickerButton').click();

    // Selects the start hour, minute, and meridiem (AM/PM) in the time picker.
    cy.findByLabelText('Select hours').scrollIntoView({
      duration: 500,
      easing: 'linear',
    });
    cy.get('@selectHours').within(() => {
      cy.get(`[aria-label="${endHour} hours"]`).click();
    });

    cy.get('[aria-label^="Choose time"]')
      .last()
      .should('be.visible')
      .as('timePickerButton');

    cy.get('@timePickerButton').click();

    cy.findByLabelText('Select minutes').scrollIntoView({
      duration: 500,
      easing: 'linear',
    });
    cy.get('@selectMinutes').within(() => {
      cy.get(`[aria-label="${endMinute} minutes"]`).click();
    });

<<<<<<< HEAD
    cy.findByLabelText('Select meridiem').scrollIntoView({
      duration: 500,
      easing: 'linear',
    });
    cy.get('@selectMeridiem').within(() => {
      cy.get(`[aria-label="PM"]`).click();
    });
    cy.findByPlaceholderText('Choose a Timezone').as('timezoneInput');

    cy.get('@timezoneInput').clear();
    cy.get('@timezoneInput').type('(GMT +0:00) Greenwich Mean Time{enter}');
    // Click the "Apply" button to confirm the end date and time
=======
    cy.get('[aria-label^="Choose time"]')
      .last()
      .should('be.visible')
      .as('timePickerButton');

    cy.get('@timePickerButton').click();

    cy.findByLabelText('Select meridiem')
      .as('endMeridiemSelect')
      .scrollIntoView();
    cy.get('@endMeridiemSelect').find('[aria-label="PM"]').click();

    // --- Set timezone ---
    cy.findByPlaceholderText('Choose a Timezone').as('timezoneInput').clear();
    cy.get('@timezoneInput').type('(GMT +0:00) Greenwich Mean Time{enter}');

    // --- Apply date/time range ---
>>>>>>> f819642a
    cy.get('[data-qa-buttons="apply"]')
      .should('be.visible')
      .and('be.enabled')
      .click();

<<<<<<< HEAD
    // Assert that the end date and time is correctly displayed
    cy.get('[aria-labelledby="start-date"]')
      .should('be.visible')
      .should('have.value', `${startActualDate} PM`);

    cy.get('[aria-labelledby="end-date"]')
      .should('be.visible')
      .should('have.value', `${endActualDate} PM`);
=======
    // --- Re-validate after apply ---
    cy.get('[aria-labelledby="start-date"]').should(
      'have.value',
      `${startActualDate} PM`
    );
    cy.get('[aria-labelledby="end-date"]').should(
      'have.value',
      `${endActualDate} PM`
    );
>>>>>>> f819642a

    // --- Select Node Type ---
    ui.autocomplete.findByLabel('Node Type').type('Primary{enter}');

    // --- Validate API requests ---
    cy.wait(Array(4).fill('@getMetrics'));
    cy.get('@getMetrics.all')
      .should('have.length', 4)
      .each((xhr: unknown) => {
<<<<<<< HEAD
        const interception = xhr as Interception;
        const { body: requestPayload } = interception.request;
        expect(
          formatToUtcDateTime(requestPayload.absolute_time_duration.start)
        ).to.equal(convertToGmt(startActualDate));
        expect(
          formatToUtcDateTime(requestPayload.absolute_time_duration.end)
        ).to.equal(convertToGmt(endActualDate));
      });

    cy.get('@startDateInput').click();
    // Click on the "Presets" button
=======
        const {
          request: { body },
        } = xhr as Interception;
        expect(formatToUtcDateTime(body.absolute_time_duration.start)).to.equal(
          convertToGmt(startActualDate)
        );
        expect(formatToUtcDateTime(body.absolute_time_duration.end)).to.equal(
          convertToGmt(endActualDate)
        );
      });
>>>>>>> f819642a

    // --- Test Time Range Presets ---
    mockCreateCloudPulseMetrics(serviceType, metricsAPIResponsePayload).as(
      'getPresets'
    );

<<<<<<< HEAD
    // Select "Last 30 Days" from the "Time Range" dropdown
=======
    cy.get('@startDateInput').click();
>>>>>>> f819642a
    ui.button.findByTitle('last 30 days').click();

    cy.get('[data-qa-buttons="apply"]')
      .should('be.visible')
<<<<<<< HEAD
      .should('be.enabled')
=======
      .and('be.enabled')
>>>>>>> f819642a
      .click();

    cy.get('@getPresets.all')
      .should('have.length', 4)
      .each((xhr: unknown) => {
<<<<<<< HEAD
        const interception = xhr as Interception;
        const { body: requestPayload } = interception.request;

        expect(requestPayload).to.have.nested.property(
          'relative_time_duration.unit'
=======
        const {
          request: { body },
        } = xhr as Interception;
        expect(body).to.have.nested.property(
          'relative_time_duration.unit',
          'days'
>>>>>>> f819642a
        );
        expect(body).to.have.nested.property(
          'relative_time_duration.value',
          30
        );
      });
  });

  timeRanges.forEach((range) => {
    it(`Select and validate the functionality of the "${range.label}" preset from the "Time Range" dropdown`, () => {
      cy.get('[aria-labelledby="start-date"]').as('startDateInput');
      cy.get('@startDateInput').click();
      ui.button.findByTitle(range.label).click();
      cy.get('[data-qa-buttons="apply"]')
        .should('be.visible')
        .should('be.enabled')
        .click();

      ui.autocomplete
        .findByLabel('Node Type')
        .should('be.visible')
        .type('Primary{enter}');

      cy.wait(Array(4).fill('@getMetrics'));

      cy.get('@getMetrics.all')
        .should('have.length', 4)
        .each((xhr: unknown) => {
          const interception = xhr as Interception;
          const { body: requestPayload } = interception.request;
          expect(requestPayload.relative_time_duration.unit).to.equal(
            range.unit
          );
          expect(requestPayload.relative_time_duration.value).to.equal(
            range.value
          );
        });
    });
  });

  it('Select the "Last Month" preset from the "Time Range" dropdown and verify its functionality.', () => {
    const { end, start } = getLastMonthRange();

    cy.get('[aria-labelledby="start-date"]').as('startDateInput');
    cy.get('@startDateInput').click();
    ui.button.findByTitle('last month').click();
    cy.get('[data-qa-buttons="apply"]')
      .should('be.visible')
      .should('be.enabled')
      .click();
    ui.autocomplete
      .findByLabel('Node Type')
      .should('be.visible')
      .type('Primary{enter}');

    cy.wait(Array(4).fill('@getMetrics'));

    cy.get('@getMetrics.all')
      .should('have.length', 4)
      .each((xhr: unknown) => {
        const interception = xhr as Interception;
        const { body: requestPayload } = interception.request;

        expect(requestPayload.absolute_time_duration.start).to.equal(start);
        expect(requestPayload.absolute_time_duration.end).to.equal(end);
      });
  });

  it('Select the "This Month" preset from the "Time Range" dropdown and verify its functionality.', () => {
    const { end, start } = getThisMonthRange();

    cy.get('[aria-labelledby="start-date"]').as('startDateInput');
    cy.get('@startDateInput').click();
    ui.button.findByTitle('this month').click();
    cy.get('[data-qa-buttons="apply"]')
      .should('be.visible')
      .should('be.enabled')
      .click();

    ui.autocomplete
      .findByLabel('Node Type')
      .should('be.visible')
      .type('Primary{enter}');

    cy.wait(Array(4).fill('@getMetrics'));
    cy.get('@getMetrics.all')
      .should('have.length', 4)
      .each((xhr: unknown) => {
        const interception = xhr as Interception;
        const { body: requestPayload } = interception.request;

        expect(requestPayload.absolute_time_duration.start).to.equal(start);
        expect(
          formatDate(requestPayload.absolute_time_duration.end, {
            format: 'yyyy-MM-dd hh:mm',
          })
        ).to.equal(formatDate(end, { format: 'yyyy-MM-dd hh:mm' }));
      });
  });
});<|MERGE_RESOLUTION|>--- conflicted
+++ resolved
@@ -208,7 +208,6 @@
    */
 
   beforeEach(() => {
-    cy.viewport(1280, 720);
     mockAppendFeatureFlags(flags);
     mockGetAccount(mockAccount);
     mockGetCloudPulseMetricDefinitions(serviceType, metricDefinitions.data);
@@ -240,15 +239,14 @@
     ]);
   });
 
-  it('should implement and validate custom date/time picker for a specific date and time range', () => {
-    // --- Generate start and end date/time in GMT ---
+  it('Implement and validate the functionality of the custom date and time picker for selecting a specific date and time range', () => {
+    // Calculates start and end dates in GMT using `getDateRangeInGMT` for testing date and time ranges.
     const {
       actualDate: startActualDate,
       day: startDay,
       hour: startHour,
       minute: startMinute,
     } = getDateRangeInGMT(12, 15, true);
-
     const {
       actualDate: endActualDate,
       day: endDay,
@@ -256,10 +254,6 @@
       minute: endMinute,
     } = getDateRangeInGMT(12, 30);
 
-<<<<<<< HEAD
-=======
-    // --- Select start date ---
->>>>>>> f819642a
     cy.get('[aria-labelledby="start-date"]').as('startDateInput');
     cy.get('@startDateInput').click();
     cy.get('[role="dialog"]').within(() => {
@@ -272,11 +266,8 @@
       .should('be.visible')
       .as('timePickerButton');
 
-<<<<<<< HEAD
-=======
     cy.get('@timePickerButton').scrollIntoView({ easing: 'linear' });
 
->>>>>>> f819642a
     cy.get('@timePickerButton').click();
 
     // Selects the start hour, minute, and meridiem (AM/PM) in the time picker.
@@ -306,7 +297,16 @@
       cy.get(`[aria-label="${startMinute} minutes"]`).click();
     });
 
-<<<<<<< HEAD
+    ui.button
+      .findByAttribute('aria-label^', 'Choose time')
+      .first()
+      .should('be.visible')
+      .as('timePickerButton');
+
+    cy.get('@timePickerButton').scrollIntoView({ easing: 'linear' });
+
+    cy.get('@timePickerButton').click();
+
     cy.findByLabelText('Select meridiem')
       .as('startMeridiemSelect')
       .scrollIntoView();
@@ -315,26 +315,6 @@
     // --- Select end time ---
     ui.button
       .findByAttribute('aria-label^', 'Choose time')
-=======
-    ui.button
-      .findByAttribute('aria-label^', 'Choose time')
-      .first()
-      .should('be.visible')
-      .as('timePickerButton');
-
-    cy.get('@timePickerButton').scrollIntoView({ easing: 'linear' });
-
-    cy.get('@timePickerButton').click();
-
-    cy.findByLabelText('Select meridiem')
-      .as('startMeridiemSelect')
-      .scrollIntoView();
-    cy.get('@startMeridiemSelect').find('[aria-label="PM"]').click();
-
-    // --- Select end time ---
-    ui.button
-      .findByAttribute('aria-label^', 'Choose time')
->>>>>>> f819642a
       .last()
       .should('be.visible')
       .as('timePickerButton');
@@ -365,7 +345,13 @@
       cy.get(`[aria-label="${endMinute} minutes"]`).click();
     });
 
-<<<<<<< HEAD
+    cy.get('[aria-label^="Choose time"]')
+      .last()
+      .should('be.visible')
+      .as('timePickerButton');
+
+    cy.get('@timePickerButton').click();
+
     cy.findByLabelText('Select meridiem').scrollIntoView({
       duration: 500,
       easing: 'linear',
@@ -378,31 +364,11 @@
     cy.get('@timezoneInput').clear();
     cy.get('@timezoneInput').type('(GMT +0:00) Greenwich Mean Time{enter}');
     // Click the "Apply" button to confirm the end date and time
-=======
-    cy.get('[aria-label^="Choose time"]')
-      .last()
-      .should('be.visible')
-      .as('timePickerButton');
-
-    cy.get('@timePickerButton').click();
-
-    cy.findByLabelText('Select meridiem')
-      .as('endMeridiemSelect')
-      .scrollIntoView();
-    cy.get('@endMeridiemSelect').find('[aria-label="PM"]').click();
-
-    // --- Set timezone ---
-    cy.findByPlaceholderText('Choose a Timezone').as('timezoneInput').clear();
-    cy.get('@timezoneInput').type('(GMT +0:00) Greenwich Mean Time{enter}');
-
-    // --- Apply date/time range ---
->>>>>>> f819642a
     cy.get('[data-qa-buttons="apply"]')
       .should('be.visible')
-      .and('be.enabled')
+      .should('be.enabled')
       .click();
 
-<<<<<<< HEAD
     // Assert that the end date and time is correctly displayed
     cy.get('[aria-labelledby="start-date"]')
       .should('be.visible')
@@ -411,27 +377,18 @@
     cy.get('[aria-labelledby="end-date"]')
       .should('be.visible')
       .should('have.value', `${endActualDate} PM`);
-=======
-    // --- Re-validate after apply ---
-    cy.get('[aria-labelledby="start-date"]').should(
-      'have.value',
-      `${startActualDate} PM`
-    );
-    cy.get('[aria-labelledby="end-date"]').should(
-      'have.value',
-      `${endActualDate} PM`
-    );
->>>>>>> f819642a
-
-    // --- Select Node Type ---
-    ui.autocomplete.findByLabel('Node Type').type('Primary{enter}');
-
-    // --- Validate API requests ---
+
+    // Select the "Node Type" from the dropdown and submit
+    ui.autocomplete
+      .findByLabel('Node Type')
+      .should('be.visible')
+      .type('Primary{enter}');
+
+    // Wait for all API calls to complete before assertions
     cy.wait(Array(4).fill('@getMetrics'));
     cy.get('@getMetrics.all')
       .should('have.length', 4)
       .each((xhr: unknown) => {
-<<<<<<< HEAD
         const interception = xhr as Interception;
         const { body: requestPayload } = interception.request;
         expect(
@@ -444,62 +401,35 @@
 
     cy.get('@startDateInput').click();
     // Click on the "Presets" button
-=======
-        const {
-          request: { body },
-        } = xhr as Interception;
-        expect(formatToUtcDateTime(body.absolute_time_duration.start)).to.equal(
-          convertToGmt(startActualDate)
-        );
-        expect(formatToUtcDateTime(body.absolute_time_duration.end)).to.equal(
-          convertToGmt(endActualDate)
-        );
-      });
->>>>>>> f819642a
-
-    // --- Test Time Range Presets ---
+
+    // Mock API response for cloud metrics presets
     mockCreateCloudPulseMetrics(serviceType, metricsAPIResponsePayload).as(
       'getPresets'
     );
 
-<<<<<<< HEAD
     // Select "Last 30 Days" from the "Time Range" dropdown
-=======
-    cy.get('@startDateInput').click();
->>>>>>> f819642a
     ui.button.findByTitle('last 30 days').click();
 
     cy.get('[data-qa-buttons="apply"]')
       .should('be.visible')
-<<<<<<< HEAD
       .should('be.enabled')
-=======
-      .and('be.enabled')
->>>>>>> f819642a
       .click();
 
+    // Validate API request payload for relative time duration
     cy.get('@getPresets.all')
       .should('have.length', 4)
       .each((xhr: unknown) => {
-<<<<<<< HEAD
         const interception = xhr as Interception;
         const { body: requestPayload } = interception.request;
 
         expect(requestPayload).to.have.nested.property(
           'relative_time_duration.unit'
-=======
-        const {
-          request: { body },
-        } = xhr as Interception;
-        expect(body).to.have.nested.property(
-          'relative_time_duration.unit',
-          'days'
->>>>>>> f819642a
         );
-        expect(body).to.have.nested.property(
-          'relative_time_duration.value',
-          30
+        expect(requestPayload).to.have.nested.property(
+          'relative_time_duration.value'
         );
+        expect(requestPayload.relative_time_duration.unit).to.equal('days');
+        expect(requestPayload.relative_time_duration.value).to.equal(30);
       });
   });
 
