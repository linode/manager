--- conflicted
+++ resolved
@@ -259,7 +259,6 @@
     // --- Select start date ---
     cy.get('[aria-labelledby="start-date"]').as('startDateInput');
     cy.get('@startDateInput').click();
-<<<<<<< HEAD
     cy.get('[role="dialog"]').within(() => {
       cy.findAllByText(startDay).first().click();
       cy.findAllByText(endDay).first().click();
@@ -282,25 +281,6 @@
     cy.get('@selectHours').within(() => {
       cy.get(`[aria-label="${startHour} hours"]`).click();
     });
-=======
-    cy.get('@startDateInput').clear();
-
-    cy.findAllByText(startDay).first().click({ force: true });
-
-    // --- Select end date ---
-    cy.findAllByText(endDay).first().click({ force: true });
-
-    // --- Select start time ---
-    cy.get('[data-testid="ClockIcon"]')
-      .first()
-      .closest('button')
-      .click({ force: true });
-
-    cy.findByLabelText('Select hours').as('startHourSelect').scrollIntoView();
-    cy.get('@startHourSelect')
-      .find(`[aria-label="${startHour} hours"]`)
-      .click();
->>>>>>> 4bc641df
 
     ui.button
       .findByAttribute('aria-label^', 'Choose time')
@@ -313,20 +293,12 @@
     cy.get('@timePickerButton').click();
 
     cy.findByLabelText('Select minutes')
-<<<<<<< HEAD
       .as('selectMinutes')
       .scrollIntoView({ duration: 500, easing: 'linear' });
 
     cy.get('@selectMinutes').within(() => {
       cy.get(`[aria-label="${startMinute} minutes"]`).click();
     });
-=======
-      .as('startMinuteSelect')
-      .scrollIntoView();
-    cy.get('@startMinuteSelect')
-      .find(`[aria-label="${startMinute} minutes"]`)
-      .click();
->>>>>>> 4bc641df
 
     ui.button
       .findByAttribute('aria-label^', 'Choose time')
@@ -346,13 +318,20 @@
     // --- Select end time ---
     cy.get('[data-testid="ClockIcon"]')
       .last()
-      .closest('button')
-      .click({ force: true });
-
-    cy.findByLabelText('Select hours').as('endHourSelect').scrollIntoView();
-    cy.get('@endHourSelect').find(`[aria-label="${endHour} hours"]`).click();
-
-<<<<<<< HEAD
+      .should('be.visible')
+      .as('timePickerButton');
+
+    cy.get('@timePickerButton').click();
+
+    // Selects the start hour, minute, and meridiem (AM/PM) in the time picker.
+    cy.findByLabelText('Select hours').scrollIntoView({
+      duration: 500,
+      easing: 'linear',
+    });
+    cy.get('@selectHours').within(() => {
+      cy.get(`[aria-label="${endHour} hours"]`).click();
+    });
+
     cy.get('[aria-label^="Choose time"]')
       .last()
       .should('be.visible')
@@ -374,26 +353,11 @@
       .as('timePickerButton');
 
     cy.get('@timePickerButton').click();
-
-    cy.findByLabelText('Select meridiem').scrollIntoView({
-      duration: 500,
-      easing: 'linear',
-    });
-    cy.get('@selectMeridiem').within(() => {
-      cy.get(`[aria-label="PM"]`).click();
-    });
-    cy.findByPlaceholderText('Choose a Timezone').as('timezoneInput');
-=======
-    cy.findByLabelText('Select minutes').as('endMinuteSelect').scrollIntoView();
-    cy.get('@endMinuteSelect')
-      .find(`[aria-label="${endMinute} minutes"]`)
-      .click();
 
     cy.findByLabelText('Select meridiem')
       .as('endMeridiemSelect')
       .scrollIntoView();
     cy.get('@endMeridiemSelect').find('[aria-label="PM"]').click();
->>>>>>> 4bc641df
 
     // --- Set timezone ---
     cy.findByPlaceholderText('Choose a Timezone').as('timezoneInput').clear();
