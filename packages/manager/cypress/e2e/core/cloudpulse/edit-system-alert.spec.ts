--- conflicted
+++ resolved
@@ -124,30 +124,12 @@
     // Verify that the heading with text 'region' is visible
     ui.heading.findByText('region').should('be.visible');
 
-<<<<<<< HEAD
-    // Verify the initial selection of resources
-    cy.get('[data-qa-notice="true"]').should(
-      'contain.text',
-      '5 of 50 resources are selected'
-    );
-    // Select all resources
-    cy.get('[data-qa-notice="true"]').within(() => {
-      ui.button.findByTitle('Select All').should('be.visible').click();
-
-      // Unselect button should be visible after clicking on Select All button
-      ui.button
-        .findByTitle('Unselect All')
-        .should('be.visible')
-        .should('be.enabled');
-    });
-=======
     // Verify the initial selection of resources, then select all resources.
     cy.findByText('3 of 50 resources are selected.')
       .should('be.visible')
       .closest('[data-qa-notice]')
       .within(() => {
         ui.button.findByTitle('Select All').should('be.visible').click();
->>>>>>> 21d976d4
 
         ui.button
           .findByTitle('Unselect All')
