--- conflicted
+++ resolved
@@ -47,14 +47,8 @@
 import type { Database } from '@linode/api-v4';
 import type { Flags } from 'src/featureFlags';
 
-<<<<<<< HEAD
 const { clusterName, dashboardName, engine, id, metrics } = widgetDetails.dbaas;
 const serviceType = 'dbaas';
-=======
-const { clusterName, dashboardName, engine, id, metrics, serviceType } =
-  widgetDetails.dbaas;
-
->>>>>>> b1978d72
 const flags: Partial<Flags> = {
   aclp: { beta: true, enabled: true },
   aclpResourceTypeMap: [
