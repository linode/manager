--- conflicted
+++ resolved
@@ -43,10 +43,7 @@
   ruleIndex: number;
   threshold: string;
 }
-<<<<<<< HEAD
-=======
-
->>>>>>> 56838eee
+
 // Create mock data
 const mockAccount = accountFactory.build();
 const mockRegions = [
@@ -71,7 +68,6 @@
 ];
 const { metrics } = widgetDetails.dbaas;
 const serviceType = 'dbaas';
-<<<<<<< HEAD
 const regionList = ['us-ord', 'us-east'];
 
 const databaseMock = regionList.map((region) =>
@@ -80,13 +76,6 @@
     region,
   })
 );
-=======
-const databaseMock = databaseFactory.buildList(10, {
-  cluster_size: 3,
-  engine: 'mysql',
-  region: 'us-ord',
-});
->>>>>>> 56838eee
 
 const notificationChannels = notificationChannelFactory.build({
   channel_type: 'email',
