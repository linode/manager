/**
 * @fileoverview Cypress test suite for the "Create Alert" functionality.
 */

import { statusMap } from 'support/constants/alert';
import { widgetDetails } from 'support/constants/widgets';
import { mockGetAccount } from 'support/intercepts/account';
import {
  mockCreateAlertDefinition,
  mockGetAlertChannels,
  mockGetAllAlertDefinitions,
  mockGetCloudPulseMetricDefinitions,
  mockGetCloudPulseServices,
} from 'support/intercepts/cloudpulse';
import { mockGetDatabases } from 'support/intercepts/databases';
import { mockAppendFeatureFlags } from 'support/intercepts/feature-flags';
import { mockGetRegions } from 'support/intercepts/regions';
import { ui } from 'support/ui';

import {
  accountFactory,
  alertDefinitionFactory,
  alertFactory,
  cpuRulesFactory,
  dashboardMetricFactory,
  databaseFactory,
  memoryRulesFactory,
  notificationChannelFactory,
  regionFactory,
  triggerConditionFactory,
} from 'src/factories';
import { formatDate } from 'src/utilities/formatDate';

import type { Flags } from 'src/featureFlags';

export interface MetricDetails {
  aggregationType: string;
  dataField: string;
  operator: string;
  ruleIndex: number;
  threshold: string;
}

const flags: Partial<Flags> = { aclp: { beta: true, enabled: true } };

// Create mock data
const mockAccount = accountFactory.build();
const mockRegion = regionFactory.build({
  capabilities: ['Managed Databases'],
  id: 'us-ord',
  label: 'Chicago, IL',
});
const { metrics, serviceType } = widgetDetails.dbaas;
const databaseMock = databaseFactory.buildList(10, {
  cluster_size: 3,
  engine: 'mysql',
  region: 'us-ord',
});

const notificationChannels = notificationChannelFactory.build({
  channel_type: 'email',
  id: 1,
  label: 'channel-1',
  type: 'custom',
});

const customAlertDefinition = alertDefinitionFactory.build({
  channel_ids: [1],
  description: 'My Custom Description',
  entity_ids: ['2'],
  label: 'Alert-1',
  rule_criteria: {
    rules: [cpuRulesFactory.build(), memoryRulesFactory.build()],
  },
  severity: 0,
  tags: [''],
  trigger_conditions: triggerConditionFactory.build(),
});

const metricDefinitions = metrics.map(({ name, title, unit }) =>
  dashboardMetricFactory.build({
    label: title,
    metric: name,
    unit,
  })
);
const mockAlerts = alertFactory.build({
  alert_channels: [{ id: 1 }],
  created_by: 'user1',
  description: 'My Custom Description',
  entity_ids: ['2'],
  label: 'Alert-1',
  rule_criteria: {
    rules: [cpuRulesFactory.build(), memoryRulesFactory.build()],
  },
  service_type: 'dbaas',
  severity: 0,
  tags: [''],
  trigger_conditions: triggerConditionFactory.build(),
  updated: new Date().toISOString(),
});

/**
 * Fills metric details in the form.
 * @param ruleIndex - The index of the rule to fill.
 * @param dataField - The metric's data field (e.g., "CPU Utilization").
 * @param aggregationType - The aggregation type (e.g., "Average").
 * @param operator - The operator (e.g., ">=", "==").
 * @param threshold - The threshold value for the metric.
 */
const fillMetricDetailsForSpecificRule = ({
  aggregationType,
  dataField,
  operator,
  ruleIndex,
  threshold,
}: MetricDetails) => {
  cy.get(`[data-testid="rule_criteria.rules.${ruleIndex}-id"]`).within(() => {
    // Fill Data Field
    ui.autocomplete
      .findByLabel('Data Field')
      .should('be.visible')
      .type(dataField);

    ui.autocompletePopper.findByTitle(dataField).should('be.visible').click();

    // Validate Aggregation Type
    ui.autocomplete
      .findByLabel('Aggregation Type')
      .should('be.visible')
      .type(aggregationType);

    ui.autocompletePopper
      .findByTitle(aggregationType)
      .should('be.visible')
      .click();

    // Fill Operator
    ui.autocomplete.findByLabel('Operator').should('be.visible').type(operator);

    ui.autocompletePopper.findByTitle(operator).should('be.visible').click();

    // Fill Threshold
    cy.get('[data-qa-threshold]').should('be.visible').clear();
    cy.get('[data-qa-threshold]').should('be.visible').type(threshold);
  });
};

describe('Create Alert', () => {
  /*
   * - Confirms that users can navigate from the Alert Listings page to the Create Alert page.
   * - Confirms that users can enter alert details, select resources, and configure conditions.
   * - Confirms that the UI allows adding notification channels and setting thresholds.
   * - Confirms client-side validation when entering invalid metric values.
   * - Confirms that API interactions work correctly and return the expected responses.
   * - Confirms that the UI displays a success message after creating an alert.
   */
  beforeEach(() => {
    mockAppendFeatureFlags(flags);
    mockGetAccount(mockAccount);
    mockGetCloudPulseServices([serviceType]);
    mockGetRegions([mockRegion]);
    mockGetCloudPulseMetricDefinitions(serviceType, metricDefinitions);
    mockGetDatabases(databaseMock);
    mockGetAllAlertDefinitions([mockAlerts]).as('getAlertDefinitionsList');
    mockGetAlertChannels([notificationChannels]);
    mockCreateAlertDefinition(serviceType, customAlertDefinition).as(
      'createAlertDefinition'
    );
  });

  it('should navigate to the Create Alert page from the Alert Listings page', () => {
    // Navigate to the alert definitions list page with login
    cy.visitWithLogin('/alerts/definitions');

    // Wait for the alert definitions list API call to complete
    cy.wait('@getAlertDefinitionsList');

    ui.buttonGroup
      .findButtonByTitle('Create Alert')
      .should('be.visible')
      .should('be.enabled')
      .click();

    // Verify the URL ends with the expected details page path
<<<<<<< HEAD
    cy.url().should('endWith', 'alerts/definitions/create');
=======
    cy.url().should('endWith', '/alerts/definitions/create');
>>>>>>> 3ce83455
  });

  it('should successfully create a new alert', () => {
    cy.visitWithLogin('/alerts/definitions/create');

    // Enter Name and Description
    cy.findByPlaceholderText('Enter a Name')
      .should('be.visible')
      .type(customAlertDefinition.label);

    cy.findByPlaceholderText('Enter a Description')
      .should('be.visible')
      .type(customAlertDefinition.description ?? '');

    // Select Service
    ui.autocomplete
      .findByLabel('Service')
      .should('be.visible')
      .type('Databases');
    ui.autocompletePopper.findByTitle('Databases').should('be.visible').click();
    // Select Severity
    ui.autocomplete.findByLabel('Severity').should('be.visible').type('Severe');
    ui.autocompletePopper.findByTitle('Severe').should('be.visible').click();

    // Search for Resource
    cy.findByPlaceholderText('Search for a Region or Resource')
      .should('be.visible')
      .type('database-2');

    // Find the table and locate the resource cell containing 'database-2', then check the corresponding checkbox
    cy.get('[data-qa-alert-table="true"]') // Find the table
      .contains('[data-qa-alert-cell*="resource"]', 'database-2') // Find resource cell
      .parents('tr')
      .find('[type="checkbox"]')
      .check();

    // Assert resource selection notice
    cy.findByText('1 of 10 resources are selected.');

    // Fill metric details for the first rule
    const cpuUsageMetricDetails = {
      aggregationType: 'Average',
      dataField: 'CPU Utilization',
      operator: '=',
      ruleIndex: 0,
      threshold: '1000',
    };

    fillMetricDetailsForSpecificRule(cpuUsageMetricDetails);

    // Add metrics
    cy.findByRole('button', { name: 'Add metric' })
      .should('be.visible')
      .click();

    ui.buttonGroup
      .findButtonByTitle('Add dimension filter')
      .should('be.visible')
      .click();

    ui.autocomplete
      .findByLabel('Data Field')
      .eq(1)
      .should('be.visible')
      .clear();

    ui.autocomplete
      .findByLabel('Data Field')
      .eq(1)
      .should('be.visible')
      .type('State of CPU');

    cy.findByText('State of CPU').should('be.visible').click();

    ui.autocomplete.findByLabel('Operator').eq(1).should('be.visible').clear();

    ui.autocomplete.findByLabel('Operator').eq(1).type('Equal');

    cy.findByText('Equal').should('be.visible').click();

    ui.autocomplete.findByLabel('Value').should('be.visible').type('User');

    cy.findByText('User').should('be.visible').click();

    // Fill metric details for the second rule

    const memoryUsageMetricDetails = {
      aggregationType: 'Average',
      dataField: 'Memory Usage',
      operator: '=',
      ruleIndex: 1,
      threshold: '1000',
    };

    fillMetricDetailsForSpecificRule(memoryUsageMetricDetails);
    // Set evaluation period
    ui.autocomplete
      .findByLabel('Evaluation Period')
      .should('be.visible')
      .type('5 min');
    ui.autocompletePopper.findByTitle('5 min').should('be.visible').click();

    // Set polling interval
    ui.autocomplete
      .findByLabel('Polling Interval')
      .should('be.visible')
      .type('5 min');
    ui.autocompletePopper.findByTitle('5 min').should('be.visible').click();

    // Set trigger occurrences
    cy.get('[data-qa-trigger-occurrences]').should('be.visible').clear();

    cy.get('[data-qa-trigger-occurrences]').should('be.visible').type('5');

    // Add notification channel
    ui.buttonGroup.find().contains('Add notification channel').click();

    ui.autocomplete.findByLabel('Type').should('be.visible').type('Email');
    ui.autocompletePopper.findByTitle('Email').should('be.visible').click();

    ui.autocomplete
      .findByLabel('Channel')
      .should('be.visible')
      .type('channel-1');

    ui.autocompletePopper.findByTitle('channel-1').should('be.visible').click();

    // Add channel
    ui.drawer
      .findByTitle('Add Notification Channel')
      .should('be.visible')
      .within(() => {
        ui.buttonGroup
          .findButtonByTitle('Add channel')
          .should('be.visible')
          .click();
      });
    // Click on submit button
    ui.buttonGroup
      .find()
      .find('button')
      .filter('[type="submit"]')
      .should('be.visible')
      .should('be.enabled')
      .click();

    cy.wait('@createAlertDefinition').then(({ request }) => {
      const {
        description,
        label,
        rule_criteria: { rules },
        severity,
        trigger_conditions: {
          criteria_condition,
          evaluation_period_seconds,
          polling_interval_seconds,
          trigger_occurrences,
        },
      } = customAlertDefinition;

      const { created_by, status, updated } = mockAlerts;

      // Validate top-level properties
      expect(request.body.label).to.equal(label);
      expect(request.body.description).to.equal(description);
      expect(request.body.severity).to.equal(severity);

      // Validate rule criteria
      expect(request.body.rule_criteria).to.have.property('rules');
      expect(request.body.rule_criteria.rules)
        .to.be.an('array')
        .with.length(rules.length);

      // Validate first rule
      const firstRule = request.body.rule_criteria.rules[0];
      const firstCustomRule = rules[0];
      expect(firstRule.aggregate_function).to.equal(
        firstCustomRule.aggregate_function
      );
      expect(firstRule.metric).to.equal(firstCustomRule.metric);
      expect(firstRule.operator).to.equal(firstCustomRule.operator);
      expect(firstRule.threshold).to.equal(firstCustomRule.threshold);
      expect(firstRule.dimension_filters[0]?.dimension_label ?? '').to.equal(
        firstCustomRule.dimension_filters?.[0]?.dimension_label ?? ''
      );
      expect(firstRule.dimension_filters[0]?.operator ?? '').to.equal(
        firstCustomRule.dimension_filters?.[0]?.operator ?? ''
      );
      expect(firstRule.dimension_filters[0]?.value ?? '').to.equal(
        firstCustomRule.dimension_filters?.[0]?.value ?? ''
      );

      // Validate second rule
      const secondRule = request.body.rule_criteria.rules[1];
      const secondCustomRule = rules[1];
      expect(secondRule.aggregate_function).to.equal(
        secondCustomRule.aggregate_function
      );
      expect(secondRule.metric).to.equal(secondCustomRule.metric);
      expect(secondRule.operator).to.equal(secondCustomRule.operator);
      expect(secondRule.threshold).to.equal(secondCustomRule.threshold);

      // Validate trigger conditions
      const triggerConditions = request.body.trigger_conditions;
      expect(triggerConditions.trigger_occurrences).to.equal(
        trigger_occurrences
      );
      expect(triggerConditions.evaluation_period_seconds).to.equal(
        evaluation_period_seconds
      );
      expect(triggerConditions.polling_interval_seconds).to.equal(
        polling_interval_seconds
      );
      expect(triggerConditions.criteria_condition).to.equal(criteria_condition);

      // Validate entity IDs and channels
      expect(request.body.entity_ids).to.include('2');
      expect(request.body.channel_ids).to.include(1);

      // Verify URL redirection and toast notification
<<<<<<< HEAD
      cy.url().should('endWith', 'alerts/definitions');
=======
      cy.url().should('endWith', '/alerts/definitions');
>>>>>>> 3ce83455
      ui.toast.assertMessage('Alert successfully created');

      // Confirm that Alert is listed on landing page with expected configuration.
      cy.findByText(label)
        .closest('tr')
        .within(() => {
          cy.findByText(label).should('be.visible');
          cy.findByText(statusMap[status]).should('be.visible');
          cy.findByText('Databases').should('be.visible');
          cy.findByText(created_by).should('be.visible');
          cy.findByText(
            formatDate(updated, { format: 'MMM dd, yyyy, h:mm a' })
          );
        });
    });
  });
});<|MERGE_RESOLUTION|>--- conflicted
+++ resolved
@@ -183,11 +183,7 @@
       .click();
 
     // Verify the URL ends with the expected details page path
-<<<<<<< HEAD
-    cy.url().should('endWith', 'alerts/definitions/create');
-=======
     cy.url().should('endWith', '/alerts/definitions/create');
->>>>>>> 3ce83455
   });
 
   it('should successfully create a new alert', () => {
@@ -408,11 +404,7 @@
       expect(request.body.channel_ids).to.include(1);
 
       // Verify URL redirection and toast notification
-<<<<<<< HEAD
-      cy.url().should('endWith', 'alerts/definitions');
-=======
       cy.url().should('endWith', '/alerts/definitions');
->>>>>>> 3ce83455
       ui.toast.assertMessage('Alert successfully created');
 
       // Confirm that Alert is listed on landing page with expected configuration.
