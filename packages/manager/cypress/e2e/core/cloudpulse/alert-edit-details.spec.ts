--- conflicted
+++ resolved
@@ -28,7 +28,6 @@
 const flags: Partial<Flags> = { aclp: { beta: true, enabled: true } };
 const mockAccount = accountFactory.build();
 const alertDetails = alertFactory.build({
-  entity_ids: ['1', '2', '3'],
   service_type: 'dbaas',
   severity: 1,
   status: 'enabled',
@@ -119,18 +118,12 @@
     // Select all resources
     cy.get('[data-qa-notice="true"]').within(() => {
       ui.button.findByTitle('Select All').should('be.visible').click();
-<<<<<<< HEAD
-    
-    // Unselect button should be visible after clicking on Select All buttom
-    ui.button.findByTitle('Unselect All').should('be.visible').should('be.enabled');
-=======
 
       // Unselect button should be visible after clicking on Select All buttom
       ui.button
         .findByTitle('Unselect All')
         .should('be.visible')
         .should('be.enabled');
->>>>>>> 4a113a88
     });
 
     cy.get('[data-qa-notice="true"]').should(
@@ -186,10 +179,11 @@
     // Click the Cancel button
     cy.get('[data-qa-cancel="true"]')
       .should('be.enabled')
-      .should('have.text', 'Cancel')
+      .should('have.text', 'Cancel');
 
     // Click the Confirm button
-    ui.button.findByAttribute('label', 'Confirm')
+    ui.button
+      .findByAttribute('label', 'Confirm')
       .should('be.enabled')
       .should('have.text', 'Confirm')
       .click();
