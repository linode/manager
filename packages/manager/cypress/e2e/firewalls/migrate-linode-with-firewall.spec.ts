--- conflicted
+++ resolved
@@ -226,21 +226,13 @@
         .should('be.visible')
         .click();
 
-<<<<<<< HEAD
       ui.actionMenuItem.findByTitle('Migrate').should('be.visible').click();
-=======
-        containsVisible(`Migrate Linode ${linode.label}`);
-        getClick('[data-qa-checked="false"]');
-        fbtClick(selectRegionString);
-
-        ui.regionSelect.findItemByRegionName('Toronto, ON').click();
-        validateMigration();
->>>>>>> 7577b0e4
 
       containsVisible(`Migrate Linode ${linode.label}`);
       getClick('[data-qa-checked="false"]');
       fbtClick(selectRegionString);
-      fbtClick('Toronto, ON');
+
+      ui.regionSelect.findItemByRegionName('Toronto, ON').click();
       validateMigration();
 
       deleteFirewallByLabel(firewallLabel);
