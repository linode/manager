import { containsClick, fbtClick, fbtVisible, getClick } from 'support/helpers';
import { apiMatcher } from 'support/util/intercepts';
<<<<<<< HEAD
import { randomString } from 'support/util/random';
import { mockGetImages } from 'support/intercepts/images';
import { chooseRegion } from 'support/util/regions';

const mockImage = createMockImage().data[0];
const imageLabel = mockImage.label;
const linodeId = 99999999;
const rootpass = randomString(32);
const region = chooseRegion();
const imageId = mockImage.id;
const type = 'g6-nanode-1';
const mockLinodeList = createMockLinodeList({
  id: linodeId,
  label: `${imageLabel}-${region.id}`,
  region: region.id,
  type,
=======
import {
  randomLabel,
  randomNumber,
  randomString,
  randomItem,
} from 'support/util/random';
import { mockGetAllImages } from 'support/intercepts/images';
import { imageFactory, linodeFactory } from '@src/factories';
import { regions, regionsMap } from 'support/constants/regions';

const mockLinode = linodeFactory.build({
  region: randomItem(regions),
>>>>>>> ed66915f
});

const mockImage = imageFactory.build({
  label: randomLabel(),
  is_public: false,
  eol: null,
  id: `private/${randomNumber()}`,
});

const createLinodeWithImageMock = (preselectedImage: boolean) => {
<<<<<<< HEAD
  mockGetImages(createMockImage({ region: region.id }).data).as('mockImage');
=======
  mockGetAllImages([mockImage]).as('mockImage');
>>>>>>> ed66915f

  cy.intercept('POST', apiMatcher('linode/instances'), (req) => {
    req.reply({
      body: mockLinode,
      headers: { image: mockImage.id },
    });
  }).as('mockLinodeRequest');

  cy.intercept(
    'GET',
    apiMatcher(`linode/instances/${mockLinode.id}`),
    (req) => {
      req.reply(mockLinode);
    }
  ).as('mockLinodeResponse');

  cy.wait('@mockImage');
  if (!preselectedImage) {
    cy.get('[data-qa-enhanced-select="Choose an image"]').within(() => {
      containsClick('Choose an image');
    });
    cy.get(`[data-qa-image-select-item="${mockImage.id}"]`).within(() => {
      cy.get('span').should('have.class', 'fl-tux');
      fbtClick(mockImage.label);
    });
  }

  getClick('[data-qa-enhanced-select="Select a Region"]').within(() => {
    containsClick('Select a Region');
  });
<<<<<<< HEAD
  containsClick(region.name);
=======
  containsClick(regionsMap[mockLinode.region]);
>>>>>>> ed66915f
  fbtClick('Shared CPU');
  getClick('[id="g6-nanode-1"][type="radio"]');
  cy.get('[id="root-password"]').type(randomString(32));
  getClick('[data-qa-deploy-linode="true"]');

  cy.wait('@mockLinodeRequest');
  cy.wait('@mockLinodeResponse');

  fbtVisible(mockLinode.label);
<<<<<<< HEAD
  fbtVisible(region.name);
  fbtVisible(linodeId);
=======
  fbtVisible(regionsMap[mockLinode.region]);
  fbtVisible(mockLinode.id);
>>>>>>> ed66915f
};

describe('create linode from image, mocked data', () => {
  /*
   * - Confirms UI flow when user attempts to create a Linode from images without having any images.
   */
  it('cannot create a Linode when the user has no private images', () => {
    // Substrings of the message shown to ensure user is informed of why they
    // cannot create a Linode and guided towards creating an Image.
    const noImagesMessages = [
      'You don’t have any private Images.',
      'create an Image from one of your Linode’s disks.',
    ];

    mockGetAllImages([]).as('getImages');
    cy.visitWithLogin('/linodes/create?type=Images');
    cy.wait('@getImages');
    noImagesMessages.forEach((message: string) => {
      cy.findByText(message, { exact: false }).should('be.visible');
    });
  });

  it('creates linode from image on images tab', () => {
    cy.visitWithLogin('/linodes/create?type=Images');
    createLinodeWithImageMock(false);
  });

  it('creates linode from preselected image on images tab', () => {
    cy.visitWithLogin(`/linodes/create/?type=Images&imageID=${mockImage.id}`);
    createLinodeWithImageMock(true);
  });
});<|MERGE_RESOLUTION|>--- conflicted
+++ resolved
@@ -1,36 +1,14 @@
 import { containsClick, fbtClick, fbtVisible, getClick } from 'support/helpers';
 import { apiMatcher } from 'support/util/intercepts';
-<<<<<<< HEAD
-import { randomString } from 'support/util/random';
-import { mockGetImages } from 'support/intercepts/images';
+import { randomLabel, randomNumber, randomString } from 'support/util/random';
+import { mockGetAllImages } from 'support/intercepts/images';
+import { imageFactory, linodeFactory } from '@src/factories';
 import { chooseRegion } from 'support/util/regions';
 
-const mockImage = createMockImage().data[0];
-const imageLabel = mockImage.label;
-const linodeId = 99999999;
-const rootpass = randomString(32);
 const region = chooseRegion();
-const imageId = mockImage.id;
-const type = 'g6-nanode-1';
-const mockLinodeList = createMockLinodeList({
-  id: linodeId,
-  label: `${imageLabel}-${region.id}`,
-  region: region.id,
-  type,
-=======
-import {
-  randomLabel,
-  randomNumber,
-  randomString,
-  randomItem,
-} from 'support/util/random';
-import { mockGetAllImages } from 'support/intercepts/images';
-import { imageFactory, linodeFactory } from '@src/factories';
-import { regions, regionsMap } from 'support/constants/regions';
 
 const mockLinode = linodeFactory.build({
-  region: randomItem(regions),
->>>>>>> ed66915f
+  region: region.id,
 });
 
 const mockImage = imageFactory.build({
@@ -41,11 +19,7 @@
 });
 
 const createLinodeWithImageMock = (preselectedImage: boolean) => {
-<<<<<<< HEAD
-  mockGetImages(createMockImage({ region: region.id }).data).as('mockImage');
-=======
   mockGetAllImages([mockImage]).as('mockImage');
->>>>>>> ed66915f
 
   cy.intercept('POST', apiMatcher('linode/instances'), (req) => {
     req.reply({
@@ -76,11 +50,7 @@
   getClick('[data-qa-enhanced-select="Select a Region"]').within(() => {
     containsClick('Select a Region');
   });
-<<<<<<< HEAD
   containsClick(region.name);
-=======
-  containsClick(regionsMap[mockLinode.region]);
->>>>>>> ed66915f
   fbtClick('Shared CPU');
   getClick('[id="g6-nanode-1"][type="radio"]');
   cy.get('[id="root-password"]').type(randomString(32));
@@ -90,13 +60,8 @@
   cy.wait('@mockLinodeResponse');
 
   fbtVisible(mockLinode.label);
-<<<<<<< HEAD
   fbtVisible(region.name);
-  fbtVisible(linodeId);
-=======
-  fbtVisible(regionsMap[mockLinode.region]);
   fbtVisible(mockLinode.id);
->>>>>>> ed66915f
 };
 
 describe('create linode from image, mocked data', () => {
