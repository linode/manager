import type { Disk, Linode } from '@linode/api-v4';
import { getLinodeDisks } from '@linode/api-v4';
import { createLinodeRequestFactory } from '@src/factories';
import { authenticate } from 'support/api/authentication';
import { interceptGetLinodeDetails } from 'support/intercepts/linodes';
import { ui } from 'support/ui';
import { cleanUp } from 'support/util/cleanup';
import { depaginate } from 'support/util/paginate';
import { randomLabel, randomString } from 'support/util/random';
import { describeRegions } from 'support/util/regions';
import { createTestLinode } from 'support/util/linodes';

/*
 * Returns a Linode create payload for the given region.
 */
const makeLinodePayload = (region: string, booted: boolean) => {
  return createLinodeRequestFactory.build({
    label: randomLabel(),
    root_pass: randomString(32),
    region,
    booted,
  });
};

authenticate();
describeRegions('Can update Linodes', (region) => {
  before(() => {
    cleanUp('linodes');
  });

  /*
   * - Navigates to a Linode details page's "Settings" tab.
   * - Enters a new label and clicks "Save".
   * - Confirms that label is updated and shown on Linode landing page.
   */
  it('can update a Linode label', () => {
    cy.defer(
<<<<<<< HEAD
      () => createLinode(makeLinodePayload(region.id, true)),
=======
      createTestLinode(makeLinodePayload(region.id, true)),
>>>>>>> d52ad401
      'creating Linode'
    ).then((linode: Linode) => {
      const newLabel = randomLabel();
      const oldLabel = linode.label;

      // Navigate to Linode details page.
      interceptGetLinodeDetails(linode.id).as('getLinode');
      cy.visitWithLogin(`/linodes/${linode.id}`);
      cy.wait('@getLinode');

      // Click on 'Settings' tab.
      cy.findByText('Settings').should('be.visible').click();

      // Type in new label, click "Save".
      cy.get('[data-qa-panel="Linode Label"]')
        .should('be.visible')
        .within(() => {
          cy.findByLabelText('Label')
            .should('be.visible')
            .click()
            .clear()
            .type(newLabel);

          ui.button
            .findByTitle('Save')
            .should('be.visible')
            .should('be.enabled')
            .click();
        });

      // Confirm that label has been updated.
      ui.toast.assertMessage(
        `Successfully updated Linode label to ${newLabel}`
      );
      ui.entityHeader.find().within(() => {
        cy.findByText(newLabel).should('be.visible');
        cy.findByText('linodes').should('be.visible').click();
      });

      cy.url().should('endWith', '/linodes');
      cy.findByText(oldLabel).should('not.exist');
      cy.findByText(newLabel).should('be.visible');
    });
  });

  /*
   * - Navigates to a Linode details page's "Settings" tab.
   * - Enters a new password and clicks "Save".
   * - Confirms that successful toast notification appears.
   */
  it('can update a Linode root password', () => {
    const newPassword = randomString(32);

    const createLinodeAndGetDisk = async (): Promise<[Linode, Disk]> => {
      const linode = await createTestLinode(
        makeLinodePayload(region.id, false)
      );
      const disks = await depaginate((page) =>
        getLinodeDisks(linode.id, { page })
      );

      // Throw if Linode has no disks. Shouldn't happen in practice.
      if (!disks[0]) {
        throw new Error('Created Linode does not have any disks');
      }
      return [linode, disks[0]];
    };

    cy.defer(createLinodeAndGetDisk, 'creating Linode').then(
      ([linode, disk]: [Linode, Disk]) => {
        // Navigate to Linode details page.
        interceptGetLinodeDetails(linode.id).as('getLinode');
        cy.visitWithLogin(`/linodes/${linode.id}`);
        cy.wait('@getLinode');

        // Wait for Linode to finish provisioning.
        cy.findByText('PROVISIONING').should('not.exist');
        cy.findByText('OFFLINE').should('be.visible');

        // Click on 'Settings' tab.
        cy.findByText('Settings').should('be.visible').click();

        cy.get('[data-qa-panel="Reset Root Password"]')
          .should('be.visible')
          .within(() => {
            cy.findByText('Disk').should('be.visible').click().type(disk.label);

            ui.autocompletePopper
              .findByTitle(disk.label)
              .should('be.visible')
              .click();

            cy.findByLabelText('New Root Password')
              .should('be.visible')
              .click()
              .clear()
              .type(newPassword);

            ui.button
              .findByTitle('Save')
              .should('be.visible')
              .should('be.enabled')
              .click();
          });

        ui.toast.assertMessage('Sucessfully changed password');
        // TODO Investigate whether e2e solution to test password can be done securely.
      }
    );
  });
});<|MERGE_RESOLUTION|>--- conflicted
+++ resolved
@@ -35,11 +35,7 @@
    */
   it('can update a Linode label', () => {
     cy.defer(
-<<<<<<< HEAD
-      () => createLinode(makeLinodePayload(region.id, true)),
-=======
-      createTestLinode(makeLinodePayload(region.id, true)),
->>>>>>> d52ad401
+      () => createTestLinode(makeLinodePayload(region.id, true)),
       'creating Linode'
     ).then((linode: Linode) => {
       const newLabel = randomLabel();
@@ -108,7 +104,7 @@
       return [linode, disks[0]];
     };
 
-    cy.defer(createLinodeAndGetDisk, 'creating Linode').then(
+    cy.defer(() => createLinodeAndGetDisk(), 'creating Linode').then(
       ([linode, disk]: [Linode, Disk]) => {
         // Navigate to Linode details page.
         interceptGetLinodeDetails(linode.id).as('getLinode');
