--- conflicted
+++ resolved
@@ -32,11 +32,7 @@
     });
 
     cy.defer(
-<<<<<<< HEAD
-      () => createAndBootLinode(linodePayload),
-=======
-      createTestLinode(linodePayload, { waitForBoot: true }),
->>>>>>> d52ad401
+      () => createTestLinode(linodePayload, { waitForBoot: true }),
       'creating and booting Linode'
     ).then(([linode, disk]: [Linode, Disk]) => {
       cy.visitWithLogin('/images/create/disk');
