--- conflicted
+++ resolved
@@ -1,17 +1,22 @@
 /* eslint-disable sonarjs/no-duplicate-string */
 import { Linode } from '@linode/api-v4/types';
 import { createLinode } from 'support/api/linodes';
-import { fbtVisible, getClick, getVisible } from 'support/helpers';
+import {
+  containsVisible,
+  fbtVisible,
+  getClick,
+  getVisible,
+} from 'support/helpers';
 import { linodeFactory } from '@src/factories/linodes';
 import { makeResourcePage } from '@src/mocks/serverHandlers';
 import { accountSettingsFactory } from '@src/factories/accountSettings';
 import { routes } from 'support/ui/constants';
 import { ui } from 'support/ui';
 import { apiMatcher } from 'support/util/intercepts';
-import { chooseRegion } from 'support/util/regions';
+import { chooseRegion, getRegionById } from 'support/util/regions';
 
 const mockLinodes = new Array(5).fill(null).map(
-  (item: null, index: number): Linode => {
+  (_item: null, index: number): Linode => {
     return linodeFactory.build({
       label: `Linode ${index}`,
       region: chooseRegion().id,
@@ -20,6 +25,14 @@
 );
 
 const mockLinodesData = makeResourcePage(mockLinodes);
+
+const sortByRegion = (a: Linode, b: Linode) => {
+  return a.region.localeCompare(b.region);
+};
+
+const sortByLabel = (a: Linode, b: Linode) => {
+  return a.label.localeCompare(b.label);
+};
 
 const linodeLabel = (number) => {
   return mockLinodes[number - 1].label;
@@ -133,8 +146,6 @@
     fbtVisible('Create Linode');
   });
 
-<<<<<<< HEAD
-=======
   it('checks label and region sorting behavior for linode table', () => {
     const linodesByLabel = [...mockLinodes.sort(sortByLabel)];
     const linodesByRegion = [...mockLinodes.sort(sortByRegion)];
@@ -143,9 +154,10 @@
     const firstLinodeLabel = linodesByLabel[0].label;
     const lastLinodeLabel = linodesByLabel[linodesLastIndex].label;
 
-    const firstRegionLabel = regionsMap[linodesByRegion[0].region];
-    const lastRegionLabel =
-      regionsMap[linodesByRegion[linodesLastIndex].region];
+    const firstRegionLabel = getRegionById(linodesByRegion[0].region).name;
+    const lastRegionLabel = getRegionById(
+      linodesByRegion[linodesLastIndex].region
+    ).name;
 
     const checkFirstRow = (label: string) => {
       getVisible('tr[data-qa-loading="true"]')
@@ -176,7 +188,6 @@
     checkLastRow(firstRegionLabel);
   });
 
->>>>>>> ed66915f
   it('checks the create menu dropdown items', () => {
     getClick('[data-qa-add-new-menu-button="true"]');
     getVisible(
