--- conflicted
+++ resolved
@@ -20,17 +20,5 @@
 
 export const updateDatabaseSchema = object({
   label: string().notRequired().min(3, LABEL_MESSAGE).max(32, LABEL_MESSAGE),
-<<<<<<< HEAD
-  allow_list: array()
-    .of(
-      string().test({
-        name: 'validateIP',
-        message: IP_ERROR_MESSAGE,
-        test: validateIP,
-      })
-    )
-    .notRequired(),
-=======
   allow_list: array().of(string()).required('An IPv4 address is required'),
->>>>>>> 25d6762e
 });