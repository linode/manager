--- conflicted
+++ resolved
@@ -1,17 +1,9 @@
-<<<<<<< HEAD
-=======
 import { number } from 'yup';
->>>>>>> 25d6762e
 import { array, object, string } from 'yup';
 
 const LABEL_MESSAGE = 'Label must be between 3 and 32 characters';
 
 export const createDatabaseSchema = object({
-<<<<<<< HEAD
-  label: string().required().min(3, LABEL_MESSAGE).max(32, LABEL_MESSAGE),
-  region: string().required('Region is required'),
-  type: string().required('Type is required'),
-=======
   label: string()
     .required('Label is required')
     .min(3, LABEL_MESSAGE)
@@ -20,7 +12,6 @@
   region: string().required('Region is required'),
   type: string().required('Type is required'),
   failover_count: number().oneOf([0, 2]).required('Nodes are required'),
->>>>>>> 25d6762e
   replication_type: string()
     .oneOf(['none', 'semi-synch', 'asynch'])
     .required('Replication Type is required'),
@@ -28,9 +19,5 @@
 
 export const updateDatabaseSchema = object({
   label: string().notRequired().min(3, LABEL_MESSAGE).max(32, LABEL_MESSAGE),
-<<<<<<< HEAD
-  allow_list: array().of(string()).notRequired(),
-=======
   allow_list: array().of(string()).required('An IPv4 address is required'),
->>>>>>> 25d6762e
 });