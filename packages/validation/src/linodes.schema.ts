--- conflicted
+++ resolved
@@ -92,26 +92,17 @@
 const ipv4ConfigInterface = object().when('purpose', {
   is: 'vpc',
   then: (schema) =>
-<<<<<<< HEAD
     schema
       .shape({
         vpc: IPv4,
         nat_1_1: lazy((value) =>
-          value === 'any' ? string().notRequired().nullable() : IPv4
+          value === 'any' ? string().notRequired().nullable() : IPv4,
         ),
       })
       .when('ipv6', {
         is: (value: unknown) => value === null || value === undefined,
         then: (schema) => schema.required(VPC_INTERFACE_IP_RULE),
       }),
-=======
-    schema.shape({
-      vpc: IPv4,
-      nat_1_1: lazy((value) =>
-        value === 'any' ? string().notRequired().nullable() : IPv4,
-      ),
-    }),
->>>>>>> 0657c4a7
   otherwise: (schema) =>
     schema
       .nullable()
@@ -226,13 +217,12 @@
 
 // This is the validation schema for legacy interfaces attached to configuration profiles
 // For new interfaces, denoted as Linode Interfaces, see CreateLinodeInterfaceSchema or ModifyLinodeInterfaceSchema
-<<<<<<< HEAD
 export const ConfigProfileInterfaceSchema = object().shape(
   {
     purpose: string()
       .oneOf(
         ['public', 'vlan', 'vpc'] as const,
-        'Purpose must be public, vlan, or vpc.'
+        'Purpose must be public, vlan, or vpc.',
       )
       .defined()
       .required(),
@@ -245,7 +235,7 @@
           .max(64, 'VLAN label must be between 1 and 64 characters.')
           .matches(
             /[a-zA-Z0-9-]+/,
-            'Must include only ASCII letters, numbers, and dashes'
+            'Must include only ASCII letters, numbers, and dashes',
           ),
       otherwise: (schema) =>
         schema.when('label', {
@@ -257,87 +247,6 @@
               message: testmessageDisallowedBasedOnPurpose('vlan', 'label'),
               test: (value) => typeof value === 'undefined' || value === '',
             }),
-=======
-export const ConfigProfileInterfaceSchema = object().shape({
-  purpose: string()
-    .oneOf(
-      ['public', 'vlan', 'vpc'] as const,
-      'Purpose must be public, vlan, or vpc.',
-    )
-    .defined()
-    .required(),
-  label: string().when('purpose', {
-    is: 'vlan',
-    then: (schema) =>
-      schema
-        .required('VLAN label is required.')
-        .min(1, 'VLAN label must be between 1 and 64 characters.')
-        .max(64, 'VLAN label must be between 1 and 64 characters.')
-        .matches(
-          /[a-zA-Z0-9-]+/,
-          'Must include only ASCII letters, numbers, and dashes',
-        ),
-    otherwise: (schema) =>
-      schema.when('label', {
-        is: null,
-        then: (s) => s.nullable(),
-        otherwise: (s) =>
-          s.test({
-            name: testnameDisallowedBasedOnPurpose('VLAN'),
-            message: testmessageDisallowedBasedOnPurpose('vlan', 'label'),
-            test: (value) => typeof value === 'undefined' || value === '',
-          }),
-      }),
-  }),
-  ipam_address: string().when('purpose', {
-    is: 'vlan',
-    then: (schema) =>
-      schema.notRequired().nullable().test({
-        name: 'validateIPAM',
-        message: 'Must be a valid IPv4 range, e.g. 192.0.2.0/24.',
-        test: validateIP,
-      }),
-    otherwise: (schema) =>
-      schema.when('ipam_address', {
-        is: null,
-        then: (s) => s.nullable(),
-        otherwise: (s) =>
-          s.test({
-            name: testnameDisallowedBasedOnPurpose('VLAN'),
-            message: testmessageDisallowedBasedOnPurpose(
-              'vlan',
-              'ipam_address',
-            ),
-            test: (value) => typeof value === 'undefined' || value === '',
-          }),
-      }),
-  }),
-  primary: boolean()
-    .test(
-      'cant-use-with-vlan',
-      "VLAN interfaces can't be the primary interface",
-      (value, context) => {
-        const isVLANandIsSetToPrimary =
-          value && context.parent.purpose === 'vlan';
-        return !isVLANandIsSetToPrimary;
-      },
-    )
-    .optional(),
-  subnet_id: number().when('purpose', {
-    is: 'vpc',
-    then: (schema) =>
-      schema
-        .transform((value) => (isNaN(value) ? undefined : value))
-        .required('Subnet is required.'),
-    otherwise: (schema) =>
-      schema
-        .notRequired()
-        .nullable()
-        .test({
-          name: testnameDisallowedBasedOnPurpose('VPC'),
-          message: testmessageDisallowedBasedOnPurpose('vpc', 'subnet_id'),
-          test: (value) => typeof value === 'undefined' || value === null,
->>>>>>> 0657c4a7
         }),
     }),
     ipam_address: string().when('purpose', {
@@ -357,7 +266,7 @@
               name: testnameDisallowedBasedOnPurpose('VLAN'),
               message: testmessageDisallowedBasedOnPurpose(
                 'vlan',
-                'ipam_address'
+                'ipam_address',
               ),
               test: (value) => typeof value === 'undefined' || value === '',
             }),
@@ -371,27 +280,15 @@
           const isVLANandIsSetToPrimary =
             value && context.parent.purpose === 'vlan';
           return !isVLANandIsSetToPrimary;
-        }
+        },
       )
       .optional(),
     subnet_id: number().when('purpose', {
       is: 'vpc',
       then: (schema) =>
         schema
-<<<<<<< HEAD
           .transform((value) => (isNaN(value) ? undefined : value))
           .required('Subnet is required.'),
-=======
-          .of(
-            string().test(
-              'valid-ip-range',
-              'Must be a valid IPv4 range, e.g. 192.0.2.0/24.',
-              validateIP,
-            ),
-          )
-          .notRequired()
-          .nullable(),
->>>>>>> 0657c4a7
       otherwise: (schema) =>
         schema
           .notRequired()
@@ -429,8 +326,8 @@
               string().test(
                 'valid-ip-range',
                 'Must be a valid IPv4 range, e.g. 192.0.2.0/24.',
-                validateIP
-              )
+                validateIP,
+              ),
             )
             .notRequired()
             .nullable(),
@@ -448,7 +345,7 @@
   [
     ['ipv6', 'ipv4'],
     ['ipv4', 'ipv6'],
-  ]
+  ],
 );
 
 export const ConfigProfileInterfacesSchema = array()
