--- conflicted
+++ resolved
@@ -829,13 +829,9 @@
   firewall_id: number().nullable().notRequired(),
   placement_group: PlacementGroupPayloadSchema.notRequired().default(undefined),
   disk_encryption: DiskEncryptionSchema,
-<<<<<<< HEAD
   maintenance_policy: mixed()
-    .oneOf(['migrate', 'poweroffon'])
+    .oneOf(['migrate', 'power_off_on'])
     .notRequired()
     .nullable(),
-=======
-  maintenance_policy_id: number().notRequired().nullable(),
   alerts: AclpAlertsPayloadSchema.notRequired().default(undefined),
->>>>>>> 527f59c5
 });