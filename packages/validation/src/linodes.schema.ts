--- conflicted
+++ resolved
@@ -143,15 +143,15 @@
         /[a-zA-Z0-9-]+/,
         'Must include only ASCII letters, numbers, and dashes'
       ),
-<<<<<<< HEAD
-    otherwise: string()
-      .nullable()
-      .test({
+    otherwise: string().when('label', {
+      is: null,
+      then: string().nullable(),
+      otherwise: string().test({
         name: testnameDisallowedBasedOnPurpose('VLAN'),
         message: testmessageDisallowedBasedOnPurpose('vlan', 'label'),
-        test: (value) =>
-          typeof value === 'undefined' || value === '' || value === null,
+        test: (value) => typeof value === 'undefined' || value === '',
       }),
+    }),
   }),
   ipam_address: string().when('purpose', {
     is: 'vlan',
@@ -160,55 +160,15 @@
       message: 'Must be a valid IPv4 range, e.g. 192.0.2.0/24.',
       test: validateIP,
     }),
-    otherwise: string()
-      .nullable()
-      .test({
+    otherwise: string().when('ipam_address', {
+      is: null,
+      then: string().nullable(),
+      otherwise: string().test({
         name: testnameDisallowedBasedOnPurpose('VLAN'),
         message: testmessageDisallowedBasedOnPurpose('vlan', 'ipam_address'),
-        test: (value) =>
-          typeof value === 'undefined' || value === '' || value === null,
-=======
-      label: string().when('purpose', {
-        is: 'vlan',
-        then: string()
-          .required('VLAN label is required.')
-          .min(1, 'VLAN label must be between 1 and 64 characters.')
-          .max(64, 'VLAN label must be between 1 and 64 characters.')
-          .matches(
-            /[a-zA-Z0-9-]+/,
-            'Must include only ASCII letters, numbers, and dashes'
-          ),
-        otherwise: string().when('label', {
-          is: null,
-          then: string().nullable(),
-          otherwise: string().test({
-            name: testnameDisallowedBasedOnPurpose('VLAN'),
-            message: testmessageDisallowedBasedOnPurpose('vlan', 'label'),
-            test: (value) => typeof value === 'undefined' || value === '',
-          }),
-        }),
+        test: (value) => typeof value === 'undefined' || value === '',
       }),
-      ipam_address: string().when('purpose', {
-        is: 'vlan',
-        then: string().notRequired().test({
-          name: 'validateIPAM',
-          message: 'Must be a valid IPv4 range, e.g. 192.0.2.0/24.',
-          test: validateIP,
-        }),
-        otherwise: string().when('ipam_address', {
-          is: null,
-          then: string().nullable(),
-          otherwise: string().test({
-            name: testnameDisallowedBasedOnPurpose('VLAN'),
-            message: testmessageDisallowedBasedOnPurpose(
-              'vlan',
-              'ipam_address'
-            ),
-            test: (value) => typeof value === 'undefined' || value === '',
-          }),
-        }),
->>>>>>> 9e4b095c
-      }),
+    }),
   }),
   primary: boolean().notRequired(),
   subnet_id: number().when('purpose', {
