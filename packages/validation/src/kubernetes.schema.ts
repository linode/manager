import { array, boolean, number, object, string } from 'yup';

import { validateIP } from './firewalls.schema';

export const nodePoolSchema = object({
  type: string(),
  count: number(),
});

export const nodePoolBetaSchema = nodePoolSchema.concat(
  object({
    upgrade_strategy: string(),
    k8_version: string(),
<<<<<<< HEAD
=======
    firewall_id: number(),
>>>>>>> 7029a42a
  }),
);

export const clusterLabelSchema = string()
  .required('Label is required.')
  /**
   * This regex is adapted from the API docs. Kubernetes does
   * not allow underscores.
   */
  .matches(
    /^[a-zA-Z0-9-]+$/,
    'Cluster labels cannot contain special characters, spaces, or underscores.',
  )
  .min(3, 'Length must be between 3 and 32 characters.')
  .max(32, 'Length must be between 3 and 32 characters.');

export const ipv4Address = string().defined().test({
  name: 'validateIP',
  message: 'Must be a valid IPv4 address.',
  test: validateIP,
});

export const ipv6Address = string().defined().test({
  name: 'validateIP',
  message: 'Must be a valid IPv6 address.',
  test: validateIP,
});

const controlPlaneACLOptionsSchema = object({
  enabled: boolean(),
  'revision-id': string(),
  addresses: object({
    ipv4: array().of(ipv4Address).nullable(),
    ipv6: array().of(ipv6Address).nullable(),
  }).notRequired(),
});

const controlPlaneEnterpriseACLOptionsSchema = object({
  enabled: boolean(),
  'revision-id': string(),
  addresses: object({
    ipv4: array().of(ipv4Address),
    ipv6: array().of(ipv6Address),
  }).required(),
});

export const createKubeClusterSchema = object({
  label: clusterLabelSchema,
  region: string().required('Region is required.'),
  k8s_version: string().required('Kubernetes version is required.'),
  node_pools: array()
    .of(nodePoolSchema)
    .min(1, 'Please add at least one node pool.'),
});

export const createKubeClusterWithRequiredACLSchema = object({
  control_plane: object({
    high_availability: boolean(),
    acl: object({
      enabled: boolean(),
      'revision-id': string(),
      addresses: object({
        ipv4: array().of(ipv4Address),
        ipv6: array().of(ipv6Address),
      }),
    }),
  })
    .test(
      'validateIPForEnterprise',
      'At least one IP address or CIDR range is required for LKE Enterprise.',
      function (controlPlane) {
        const { ipv4, ipv6 } = controlPlane.acl.addresses;
        // Pass validation if either IP address has a value.
        return (ipv4 && ipv4.length > 0) || (ipv6 && ipv6.length > 0);
      },
    )
    .required(),
});

export const kubernetesControlPlaneACLPayloadSchema = object({
  acl: controlPlaneACLOptionsSchema,
});

export const kubernetesEnterpriseControlPlaneACLPayloadSchema = object({
  acl: controlPlaneEnterpriseACLOptionsSchema.test(
    'validateIPForEnterprise',
    'At least one IP address or CIDR range is required for LKE Enterprise.',
    function (acl) {
      const { ipv4, ipv6 } = acl.addresses || {};
      // Pass validation if either IP address has a value.
      return (
        (ipv4 && ipv4.length > 0 && ipv4[0] !== '') ||
        (ipv6 && ipv6.length > 0 && ipv6[0] !== '')
      );
    },
  ),
});

// Starts and ends with a letter or number and contains letters, numbers, hyphens, dots, and underscores
const alphaNumericValidCharactersRegex =
  /^[a-zA-Z0-9]([a-zA-Z0-9-._]*[a-zA-Z0-9])?$/;

// DNS subdomain key (example.com/my-app)
const dnsKeyRegex =
  /^[a-zA-Z0-9]([a-zA-Z0-9-._/]*[a-zA-Z0-9])?(\.[a-zA-Z0-9]([a-zA-Z0-9-]*[a-zA-Z0-9])?)*$/;

const MAX_DNS_KEY_TOTAL_LENGTH = 128;
const MAX_DNS_KEY_SUFFIX_LENGTH = 62;
const MAX_SIMPLE_KEY_OR_VALUE_LENGTH = 63;

const validateKubernetesLabel = (labels: {
  [key: string]: string;
}): boolean => {
  if (!labels) {
    return false; // No label provided.
  }
  for (const [labelKey, labelValue] of Object.entries(labels)) {
    // Confirm the key and value both exist.
    if (!labelKey || !labelValue) {
      return false;
    }

    if (labelKey.includes('kubernetes.io') || labelKey.includes('linode.com')) {
      return false;
    }

    // If the key has a slash, validate it as a DNS subdomain; else, validate as a simple key.
    if (labelKey.includes('/')) {
      const suffix = labelKey.split('/')[0];

      if (!dnsKeyRegex.test(labelKey)) {
        return false;
      }
      if (
        labelKey.length > MAX_DNS_KEY_TOTAL_LENGTH ||
        suffix.length > MAX_DNS_KEY_SUFFIX_LENGTH
      ) {
        return false;
      }
    } else {
      if (
        labelKey.length > MAX_SIMPLE_KEY_OR_VALUE_LENGTH ||
        !alphaNumericValidCharactersRegex.test(labelKey)
      ) {
        return false;
      }
    }
    // Validate the alphanumeric value.
    if (
      labelValue.length > MAX_SIMPLE_KEY_OR_VALUE_LENGTH ||
      !alphaNumericValidCharactersRegex.test(labelValue)
    ) {
      return false;
    }
  }
  return true; // All key-value pairs are valid.
};

export const kubernetesLabelSchema = object().test({
  name: 'validateLabels',
  message: 'Labels must be valid key-value pairs.',
  test: validateKubernetesLabel,
});

export const kubernetesTaintSchema = object({
  key: string()
    .required('Key is required.')
    .test(
      'valid-key',
      'Key must start with a letter or number and may contain letters, numbers, hyphens, dots, and underscores, up to 253 characters.',
      (value) => {
        return (
          alphaNumericValidCharactersRegex.test(value) ||
          dnsKeyRegex.test(value)
        );
      },
    )
    .max(253, 'Key must be between 1 and 253 characters.')
    .min(1, 'Key must be between 1 and 253 characters.'),
  value: string()
    .matches(
      alphaNumericValidCharactersRegex,
      'Value must start with a letter or number and may contain letters, numbers, hyphens, dots, and underscores, up to 63 characters.',
    )
    .max(63, 'Value must be between 0 and 63 characters.')
    .notOneOf(
      ['kubernetes.io', 'linode.com'],
      'Value cannot be "kubernetes.io" or "linode.com".',
    )
    .notRequired(),
});<|MERGE_RESOLUTION|>--- conflicted
+++ resolved
@@ -11,10 +11,7 @@
   object({
     upgrade_strategy: string(),
     k8_version: string(),
-<<<<<<< HEAD
-=======
     firewall_id: number(),
->>>>>>> 7029a42a
   }),
 );
 
