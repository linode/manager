--- conflicted
+++ resolved
@@ -60,10 +60,7 @@
 
 export const CreateServiceTargetSchema = object({
   label: string().required(LABEL_REQUIRED),
-<<<<<<< HEAD
-=======
   protocol: string().oneOf(['tcp', 'http', 'https']).required(),
->>>>>>> 9f1f4dde
   endpoints: array(EndpointSchema).required(),
   certificate_id: string().nullable(),
   load_balancing_policy: string()
@@ -162,35 +159,6 @@
   }),
 });
 
-<<<<<<< HEAD
-// Endpoint Schema
-const endpointSchema = object().shape({
-  ip: string().test(
-    'ip-or-hostname',
-    'Either IP or hostname must be provided.',
-    function (value) {
-      const { hostname } = this.parent;
-      return !!value || !!hostname;
-    }
-  ),
-  hostname: string().test(
-    'hostname-or-ip',
-    'Either hostname or IP must be provided.',
-    function (value) {
-      const { ip } = this.parent;
-      return !!value || !!ip;
-    }
-  ),
-  port: number().integer().required(),
-  capacity: number().integer().required(),
-});
-// Service Target Schema
-const createLoadBalancerServiceTargetSchema = object({
-  percentage: number().integer().required(),
-  label: string().required(),
-  endpoints: array().of(endpointSchema).required(),
-  ca_certificate: string(),
-=======
 export const UpdateConfigurationSchema = object({
   label: string().min(1, 'Label must not be empty.'),
   port: number()
@@ -246,7 +214,6 @@
   label: string().required(),
   endpoints: array().of(CreateLoadBalancerEndpointSchema).required(),
   certificate_id: number().integer(),
->>>>>>> 9f1f4dde
   load_balancing_policy: string()
     .oneOf(['round_robin', 'least_request', 'ring_hash', 'random', 'maglev'])
     .required(),
@@ -254,11 +221,7 @@
 });
 
 // Rule Schema
-<<<<<<< HEAD
-const createLoadBalancerRuleSchema = object({
-=======
 const CreateLoadBalancerRuleSchema = object({
->>>>>>> 9f1f4dde
   match_condition: object().shape({
     hostname: string().required(),
     match_field: string()
@@ -268,19 +231,6 @@
     session_stickiness_cookie: string(),
     session_stickiness_ttl: number().integer(),
   }),
-<<<<<<< HEAD
-  service_targets: array().of(createLoadBalancerServiceTargetSchema).required(),
-});
-
-export const configurationSchema = object({
-  label: string().required(LABEL_REQUIRED),
-  port: number().required('Port is required.').min(0).max(65_535),
-  protocol: string().oneOf(['tcp', 'http', 'https']).required(),
-  certificates: string().when('protocol', {
-    is: (val: string) => val !== 'http' && val !== 'tcp',
-    then: array().of(certificateConfigSchema).required(),
-    otherwise: array().strip(),
-=======
   service_targets: array().of(CreateLoadBalancerServiceTargetSchema).required(),
 });
 
@@ -292,7 +242,6 @@
     is: (val: string) => val === 'https',
     then: (o) => o.of(CertificateEntrySchema).required(),
     otherwise: (o) => o.notRequired(),
->>>>>>> 9f1f4dde
   }),
   routes: string().when('protocol', {
     is: 'tcp',
@@ -301,11 +250,7 @@
         object({
           label: string().required(),
           protocol: string().oneOf(['tcp']).required(),
-<<<<<<< HEAD
-          rules: array().of(createLoadBalancerRuleSchema).required(),
-=======
           rules: array().of(CreateLoadBalancerRuleSchema).required(),
->>>>>>> 9f1f4dde
         })
       )
       .required(),
@@ -314,22 +259,14 @@
         object().shape({
           label: string().required(),
           protocol: string().oneOf(['http']).required(),
-<<<<<<< HEAD
-          rules: array().of(createLoadBalancerRuleSchema).required(),
-=======
           rules: array().of(CreateLoadBalancerRuleSchema).required(),
->>>>>>> 9f1f4dde
         })
       )
       .required(),
   }),
 });
-<<<<<<< HEAD
-export const createLoadBalancerSchema = object({
-=======
 
 export const CreateLoadBalancerSchema = object({
->>>>>>> 9f1f4dde
   label: string()
     .matches(
       /^[a-zA-Z0-9.\-_]+$/,
@@ -338,11 +275,7 @@
     .required(LABEL_REQUIRED),
   tags: array().of(string()), // TODO: AGLB - Should confirm on this with API team. Assuming this will be out of scope for Beta.
   regions: array().of(string()).required(),
-<<<<<<< HEAD
-  configurations: array().of(configurationSchema),
-=======
   configurations: array().of(ConfigurationSchema),
->>>>>>> 9f1f4dde
 });
 
 /**
