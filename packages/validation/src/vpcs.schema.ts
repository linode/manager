import ipaddr from 'ipaddr.js';
import { array, lazy, object, string } from 'yup';

const LABEL_MESSAGE = 'Label must be between 1 and 64 characters.';
const LABEL_REQUIRED = 'Label is required.';
const LABEL_REQUIREMENTS =
  'Label must include only ASCII letters, numbers, and dashes.';

const labelTestDetails = {
  testName: 'no two dashes in a row',
  testMessage: 'Label must not contain two dashes in a row.',
};

export const IP_EITHER_BOTH_NOT_NEITHER =
  'A subnet must have either IPv4 or IPv6, or both, but not neither.';
// @TODO VPC IPv6 - remove below constant when IPv6 is in GA
const TEMPORARY_IPV4_REQUIRED_MESSAGE = 'A subnet must have an IPv4 range.';

export const determineIPType = (ip: string) => {
  try {
    let addr;
    const [, mask] = ip.split('/');
    if (mask) {
      const parsed = ipaddr.parseCIDR(ip);
      addr = parsed[0];
    } else {
      addr = ipaddr.parse(ip);
    }
    return addr.kind();
  } catch (e) {
    return undefined;
  }
};

/**
 * VPC-related IP validation that handles for single IPv4 and IPv6 addresses as well as
 * IPv4 ranges in CIDR format and IPv6 ranges with prefix lengths.
 * @param { value } - the IP address string to be validated
 * @param { shouldHaveIPMask } - a boolean indicating whether the value should have a mask (e.g., /32) or not
 * @param { mustBeIPMask } - a boolean indicating whether the value MUST be an IP mask/prefix length or not
 * @param { isIPv6Subnet } - a boolean indicating whether the IPv6 value is for a subnet
 * @param { checkIPv6PrefixLengthIs64 } – a boolean indicating whether the IPv6 value prefix length is 64 (for nested `range` fields in config/Linode interface objects)
 */

export const vpcsValidateIP = ({
  value,
  shouldHaveIPMask,
  mustBeIPMask,
  isIPv6Subnet,
  checkIPv6PrefixLengthIs64,
}: {
  value: string | undefined | null;
  shouldHaveIPMask: boolean;
  mustBeIPMask: boolean;
  isIPv6Subnet?: boolean;
  checkIPv6PrefixLengthIs64?: boolean;
}): boolean => {
  if (!value) {
    return false;
  }

  const [, mask] = value.trim().split('/');

  /*
    // 1. If the test specifies the value must be a mask, and the value is not, fail the test.
    // 2. If the value is a mask, ensure it is a valid IPv6 mask. For MVP: the IPv6 property of
    // the Subnet /POST object is just the prefix length (CIDR mask), 64-125.
    // subnetMaskFromPrefixLength returns null for invalid prefix lengths
  */
  if (mustBeIPMask) {
    // Check that the value equals just the /mask. This is to prevent, for example,
    // something like 2600:3c00::f03c:92ff:feeb:98f9/64 from falsely passing this check.
    const valueIsMaskOnly = value === `/${mask}`;

    return !mask
      ? false
      : ipaddr.IPv6.subnetMaskFromPrefixLength(Number(mask)) !== null &&
          valueIsMaskOnly &&
          Number(mask) >= 64 &&
          Number(mask) <= 125;
  }

  try {
    const type = determineIPType(value);
    const isIPv4 = type === 'ipv4';
    const isIPv6 = type === 'ipv6';

    if (!isIPv4 && !isIPv6) {
      return false;
    }

    // Do protocol-specific checks
    if (isIPv4) {
      if (shouldHaveIPMask) {
        ipaddr.IPv4.parseCIDR(value);
      } else {
        ipaddr.IPv4.isValid(value);
        ipaddr.IPv4.parse(value); // Parse again to prompt test failure if it has a mask but should not.
      }
    }

    if (isIPv6) {
<<<<<<< HEAD
      // @TODO NB-VPC: update the IPv6 prefix if required for NB-VPC integration
=======
      // Range values specified for legacy config interfaces (ipv6.slaac[].range, ipv6.ranges[].range) and Linode interfaces
      // (vpc.ipv6.slaac[].range, vpc.ipv6.ranges[].range) must be a /64 IPv6 network CIDR
      if (checkIPv6PrefixLengthIs64) {
        return mask === '64';
      }

>>>>>>> f3d43a4c
      // VPCs must be assigned an IPv6 prefix of /52, /48, or /44
      const invalidVPCIPv6Prefix = !['52', '48', '44'].includes(mask);
      if (!isIPv6Subnet && invalidVPCIPv6Prefix) {
        return false;
      }

      // VPC subnets must be assigned an IPv6 prefix of 52-62
      const invalidVPCIPv6SubnetPrefix = +mask < 52 || +mask > 62;
      if (isIPv6Subnet && invalidVPCIPv6SubnetPrefix) {
        return false;
      }

      if (shouldHaveIPMask) {
        ipaddr.IPv6.parseCIDR(value);
      } else {
        ipaddr.IPv6.isValid(value);
        ipaddr.IPv6.parse(value); // Parse again to prompt test failure if it has a mask but should not.
      }
    }

    return true;
  } catch (err) {
    return false;
  }
};

const labelValidation = string()
  .test(
    labelTestDetails.testName,
    labelTestDetails.testMessage,
    (value) => !value?.includes('--'),
  )
  .min(1, LABEL_MESSAGE)
  .max(64, LABEL_MESSAGE)
  .matches(/^[a-zA-Z0-9-]*$/, LABEL_REQUIREMENTS);

export const updateVPCSchema = object({
  label: labelValidation,
  description: string(),
});

const VPCIPv6Schema = object({
  range: string()
    .optional()
    .test({
      name: 'IPv6 prefix length',
      message: 'Must be the prefix length 52, 48, or 44 of the IP, e.g. /52',
      test: (value) => {
        if (value && value.length > 0) {
          vpcsValidateIP({
            value,
            shouldHaveIPMask: true,
            mustBeIPMask: false,
          });
        }
      },
    }),
});

const VPCIPv6SubnetSchema = object({
  range: string()
    .required()
    .test({
      name: 'IPv6 prefix length',
      message: 'Must be the prefix length (52-62) of the IP, e.g. /52',
      test: (value) => {
        if (value && value !== 'auto' && value.length > 0) {
          vpcsValidateIP({
            value,
            shouldHaveIPMask: true,
            mustBeIPMask: false,
            isIPv6Subnet: true,
          });
        }
      },
    }),
});

// @TODO VPC IPv6: Delete this when IPv6 is in GA
export const createSubnetSchemaIPv4 = object({
  label: labelValidation.required(LABEL_REQUIRED),
  ipv4: string().when('ipv6', {
    is: (value: unknown) =>
      value === '' || value === null || value === undefined,
    then: (schema) =>
      schema.required(TEMPORARY_IPV4_REQUIRED_MESSAGE).test({
        name: 'IPv4 CIDR format',
        message: 'The IPv4 range must be in CIDR format.',
        test: (value) =>
          vpcsValidateIP({
            value,
            shouldHaveIPMask: true,
            mustBeIPMask: false,
          }),
      }),
    otherwise: (schema) =>
      lazy((value: string | undefined) => {
        switch (typeof value) {
          case 'undefined':
            return schema.notRequired().nullable();

          case 'string':
            return schema.notRequired().test({
              name: 'IPv4 CIDR format',
              message: 'The IPv4 range must be in CIDR format.',
              test: (value) =>
                vpcsValidateIP({
                  value,
                  shouldHaveIPMask: true,
                  mustBeIPMask: false,
                }),
            });

          default:
            return schema.notRequired().nullable();
        }
      }),
  }),
});

export const createSubnetSchemaWithIPv6 = object().shape(
  {
    label: labelValidation.required(LABEL_REQUIRED),
    ipv4: string().when('ipv6', {
      is: (value: unknown) =>
        value === '' || value === null || value === undefined,
      then: (schema) =>
        schema.required(IP_EITHER_BOTH_NOT_NEITHER).test({
          name: 'IPv4 CIDR format',
          message: 'The IPv4 range must be in CIDR format.',
          test: (value) =>
            vpcsValidateIP({
              value,
              shouldHaveIPMask: true,
              mustBeIPMask: false,
            }),
        }),
      otherwise: (schema) =>
        lazy((value: string | undefined) => {
          switch (typeof value) {
            case 'undefined':
              return schema.notRequired().nullable();

            case 'string':
              return schema.notRequired().test({
                name: 'IPv4 CIDR format',
                message: 'The IPv4 range must be in CIDR format.',
                test: (value) =>
                  vpcsValidateIP({
                    value,
                    shouldHaveIPMask: true,
                    mustBeIPMask: false,
                  }),
              });

            default:
              return schema.notRequired().nullable();
          }
        }),
    }),
    ipv6: array()
      .of(VPCIPv6SubnetSchema)
      .when('ipv4', {
        is: (value: unknown) =>
          value === '' || value === null || value === undefined,
        then: (schema) => schema.required(IP_EITHER_BOTH_NOT_NEITHER),
      }),
  },
  [
    ['ipv6', 'ipv4'],
    ['ipv4', 'ipv6'],
  ],
);

const createVPCIPv6Schema = VPCIPv6Schema.concat(
  object({
    allocation_class: string().optional(),
  }),
);

export const createVPCSchema = object({
  label: labelValidation.required(LABEL_REQUIRED),
  description: string(),
  region: string().required('Region is required'),
  subnets: array().of(createSubnetSchemaIPv4),
  ipv6: array().of(createVPCIPv6Schema).max(1).optional(),
});

export const modifySubnetSchema = object({
  label: labelValidation.required(LABEL_REQUIRED),
});<|MERGE_RESOLUTION|>--- conflicted
+++ resolved
@@ -49,11 +49,11 @@
   isIPv6Subnet,
   checkIPv6PrefixLengthIs64,
 }: {
-  value: string | undefined | null;
+  checkIPv6PrefixLengthIs64?: boolean;
+  isIPv6Subnet?: boolean;
+  mustBeIPMask: boolean;
   shouldHaveIPMask: boolean;
-  mustBeIPMask: boolean;
-  isIPv6Subnet?: boolean;
-  checkIPv6PrefixLengthIs64?: boolean;
+  value: null | string | undefined;
 }): boolean => {
   if (!value) {
     return false;
@@ -100,18 +100,15 @@
     }
 
     if (isIPv6) {
-<<<<<<< HEAD
       // @TODO NB-VPC: update the IPv6 prefix if required for NB-VPC integration
-=======
       // Range values specified for legacy config interfaces (ipv6.slaac[].range, ipv6.ranges[].range) and Linode interfaces
       // (vpc.ipv6.slaac[].range, vpc.ipv6.ranges[].range) must be a /64 IPv6 network CIDR
       if (checkIPv6PrefixLengthIs64) {
         return mask === '64';
       }
 
->>>>>>> f3d43a4c
       // VPCs must be assigned an IPv6 prefix of /52, /48, or /44
-      const invalidVPCIPv6Prefix = !['52', '48', '44'].includes(mask);
+      const invalidVPCIPv6Prefix = !['44', '48', '52'].includes(mask);
       if (!isIPv6Subnet && invalidVPCIPv6Prefix) {
         return false;
       }
@@ -208,9 +205,6 @@
     otherwise: (schema) =>
       lazy((value: string | undefined) => {
         switch (typeof value) {
-          case 'undefined':
-            return schema.notRequired().nullable();
-
           case 'string':
             return schema.notRequired().test({
               name: 'IPv4 CIDR format',
@@ -222,6 +216,9 @@
                   mustBeIPMask: false,
                 }),
             });
+
+          case 'undefined':
+            return schema.notRequired().nullable();
 
           default:
             return schema.notRequired().nullable();
@@ -250,9 +247,6 @@
       otherwise: (schema) =>
         lazy((value: string | undefined) => {
           switch (typeof value) {
-            case 'undefined':
-              return schema.notRequired().nullable();
-
             case 'string':
               return schema.notRequired().test({
                 name: 'IPv4 CIDR format',
@@ -264,6 +258,9 @@
                     mustBeIPMask: false,
                   }),
               });
+
+            case 'undefined':
+              return schema.notRequired().nullable();
 
             default:
               return schema.notRequired().nullable();
