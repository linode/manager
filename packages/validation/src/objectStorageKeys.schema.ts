--- conflicted
+++ resolved
@@ -6,7 +6,10 @@
     .min(3, 'Label must be between 3 and 50 characters.')
     .max(50, 'Label must be between 3 and 50 characters.')
     .trim(),
-<<<<<<< HEAD
+  regions: array()
+    .of(string())
+    .min(1, 'Regions must include at least one region')
+    .notRequired(),
 });
 
 // TODO : OMC - The above createObjectStorageKeysSchema will be replaced with omc_createObjectStorageKeysSchema without prefix omc.
@@ -21,10 +24,4 @@
     .of(string())
     .min(1, 'At least one region is required.')
     .required('Region is required.'),
-=======
-  regions: array()
-    .of(string())
-    .min(1, 'Regions must include at least one region')
-    .notRequired(),
->>>>>>> 162f4711
 });