--- conflicted
+++ resolved
@@ -40,7 +40,6 @@
     .min(1, 'Must specify at least one region.'),
 });
 
-<<<<<<< HEAD
 export const sharegroupImageSchema = object({
   id: string().required('Image ID is required'),
   label: labelSchema.optional(),
@@ -49,6 +48,11 @@
 
 export const addSharegroupImagesSchema = object({
   images: array(sharegroupImageSchema).required('Images are required.'),
+});
+
+export const updateSharegroupImageSchema = object({
+  label: labelSchema.optional(),
+  description: string().optional(),
 });
 
 export const createSharegroupSchema = object({
@@ -62,12 +66,12 @@
   description: string().optional(),
 });
 
-export const updateSharegroupImageSchema = object({
-  label: labelSchema.optional(),
-  description: string().optional(),
-=======
 export const addSharegroupMemberSchema = object({
   token: string().required('Token is required.'),
+  label: labelSchema.required('Label is required.'),
+});
+
+export const updateSharegroupMemberSchema = object({
   label: labelSchema.required('Label is required.'),
 });
 
@@ -80,9 +84,4 @@
 
 export const updateSharegroupTokenSchema = object({
   label: labelSchema.required('Label is required.'),
-});
-
-export const updateSharegroupMemberSchema = object({
-  label: labelSchema.required('Label is required.'),
->>>>>>> a080bd87
 });