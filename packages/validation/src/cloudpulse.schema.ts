import { array, number, object, string } from 'yup';

const fieldErrorMessage = 'This field is required.';

const dimensionFilters = object({
  dimension_label: string().required(fieldErrorMessage),
  operator: string().required(fieldErrorMessage),
  value: string().required(fieldErrorMessage),
});

const metricCriteria = object({
  metric: string().required(fieldErrorMessage),
  aggregate_function: string().required(fieldErrorMessage),
  operator: string().required(fieldErrorMessage),
  threshold: number()
    .required(fieldErrorMessage)
    .min(0, "The value can't be negative.")
    .typeError('The value should be a number.'),
  dimension_filters: array().of(dimensionFilters).notRequired(),
});

const triggerConditionValidation = object({
  polling_interval_seconds: number().required(fieldErrorMessage),
  evaluation_period_seconds: number().required(fieldErrorMessage),
  trigger_occurrences: number()
    .required(fieldErrorMessage)
    .positive('Enter a positive value.')
    .typeError('The value should be a number.'),
});
<<<<<<< HEAD
=======

>>>>>>> 28be63cc
const specialStartEndRegex = /^[^a-zA-Z0-9]/;
export const createAlertDefinitionSchema = object({
  label: string()
    .required(fieldErrorMessage)
    .matches(
      /^[^*#&+:<>"?@%{}\\\/]+$/,
      'Name cannot contain special characters: * # & + : < > ? @ % { } \\ /.'
    )
<<<<<<< HEAD
    .max(100, 'Name must be 100 characters or less.'),
=======
    .max(100, 'Name must be 100 characters or less.')
    .test(
      'no-special-start-end',
      'Name cannot start or end with a special character.',
      (value) => {
        return !specialStartEndRegex.test(value ?? '');
      }
    ),
>>>>>>> 28be63cc
  description: string()
    .max(100, 'Description must be 100 characters or less.')
    .test(
      'no-special-start-end',
      'Description cannot start or end with a special character.',
      (value) => {
        return !specialStartEndRegex.test(value ?? '');
      }
    )
    .optional(),
  severity: number().oneOf([0, 1, 2, 3]).required(fieldErrorMessage),
  rule_criteria: object({
    rules: array()
      .of(metricCriteria)
      .min(1, 'At least one metric criteria is required.'),
  }),
  trigger_conditions: triggerConditionValidation,
  channel_ids: array()
    .of(number())
    .min(1, 'At least one notification channel is required.'),
  tags: array().of(string()).notRequired(),
});<|MERGE_RESOLUTION|>--- conflicted
+++ resolved
@@ -27,10 +27,7 @@
     .positive('Enter a positive value.')
     .typeError('The value should be a number.'),
 });
-<<<<<<< HEAD
-=======
 
->>>>>>> 28be63cc
 const specialStartEndRegex = /^[^a-zA-Z0-9]/;
 export const createAlertDefinitionSchema = object({
   label: string()
@@ -39,9 +36,6 @@
       /^[^*#&+:<>"?@%{}\\\/]+$/,
       'Name cannot contain special characters: * # & + : < > ? @ % { } \\ /.'
     )
-<<<<<<< HEAD
-    .max(100, 'Name must be 100 characters or less.'),
-=======
     .max(100, 'Name must be 100 characters or less.')
     .test(
       'no-special-start-end',
@@ -50,7 +44,6 @@
         return !specialStartEndRegex.test(value ?? '');
       }
     ),
->>>>>>> 28be63cc
   description: string()
     .max(100, 'Description must be 100 characters or less.')
     .test(
