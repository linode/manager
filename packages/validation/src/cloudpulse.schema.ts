import { array, number, object, string } from 'yup';

const fieldErrorMessage = 'This field is required.';

const dimensionFilters = object({
  dimension_label: string().required('Label for the filter is required.'),
  operator: string().required(fieldErrorMessage),
  value: string().required(fieldErrorMessage),
});

const metricCriteria = object({
  metric: string().required(fieldErrorMessage),
  aggregate_function: string().required(fieldErrorMessage),
  operator: string().required(fieldErrorMessage),
  threshold: number()
    .required(fieldErrorMessage)
    .min(0, "The value can't be negative.")
    .typeError('The value should be a number.'),
  dimension_filters: array().of(dimensionFilters).notRequired(),
});

const triggerConditionValidation = object({
  polling_interval_seconds: number().required(fieldErrorMessage),
  evaluation_period_seconds: number().required(fieldErrorMessage),
  trigger_occurrences: number()
    .required(fieldErrorMessage)
    .positive("The value can't be 0.")
    .typeError(fieldErrorMessage),
});

export const createAlertDefinitionSchema = object({
  label: string().required(fieldErrorMessage),
  description: string().optional(),
  severity: number().oneOf([0, 1, 2, 3]).required(fieldErrorMessage),
<<<<<<< HEAD
  entity_ids: array()
    .of(string().required())
    .min(1, 'At least one resource is required.')
    .required(),
=======
>>>>>>> 68c795be
  rule_criteria: object({
    rules: array()
      .of(metricCriteria)
      .min(1, 'At least one metric criteria is required.'),
  }),
  trigger_conditions: triggerConditionValidation,
  channel_ids: array().of(number()).min(1, 'At least one channel is required.'),
  tags: array().of(string()).notRequired(),
});<|MERGE_RESOLUTION|>--- conflicted
+++ resolved
@@ -32,13 +32,6 @@
   label: string().required(fieldErrorMessage),
   description: string().optional(),
   severity: number().oneOf([0, 1, 2, 3]).required(fieldErrorMessage),
-<<<<<<< HEAD
-  entity_ids: array()
-    .of(string().required())
-    .min(1, 'At least one resource is required.')
-    .required(),
-=======
->>>>>>> 68c795be
   rule_criteria: object({
     rules: array()
       .of(metricCriteria)
