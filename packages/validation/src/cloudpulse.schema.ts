import { array, number, object, string } from 'yup';

const fieldErrorMessage = 'This field is required.';

export const dimensionFilters = object({
  dimension_label: string().required(fieldErrorMessage),
  operator: string()
    .oneOf(['eq', 'neq', 'startswith', 'endswith', 'in'])
    .required(fieldErrorMessage),
  value: string().required(fieldErrorMessage),
});

export const metricCriteria = object({
  metric: string().required(fieldErrorMessage),
  aggregate_function: string()
    .oneOf(['avg', 'count', 'max', 'min', 'sum'])
    .required(fieldErrorMessage),
  operator: string()
    .oneOf(['eq', 'gt', 'lt', 'gte', 'lte'])
    .required(fieldErrorMessage),
  threshold: number()
    .required(fieldErrorMessage)
    .min(0, 'Enter a positive value.')
    .typeError('The value should be a number.'),
  dimension_filters: array().of(dimensionFilters.defined()).optional(),
});

export const triggerConditionValidation = object({
  criteria_condition: string()
    .oneOf(['ALL'])
    .required('Criteria condition is required'),
  polling_interval_seconds: number().required(fieldErrorMessage),
  evaluation_period_seconds: number().required(fieldErrorMessage),
  trigger_occurrences: number()
    .required(fieldErrorMessage)
    .positive('Enter a positive value.')
    .typeError('The value should be a number.'),
});

const specialStartEndRegex = /^[^a-zA-Z0-9]/;
export const createAlertDefinitionSchema = object({
  label: string()
    .required(fieldErrorMessage)
    .matches(
      /^[^*#&+:<>"?@%{}\\\/]+$/,
      'Name cannot contain special characters: * # & + : < > ? @ % { } \\ /.',
    )
    .max(100, 'Name must be 100 characters or less.')
    .test(
      'no-special-start-end',
      'Name cannot start or end with a special character.',
      (value) => {
        return !specialStartEndRegex.test(value ?? '');
      },
    ),
  description: string()
    .max(100, 'Description must be 100 characters or less.')
    .test(
      'no-special-start-end',
      'Description cannot start or end with a special character.',
      (value) => {
        return !specialStartEndRegex.test(value ?? '');
      },
    )
    .optional(),
  severity: number().oneOf([0, 1, 2, 3]).required(fieldErrorMessage),
  rule_criteria: object({
    rules: array()
      .of(metricCriteria)
      .min(1, 'At least one metric criteria is required.')
      .required(),
  }).required(),
  trigger_conditions: triggerConditionValidation,
  channel_ids: array()
    .of(number().required())
    .required()
    .min(1, 'At least one notification channel is required.'),
  tags: array().of(string().defined()).optional(),
  entity_ids: array().of(string().defined()).optional(),
  regions: array().of(string().defined()).optional(),
  scope: string().oneOf(['entity', 'region', 'account']).nullable().optional(),
});

export const editAlertDefinitionSchema = object({
  channel_ids: array().of(number().required()).optional(),
  label: string()
    .matches(
      /^[^*#&+:<>"?@%{}\\/]+$/,
      'Name cannot contain special characters: * # & + : < > ? @ % { } \\ /.',
    )
    .max(100, 'Name must be 100 characters or less.')
    .test(
      'no-special-start-end',
      'Name cannot start or end with a special character.',
      (value) => {
        return !specialStartEndRegex.test(value ?? '');
      },
    )
    .optional(),
  description: string()
    .max(100, 'Description must be 100 characters or less.')
    .test(
      'no-special-start-end',
      'Description cannot start or end with a special character.',
      (value) => {
        return !specialStartEndRegex.test(value ?? '');
      },
    )
    .optional(),
  entity_ids: array().of(string().defined()).optional(),
  rule_criteria: object({
    rules: array()
      .of(metricCriteria)
      .min(1, 'At least one metric criteria is required.')
      .required(),
  })
    .optional()
    .default(undefined),
  tags: array().of(string().defined()).optional(),
  trigger_conditions: triggerConditionValidation.optional().default(undefined),
  severity: number().oneOf([0, 1, 2, 3]).optional(),
  status: string()
    .oneOf([
      'enabled',
      'disabled',
<<<<<<< HEAD
      'in progress', // TODO: remove in progress once api changes are ready
=======
      'in progress',
>>>>>>> b5dcacdf
      'failed',
      'provisioning',
      'disabling',
      'enabling',
    ])
    .optional(),
  scope: string().oneOf(['entity', 'region', 'account']).nullable().optional(),
  regions: array().of(string().defined()).optional(),
});<|MERGE_RESOLUTION|>--- conflicted
+++ resolved
@@ -123,11 +123,7 @@
     .oneOf([
       'enabled',
       'disabled',
-<<<<<<< HEAD
-      'in progress', // TODO: remove in progress once api changes are ready
-=======
       'in progress',
->>>>>>> b5dcacdf
       'failed',
       'provisioning',
       'disabling',
