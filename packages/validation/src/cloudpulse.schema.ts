import { array, number, object, string } from 'yup';

const dimensionFilters = object({
  dimension_label: string().required('Data Field is required for the filter.'),
  operator: string().required('Operator is required.'),
  value: string().required('Value is required.'),
});

const metricCriteria = object({
  metric: string().required('Metric Data Field is required.'),
  aggregation_type: string().required('Aggregation type is required.'),
  operator: string().required('Criteria Operator is required.'),
  threshold: number()
    .required('Threshold value is required.')
    .min(0, 'Threshold value cannot be negative.')
    .typeError('Threshold value should be a number.'),
  dimension_filters: array().of(dimensionFilters).notRequired(),
});

const triggerConditionValidation = object({
  polling_interval_seconds: number().required('Polling Interval is required.'),
  evaluation_period_seconds: number().required(
    'Evaluation Period is required.'
  ),
  trigger_occurrences: number()
    .required('Trigger Occurrences is required.')
<<<<<<< HEAD
    .positive('Value must be greater than zero.'),
=======
    .positive('Value must be greater than zero.')
    .typeError('Trigger Occurrences is required.'),
>>>>>>> ae655133
});

export const createAlertDefinitionSchema = object({
  label: string().required('Name is required.'),
  description: string().optional(),
  severity: number().oneOf([0, 1, 2, 3]).required('Severity is required.'),
  entity_ids: array()
    .of(string().required())
    .min(1, 'At least one resource is needed.'),
  rule_criteria: object({
    rules: array()
      .of(metricCriteria)
      .min(1, 'At least one metric criteria is needed.'),
  }),
  trigger_conditions: triggerConditionValidation,
  channel_ids: array(number()),
  tags: array().of(string()).notRequired(),
});<|MERGE_RESOLUTION|>--- conflicted
+++ resolved
@@ -24,12 +24,8 @@
   ),
   trigger_occurrences: number()
     .required('Trigger Occurrences is required.')
-<<<<<<< HEAD
-    .positive('Value must be greater than zero.'),
-=======
     .positive('Value must be greater than zero.')
     .typeError('Trigger Occurrences is required.'),
->>>>>>> ae655133
 });
 
 export const createAlertDefinitionSchema = object({
