<<<<<<< HEAD
=======
## [2021-10-05] - v0.6.0

### Added:
- AutoscaleNodePoolSchema

### Changed:
- CreditCardSchema

>>>>>>> f92ea72a
## [2021-09-17] - v0.5.0

### Added:
- NodeBalancer validation error messages

### Changed:
- Allow non-VLAN interface labels to be null 

## [2021-07-29] - v0.4.0

### Added:
- Schemas for new payment methods

## [2021-05-18] - v0.3.2
### Added:
- Remaining schemas from api-v4 package

## [2021-05-18] - v0.3.0

### Added:
- Remaining schemas from api-v4 package<|MERGE_RESOLUTION|>--- conflicted
+++ resolved
@@ -1,5 +1,3 @@
-<<<<<<< HEAD
-=======
 ## [2021-10-05] - v0.6.0
 
 ### Added:
@@ -8,7 +6,6 @@
 ### Changed:
 - CreditCardSchema
 
->>>>>>> f92ea72a
 ## [2021-09-17] - v0.5.0
 
 ### Added:
