--- conflicted
+++ resolved
@@ -1,18 +1,17 @@
-<<<<<<< HEAD
 ## [2024-02-12] - v0.40.0
 
 
 ### Changed:
 
 - ip_ranges field in LinodeInterfaceSchema no longer limited to 1 element ([#10089](https://github.com/linode/manager/pull/10089))
-=======
+
 ## [2024-02-05] - v0.39.0
 
 
 ### Upcoming Features:
 
 - Add `path_regex` as a valid ACLB rule match field ([#10126](https://github.com/linode/manager/pull/10126))
->>>>>>> 875d0203
+
 
 ## [2024-01-22] - v0.38.0
 
