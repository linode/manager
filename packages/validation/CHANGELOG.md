
<<<<<<< HEAD
=======
## [2023-04-17] - v0.22.0

### Changed:
- Make NodeBalancer label required #8964

>>>>>>> a209a25e
## [2023-04-03] - v0.21.0

### Added:
- React Query for SSH Keys [#8892](https://github.com/linode/manager/pull/8892)

## [2023-03-20] - v0.20.0

### Changed:
- Domain length validation from 255 characters to 253 characters to match API's domain length validation [#8853](https://github.com/linode/manager/pull/8853)
- Updated `tsup` [#8838](https://github.com/linode/manager/pull/8838)

### Removed:
- Unused packages + update lint-staged [#8860](https://github.com/linode/manager/pull/8860)

## [2023-02-13] - v0.19.0

### Changed:
- `image` field required in CreateLinodeSchema when creating Linode via StackScript

## [2023-02-07] - v0.18.0

### Fixed:
- `validation` CommonJS not accepted by Node.js

## [2023-01-13] - v0.17.1

### Fixed:
- Node.js CommonJS Module Error

## [2023-01-09] - v0.17.0

### Changed:
- Updated ESLint rules to not include Material UI

## [2022-11-01] - v0.16.0
### Changed:
- Linode max label length from 32 to 64 characters

## [2022-10-04] - v0.15.0

### Changed:
- validFirewallRuleProtocol and FirewallRuleTypeSchema updated to account for IPENCAP

## [2022-09-06] - v0.14.0

### Changed:
- Unused dependencies and code clean up

## [2022-08-22] - v0.13.0

### Changed:
- `@linode/validation` is now built using `tsup` outputting esm, commonjs, and iife. Items can still be imported from the package root (`@linode/validation`) or from a subdirectory (`@linode/validation/lib/**`) on supported configurations.

## [2022-06-23] - v0.12.0

### Added
- `SendCodeToPhoneNumberSchema`
- `VerifyPhoneNumberCodeSchema`
- `SecurityQuestionsSchema`


## [2022-05-16] - v0.11.1

### Fixed
- createDatabaseSchema MySQL validation to accept semi_synch

## [2022-05-16] - v0.11.0

### Changed
- Database schema to support addition of PostgreSQL and MongoDB

## [2022-05-02] - v0.10.0
### Changed:
- Replace all single quotes with curly quotes

## [2022-04-18] - v0.9.0
### Changed:
- updateDatabaseSchema to include maintenance updates

## [2022-02-07] - v0.8.0
### Changed:
- createDatabaseSchema and updateDatabaseSchema

## [2021-10-20] - v0.7.0

### Changed:
Change default export from /lib to root
Add build config for Node.js

## [2021-10-05] - v0.6.0

### Added:
- AutoscaleNodePoolSchema

### Changed:
- CreditCardSchema

## [2021-09-17] - v0.5.0

### Added:
- NodeBalancer validation error messages

### Changed:
- Allow non-VLAN interface labels to be null

## [2021-07-29] - v0.4.0

### Added:
- Schemas for new payment methods

## [2021-05-18] - v0.3.2
### Added:
- Remaining schemas from api-v4 package

## [2021-05-18] - v0.3.0

### Added:
- Remaining schemas from api-v4 package<|MERGE_RESOLUTION|>--- conflicted
+++ resolved
@@ -1,12 +1,9 @@
 
-<<<<<<< HEAD
-=======
 ## [2023-04-17] - v0.22.0
 
 ### Changed:
 - Make NodeBalancer label required #8964
 
->>>>>>> a209a25e
 ## [2023-04-03] - v0.21.0
 
 ### Added:
