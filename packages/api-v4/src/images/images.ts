--- conflicted
+++ resolved
@@ -11,13 +11,8 @@
   setURL,
   setXFilter,
 } from '../request';
-<<<<<<< HEAD
-import { Filter, Params, ResourcePage as Page } from '../types';
-import {
-=======
 import type { Filter, Params, ResourcePage as Page } from '../types';
 import type {
->>>>>>> 5bf015ef
   CreateImagePayload,
   Image,
   ImageUploadPayload,
