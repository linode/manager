--- conflicted
+++ resolved
@@ -11,20 +11,12 @@
   setURL,
   setXFilter,
 } from '../request';
-<<<<<<< HEAD
-import { Filter, Params, ResourcePage as Page } from '../types';
-import {
-  CreateImagePayload,
-  Image,
-  ImageUploadPayload,
-  UpdateImagePayload,
-=======
 import type { Filter, Params, ResourcePage as Page } from '../types';
 import type {
   CreateImagePayload,
   Image,
   ImageUploadPayload,
->>>>>>> 819356b7
+  UpdateImagePayload,
   UploadImageResponse,
 } from './types';
 
@@ -68,22 +60,7 @@
  * @param imageId { string } ID of the Image to look up.
  * @param data { UpdateImagePayload } the updated image details
  */
-<<<<<<< HEAD
 export const updateImage = (imageId: string, data: UpdateImagePayload) => {
-=======
-export const updateImage = (
-  imageId: string,
-  label?: string,
-  description?: string,
-  tags?: string[]
-) => {
-  const data = {
-    ...(label && { label }),
-    ...(description && { description }),
-    ...(tags && { tags }),
-  };
-
->>>>>>> 819356b7
   return Request<Image>(
     setURL(`${API_ROOT}/images/${encodeURIComponent(imageId)}`),
     setMethod('PUT'),
