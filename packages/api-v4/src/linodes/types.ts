import type { Region, RegionSite } from '../regions';
import type { IPAddress, IPRange } from '../networking/types';
import type { LinodePlacementGroupPayload } from '../placement-groups/types';
import { InferType } from 'yup';
import {
  CreateLinodeInterfaceSchema,
  ModifyLinodeInterfaceSchema,
  RebuildLinodeSchema,
  UpdateLinodeInterfaceSettingsSchema,
  UpgradeToLinodeInterfaceSchema,
} from '@linode/validation';

export type Hypervisor = 'kvm' | 'zen';

export type EncryptionStatus = 'enabled' | 'disabled';

export type InterfaceGenerationType = 'legacy_config' | 'linode';

export interface LinodeSpecs {
  disk: number;
  memory: number;
  vcpus: number;
  transfer: number;
  gpus: number;
  accelerated_devices: number;
}

export interface Linode {
  id: number;
  alerts: LinodeAlerts;
  backups: LinodeBackups;
  capabilities: LinodeCapabilities[];
  created: string;
  disk_encryption?: EncryptionStatus; // @TODO LDE: Remove optionality once LDE is fully rolled out
  region: string;
  image: string | null;
  group: string;
<<<<<<< HEAD
  interface_generation?: InterfaceGenerationType;
=======
  interface_generation?: InterfaceGenerationType; // @TODO Linode Interfaces - Remove optionality once fully rolled out
>>>>>>> 49aa3059
  ipv4: string[];
  ipv6: string | null;
  label: string;
  lke_cluster_id: number | null;
  placement_group?: LinodePlacementGroupPayload; // If not in a placement group, this will be excluded from the response.
  type: string | null;
  status: LinodeStatus;
  updated: string;
  hypervisor: Hypervisor;
  specs: LinodeSpecs;
  watchdog_enabled: boolean;
  tags: string[];
  site_type: RegionSite;
}

export interface LinodeAlerts {
  cpu: number;
  io: number;
  network_in: number;
  network_out: number;
  transfer_quota: number;
}

export interface LinodeBackups {
  enabled: boolean;
  schedule: LinodeBackupSchedule;
  last_successful: string | null;
}

export type LinodeCapabilities =
  | 'Block Storage Encryption'
  | 'SMTP Enabled'
  | 'Block Storage Performance B1';

export type Window =
  | 'Scheduling'
  | 'W0'
  | 'W2'
  | 'W4'
  | 'W8'
  | 'W10'
  | 'W12'
  | 'W14'
  | 'W16'
  | 'W18'
  | 'W20'
  | 'W22';

export type Day =
  | 'Scheduling'
  | 'Sunday'
  | 'Monday'
  | 'Tuesday'
  | 'Wednesday'
  | 'Thursday'
  | 'Friday'
  | 'Saturday';

export interface LinodeBackupSchedule {
  window: Window | null;
  day: Day | null;
}

export interface LinodeBackupsResponse {
  automatic: LinodeBackup[];
  snapshot: {
    current: LinodeBackup | null;
    in_progress: LinodeBackup | null;
  };
}

export type Filesystem = 'raw' | 'swap' | 'ext4' | 'ext3' | 'initrd';

export interface LinodeBackupDisk {
  size: number;
  label: string;
  filesystem: Filesystem;
}

export interface LinodeBackup {
  id: number;
  label: string | null;
  status: LinodeBackupStatus;
  type: LinodeBackupType;
  region: string;
  created: string;
  updated: string;
  finished: string;
  configs: string[];
  disks: LinodeBackupDisk[];
  available: boolean;
}

export type LinodeBackupType = 'auto' | 'snapshot';

export type LinodeBackupStatus =
  | 'pending'
  | 'running'
  | 'paused'
  | 'needsPostProcessing'
  | 'successful'
  | 'failed'
  | 'userAborted';

export interface LinodeIPsResponse {
  ipv4: LinodeIPsResponseIPV4;
  ipv6?: LinodeIPsResponseIPV6;
}

export interface LinodeIPsResponseIPV4 {
  public: IPAddress[];
  private: IPAddress[];
  shared: IPAddress[];
  reserved: IPAddress[];
}

export interface LinodeIPsResponseIPV6 {
  link_local: IPAddress;
  slaac: IPAddress;
  global: IPRange[];
}

export type LinodeStatus =
  | 'offline'
  | 'booting'
  | 'running'
  | 'shutting_down'
  | 'rebooting'
  | 'rebuilding'
  | 'provisioning'
  | 'deleting'
  | 'migrating'
  | 'cloning'
  | 'restoring'
  | 'stopped';

// ---------------------------------------------------------------------
// Types relating to legacy interfaces (Configuration profile Interfaces)
// ----------------------------------------------------------------------
export type InterfacePurpose = 'public' | 'vlan' | 'vpc';

export interface ConfigInterfaceIPv4 {
  vpc?: string | null;
  nat_1_1?: string | null;
}

export interface ConfigInterfaceIPv6 {
  vpc?: string | null;
}

// The legacy interface type - for Configuration Profile Interfaces
export interface Interface {
  id: number;
  label: string | null;
  purpose: InterfacePurpose;
  ipam_address: string | null;
  primary?: boolean;
  active: boolean;
  subnet_id?: number | null;
  vpc_id?: number | null;
  ipv4?: ConfigInterfaceIPv4;
  ipv6?: ConfigInterfaceIPv6;
  ip_ranges?: string[];
}

export type InterfacePayload = Omit<Interface, 'id' | 'active'>;

export interface ConfigInterfaceOrderPayload {
  ids: number[];
}

export type UpdateConfigInterfacePayload = Pick<
  Interface,
  'primary' | 'ipv4' | 'ipv6' | 'ip_ranges'
>;

export interface Config {
  id: number;
  kernel: string;
  comments: string;
  memory_limit: number;
  root_device: string;
  run_level: 'default' | 'single' | 'binbash';
  virt_mode: 'paravirt' | 'fullvirt';
  helpers: any;
  label: string;
  devices: Devices;
  created: string;
  updated: string;
  initrd: string | null;
  // If a Linode is using the new Linode Interfaces, this field will either no longer be present or be returned as null.
  interfaces?: Interface[] | null;
}

// ----------------------------------------------------------
// Types relating to new interfaces - Linode Interfaces
// ----------------------------------------------------------
export interface DefaultRoute {
  ipv4?: boolean;
  ipv6?: boolean;
}

export type CreateLinodeInterfacePayload = InferType<
  typeof CreateLinodeInterfaceSchema
>;

export type ModifyLinodeInterfacePayload = InferType<
  typeof ModifyLinodeInterfaceSchema
>;

// GET related types

// GET object
export interface LinodeInterface {
  id: number;
  mac_address: string;
  default_route: DefaultRoute;
  version: number;
  created: string;
  updated: string;
  vpc: VPCInterfaceData | null;
  public: PublicInterfaceData | null;
  vlan: {
    vlan_label: string;
    ipam_address: string;
  } | null;
}

export interface LinodeInterfaces {
  interfaces: LinodeInterface[];
}

export interface VPCInterfaceData {
  vpc_id: number;
  subnet_id: number;
  ipv4: {
    addresses: {
      address: string;
      primary: boolean;
      nat_1_1_address?: string;
    }[];
    ranges: { range: string }[];
  };
}

export interface PublicInterfaceData {
  ipv4: {
    addresses: {
      address: string;
      primary: boolean;
    }[];
    shared: {
      address: string;
      linode_id: number;
    }[];
  };
  ipv6: {
    slaac: {
      address: string;
      prefix: string;
    }[];
    shared: {
      range: string;
      route_target: string | null;
    }[];
    ranges: {
      range: string;
      route_target: string | null;
    }[];
  };
}

// Other Linode Interface types
export type LinodeInterfaceStatus = 'active' | 'inactive' | 'deleted';

export interface LinodeInterfaceHistory {
  interface_history_id: number;
  interface_id: number;
  linode_id: number;
  event_id: number;
  version: number;
  interface_data: string; // will come in as JSON string object that we'll need to parse
  status: LinodeInterfaceStatus;
  created: string;
}

export interface LinodeInterfaceSettings {
  network_helper: boolean;
  default_route: {
    ipv4_interface_id?: number | null;
    ipv4_eligible_interface_ids: number[];
    ipv6_interface_id?: number | null;
    ipv6_eligible_interface_ids: number[];
  };
}

export type LinodeInterfaceSettingsPayload = InferType<
  typeof UpdateLinodeInterfaceSettingsSchema
>;

export type UpgradeInterfacePayload = InferType<
  typeof UpgradeToLinodeInterfaceSchema
>;

export interface UpgradeInterfaceData {
  config_id: number;
  dry_run: boolean;
  interfaces: LinodeInterface[];
}

// ----------------------------------------------------------

export interface DiskDevice {
  disk_id: null | number;
}
export interface VolumeDevice {
  volume_id: null | number;
}

export interface Devices {
  sda: null | DiskDevice | VolumeDevice;
  sdb: null | DiskDevice | VolumeDevice;
  sdc: null | DiskDevice | VolumeDevice;
  sdd: null | DiskDevice | VolumeDevice;
  sde: null | DiskDevice | VolumeDevice;
  sdf: null | DiskDevice | VolumeDevice;
  sdg: null | DiskDevice | VolumeDevice;
  sdh: null | DiskDevice | VolumeDevice;
}

export type KernelArchitecture = 'x86_64' | 'i386';

export interface Kernel {
  id: string;
  label: string;
  version: string;
  kvm: boolean;
  architecture: KernelArchitecture;
  pvops: boolean;
  deprecated: boolean;
  /**
   * @example 2009-10-26T04:00:00
   */
  built: string;
}

export interface NetStats {
  in: [number, number][];
  out: [number, number][];
  private_in: [number, number][];
  private_out: [number, number][];
}

export interface StatsData {
  cpu: [number, number][];
  io: {
    io: [number, number][];
    swap: [number, number][];
  };
  netv4: NetStats;
  netv6: NetStats;
}

export interface Stats {
  title: string;
  data: StatsData;
}

export interface Disk {
  id: number;
  label: string;
  status: DiskStatus;
  size: number;
  filesystem: Filesystem;
  created: string;
  updated: string;
  disk_encryption?: EncryptionStatus; // @TODO LDE: remove optionality once LDE is fully rolled out
}

export type DiskStatus = 'ready' | 'not ready' | 'deleting';

export interface LinodeConfigCreationData {
  label: string;
  devices: Devices;
  initrd: string | number | null;
  kernel?: string;
  comments?: string;
  memory_limit?: number;
  run_level?: 'default' | 'single' | 'binbash';
  virt_mode?: 'fullvirt' | 'paravirt';
  helpers: {
    updatedb_disabled: boolean;
    distro: boolean;
    modules_dep: boolean;
    network?: boolean;
    devtmpfs_automount: boolean;
  };
  root_device: string;
  interfaces?: InterfacePayload[];
}

export interface PriceObject {
  monthly: number | null;
  hourly: number | null;
}

export interface RegionPriceObject extends PriceObject {
  id: Region['id'];
}

export interface BaseType {
  id: string;
  label: string;
  disk: number;
  memory: number;
  vcpus: number;
}
export interface LinodeType extends BaseType {
  transfer: number;
  class: LinodeTypeClass;
  successor: string | null;
  network_out: number;
  gpus: number;
  accelerated_devices: number;
  price: PriceObject;
  region_prices: RegionPriceObject[];
  addons: {
    backups: { price: PriceObject; region_prices: RegionPriceObject[] };
  };
}

export type LinodeTypeClass =
  | 'accelerated'
  | 'nanode'
  | 'standard'
  | 'dedicated'
  | 'highmem'
  | 'gpu'
  | 'metal'
  | 'prodedicated'
  | 'premium';

export interface IPAllocationRequest {
  type: 'ipv4';
  public: boolean;
}

export interface UserData {
  user_data: string | null;
}

export interface CreateLinodePlacementGroupPayload {
  id: number;
  /**
   * This parameter is silent in Cloud Manager, but still needs to be represented in the API types.
   *
   * @default false
   */
  compliant_only?: boolean;
}

export interface CreateLinodeRequest {
  /**
   * The Linode Type of the Linode you are creating.
   */
  type: string;
  /**
   * The Region where the Linode will be located.
   */
  region: string;
  /**
   * A StackScript ID that will cause the referenced StackScript to be run during deployment of this Linode.
   *
   * This field cannot be used when deploying from a Backup or a Private Image.
   */
  stackscript_id?: number | null;
  /**
   * A Backup ID from another Linode’s available backups.
   *
   * Your User must have read_write access to that Linode,
   * the Backup must have a status of successful,
   * and the Linode must be deployed to the same region as the Backup.
   *
   * This field and the image field are mutually exclusive.
   */
  backup_id?: number | null;
  /**
   * When deploying from an Image, this field is optional, otherwise it is ignored.
   * This is used to set the swap disk size for the newly-created Linode.
   * @default 512
   */
  swap_size?: number;
  /**
   * An Image ID to deploy the Linode Disk from.
   */
  image?: string | null;
  /**
   * This sets the root user’s password on a newly-created Linode Disk when deploying from an Image.
   */
  root_pass?: string;
  /**
   * A list of public SSH keys that will be automatically appended to the root user’s
   * `~/.ssh/authorized_keys`file when deploying from an Image.
   */
  authorized_keys?: string[];
  /**
   * If this field is set to true, the created Linode will automatically be enrolled in the Linode Backup service.
   * This will incur an additional charge. The cost for the Backup service is dependent on the Type of Linode deployed.
   *
   * This option is always treated as true if the account-wide backups_enabled setting is true.
   *
   * @default false
   */
  backups_enabled?: boolean;
  /**
   * This field is required only if the StackScript being deployed requires input data from the User for successful completion
   */
  stackscript_data?: any;
  /**
   * If it is deployed from an Image or a Backup and you wish it to remain offline after deployment, set this to false.
   *
   * @default true if the Linode is created with an Image or from a Backup.
   * @default false if using new Linode Interfaces and no interfaces are defined
   */
  booted?: boolean;
  /**
   * The Linode’s label is for display purposes only.
   * If no label is provided for a Linode, a default will be assigned.
   */
  label?: string;
  /**
   * An array of tags applied to this object.
   *
   * Tags are for organizational purposes only.
   */
  tags?: string[];
  /**
   * If true, the created Linode will have private networking enabled and assigned a private IPv4 address.
   * @default false
   */
  private_ip?: boolean;
  /**
   * A list of usernames. If the usernames have associated SSH keys,
   * the keys will be appended to the root users `~/.ssh/authorized_keys`
   * file automatically when deploying from an Image.
   */
  authorized_users?: string[];
  /**
   * An array of Network Interfaces to add to this Linode’s Configuration Profile.
   */
  interfaces?: InterfacePayload[] | CreateLinodeInterfacePayload[];
  /**
   * When present, used by the API to determine what type of interface objects (legacy
   * config interfaces or new Linode Interfaces) are in the above interfaces field.
   * Can either be 'legacy_config' or 'linode'.
   *
   * If 'legacy_config', interfaces field must be type InterfacePayload[]
   * If 'linode', interfaces field must be type CreateLinodeInterfacePayload[] and Linode
   * must be created in a region that supports the new interfaces.
   *
   * Default value on depends on interfaces_for_new_linodes field in AccountSettings object.
   */
  interface_generation?: InterfaceGenerationType;
  /**
   * Default value mirrors network_helper in AccountSettings object. Should only be
   * present when using Linode Interfaces.
   */
  network_helper?: boolean;
  /**
   * An array of IPv4 addresses for this Linode
   * Must be empty if Linode is configured to use new Linode Interfaces.
   */
  ipv4?: string[];
  /**
   * An object containing user-defined data relevant to the creation of Linodes.
   */
  metadata?: UserData;
  /**
   * The `id` of the Firewall to attach this Linode to upon creation.
   */
  firewall_id?: number | null;
  /**
   * An object that assigns this the Linode to a placement group upon creation.
   */
  placement_group?: CreateLinodePlacementGroupPayload;
  /**
   * A property with a string literal type indicating whether the Linode is encrypted or unencrypted.
   * @default 'enabled' (if the region supports LDE)
   */
  disk_encryption?: EncryptionStatus;
}

export interface MigrateLinodeRequest {
  placement_group?: {
    id: number;
    compliant_only?: boolean;
  };
  region: string;
}

export type RescueRequestObject = Pick<
  Devices,
  'sda' | 'sdb' | 'sdc' | 'sdd' | 'sde' | 'sdf' | 'sdg'
>;

export interface LinodeCloneData {
  linode_id?: number;
  region?: string | null;
  type?: string | null;
  label?: string | null;
  backups_enabled?: boolean | null;
  tags?: string[] | null;
  configs?: number[];
  disks?: number[];
}

export type RebuildRequest = InferType<typeof RebuildLinodeSchema>;

export interface LinodeDiskCreationData {
  label: string;
  size: number;
  filesystem?: 'raw' | 'swap' | 'ext3' | 'ext4' | 'initrd';
  read_only?: boolean;
  image?: string;
  authorized_keys?: string[];
  authorized_users?: string[];
  root_pass?: string;
  stackscript_id?: number;
  stackscript_data?: any;
}

export type MigrationTypes = 'warm' | 'cold';

export interface ResizeLinodePayload {
  type: string;
  /** @default true */
  allow_auto_disk_resize?: boolean;
  /** @default 'cold' */
  migration_type?: MigrationTypes;
}

export interface DeleteLinodeConfigInterfacePayload {
  linodeId: number;
  configId: number;
  interfaceId: number;
}

export interface LinodeLishData {
  weblish_url: string;
  glish_url: string;
  monitor_url: string;
  ws_protocols: string[];
}<|MERGE_RESOLUTION|>--- conflicted
+++ resolved
@@ -35,11 +35,7 @@
   region: string;
   image: string | null;
   group: string;
-<<<<<<< HEAD
-  interface_generation?: InterfaceGenerationType;
-=======
   interface_generation?: InterfaceGenerationType; // @TODO Linode Interfaces - Remove optionality once fully rolled out
->>>>>>> 49aa3059
   ipv4: string[];
   ipv6: string | null;
   label: string;
