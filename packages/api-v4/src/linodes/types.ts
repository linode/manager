--- conflicted
+++ resolved
@@ -8,12 +8,9 @@
   UpdateLinodeInterfaceSettingsSchema,
   UpgradeToLinodeInterfaceSchema,
 } from '@linode/validation';
-<<<<<<< HEAD
-import { MaintenancePolicyId } from 'src/account';
-=======
+import type { MaintenancePolicyId } from 'src/account';
 import type { VPCIP } from 'src/vpcs';
 import type { InferType } from 'yup';
->>>>>>> 1a242b66
 
 export type Hypervisor = 'kvm' | 'zen';
 
