--- conflicted
+++ resolved
@@ -10,12 +10,6 @@
   | 'Object Storage'
   | 'Premium Plans'
   | 'Vlans'
-<<<<<<< HEAD
-  | 'Bare Metal'
-  | 'Metadata'
-  | 'Premium Plans'
-=======
->>>>>>> d642c62f
   | 'VPCs';
 
 export interface DNSResolvers {
