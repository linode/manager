--- conflicted
+++ resolved
@@ -4,11 +4,7 @@
   JWEToken,
   JWETokenPayLoad,
   MetricDefinitions,
-<<<<<<< HEAD
-  ServiceTypes,
-=======
   ServiceTypesList,
->>>>>>> 6cb89c64
 } from './types';
 import { ResourcePage as Page } from 'src/types';
 
@@ -23,11 +19,6 @@
   );
 };
 
-export const getCloudPulseServiceTypes = () =>
-  Request<ServiceTypes>(
-    setURL(`${API_ROOT}/monitor/services`),
-    setMethod('GET')
-  );
 export const getJWEToken = (data: JWETokenPayLoad, serviceType: string) =>
   Request<JWEToken>(
     setURL(
