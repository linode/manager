import { BETA_API_ROOT as API_ROOT } from 'src/constants';

import Request, {
  setData,
  setMethod,
  setParams,
  setURL,
  setXFilter,
} from '../request';

import type {
  JWEToken,
  JWETokenPayLoad,
  MetricDefinition,
<<<<<<< HEAD
  Service,
=======
  ServiceTypes,
>>>>>>> 8fc6c28b
  ServiceTypesList,
} from './types';
import type { Filter, Params, ResourcePage } from 'src/types';

export const getMetricDefinitionsByServiceType = (
  serviceType: string,
  params?: Params,
  filters?: Filter,
) => {
  return Request<ResourcePage<MetricDefinition>>(
    setURL(
      `${API_ROOT}/monitor/services/${encodeURIComponent(
        serviceType,
      )}/metric-definitions`,
    ),
    setMethod('GET'),
    setParams(params),
    setXFilter(filters),
  );
};

export const getJWEToken = (data: JWETokenPayLoad, serviceType: string) =>
  Request<JWEToken>(
    setURL(
      `${API_ROOT}/monitor/services/${encodeURIComponent(serviceType)}/token`,
    ),
    setMethod('POST'),
    setData(data),
  );

// Returns the list of service types available
export const getCloudPulseServiceTypes = () =>
  Request<ServiceTypesList>(
    setURL(`${API_ROOT}/monitor/services`),
    setMethod('GET'),
  );

<<<<<<< HEAD
export const getCloudPulseServiceByType = (serviceType: string) =>
  Request<Service>(
=======
export const getCloudPulseServiceByServiceType = (serviceType: string) =>
  Request<ServiceTypes>(
>>>>>>> 8fc6c28b
    setURL(`${API_ROOT}/monitor/services/${encodeURIComponent(serviceType)}`),
    setMethod('GET'),
  );<|MERGE_RESOLUTION|>--- conflicted
+++ resolved
@@ -12,11 +12,7 @@
   JWEToken,
   JWETokenPayLoad,
   MetricDefinition,
-<<<<<<< HEAD
   Service,
-=======
-  ServiceTypes,
->>>>>>> 8fc6c28b
   ServiceTypesList,
 } from './types';
 import type { Filter, Params, ResourcePage } from 'src/types';
@@ -54,13 +50,8 @@
     setMethod('GET'),
   );
 
-<<<<<<< HEAD
-export const getCloudPulseServiceByType = (serviceType: string) =>
+export const getCloudPulseServiceByServiceType = (serviceType: string) =>
   Request<Service>(
-=======
-export const getCloudPulseServiceByServiceType = (serviceType: string) =>
-  Request<ServiceTypes>(
->>>>>>> 8fc6c28b
     setURL(`${API_ROOT}/monitor/services/${encodeURIComponent(serviceType)}`),
     setMethod('GET'),
   );