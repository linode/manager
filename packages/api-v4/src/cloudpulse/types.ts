import type { AccountCapability } from 'src/account';

export type AlertSeverityType = 0 | 1 | 2 | 3;
export type MetricAggregationType = 'avg' | 'count' | 'max' | 'min' | 'sum';
export type MetricOperatorType = 'eq' | 'gt' | 'gte' | 'lt' | 'lte';
<<<<<<< HEAD
export type AlertServiceType = 'dbaas' | 'firewall' | 'linode';
=======
export type AlertServiceType = 'dbaas' | 'linode' | 'nodebalancer';
>>>>>>> a0935af5
export type MetricsServiceType =
  | 'dbaas'
  | 'firewall'
  | 'linode'
  | 'nodebalancer';
export type AlertClass = 'dedicated' | 'shared';
export type DimensionFilterOperatorType =
  | 'endswith'
  | 'eq'
  | 'in'
  | 'neq'
  | 'startswith';
export type AlertDefinitionType = 'system' | 'user';
export type AlertDefinitionScope = 'account' | 'entity' | 'region';
export type AlertStatusType = 'disabled' | 'enabled' | 'failed' | 'in progress';
export type CriteriaConditionType = 'ALL';
export type MetricUnitType =
  | 'bit_per_second'
  | 'byte'
  | 'GB'
  | 'KB'
  | 'MB'
  | 'millisecond'
  | 'number'
  | 'percent'
  | 'second';
export type NotificationStatus = 'Disabled' | 'Enabled';
export type ChannelType = 'email' | 'pagerduty' | 'slack' | 'webhook';
export type AlertNotificationType = 'custom' | 'default';
type AlertNotificationEmail = 'email';
type AlertNotificationSlack = 'slack';
type AlertNotificationPagerDuty = 'pagerduty';
type AlertNotificationWebHook = 'webhook';
export interface Dashboard {
  created: string;
  id: number;
  label: string;
  service_type: string;
  time_duration: TimeDuration;
  updated: string;
  widgets: Widgets[];
}

export interface TimeGranularity {
  label?: string;
  unit: string;
  value: number;
}

export interface TimeDuration {
  unit: string;
  value: number;
}

export interface DateTimeWithPreset {
  end: string;
  preset?: string;
  start: string;
  timeZone?: string;
}

export interface Widgets {
  aggregate_function: string;
  chart_type: 'area' | 'line';
  color: string;
  entity_ids: string[];
  filters: Filters[];
  group_by: string[];
  label: string;
  metric: string;
  namespace_id: number;
  region_id: number;
  service_type: string;
  serviceType: string;
  size: number;
  time_duration: TimeDuration;
  time_granularity: TimeGranularity;
  unit: string;
  y_label: string;
}

export interface Filters {
  dimension_label: string;
  operator: string;
  value: string;
}

export type FilterValue =
  | DateTimeWithPreset
  | number
  | number[]
  | string
  | string[]
  | undefined
  | WidgetFilterValue;

type WidgetFilterValue = { [key: string]: AclpWidget };

export interface AclpConfig {
  [key: string]: FilterValue;
  widgets?: WidgetFilterValue;
}

export interface AclpWidget {
  aggregateFunction: string;
  label: string;
  size: number;
  timeGranularity: TimeGranularity;
}

export interface MetricDefinition {
  available_aggregate_functions: string[];
  dimensions: Dimension[];
  is_alertable: boolean;
  label: string;
  metric: string;
  metric_type: string;
  scrape_interval: string;
  unit: string;
}

export interface Dimension {
  dimension_label: string;
  label: string;
  values: string[];
}

export interface JWETokenPayLoad {
  entity_ids: number[];
}

export interface JWEToken {
  token: string;
}

export interface Metric {
  aggregate_function: string;
  name: string;
}

export interface CloudPulseMetricsRequest {
  absolute_time_duration: DateTimeWithPreset | undefined;
  entity_ids: number[];
  filters?: Filters[];
  group_by: string[];
  metrics: Metric[];
  relative_time_duration: TimeDuration | undefined;
  time_granularity: TimeGranularity | undefined;
}

export interface CloudPulseMetricsResponse {
  data: CloudPulseMetricsResponseData;
  isPartial: boolean;
  stats: {
    series_fetched: number;
  };
  status: string;
}

export interface CloudPulseMetricsResponseData {
  result: CloudPulseMetricsList[];
  result_type: string;
}

export interface CloudPulseMetricsList {
  metric: { [resourceName: string]: string };
  values: [number, string][];
}

export interface ServiceAlert {
  evaluation_period_seconds: number[];
  polling_interval_seconds: number[];
  scope: AlertDefinitionScope[];
}

export interface Service {
  alert: ServiceAlert;
  label: string;
  regions: string;
  service_type: string;
}

export interface ServiceTypesList {
  data: Service[];
}

export interface CreateAlertDefinitionPayload {
  channel_ids: number[];
  description?: string;
  entity_ids?: string[];
  label: string;
  regions?: string[];
  rule_criteria: {
    rules: MetricCriteria[];
  };
  severity: AlertSeverityType;
  tags?: string[];
  trigger_conditions: TriggerCondition;
}

export interface MetricCriteria {
  aggregate_function: MetricAggregationType;
  dimension_filters?: DimensionFilter[];
  metric: string;
  operator: MetricOperatorType;
  threshold: number;
}

export interface AlertDefinitionMetricCriteria
  extends Omit<MetricCriteria, 'dimension_filters'> {
  dimension_filters?: AlertDefinitionDimensionFilter[];
  label: string;
  unit: string;
}
export interface DimensionFilter {
  dimension_label: string;
  operator: DimensionFilterOperatorType;
  value: string;
}

export interface AlertDefinitionDimensionFilter extends DimensionFilter {
  label: string;
}
export interface TriggerCondition {
  criteria_condition: CriteriaConditionType;
  evaluation_period_seconds: number;
  polling_interval_seconds: number;
  trigger_occurrences: number;
}
export interface Alert {
  alert_channels: {
    id: number;
    label: string;
    type: 'alert-channel';
    url: string;
  }[];
  class?: AlertClass;
  created: string;
  created_by: string;
  description: string;
  entity_ids: string[];
  has_more_resources: boolean;
  id: number;
  label: string;
  regions?: string[];
  rule_criteria: {
    rules: AlertDefinitionMetricCriteria[];
  };
  scope: AlertDefinitionScope;
  service_type: AlertServiceType;
  severity: AlertSeverityType;
  status: AlertStatusType;
  tags: string[];
  trigger_conditions: TriggerCondition;
  type: AlertDefinitionType;
  updated: string;
  updated_by: string;
}

interface NotificationChannelAlerts {
  id: number;
  label: string;
  type: 'alerts-definitions';
  url: string;
}
interface NotificationChannelBase {
  alerts: NotificationChannelAlerts[];
  channel_type: ChannelType;
  created_at: string;
  created_by: string;
  id: number;
  label: string;
  status: NotificationStatus;
  type: AlertNotificationType;
  updated_at: string;
  updated_by: string;
}

interface NotificationChannelEmail extends NotificationChannelBase {
  channel_type: AlertNotificationEmail;
  content: {
    email: {
      email_addresses: string[];
      message: string;
      subject: string;
    };
  };
}

interface NotificationChannelSlack extends NotificationChannelBase {
  channel_type: AlertNotificationSlack;
  content: {
    slack: {
      message: string;
      slack_channel: string;
      slack_webhook_url: string;
    };
  };
}

interface NotificationChannelPagerDuty extends NotificationChannelBase {
  channel_type: AlertNotificationPagerDuty;
  content: {
    pagerduty: {
      attributes: string[];
      description: string;
      service_api_key: string;
    };
  };
}
interface NotificationChannelWebHook extends NotificationChannelBase {
  channel_type: AlertNotificationWebHook;
  content: {
    webhook: {
      http_headers: {
        header_key: string;
        header_value: string;
      }[];
      webhook_url: string;
    };
  };
}
export type NotificationChannel =
  | NotificationChannelEmail
  | NotificationChannelPagerDuty
  | NotificationChannelSlack
  | NotificationChannelWebHook;

export interface EditAlertDefinitionPayload {
  channel_ids?: number[];
  description?: string;
  entity_ids?: string[];
  label?: string;
  regions?: string[];
  rule_criteria?: {
    rules: MetricCriteria[];
  };
  scope?: AlertDefinitionScope | null;
  severity?: AlertSeverityType;
  status?: AlertStatusType;
  tags?: string[];
  trigger_conditions?: TriggerCondition;
}

export interface EditAlertPayloadWithService
  extends EditAlertDefinitionPayload {
  alertId: number;
  serviceType: string;
  type: AlertDefinitionType | null;
}

export type AlertStatusUpdateType = 'Disable' | 'Enable';

export interface EntityAlertUpdatePayload {
  alert: Alert;
  entityId: string;
}

export interface DeleteAlertPayload {
  alertId: number;
  serviceType: string;
}

export const capabilityServiceTypeMapping: Record<
  MetricsServiceType,
  AccountCapability
> = {
  linode: 'Linodes',
  dbaas: 'Managed Databases',
  nodebalancer: 'NodeBalancers',
  firewall: 'Cloud Firewall',
};

/**
 * Represents the payload for CloudPulse alerts, included only when the ACLP beta mode is enabled.
 *
 * In Beta mode, the `alerts` object contains enabled system and user alert IDs.
 * - Legacy mode: `alerts` is not included (read-only mode).
 * - Beta mode: `alerts` is passed and editable.
 */
export interface CloudPulseAlertsPayload {
  /**
   * Array of enabled system alert IDs in ACLP (Beta) mode.
   * Only included in Beta mode.
   */
  system?: number[];
  /**
   * Array of enabled user alert IDs in ACLP (Beta) mode.
   * Only included in Beta mode.
   */
  user?: number[];
}<|MERGE_RESOLUTION|>--- conflicted
+++ resolved
@@ -3,11 +3,7 @@
 export type AlertSeverityType = 0 | 1 | 2 | 3;
 export type MetricAggregationType = 'avg' | 'count' | 'max' | 'min' | 'sum';
 export type MetricOperatorType = 'eq' | 'gt' | 'gte' | 'lt' | 'lte';
-<<<<<<< HEAD
-export type AlertServiceType = 'dbaas' | 'firewall' | 'linode';
-=======
-export type AlertServiceType = 'dbaas' | 'linode' | 'nodebalancer';
->>>>>>> a0935af5
+export type AlertServiceType = 'dbaas' | 'firewall' | 'linode' | 'nodebalancer';
 export type MetricsServiceType =
   | 'dbaas'
   | 'firewall'
