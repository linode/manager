--- conflicted
+++ resolved
@@ -3,17 +3,12 @@
 export type AlertSeverityType = 0 | 1 | 2 | 3;
 export type MetricAggregationType = 'avg' | 'count' | 'max' | 'min' | 'sum';
 export type MetricOperatorType = 'eq' | 'gt' | 'gte' | 'lt' | 'lte';
-<<<<<<< HEAD
 export type AlertServiceType = 'dbaas' | 'firewall' | 'linode' | 'nodebalancer';
-export type MetricsServiceType = 'dbaas' | 'linode' | 'nodebalancer';
-=======
-export type AlertServiceType = 'dbaas' | 'firewall' | 'linode';
 export type MetricsServiceType =
   | 'dbaas'
   | 'firewall'
   | 'linode'
   | 'nodebalancer';
->>>>>>> 91231498
 export type AlertClass = 'dedicated' | 'shared';
 export type DimensionFilterOperatorType =
   | 'endswith'
