export type AlertSeverityType = 0 | 1 | 2 | 3;
export type MetricAggregationType = 'avg' | 'sum' | 'min' | 'max' | 'count';
export type MetricOperatorType = 'eq' | 'gt' | 'lt' | 'gte' | 'lte';
export type AlertServiceType = 'linode' | 'dbaas';
export type AlertClass = 'dedicated' | 'shared';
export type DimensionFilterOperatorType =
  | 'eq'
  | 'neq'
  | 'startswith'
  | 'endswith';
export type WidgetDimensionFilterOperatorType = DimensionFilterOperatorType | 'in';
export type AlertDefinitionType = 'system' | 'user';
export type AlertStatusType = 'enabled' | 'disabled' | 'in progress' | 'failed';
export type CriteriaConditionType = 'ALL';
export type MetricUnitType =
  | 'number'
  | 'byte'
  | 'second'
  | 'percent'
  | 'bit_per_second'
  | 'millisecond'
  | 'KB'
  | 'MB'
  | 'GB';
export type NotificationStatus = 'Enabled' | 'Disabled';
export type ChannelType = 'email' | 'slack' | 'pagerduty' | 'webhook';
export type AlertNotificationType = 'default' | 'custom';
type AlertNotificationEmail = 'email';
type AlertNotificationSlack = 'slack';
type AlertNotificationPagerDuty = 'pagerduty';
type AlertNotificationWebHook = 'webhook';
export interface Dashboard {
  id: number;
  label: string;
  widgets: Widgets[];
  created: string;
  updated: string;
  time_duration: TimeDuration;
  service_type: string;
}

export interface TimeGranularity {
  unit: string;
  value: number;
  label?: string;
}

export interface TimeDuration {
  unit: string;
  value: number;
}

export interface DateTimeWithPreset {
  end: string;
  start: string;
  preset?: string;
}

export interface Widgets {
  aggregate_function: string;
  chart_type: 'line' | 'area';
  color: string;
  entity_ids: string[];
  filters: WidgetDimensionFilter[];
  group_by: string;
  label: string;
  metric: string;
  namespace_id: number;
  region_id: number;
  service_type: string;
  serviceType: string;
  size: number;
  time_duration: TimeDuration;
  time_granularity: TimeGranularity;
  unit: string;
  y_label: string;
}

export interface Filters {
  dimension_label: string;
  operator: string;
  value: string;
}

export type FilterValue =
  | number
  | string
  | string[]
  | number[]
  | WidgetFilterValue
  | DateTimeWithPreset
  | undefined;

type WidgetFilterValue = { [key: string]: AclpWidget };

export interface AclpConfig {
  [key: string]: FilterValue;
  widgets?: WidgetFilterValue;
}

export interface AclpWidget {
  aggregateFunction: string;
  timeGranularity: TimeGranularity;
  label: string;
  size: number;
}

export interface MetricDefinition {
  label: string;
  metric: string;
  metric_type: string;
  unit: string;
  scrape_interval: string;
  available_aggregate_functions: string[];
  dimensions: Dimension[];
  is_alertable: boolean;
}

export interface Dimension {
  label: string;
  dimension_label: string;
  values: string[];
}

export interface JWETokenPayLoad {
  entity_ids: number[];
}

export interface JWEToken {
  token: string;
}

export interface Metric {
  aggregate_function: string;
  name: string;
}

export interface CloudPulseMetricsRequest {
  absolute_time_duration: DateTimeWithPreset | undefined;
<<<<<<< HEAD
  aggregate_function: string;
  entity_ids: number[];
  filters?: WidgetDimensionFilter[];
  group_by: string;
  metric: string;
=======
  entity_ids: number[];
  filters?: Filters[];
  group_by: string;
  metrics: Metric[];
>>>>>>> 9b533764
  relative_time_duration: TimeDuration | undefined;
  time_granularity: TimeGranularity | undefined;
}

export interface CloudPulseMetricsResponse {
  data: CloudPulseMetricsResponseData;
  isPartial: boolean;
  stats: {
    series_fetched: number;
  };
  status: string;
}

export interface CloudPulseMetricsResponseData {
  result: CloudPulseMetricsList[];
  result_type: string;
}

export interface CloudPulseMetricsList {
  metric: { [resourceName: string]: string };
  values: [number, string][];
}

export interface ServiceTypes {
  service_type: string;
  label: string;
}

export interface ServiceTypesList {
  data: ServiceTypes[];
}

export interface CreateAlertDefinitionPayload {
  label: string;
  tags?: string[];
  description?: string;
  entity_ids?: string[];
  severity: AlertSeverityType;
  rule_criteria: {
    rules: MetricCriteria[];
  };
  trigger_conditions: TriggerCondition;
  channel_ids: number[];
}

export interface MetricCriteria {
  metric: string;
  aggregate_function: MetricAggregationType;
  operator: MetricOperatorType;
  threshold: number;
  dimension_filters?: DimensionFilter[];
}

export interface AlertDefinitionMetricCriteria
  extends Omit<MetricCriteria, 'dimension_filters'> {
  unit: string;
  label: string;
  dimension_filters?: AlertDefinitionDimensionFilter[];
}
export interface DimensionFilter {
  dimension_label: string;
  operator: DimensionFilterOperatorType;
  value: string;
}

export interface WidgetDimensionFilter {
  dimension_label: string;
  operator: WidgetDimensionFilterOperatorType;
  value: string;
}

export interface AlertDefinitionDimensionFilter extends DimensionFilter {
  label: string;
}
export interface TriggerCondition {
  polling_interval_seconds: number;
  evaluation_period_seconds: number;
  trigger_occurrences: number;
  criteria_condition: CriteriaConditionType;
}
export interface Alert {
  id: number;
  label: string;
  tags: string[];
  description: string;
  class?: AlertClass;
  has_more_resources: boolean;
  status: AlertStatusType;
  type: AlertDefinitionType;
  severity: AlertSeverityType;
  service_type: AlertServiceType;
  entity_ids: string[];
  rule_criteria: {
    rules: AlertDefinitionMetricCriteria[];
  };
  trigger_conditions: TriggerCondition;
  alert_channels: {
    id: number;
    label: string;
    url: string;
    type: 'alert-channel';
  }[];
  created_by: string;
  updated_by: string;
  created: string;
  updated: string;
}

interface NotificationChannelAlerts {
  id: number;
  label: string;
  url: string;
  type: 'alerts-definitions';
}
interface NotificationChannelBase {
  id: number;
  label: string;
  channel_type: ChannelType;
  type: AlertNotificationType;
  status: NotificationStatus;
  alerts: NotificationChannelAlerts[];
  created_by: string;
  updated_by: string;
  created_at: string;
  updated_at: string;
}

interface NotificationChannelEmail extends NotificationChannelBase {
  channel_type: AlertNotificationEmail;
  content: {
    email: {
      email_addresses: string[];
      subject: string;
      message: string;
    };
  };
}

interface NotificationChannelSlack extends NotificationChannelBase {
  channel_type: AlertNotificationSlack;
  content: {
    slack: {
      slack_webhook_url: string;
      slack_channel: string;
      message: string;
    };
  };
}

interface NotificationChannelPagerDuty extends NotificationChannelBase {
  channel_type: AlertNotificationPagerDuty;
  content: {
    pagerduty: {
      service_api_key: string;
      attributes: string[];
      description: string;
    };
  };
}
interface NotificationChannelWebHook extends NotificationChannelBase {
  channel_type: AlertNotificationWebHook;
  content: {
    webhook: {
      webhook_url: string;
      http_headers: {
        header_key: string;
        header_value: string;
      }[];
    };
  };
}
export type NotificationChannel =
  | NotificationChannelEmail
  | NotificationChannelSlack
  | NotificationChannelWebHook
  | NotificationChannelPagerDuty;

export interface EditAlertDefinitionPayload {
  label?: string;
  tags?: string[];
  description?: string;
  entity_ids?: string[];
  severity?: AlertSeverityType;
  rule_criteria?: {
    rules: MetricCriteria[];
  };
  trigger_conditions?: TriggerCondition;
  channel_ids?: number[];
  status?: AlertStatusType;
}

export interface EditAlertPayloadWithService
  extends EditAlertDefinitionPayload {
  serviceType: string;
  alertId: number;
}

export type AlertStatusUpdateType = 'Enable' | 'Disable';

export interface EntityAlertUpdatePayload {
  entityId: string;
  alert: Alert;
}<|MERGE_RESOLUTION|>--- conflicted
+++ resolved
@@ -137,18 +137,10 @@
 
 export interface CloudPulseMetricsRequest {
   absolute_time_duration: DateTimeWithPreset | undefined;
-<<<<<<< HEAD
-  aggregate_function: string;
   entity_ids: number[];
   filters?: WidgetDimensionFilter[];
   group_by: string;
-  metric: string;
-=======
-  entity_ids: number[];
-  filters?: Filters[];
-  group_by: string;
   metrics: Metric[];
->>>>>>> 9b533764
   relative_time_duration: TimeDuration | undefined;
   time_granularity: TimeGranularity | undefined;
 }
