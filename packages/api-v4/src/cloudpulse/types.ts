export type AlertSeverityType = 0 | 1 | 2 | 3;
export type MetricAggregationType = 'avg' | 'sum' | 'min' | 'max' | 'count';
export type MetricOperatorType = 'eq' | 'gt' | 'lt' | 'gte' | 'lte';
export type AlertServiceType = 'linode' | 'dbaas';
export type DimensionFilterOperatorType =
  | 'eq'
  | 'neq'
  | 'startswith'
  | 'endswith';
export type AlertDefinitionType = 'system' | 'user' | 'custom' | 'default';
export type AlertStatusType = 'enabled' | 'disabled';
export type CriteriaConditionType = 'ALL';
export type MetricUnitType =
  | 'number'
  | 'byte'
  | 'second'
  | 'percent'
  | 'bit_per_second'
  | 'millisecond'
  | 'KB'
  | 'MB'
  | 'GB';
export type NotificationStatus = 'Enabled' | 'Disabled';
export type ChannelTypes = 'email' | 'slack' | 'pagerduty' | 'webhook';
export type AlertNotificationType = 'default' | 'custom';
export interface Dashboard {
  id: number;
  label: string;
  widgets: Widgets[];
  created: string;
  updated: string;
  time_duration: TimeDuration;
  service_type: string;
}

export interface TimeGranularity {
  unit: string;
  value: number;
  label?: string;
}

export interface TimeDuration {
  unit: string;
  value: number;
}

export interface Widgets {
  label: string;
  metric: string;
  aggregate_function: string;
  group_by: string;
  region_id: number;
  namespace_id: number;
  color: string;
  size: number;
  chart_type: 'line' | 'area';
  y_label: string;
  filters: Filters[];
  serviceType: string;
  service_type: string;
  entity_ids: string[];
  time_granularity: TimeGranularity;
  time_duration: TimeDuration;
  unit: string;
}

export interface Filters {
  key: string;
  operator: string;
  value: string;
}

export type FilterValue =
  | number
  | string
  | string[]
  | number[]
  | WidgetFilterValue
  | undefined;

type WidgetFilterValue = { [key: string]: AclpWidget };

export interface AclpConfig {
  [key: string]: FilterValue;
  widgets?: WidgetFilterValue;
}

export interface AclpWidget {
  aggregateFunction: string;
  timeGranularity: TimeGranularity;
  label: string;
  size: number;
}

export interface MetricDefinition {
  label: string;
  metric: string;
  metric_type: string;
  unit: string;
  scrape_interval: string;
  available_aggregate_functions: string[];
  dimensions: Dimension[];
}

export interface Dimension {
  label: string;
  dimension_label: string;
  values: string[];
}

export interface JWETokenPayLoad {
  entity_ids: number[];
}

export interface JWEToken {
  token: string;
}

export interface CloudPulseMetricsRequest {
  metric: string;
  filters?: Filters[];
  aggregate_function: string;
  group_by: string;
  relative_time_duration: TimeDuration;
  time_granularity: TimeGranularity | undefined;
  entity_ids: number[];
}

export interface CloudPulseMetricsResponse {
  data: CloudPulseMetricsResponseData;
  isPartial: boolean;
  stats: {
    series_fetched: number;
  };
  status: string;
}

export interface CloudPulseMetricsResponseData {
  result: CloudPulseMetricsList[];
  result_type: string;
}

export interface CloudPulseMetricsList {
  metric: { [resourceName: string]: string };
  values: [number, string][];
}

export interface ServiceTypes {
  service_type: string;
  label: string;
}

export interface ServiceTypesList {
  data: ServiceTypes[];
}

export interface CreateAlertDefinitionPayload {
  label: string;
  tags?: string[];
  description?: string;
  entity_ids?: string[];
  severity: AlertSeverityType;
  rule_criteria: {
    rules: MetricCriteria[];
  };
  trigger_conditions: TriggerCondition;
  channel_ids: number[];
}
export interface MetricCriteria {
  metric: string;
  aggregation_type: MetricAggregationType;
  operator: MetricOperatorType;
  threshold: number;
  dimension_filters?: DimensionFilter[];
}

export interface AlertDefinitionMetricCriteria
  extends Omit<MetricCriteria, 'dimension_filters'> {
  unit: string;
  label: string;
  dimension_filters?: AlertDefinitionDimensionFilter[];
}
export interface DimensionFilter {
  dimension_label: string;
  operator: DimensionFilterOperatorType;
  value: string;
}

export interface AlertDefinitionDimensionFilter extends DimensionFilter {
  label: string;
}
export interface TriggerCondition {
  polling_interval_seconds: number;
  evaluation_period_seconds: number;
  trigger_occurrences: number;
  criteria_condition: CriteriaConditionType;
}
export interface Alert {
  id: number;
  label: string;
  tags: string[];
  description: string;
  has_more_resources: boolean;
  status: AlertStatusType;
  type: AlertDefinitionType;
  severity: AlertSeverityType;
  service_type: AlertServiceType;
  entity_ids: string[];
  rule_criteria: {
    rules: AlertDefinitionMetricCriteria[];
  };
  trigger_conditions: TriggerCondition;
  channels: {
    id: string;
    label: string;
    url: string;
    type: 'channel';
  }[];
  created_by: string;
  updated_by: string;
  created: string;
  updated: string;
}

<<<<<<< HEAD

interface NotificationChannelBase {
  id: number;
  label: string;
  channel_type: ChannelTypes;
  type: AlertNotificationType;
  status: NotificationStatus;
  alerts: {
    id: number;
    label: string;
    url: string;
    type: 'alert-definitions';
  };
  created_by: string;
  updated_by: string;
  created_at: string;
  updated_at: string;
}

interface NotificationChannelEmail extends NotificationChannelBase {
  channel_type: 'email';
  content: {
    email: {
      email_addresses: string[];
      subject: string;
      message: string;
    };
  };
}

interface NotificationChannelSlack extends NotificationChannelBase {
  channel_type: 'slack';
  content: {
    slack: {
      slack_webhook_url: string;
      slack_channel: string;
      message: string;
    };
  };
}

interface NotificationChannelPagerDuty extends NotificationChannelBase {
  channel_type: 'pagerduty';
  content: {
    pagerduty: {
      service_api_key: string;
      attributes: string[];
      description: string;
    };
  };
}
interface NotificationChannelWebHook extends NotificationChannelBase {
  channel_type: 'webhook';
  content: {
    webhook: {
      webhook_url: string;
      http_headers: {
        header_key: string;
        header_value: string;
      }[];
    };
  };
}
export type NotificationChannel =
  | NotificationChannelEmail
  | NotificationChannelSlack
  | NotificationChannelWebHook
  | NotificationChannelPagerDuty;
=======
export interface DataSet {
  [label: string]: number;
  timestamp: number;
}
>>>>>>> ae655133
<|MERGE_RESOLUTION|>--- conflicted
+++ resolved
@@ -222,7 +222,11 @@
   updated: string;
 }
 
-<<<<<<< HEAD
+export interface DataSet {
+  [label: string]: number;
+  timestamp: number;
+}
+
 
 interface NotificationChannelBase {
   id: number;
@@ -290,10 +294,4 @@
   | NotificationChannelEmail
   | NotificationChannelSlack
   | NotificationChannelWebHook
-  | NotificationChannelPagerDuty;
-=======
-export interface DataSet {
-  [label: string]: number;
-  timestamp: number;
-}
->>>>>>> ae655133
+  | NotificationChannelPagerDuty;