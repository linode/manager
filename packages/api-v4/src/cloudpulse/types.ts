export type AlertSeverityType = 0 | 1 | 2 | 3;
export type MetricAggregationType = 'avg' | 'sum' | 'min' | 'max' | 'count';
export type MetricOperatorType = 'eq' | 'gt' | 'lt' | 'gte' | 'lte';
export type AlertServiceType = 'linode' | 'dbaas';
<<<<<<< HEAD
export type DimensionFilterOperatorType =
  | 'eq'
  | 'neq'
  | 'startswith'
  | 'endswith';
export type AlertDefinitionType = 'system' | 'user';
=======
type DimensionFilterOperatorType = 'eq' | 'neq' | 'startswith' | 'endswith';
export type AlertDefinitionType = 'system' | 'user' | 'custom' | 'default';
>>>>>>> a2ed5211
export type AlertStatusType = 'enabled' | 'disabled';
export type CriteriaConditionType = 'ALL';
export type MetricUnitType =
  | 'number'
  | 'byte'
  | 'second'
  | 'percent'
  | 'bit_per_second'
  | 'millisecond'
  | 'KB'
  | 'MB'
  | 'GB';
export interface Dashboard {
  id: number;
  label: string;
  widgets: Widgets[];
  created: string;
  updated: string;
  time_duration: TimeDuration;
  service_type: string;
}

export interface TimeGranularity {
  unit: string;
  value: number;
  label?: string;
}

export interface TimeDuration {
  unit: string;
  value: number;
}

export interface Widgets {
  label: string;
  metric: string;
  aggregate_function: string;
  group_by: string;
  region_id: number;
  namespace_id: number;
  color: string;
  size: number;
  chart_type: 'line' | 'area';
  y_label: string;
  filters: Filters[];
  serviceType: string;
  service_type: string;
  resource_id: string[];
  time_granularity: TimeGranularity;
  time_duration: TimeDuration;
  unit: string;
}

export interface Filters {
  key: string;
  operator: string;
  value: string;
}

export type FilterValue =
  | number
  | string
  | string[]
  | number[]
  | WidgetFilterValue
  | undefined;

type WidgetFilterValue = { [key: string]: AclpWidget };

export interface AclpConfig {
  [key: string]: FilterValue;
  widgets?: WidgetFilterValue;
}

export interface AclpWidget {
  aggregateFunction: string;
  timeGranularity: TimeGranularity;
  label: string;
  size: number;
}

export interface MetricDefinition {
  label: string;
  metric: string;
  metric_type: string;
  unit: string;
  scrape_interval: string;
  available_aggregate_functions: string[];
  dimensions: Dimension[];
}

export interface Dimension {
  label: string;
  dimension_label: string;
  values: string[];
}

export interface JWETokenPayLoad {
  resource_ids: number[];
}

export interface JWEToken {
  token: string;
}

export interface CloudPulseMetricsRequest {
  metric: string;
  filters?: Filters[];
  aggregate_function: string;
  group_by: string;
  relative_time_duration: TimeDuration;
  time_granularity: TimeGranularity | undefined;
  resource_ids: number[];
}

export interface CloudPulseMetricsResponse {
  data: CloudPulseMetricsResponseData;
  isPartial: boolean;
  stats: {
    series_fetched: number;
  };
  status: string;
}

export interface CloudPulseMetricsResponseData {
  result: CloudPulseMetricsList[];
  result_type: string;
}

export interface CloudPulseMetricsList {
  metric: { [resourceName: string]: string };
  values: [number, string][];
}

export interface ServiceTypes {
  service_type: string;
  label: string;
}

export interface ServiceTypesList {
  data: ServiceTypes[];
}

export interface CreateAlertDefinitionPayload {
  label: string;
  tags?: string[];
  description?: string;
  entity_ids?: string[];
  severity: AlertSeverityType;
  rule_criteria: {
    rules: MetricCriteria[];
  };
  trigger_conditions: TriggerCondition;
  channel_ids: number[];
}
export interface MetricCriteria {
  metric: string;
  aggregation_type: MetricAggregationType;
  operator: MetricOperatorType;
  threshold: number;
  dimension_filters?: DimensionFilter[];
}

export interface AlertDefinitionMetricCriteria
  extends Omit<MetricCriteria, 'dimension_filters'> {
  unit: string;
  label: string;
  dimension_filters?: AlertDefinitionDimensionFilter[];
}
export interface DimensionFilter {
  dimension_label: string;
  operator: DimensionFilterOperatorType;
  value: string;
}

export interface AlertDefinitionDimensionFilter extends DimensionFilter {
  label: string;
}
export interface TriggerCondition {
  polling_interval_seconds: number;
  evaluation_period_seconds: number;
  trigger_occurrences: number;
  criteria_condition: CriteriaConditionType;
}
export interface Alert {
  id: number;
  label: string;
  tags: string[];
  description: string;
  has_more_resources: boolean;
  status: AlertStatusType;
  type: AlertDefinitionType;
  severity: AlertSeverityType;
  service_type: AlertServiceType;
  entity_ids: string[];
  rule_criteria: {
    rules: AlertDefinitionMetricCriteria[];
  };
  trigger_conditions: TriggerCondition;
  channels: {
    id: string;
    label: string;
    url: string;
    type: 'channel';
  }[];
  created_by: string;
  updated_by: string;
  created: string;
  updated: string;
}

export interface DataSet {
  [label: string]: number;
  timestamp: number;
}<|MERGE_RESOLUTION|>--- conflicted
+++ resolved
@@ -2,17 +2,8 @@
 export type MetricAggregationType = 'avg' | 'sum' | 'min' | 'max' | 'count';
 export type MetricOperatorType = 'eq' | 'gt' | 'lt' | 'gte' | 'lte';
 export type AlertServiceType = 'linode' | 'dbaas';
-<<<<<<< HEAD
-export type DimensionFilterOperatorType =
-  | 'eq'
-  | 'neq'
-  | 'startswith'
-  | 'endswith';
-export type AlertDefinitionType = 'system' | 'user';
-=======
 type DimensionFilterOperatorType = 'eq' | 'neq' | 'startswith' | 'endswith';
 export type AlertDefinitionType = 'system' | 'user' | 'custom' | 'default';
->>>>>>> a2ed5211
 export type AlertStatusType = 'enabled' | 'disabled';
 export type CriteriaConditionType = 'ALL';
 export type MetricUnitType =
