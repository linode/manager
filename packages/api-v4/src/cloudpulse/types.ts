--- conflicted
+++ resolved
@@ -335,13 +335,10 @@
 
 export interface EntityAlertUpdatePayload {
   alert: Alert;
-<<<<<<< HEAD
+  entityId: string;
 }
 
 export interface DeleteAlertPayload {
   alertId: number;
   serviceType: string;
-=======
-  entityId: string;
->>>>>>> 4db0e0c7
 }