--- conflicted
+++ resolved
@@ -245,11 +245,7 @@
   rule_criteria: {
     rules: AlertDefinitionMetricCriteria[];
   };
-<<<<<<< HEAD
-  scope: AlertScopes;
-=======
   scope: AlertDefinitionGroup;
->>>>>>> 687b332e
   service_type: AlertServiceType;
   severity: AlertSeverityType;
   status: AlertStatusType;
@@ -364,8 +360,6 @@
   serviceType: string;
 }
 
-export type AlertScopes = 'account' | 'entity' | 'region';
-
 export interface CloudPulseAlertsPayload {
   system: number[];
   user: number[];
