import type { AccountCapability } from 'src/account';

export type AlertSeverityType = 0 | 1 | 2 | 3;
export type MetricAggregationType = 'avg' | 'count' | 'max' | 'min' | 'sum';
export type MetricOperatorType = 'eq' | 'gt' | 'gte' | 'lt' | 'lte';
export type CloudPulseServiceType =
  | 'blockstorage'
  | 'dbaas'
  | 'firewall'
  | 'linode'
  | 'lke'
  | 'nodebalancer'
  | 'objectstorage';
export type AlertClass = 'dedicated' | 'shared';
export type DimensionFilterOperatorType =
  | 'endswith'
  | 'eq'
  | 'in'
  | 'neq'
  | 'startswith';
export type AlertDefinitionType = 'system' | 'user';
export type AlertDefinitionScope = 'account' | 'entity' | 'region';
<<<<<<< HEAD
// TODO: remove in progress once api changes are ready
=======
>>>>>>> b5dcacdf
export type AlertStatusType =
  | 'disabled'
  | 'disabling'
  | 'enabled'
  | 'enabling'
  | 'failed'
  | 'in progress'
  | 'provisioning';
export type CriteriaConditionType = 'ALL';
export type MetricUnitType =
  | 'bit_per_second'
  | 'byte'
  | 'GB'
  | 'KB'
  | 'MB'
  | 'millisecond'
  | 'number'
  | 'percent'
  | 'second';
export type NotificationStatus = 'Disabled' | 'Enabled';
export type ChannelType = 'email' | 'pagerduty' | 'slack' | 'webhook';
export type AlertNotificationType = 'custom' | 'default';
type AlertNotificationEmail = 'email';
type AlertNotificationSlack = 'slack';
type AlertNotificationPagerDuty = 'pagerduty';
type AlertNotificationWebHook = 'webhook';
export interface Dashboard {
  created: string;
  group_by?: string[];
  id: number;
  label: string;
  service_type: CloudPulseServiceType;
  time_duration: TimeDuration;
  updated: string;
  widgets: Widgets[];
}

export interface TimeGranularity {
  label?: string;
  unit: string;
  value: number;
}

export interface TimeDuration {
  unit: string;
  value: number;
}

export interface DateTimeWithPreset {
  end: string;
  preset?: string;
  start: string;
  timeZone?: string;
}

export interface Widgets {
  aggregate_function: string;
  chart_type: 'area' | 'line';
  color: string;
  entity_ids: string[];
  filters: Filters[];
  group_by?: string[];
  label: string;
  metric: string;
  namespace_id: number;
  region_id: number;
  service_type: CloudPulseServiceType;
  serviceType: CloudPulseServiceType;
  size: number;
  time_duration: TimeDuration;
  time_granularity: TimeGranularity;
  unit: string;
  y_label: string;
}

export interface Filters {
  dimension_label: string;
  operator: DimensionFilterOperatorType;
  value: string;
}

export type FilterValue =
  | DateTimeWithPreset
  | number
  | number[]
  | string
  | string[]
  | undefined
  | WidgetFilterValue;

type WidgetFilterValue = { [key: string]: AclpWidget };

export interface AclpConfig {
  [key: string]: FilterValue;
  widgets?: WidgetFilterValue;
}

export interface AclpWidget {
  aggregateFunction: string;
  filters: Filters[];
  groupBy?: string[];
  label: string;
  size: number;
  timeGranularity: TimeGranularity;
}

export interface MetricDefinition {
  available_aggregate_functions: string[];
  dimensions: Dimension[];
  is_alertable: boolean;
  label: string;
  metric: string;
  metric_type: string;
  scrape_interval: string;
  unit: string;
}

export interface Dimension {
  dimension_label: string;
  label: string;
  values: string[];
}

export interface JWETokenPayLoad {
  entity_ids?: number[];
}

export interface JWEToken {
  token: string;
}

export interface Metric {
  aggregate_function: string;
  name: string;
}

export interface CloudPulseMetricsRequest {
  absolute_time_duration: DateTimeWithPreset | undefined;
  associated_entity_region?: string;
  entity_ids: number[] | string[] | undefined;
  entity_region?: string;
  filters?: Filters[];
  group_by?: string[];
  metrics: Metric[];
  relative_time_duration: TimeDuration | undefined;
  time_granularity: TimeGranularity | undefined;
}

export interface CloudPulseMetricsResponse {
  data: CloudPulseMetricsResponseData;
  isPartial: boolean;
  stats: {
    series_fetched: number;
  };
  status: string;
}

export interface CloudPulseMetricsResponseData {
  result: CloudPulseMetricsList[];
  result_type: string;
}

export interface CloudPulseMetricsList {
  metric: { [resourceName: string]: string };
  values: [number, string][];
}

export interface ServiceAlert {
  evaluation_period_seconds: number[];
  polling_interval_seconds: number[];
  scope: AlertDefinitionScope[];
}

export interface Service {
  alert: ServiceAlert;
  label: string;
  regions: string;
  service_type: CloudPulseServiceType;
}

export interface ServiceTypesList {
  data: Service[];
}

export interface CreateAlertDefinitionPayload {
  channel_ids: number[];
  description?: string;
  entity_ids?: string[];
  label: string;
  regions?: string[];
  rule_criteria: {
    rules: MetricCriteria[];
  };
  severity: AlertSeverityType;
  tags?: string[];
  trigger_conditions: TriggerCondition;
}

export interface MetricCriteria {
  aggregate_function: MetricAggregationType;
  dimension_filters?: DimensionFilter[];
  metric: string;
  operator: MetricOperatorType;
  threshold: number;
}

export interface AlertDefinitionMetricCriteria
  extends Omit<MetricCriteria, 'dimension_filters'> {
  dimension_filters?: AlertDefinitionDimensionFilter[];
  label: string;
  unit: string;
}
export interface DimensionFilter {
  dimension_label: string;
  operator: DimensionFilterOperatorType;
  value: string;
}

export interface AlertDefinitionDimensionFilter extends DimensionFilter {
  label: string;
}
export interface TriggerCondition {
  criteria_condition: CriteriaConditionType;
  evaluation_period_seconds: number;
  polling_interval_seconds: number;
  trigger_occurrences: number;
}
export interface Alert {
  alert_channels: {
    id: number;
    label: string;
    type: 'alert-channel';
    url: string;
  }[];
  class?: AlertClass;
  created: string;
  created_by: string;
  description: string;
  entity_ids: string[];
  has_more_resources: boolean;
  id: number;
  label: string;
  regions?: string[];
  rule_criteria: {
    rules: AlertDefinitionMetricCriteria[];
  };
  scope: AlertDefinitionScope;
  service_type: CloudPulseServiceType;
  severity: AlertSeverityType;
  status: AlertStatusType;
  tags: string[];
  trigger_conditions: TriggerCondition;
  type: AlertDefinitionType;
  updated: string;
  updated_by: string;
}

interface NotificationChannelAlerts {
  id: number;
  label: string;
  type: 'alerts-definitions';
  url: string;
}
interface NotificationChannelBase {
  alerts: NotificationChannelAlerts[];
  channel_type: ChannelType;
  created_at: string;
  created_by: string;
  id: number;
  label: string;
  status: NotificationStatus;
  type: AlertNotificationType;
  updated_at: string;
  updated_by: string;
}

interface NotificationChannelEmail extends NotificationChannelBase {
  channel_type: AlertNotificationEmail;
  content: {
    email: {
      email_addresses: string[];
      message: string;
      subject: string;
    };
  };
}

interface NotificationChannelSlack extends NotificationChannelBase {
  channel_type: AlertNotificationSlack;
  content: {
    slack: {
      message: string;
      slack_channel: string;
      slack_webhook_url: string;
    };
  };
}

interface NotificationChannelPagerDuty extends NotificationChannelBase {
  channel_type: AlertNotificationPagerDuty;
  content: {
    pagerduty: {
      attributes: string[];
      description: string;
      service_api_key: string;
    };
  };
}
interface NotificationChannelWebHook extends NotificationChannelBase {
  channel_type: AlertNotificationWebHook;
  content: {
    webhook: {
      http_headers: {
        header_key: string;
        header_value: string;
      }[];
      webhook_url: string;
    };
  };
}
export type NotificationChannel =
  | NotificationChannelEmail
  | NotificationChannelPagerDuty
  | NotificationChannelSlack
  | NotificationChannelWebHook;

export interface EditAlertDefinitionPayload {
  channel_ids?: number[];
  description?: string;
  entity_ids?: string[];
  label?: string;
  regions?: string[];
  rule_criteria?: {
    rules: MetricCriteria[];
  };
  severity?: AlertSeverityType;
  status?: AlertStatusType;
  tags?: string[];
  trigger_conditions?: TriggerCondition;
}

export interface EditAlertPayloadWithService
  extends EditAlertDefinitionPayload {
  alertId: number;
  serviceType: CloudPulseServiceType;
  type?: AlertDefinitionType | null;
}

export type AlertStatusUpdateType = 'Disable' | 'Enable';

export interface EntityAlertUpdatePayload {
  alert: Alert;
  entityId: string;
}

export interface DeleteAlertPayload {
  alertId: number;
  serviceType: CloudPulseServiceType;
}

export const capabilityServiceTypeMapping: Record<
  CloudPulseServiceType,
  AccountCapability
> = {
  linode: 'Linodes',
  dbaas: 'Managed Databases',
  nodebalancer: 'NodeBalancers',
  firewall: 'Cloud Firewall',
  objectstorage: 'Object Storage',
  blockstorage: 'Block Storage',
  lke: 'Kubernetes',
};

/**
 * Represents the payload for CloudPulse alerts, included only when the ACLP beta mode is enabled.
 *
 * In Beta mode, the `alerts` object contains enabled system and user alert IDs.
 * - Legacy mode: `alerts` is not included (read-only mode).
 * - Beta mode: `alerts` is passed and editable.
 */
export interface CloudPulseAlertsPayload {
  /**
   * Array of enabled system alert IDs in ACLP (Beta) mode.
   * Only included in Beta mode.
   */
  system_alerts?: number[];
  /**
   * Array of enabled user alert IDs in ACLP (Beta) mode.
   * Only included in Beta mode.
   */
  user_alerts?: number[];
}<|MERGE_RESOLUTION|>--- conflicted
+++ resolved
@@ -20,10 +20,6 @@
   | 'startswith';
 export type AlertDefinitionType = 'system' | 'user';
 export type AlertDefinitionScope = 'account' | 'entity' | 'region';
-<<<<<<< HEAD
-// TODO: remove in progress once api changes are ready
-=======
->>>>>>> b5dcacdf
 export type AlertStatusType =
   | 'disabled'
   | 'disabling'
