--- conflicted
+++ resolved
@@ -308,7 +308,6 @@
   | NotificationChannelPagerDuty;
 
 export interface EditAlertDefinitionPayload {
-<<<<<<< HEAD
   label?: string;
   tags?: string[];
   description?: string;
@@ -319,21 +318,13 @@
   };
   trigger_conditions?: TriggerCondition;
   channel_ids?: number[];
-=======
-  entity_ids?: string[];
->>>>>>> 17166713
   status?: AlertStatusType;
 }
 
 export interface EditAlertPayloadWithService
   extends EditAlertDefinitionPayload {
   serviceType: string;
-<<<<<<< HEAD
   alertId: number;
 }
-=======
-  alertId: string;
-}
-
-export type AlertStatusUpdateType = 'Enable' | 'Disable';
->>>>>>> 17166713
+
+export type AlertStatusUpdateType = 'Enable' | 'Disable';