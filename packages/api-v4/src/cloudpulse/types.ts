import type { AccountCapability } from 'src/account';

export type AlertSeverityType = 0 | 1 | 2 | 3;
export type MetricAggregationType = 'avg' | 'count' | 'max' | 'min' | 'sum';
export type MetricOperatorType = 'eq' | 'gt' | 'gte' | 'lt' | 'lte';
export type AlertServiceType = 'dbaas' | 'linode';
export type MetricsServiceType = 'dbaas' | 'linode' | 'nodebalancers';
export type AlertClass = 'dedicated' | 'shared';
export type DimensionFilterOperatorType =
  | 'endswith'
  | 'eq'
  | 'in'
  | 'neq'
  | 'startswith';
export type AlertDefinitionType = 'system' | 'user';
export type AlertDefinitionGroup = 'account' | 'entity' | 'region';
export type AlertStatusType = 'disabled' | 'enabled' | 'failed' | 'in progress';
export type CriteriaConditionType = 'ALL';
export type MetricUnitType =
  | 'bit_per_second'
  | 'byte'
  | 'GB'
  | 'KB'
  | 'MB'
  | 'millisecond'
  | 'number'
  | 'percent'
  | 'second';
export type NotificationStatus = 'Disabled' | 'Enabled';
export type ChannelType = 'email' | 'pagerduty' | 'slack' | 'webhook';
export type AlertNotificationType = 'custom' | 'default';
type AlertNotificationEmail = 'email';
type AlertNotificationSlack = 'slack';
type AlertNotificationPagerDuty = 'pagerduty';
type AlertNotificationWebHook = 'webhook';
export interface Dashboard {
  created: string;
  id: number;
  label: string;
  service_type: string;
  time_duration: TimeDuration;
  updated: string;
  widgets: Widgets[];
}

export interface TimeGranularity {
  label?: string;
  unit: string;
  value: number;
}

export interface TimeDuration {
  unit: string;
  value: number;
}

export interface DateTimeWithPreset {
  end: string;
  preset?: string;
  start: string;
}

export interface Widgets {
  aggregate_function: string;
  chart_type: 'area' | 'line';
  color: string;
  entity_ids: string[];
  filters: Filters[];
  group_by: string[];
  label: string;
  metric: string;
  namespace_id: number;
  region_id: number;
  service_type: string;
  serviceType: string;
  size: number;
  time_duration: TimeDuration;
  time_granularity: TimeGranularity;
  unit: string;
  y_label: string;
}

export interface Filters {
  dimension_label: string;
  operator: string;
  value: string;
}

export type FilterValue =
  | DateTimeWithPreset
  | number
  | number[]
  | string
  | string[]
  | undefined
  | WidgetFilterValue;

type WidgetFilterValue = { [key: string]: AclpWidget };

export interface AclpConfig {
  [key: string]: FilterValue;
  widgets?: WidgetFilterValue;
}

export interface AclpWidget {
  aggregateFunction: string;
  label: string;
  size: number;
  timeGranularity: TimeGranularity;
}

export interface MetricDefinition {
  available_aggregate_functions: string[];
  dimensions: Dimension[];
  is_alertable: boolean;
  label: string;
  metric: string;
  metric_type: string;
  scrape_interval: string;
  unit: string;
}

export interface Dimension {
  dimension_label: string;
  label: string;
  values: string[];
}

export interface JWETokenPayLoad {
  entity_ids: number[];
}

export interface JWEToken {
  token: string;
}

export interface Metric {
  aggregate_function: string;
  name: string;
}

export interface CloudPulseMetricsRequest {
  absolute_time_duration: DateTimeWithPreset | undefined;
  entity_ids: number[];
  filters?: Filters[];
  group_by: string[];
  metrics: Metric[];
  relative_time_duration: TimeDuration | undefined;
  time_granularity: TimeGranularity | undefined;
}

export interface CloudPulseMetricsResponse {
  data: CloudPulseMetricsResponseData;
  isPartial: boolean;
  stats: {
    series_fetched: number;
  };
  status: string;
}

export interface CloudPulseMetricsResponseData {
  result: CloudPulseMetricsList[];
  result_type: string;
}

export interface CloudPulseMetricsList {
  metric: { [resourceName: string]: string };
  values: [number, string][];
}

<<<<<<< HEAD
export interface ServiceAlert {
  evaluation_periods_seconds: number[];
  polling_interval_seconds: number[];
  scope: AlertDefinitionGroup[];
}

export interface Service {
  alert: ServiceAlert;
=======
export interface ServiceTypes {
  alert: {
    evaluation_periods_seconds: number[];
    polling_interval_seconds: number[];
    scope: string[];
  };
>>>>>>> d597b153
  label: string;
  regions: string;
  service_type: string;
}

export interface ServiceTypesList {
  data: Service[];
}

export interface CreateAlertDefinitionPayload {
  channel_ids: number[];
  description?: string;
  entity_ids?: string[];
  label: string;
  regions?: string[];
  rule_criteria: {
    rules: MetricCriteria[];
  };
  severity: AlertSeverityType;
  tags?: string[];
  trigger_conditions: TriggerCondition;
}

export interface MetricCriteria {
  aggregate_function: MetricAggregationType;
  dimension_filters?: DimensionFilter[];
  metric: string;
  operator: MetricOperatorType;
  threshold: number;
}

export interface AlertDefinitionMetricCriteria
  extends Omit<MetricCriteria, 'dimension_filters'> {
  dimension_filters?: AlertDefinitionDimensionFilter[];
  label: string;
  unit: string;
}
export interface DimensionFilter {
  dimension_label: string;
  operator: DimensionFilterOperatorType;
  value: string;
}

export interface AlertDefinitionDimensionFilter extends DimensionFilter {
  label: string;
}
export interface TriggerCondition {
  criteria_condition: CriteriaConditionType;
  evaluation_period_seconds: number;
  polling_interval_seconds: number;
  trigger_occurrences: number;
}
export interface Alert {
  alert_channels: {
    id: number;
    label: string;
    type: 'alert-channel';
    url: string;
  }[];
  class?: AlertClass;
  created: string;
  created_by: string;
  description: string;
  entity_ids: string[];
  has_more_resources: boolean;
  id: number;
  label: string;
  regions?: string[];
  rule_criteria: {
    rules: AlertDefinitionMetricCriteria[];
  };
  scope: AlertDefinitionGroup;
  service_type: AlertServiceType;
  severity: AlertSeverityType;
  status: AlertStatusType;
  tags: string[];
  trigger_conditions: TriggerCondition;
  type: AlertDefinitionType;
  updated: string;
  updated_by: string;
}

interface NotificationChannelAlerts {
  id: number;
  label: string;
  type: 'alerts-definitions';
  url: string;
}
interface NotificationChannelBase {
  alerts: NotificationChannelAlerts[];
  channel_type: ChannelType;
  created_at: string;
  created_by: string;
  id: number;
  label: string;
  status: NotificationStatus;
  type: AlertNotificationType;
  updated_at: string;
  updated_by: string;
}

interface NotificationChannelEmail extends NotificationChannelBase {
  channel_type: AlertNotificationEmail;
  content: {
    email: {
      email_addresses: string[];
      message: string;
      subject: string;
    };
  };
}

interface NotificationChannelSlack extends NotificationChannelBase {
  channel_type: AlertNotificationSlack;
  content: {
    slack: {
      message: string;
      slack_channel: string;
      slack_webhook_url: string;
    };
  };
}

interface NotificationChannelPagerDuty extends NotificationChannelBase {
  channel_type: AlertNotificationPagerDuty;
  content: {
    pagerduty: {
      attributes: string[];
      description: string;
      service_api_key: string;
    };
  };
}
interface NotificationChannelWebHook extends NotificationChannelBase {
  channel_type: AlertNotificationWebHook;
  content: {
    webhook: {
      http_headers: {
        header_key: string;
        header_value: string;
      }[];
      webhook_url: string;
    };
  };
}
export type NotificationChannel =
  | NotificationChannelEmail
  | NotificationChannelPagerDuty
  | NotificationChannelSlack
  | NotificationChannelWebHook;

export interface EditAlertDefinitionPayload {
  channel_ids?: number[];
  description?: string;
  entity_ids?: string[];
  label?: string;
  regions?: string[];
  rule_criteria?: {
    rules: MetricCriteria[];
  };
  scope: AlertDefinitionGroup | null;
  severity?: AlertSeverityType;
  status?: AlertStatusType;
  tags?: string[];
  trigger_conditions?: TriggerCondition;
}

export interface EditAlertPayloadWithService
  extends EditAlertDefinitionPayload {
  alertId: number;
  serviceType: string;
  type: AlertDefinitionType | null;
}

export type AlertStatusUpdateType = 'Disable' | 'Enable';

export interface EntityAlertUpdatePayload {
  alert: Alert;
  entityId: string;
}

export interface DeleteAlertPayload {
  alertId: number;
  serviceType: string;
}

<<<<<<< HEAD
export const capabilityServiceTypeMapping: Record<
  MetricsServiceType,
  AccountCapability
> = {
  linode: 'Linodes',
  dbaas: 'Managed Databases',
  nodebalancers: 'NodeBalancers',
};
export interface CloudPulseAlertsPayload {
  system: number[];
=======
/**
 * Represents the payload for CloudPulse alerts, included only when the ACLP beta mode is enabled.
 *
 * In Beta mode, the `alerts` object contains enabled system and user alert IDs.
 * - Legacy mode: `alerts` is not included (read-only mode).
 * - Beta mode: `alerts` is passed and editable.
 */
export interface CloudPulseAlertsPayload {
  /**
   * Array of enabled system alert IDs in ACLP (Beta) mode.
   * Only included in Beta mode.
   */
  system: number[];
  /**
   * Array of enabled user alert IDs in ACLP (Beta) mode.
   * Only included in Beta mode.
   */
>>>>>>> d597b153
  user: number[];
}<|MERGE_RESOLUTION|>--- conflicted
+++ resolved
@@ -168,7 +168,6 @@
   values: [number, string][];
 }
 
-<<<<<<< HEAD
 export interface ServiceAlert {
   evaluation_periods_seconds: number[];
   polling_interval_seconds: number[];
@@ -177,14 +176,6 @@
 
 export interface Service {
   alert: ServiceAlert;
-=======
-export interface ServiceTypes {
-  alert: {
-    evaluation_periods_seconds: number[];
-    polling_interval_seconds: number[];
-    scope: string[];
-  };
->>>>>>> d597b153
   label: string;
   regions: string;
   service_type: string;
@@ -371,7 +362,6 @@
   serviceType: string;
 }
 
-<<<<<<< HEAD
 export const capabilityServiceTypeMapping: Record<
   MetricsServiceType,
   AccountCapability
@@ -380,9 +370,7 @@
   dbaas: 'Managed Databases',
   nodebalancers: 'NodeBalancers',
 };
-export interface CloudPulseAlertsPayload {
-  system: number[];
-=======
+
 /**
  * Represents the payload for CloudPulse alerts, included only when the ACLP beta mode is enabled.
  *
@@ -400,6 +388,5 @@
    * Array of enabled user alert IDs in ACLP (Beta) mode.
    * Only included in Beta mode.
    */
->>>>>>> d597b153
   user: number[];
 }