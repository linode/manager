--- conflicted
+++ resolved
@@ -375,11 +375,7 @@
    * Array of enabled user alert IDs in ACLP (Beta) mode.
    * Only included in Beta mode.
    */
-<<<<<<< HEAD
   user?: number[];
-}
-=======
-  user: number[];
 }
 export const capabilityServiceTypeMapping: Record<
   MetricsServiceType,
@@ -388,5 +384,4 @@
   linode: 'Linodes',
   dbaas: 'Managed Databases',
   nodebalancer: 'NodeBalancers',
-};
->>>>>>> 8c61b88d
+};