--- conflicted
+++ resolved
@@ -352,11 +352,7 @@
   extends EditAlertDefinitionPayload {
   alertId: number;
   serviceType: CloudPulseServiceType;
-<<<<<<< HEAD
-  type: AlertDefinitionType | null;
-=======
   type?: AlertDefinitionType | null;
->>>>>>> 25f3c58a
 }
 
 export type AlertStatusUpdateType = 'Disable' | 'Enable';
