--- conflicted
+++ resolved
@@ -144,11 +144,6 @@
   data: ServiceTypes[];
 }
 
-<<<<<<< HEAD
-export interface DataSet {
-  [label: string]: number;
-  timestamp: number;
-=======
 export interface CreateAlertDefinitionPayload {
   label: string;
   description?: string;
@@ -208,5 +203,9 @@
   updated_by: string;
   created: string;
   updated: string;
->>>>>>> 84de9044
+}
+
+export interface DataSet {
+  [label: string]: number;
+  timestamp: number;
 }