export type AlertSeverityType = 0 | 1 | 2 | 3;
export type MetricAggregationType = 'avg' | 'sum' | 'min' | 'max' | 'count';
export type MetricOperatorType = 'eq' | 'gt' | 'lt' | 'gte' | 'lte';
export type AlertServiceType = 'linode' | 'dbaas';
export type AlertClass = 'dedicated' | 'shared';
export type DimensionFilterOperatorType =
  | 'eq'
  | 'neq'
  | 'startswith'
  | 'endswith';
export type AlertDefinitionType = 'system' | 'user' | 'custom' | 'default';
export type AlertStatusType = 'enabled' | 'disabled';
export type CriteriaConditionType = 'ALL';
export type MetricUnitType =
  | 'number'
  | 'byte'
  | 'second'
  | 'percent'
  | 'bit_per_second'
  | 'millisecond'
  | 'KB'
  | 'MB'
  | 'GB';
export type NotificationStatus = 'Enabled' | 'Disabled';
export type ChannelType = 'email' | 'slack' | 'pagerduty' | 'webhook';
export type AlertNotificationType = 'default' | 'custom';
type AlertNotificationEmail = 'email';
type AlertNotificationSlack = 'slack';
type AlertNotificationPagerDuty = 'pagerduty';
type AlertNotificationWebHook = 'webhook';
export interface Dashboard {
  id: number;
  label: string;
  widgets: Widgets[];
  created: string;
  updated: string;
  time_duration: TimeDuration;
  service_type: string;
}

export interface TimeGranularity {
  unit: string;
  value: number;
  label?: string;
}

export interface TimeDuration {
  unit: string;
  value: number;
}

export interface DateTimeWithPreset {
  end: string;
  start: string;
  preset?: string;
}

export interface Widgets {
  label: string;
  metric: string;
  aggregate_function: string;
  group_by: string;
  region_id: number;
  namespace_id: number;
  color: string;
  size: number;
  chart_type: 'line' | 'area';
  y_label: string;
  filters: Filters[];
  serviceType: string;
  service_type: string;
  entity_ids: string[];
  time_granularity: TimeGranularity;
  time_duration: TimeDuration;
  unit: string;
}

export interface Filters {
  key: string;
  operator: string;
  value: string;
}

export type FilterValue =
  | number
  | string
  | string[]
  | number[]
  | WidgetFilterValue
  | DateTimeWithPreset
  | undefined;

type WidgetFilterValue = { [key: string]: AclpWidget };

export interface AclpConfig {
  [key: string]: FilterValue;
  widgets?: WidgetFilterValue;
}

export interface AclpWidget {
  aggregateFunction: string;
  timeGranularity: TimeGranularity;
  label: string;
  size: number;
}

export interface MetricDefinition {
  label: string;
  metric: string;
  metric_type: string;
  unit: string;
  scrape_interval: string;
  available_aggregate_functions: string[];
  dimensions: Dimension[];
  is_alertable: boolean;
}

export interface Dimension {
  label: string;
  dimension_label: string;
  values: string[];
}

export interface JWETokenPayLoad {
  entity_ids: number[];
}

export interface JWEToken {
  token: string;
}

export interface CloudPulseMetricsRequest {
  metric: string;
  filters?: Filters[];
  aggregate_function: string;
  group_by: string;
  relative_time_duration: TimeDuration | undefined;
  absolute_time_duration: DateTimeWithPreset | undefined;
  time_granularity: TimeGranularity | undefined;
  entity_ids: number[];
}

export interface CloudPulseMetricsResponse {
  data: CloudPulseMetricsResponseData;
  isPartial: boolean;
  stats: {
    series_fetched: number;
  };
  status: string;
}

export interface CloudPulseMetricsResponseData {
  result: CloudPulseMetricsList[];
  result_type: string;
}

export interface CloudPulseMetricsList {
  metric: { [resourceName: string]: string };
  values: [number, string][];
}

export interface ServiceTypes {
  service_type: string;
  label: string;
}

export interface ServiceTypesList {
  data: ServiceTypes[];
}

export interface CreateAlertDefinitionPayload {
  label: string;
  tags?: string[];
  description?: string;
  entity_ids?: string[];
  severity: AlertSeverityType;
  rule_criteria: {
    rules: MetricCriteria[];
  };
  trigger_conditions: TriggerCondition;
  channel_ids: number[];
}

export interface MetricCriteria {
  metric: string;
  aggregate_function: MetricAggregationType;
  operator: MetricOperatorType;
  threshold: number;
  dimension_filters?: DimensionFilter[];
}

export interface AlertDefinitionMetricCriteria
  extends Omit<MetricCriteria, 'dimension_filters'> {
  unit: string;
  label: string;
  dimension_filters?: AlertDefinitionDimensionFilter[];
}
export interface DimensionFilter {
  dimension_label: string;
  operator: DimensionFilterOperatorType;
  value: string;
}

export interface AlertDefinitionDimensionFilter extends DimensionFilter {
  label: string;
}
export interface TriggerCondition {
  polling_interval_seconds: number;
  evaluation_period_seconds: number;
  trigger_occurrences: number;
  criteria_condition: CriteriaConditionType;
}
export interface Alert {
  id: number;
  label: string;
  tags: string[];
  description: string;
  has_more_resources: boolean;
  status: AlertStatusType;
  type: AlertDefinitionType;
  severity: AlertSeverityType;
  service_type: AlertServiceType;
  entity_ids: string[];
  rule_criteria: {
    rules: AlertDefinitionMetricCriteria[];
  };
  trigger_conditions: TriggerCondition;
  alert_channels: {
    id: number;
    label: string;
    url: string;
    type: 'alert-channel';
  }[];
  created_by: string;
  updated_by: string;
  created: string;
  updated: string;
  class?: AlertClass;
}

interface NotificationChannelAlerts {
  id: number;
  label: string;
  url: string;
  type: 'alerts-definitions';
}
interface NotificationChannelBase {
  id: number;
  label: string;
  channel_type: ChannelType;
  type: AlertNotificationType;
  status: NotificationStatus;
  alerts: NotificationChannelAlerts[];
  created_by: string;
  updated_by: string;
  created_at: string;
  updated_at: string;
}

interface NotificationChannelEmail extends NotificationChannelBase {
  channel_type: AlertNotificationEmail;
  content: {
    email: {
      email_addresses: string[];
      subject: string;
      message: string;
    };
  };
}

interface NotificationChannelSlack extends NotificationChannelBase {
  channel_type: AlertNotificationSlack;
  content: {
    slack: {
      slack_webhook_url: string;
      slack_channel: string;
      message: string;
    };
  };
}

interface NotificationChannelPagerDuty extends NotificationChannelBase {
  channel_type: AlertNotificationPagerDuty;
  content: {
    pagerduty: {
      service_api_key: string;
      attributes: string[];
      description: string;
    };
  };
}
interface NotificationChannelWebHook extends NotificationChannelBase {
  channel_type: AlertNotificationWebHook;
  content: {
    webhook: {
      webhook_url: string;
      http_headers: {
        header_key: string;
        header_value: string;
      }[];
    };
  };
}
export type NotificationChannel =
  | NotificationChannelEmail
  | NotificationChannelSlack
  | NotificationChannelWebHook
  | NotificationChannelPagerDuty;

export interface EditAlertDefinitionPayload {
<<<<<<< HEAD
  entity_ids: string[];
}

export interface EntityAlertUpdatePayload {
  serviceType: string;
  entityId: string;
  alertId: number;
  currentStatus: boolean;
}
=======
  entity_ids?: string[];
  status?: AlertStatusType;
}

export interface EditAlertPayloadWithService
  extends EditAlertDefinitionPayload {
  serviceType: string;
  alertId: string;
}

export type AlertStatusUpdateType = 'Enable' | 'Disable';
>>>>>>> 44a46eab
<|MERGE_RESOLUTION|>--- conflicted
+++ resolved
@@ -308,26 +308,21 @@
   | NotificationChannelPagerDuty;
 
 export interface EditAlertDefinitionPayload {
-<<<<<<< HEAD
-  entity_ids: string[];
-}
+  entity_ids?: string[];
+  status?: AlertStatusType;
+}
+
+export interface EditAlertPayloadWithService
+  extends EditAlertDefinitionPayload {
+  serviceType: string;
+  alertId: string;
+}
+
+export type AlertStatusUpdateType = 'Enable' | 'Disable';
 
 export interface EntityAlertUpdatePayload {
   serviceType: string;
   entityId: string;
   alertId: number;
   currentStatus: boolean;
-}
-=======
-  entity_ids?: string[];
-  status?: AlertStatusType;
-}
-
-export interface EditAlertPayloadWithService
-  extends EditAlertDefinitionPayload {
-  serviceType: string;
-  alertId: string;
-}
-
-export type AlertStatusUpdateType = 'Enable' | 'Disable';
->>>>>>> 44a46eab
+}