--- conflicted
+++ resolved
@@ -330,12 +330,6 @@
 export type AlertStatusUpdateType = 'Enable' | 'Disable';
 
 export interface EntityAlertUpdatePayload {
-<<<<<<< HEAD
-  serviceType: string;
-  entityId: string;
-  alertId: number;
-=======
   entityId: string;
   alert: Alert;
->>>>>>> 3ce83455
 }