--- conflicted
+++ resolved
@@ -100,7 +100,6 @@
     setURL(`${hostedDomain}/monitor/alert-channels`),
     setMethod('GET'),
     setParams(params),
-<<<<<<< HEAD
     setXFilter(filters),
     setHeaders({
       Authorization: bearer,
@@ -136,8 +135,6 @@
       )}/alert-definition/${encodeURIComponent(alertId)}`
     ),
     setMethod('DELETE')
-=======
-    setXFilter(filters)
   );
 
 export const getAlertDefinitionByServiceType = (serviceType: string) =>
@@ -148,5 +145,4 @@
       )}/alert-definitions`
     ),
     setMethod('GET')
->>>>>>> 21d976d4
   );