--- conflicted
+++ resolved
@@ -10,11 +10,8 @@
   Alert,
   AlertServiceType,
   CreateAlertDefinitionPayload,
-<<<<<<< HEAD
   EditAlertResourcesPayload,
-=======
   NotificationChannel,
->>>>>>> 8e3dece7
 } from './types';
 import { BETA_API_ROOT as API_ROOT } from '../constants';
 import { Params, Filter, ResourcePage } from '../types';
@@ -54,7 +51,6 @@
     setMethod('GET')
   );
 
-<<<<<<< HEAD
 export const editAlertDefinitionResources = (
   data: EditAlertResourcesPayload,
   serviceType: string,
@@ -68,12 +64,11 @@
     ),
     setMethod('PUT'),
     setData(data)
-=======
+  );
 export const getNotificationChannels = (params?: Params, filters?: Filter) =>
   Request<ResourcePage<NotificationChannel>>(
     setURL(`${API_ROOT}/monitor/alert-channels`),
     setMethod('GET'),
     setParams(params),
     setXFilter(filters)
->>>>>>> 8e3dece7
   );