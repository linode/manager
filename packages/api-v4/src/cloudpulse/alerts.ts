--- conflicted
+++ resolved
@@ -20,12 +20,7 @@
   EditAlertDefinitionPayload,
   NotificationChannel,
 } from './types';
-<<<<<<< HEAD
-import { Params, Filter, ResourcePage } from '../types';
-import { BETA_API_ROOT as API_ROOT } from 'src/constants';
-=======
 
->>>>>>> 4db0e0c7
 export const createAlertDefinition = (
   data: CreateAlertDefinitionPayload,
   serviceType: AlertServiceType,
@@ -55,28 +50,11 @@
   Request<Alert>(
     setURL(
       `${API_ROOT}/monitor/services/${encodeURIComponent(
-<<<<<<< HEAD
         // updating only here as this is the only API ready
-        serviceType
-      )}/alert-definitions/${encodeURIComponent(alertId)}`
-    ),
-    setMethod('GET'),
-  );
-
-export const getAlertDefinitionByServiceType = (serviceType: string) =>
-  Request<ResourcePage<Alert>>(
-    setURL(
-      `${API_ROOT}/monitor/services/${encodeURIComponent(
-        serviceType
-      )}/alert-definitions`
-    ),
-    setMethod('GET'),
-=======
         serviceType,
       )}/alert-definitions/${encodeURIComponent(alertId)}`,
     ),
     setMethod('GET'),
->>>>>>> 4db0e0c7
   );
 
 export const editAlertDefinition = (
@@ -99,8 +77,6 @@
     setMethod('GET'),
     setParams(params),
     setXFilter(filters),
-<<<<<<< HEAD
-=======
   );
 
 export const getAlertDefinitionByServiceType = (serviceType: string) =>
@@ -111,7 +87,6 @@
       )}/alert-definitions`,
     ),
     setMethod('GET'),
->>>>>>> 4db0e0c7
   );
 
 export const addEntityToAlert = (
@@ -139,11 +114,10 @@
       `${API_ROOT}/monitor/service/${encodeURIComponent(
         serviceType,
       )}/entity/${encodeURIComponent(
-        entityId,
-      )}/alert-definition/${encodeURIComponent(alertId)}`,
+        entityId
+      )}/alert-definition/${encodeURIComponent(alertId)}`
     ),
-<<<<<<< HEAD
-    setMethod('DELETE')
+    setMethod('DELETE'),
   );
 
 export const deleteAlertDefinition = (serviceType: string, alertId: number) =>
@@ -151,7 +125,5 @@
     setURL(
       `${API_ROOT}/monitor/services/${encodeURIComponent(serviceType)}/alert-definitions/${encodeURIComponent(alertId)}`,
     ),
-=======
->>>>>>> 4db0e0c7
     setMethod('DELETE'),
   );