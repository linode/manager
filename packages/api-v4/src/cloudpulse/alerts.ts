import { createAlertDefinitionSchema } from '@linode/validation';
import Request, {
  setURL,
  setMethod,
  setData,
  setParams,
  setXFilter,
  setHeaders,
} from '../request';
import {
  Alert,
  AlertServiceType,
  CreateAlertDefinitionPayload,
  EditAlertDefinitionPayload,
  NotificationChannel,
} from './types';
import { Params, Filter, ResourcePage } from '../types';

const bearer = 'Bearer vagrant';

export const createAlertDefinition = (
  data: CreateAlertDefinitionPayload,
  serviceType: AlertServiceType
) =>
  Request<Alert>(
    setURL(
      `http://blr-lhvl2d.bangalore.corp.akamai.com:9001/v4beta/monitor/services/${encodeURIComponent(
        serviceType!
      )}/alert-definitions`
    ),
    setMethod('POST'),
    setData(data, createAlertDefinitionSchema),
    setHeaders({
      Authorization: bearer,
    })
  );

export const getAlertDefinitions = (params?: Params, filters?: Filter) =>
  Request<ResourcePage<Alert>>(
    setURL(
      'http://blr-lhvl2d.bangalore.corp.akamai.com:9001/v4beta/monitor/alert-definitions'
    ),
    setMethod('GET'),
    setParams(params),
    setXFilter(filters),
    setHeaders({
      Authorization: bearer,
    })
  );

export const getAlertDefinitionByServiceTypeAndId = (
  serviceType: string,
  alertId: string
) =>
  Request<Alert>(
    setURL(
      `http://blr-lhvl2d.bangalore.corp.akamai.com:9001/v4beta/monitor/services/${encodeURIComponent(
        // updating only here as this is the only API ready
        serviceType
      )}/alert-definitions/${encodeURIComponent(alertId)}`
    ),
    setMethod('GET'),
    setHeaders({
      Authorization: bearer,
    })
  );

<<<<<<< HEAD
export const getAlertDefinitionByServiceType = (serviceType: string) =>
  Request<ResourcePage<Alert>>(
    setURL(
      `http://blr-lhvl2d.bangalore.corp.akamai.com:9001/v4beta/monitor/services/${encodeURIComponent(
        serviceType
      )}/alert-definitions`
    ),
    setMethod('GET'),
=======
export const editAlertDefinition = (
  data: EditAlertDefinitionPayload,
  serviceType: string,
  alertId: string
) =>
  Request<Alert>(
    setURL(
      `http://blr-lhvl2d.bangalore.corp.akamai.com:9001/v4beta/monitor/services/${encodeURIComponent(
        serviceType
      )}/alert-definitions/${encodeURIComponent(alertId)}`
    ),
    setMethod('PUT'),
    setData(data),
>>>>>>> a00e674c
    setHeaders({
      Authorization: bearer,
    })
  );
<<<<<<< HEAD

=======
>>>>>>> a00e674c
export const getNotificationChannels = (params?: Params, filters?: Filter) =>
  Request<ResourcePage<NotificationChannel>>(
    setURL(
      `http://blr-lhvl2d.bangalore.corp.akamai.com:9001/v4beta/monitor/alert-channels`
    ),
    setMethod('GET'),
    setParams(params),
    setXFilter(filters),
    setHeaders({
      Authorization: bearer,
    })
<<<<<<< HEAD
  );

export const editAlertDefinitionEntities = (
  data: EditAlertResourcesPayload,
  serviceType: string,
  alertId: number
) =>
  Request<Alert>(
    setURL(
      `${API_ROOT}/monitor/services/${encodeURIComponent(
        serviceType
      )}/alert-definitions/${encodeURIComponent(alertId)}`
    ),
    setMethod('PUT'),
    setData(data)
  );

export const addEntityToAlert = (
  serviceType: string,
  entityId: string,
  data: { 'alert-definition-id': number }
) =>
  Request<{}>(
    setURL(
      `${API_ROOT}/monitor/service/${encodeURIComponent(
        serviceType
      )}/entity/${encodeURIComponent(entityId)}/alert-definition`
    ),
    setMethod('POST'),
    setData(data)
  );

export const deleteEntityFromAlert = (
  serviceType: string,
  entityId: string,
  alertId: number
) =>
  Request<{}>(
    setURL(
      `${API_ROOT}/monitor/service/${encodeURIComponent(
        serviceType
      )}/entity/${encodeURIComponent(
        entityId
      )}/alert-definition/${encodeURIComponent(alertId)}`
    ),
    setMethod('DELETE')
=======
>>>>>>> a00e674c
  );<|MERGE_RESOLUTION|>--- conflicted
+++ resolved
@@ -15,6 +15,7 @@
   NotificationChannel,
 } from './types';
 import { Params, Filter, ResourcePage } from '../types';
+import { API_ROOT } from 'src/constants';
 
 const bearer = 'Bearer vagrant';
 
@@ -65,7 +66,6 @@
     })
   );
 
-<<<<<<< HEAD
 export const getAlertDefinitionByServiceType = (serviceType: string) =>
   Request<ResourcePage<Alert>>(
     setURL(
@@ -74,7 +74,11 @@
       )}/alert-definitions`
     ),
     setMethod('GET'),
-=======
+    setHeaders({
+      Authorization: bearer,
+    })
+  );
+
 export const editAlertDefinition = (
   data: EditAlertDefinitionPayload,
   serviceType: string,
@@ -88,15 +92,10 @@
     ),
     setMethod('PUT'),
     setData(data),
->>>>>>> a00e674c
     setHeaders({
       Authorization: bearer,
     })
   );
-<<<<<<< HEAD
-
-=======
->>>>>>> a00e674c
 export const getNotificationChannels = (params?: Params, filters?: Filter) =>
   Request<ResourcePage<NotificationChannel>>(
     setURL(
@@ -108,22 +107,6 @@
     setHeaders({
       Authorization: bearer,
     })
-<<<<<<< HEAD
-  );
-
-export const editAlertDefinitionEntities = (
-  data: EditAlertResourcesPayload,
-  serviceType: string,
-  alertId: number
-) =>
-  Request<Alert>(
-    setURL(
-      `${API_ROOT}/monitor/services/${encodeURIComponent(
-        serviceType
-      )}/alert-definitions/${encodeURIComponent(alertId)}`
-    ),
-    setMethod('PUT'),
-    setData(data)
   );
 
 export const addEntityToAlert = (
@@ -155,6 +138,4 @@
       )}/alert-definition/${encodeURIComponent(alertId)}`
     ),
     setMethod('DELETE')
-=======
->>>>>>> a00e674c
   );