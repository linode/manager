import { createAlertDefinitionSchema } from '@linode/validation';
import Request, {
  setURL,
  setMethod,
  setData,
  setParams,
  setXFilter,
  setHeaders,
} from '../request';
import {
  Alert,
  AlertServiceType,
  CreateAlertDefinitionPayload,
  EditAlertDefinitionPayload,
  NotificationChannel,
} from './types';
import { Params, Filter, ResourcePage } from '../types';

const bearer = 'Bearer vagrant';

const hostedDomain = `http://blr-lhvl2d.bangalore.corp.akamai.com:9001/v4beta`;
export const createAlertDefinition = (
  data: CreateAlertDefinitionPayload,
  serviceType: AlertServiceType
) =>
  Request<Alert>(
    setURL(
      `${hostedDomain}/monitor/services/${encodeURIComponent(
        serviceType!
      )}/alert-definitions`
    ),
    setMethod('POST'),
    setData(data, createAlertDefinitionSchema),
    setHeaders({
      Authorization: bearer,
    })
  );

export const getAlertDefinitions = (params?: Params, filters?: Filter) =>
  Request<ResourcePage<Alert>>(
    setURL(`${hostedDomain}/monitor/alert-definitions`),
    setMethod('GET'),
    setParams(params),
    setXFilter(filters),
    setHeaders({
      Authorization: bearer,
    })
  );

export const getAlertDefinitionByServiceTypeAndId = (
  serviceType: string,
  alertId: string
) =>
  Request<Alert>(
    setURL(
      `${hostedDomain}/monitor/services/${encodeURIComponent(
        // updating only here as this is the only API ready
        serviceType
      )}/alert-definitions/${encodeURIComponent(alertId)}`
    ),
    setMethod('GET'),
    setHeaders({
      Authorization: bearer,
    })
  );

export const editAlertDefinition = (
  data: EditAlertDefinitionPayload,
  serviceType: string,
  alertId: string
) =>
  Request<Alert>(
    setURL(
      `http://blr-lhvl2d.bangalore.corp.akamai.com:9001/v4beta/monitor/services/${encodeURIComponent(
        serviceType
      )}/alert-definitions/${encodeURIComponent(alertId)}`
    ),
    setMethod('PUT'),
    setData(data),
    setHeaders({
      Authorization: bearer,
    })
  );
export const getNotificationChannels = (params?: Params, filters?: Filter) =>
  Request<ResourcePage<NotificationChannel>>(
    setURL(`${hostedDomain}/monitor/alert-channels`),
    setMethod('GET'),
    setParams(params),
    setXFilter(filters),
    setHeaders({
      Authorization: bearer,
    })
<<<<<<< HEAD
  );

export const editAlertDefinition = (
  data: EditAlertDefinitionPayload,
  serviceType: string,
  alertId: number
) =>
  Request<Alert>(
    setURL(
      `${hostedDomain}/monitor/services/${encodeURIComponent(
        serviceType
      )}/alert-definitions/${encodeURIComponent(alertId)}`
    ),
    setMethod('PUT'),
    setData(data)
=======
>>>>>>> 628a7392
  );<|MERGE_RESOLUTION|>--- conflicted
+++ resolved
@@ -64,23 +64,6 @@
     })
   );
 
-export const editAlertDefinition = (
-  data: EditAlertDefinitionPayload,
-  serviceType: string,
-  alertId: string
-) =>
-  Request<Alert>(
-    setURL(
-      `http://blr-lhvl2d.bangalore.corp.akamai.com:9001/v4beta/monitor/services/${encodeURIComponent(
-        serviceType
-      )}/alert-definitions/${encodeURIComponent(alertId)}`
-    ),
-    setMethod('PUT'),
-    setData(data),
-    setHeaders({
-      Authorization: bearer,
-    })
-  );
 export const getNotificationChannels = (params?: Params, filters?: Filter) =>
   Request<ResourcePage<NotificationChannel>>(
     setURL(`${hostedDomain}/monitor/alert-channels`),
@@ -90,7 +73,6 @@
     setHeaders({
       Authorization: bearer,
     })
-<<<<<<< HEAD
   );
 
 export const editAlertDefinition = (
@@ -106,6 +88,4 @@
     ),
     setMethod('PUT'),
     setData(data)
-=======
->>>>>>> 628a7392
   );