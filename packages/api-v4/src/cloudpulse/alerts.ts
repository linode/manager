--- conflicted
+++ resolved
@@ -11,11 +11,7 @@
   Alert,
   AlertServiceType,
   CreateAlertDefinitionPayload,
-<<<<<<< HEAD
-  EditAlertResourcesPayload,
-=======
   EditAlertDefinitionPayload,
->>>>>>> 23a0d143
   NotificationChannel,
 } from './types';
 import { BETA_API_ROOT as API_ROOT } from '../constants';
@@ -87,7 +83,7 @@
 export const getNotificationChannels = (params?: Params, filters?: Filter) =>
   Request<ResourcePage<NotificationChannel>>(
     setURL(
-      `http://blr-lhvl2d.bangalore.corp.akamai.com:9001/v4beta/monitor/alert-channels`
+      `http://blr-lhvl2d.bangalore.corp.akamai.com:9001/v4beta/monitor/monitor/alert-channels`
     ),
     setMethod('GET'),
     setParams(params),
@@ -95,19 +91,4 @@
     setHeaders({
       Authorization: bearer,
     })
-  );
-
-export const editAlertDefinitionEntities = (
-  data: EditAlertResourcesPayload,
-  serviceType: string,
-  alertId: number
-) =>
-  Request<Alert>(
-    setURL(
-      `${API_ROOT}/monitor/services/${encodeURIComponent(
-        serviceType
-      )}/alert-definitions/${encodeURIComponent(alertId)}`
-    ),
-    setMethod('PUT'),
-    setData(data)
   );