import {
  createAlertDefinitionSchema,
  editAlertDefinitionSchema,
} from '@linode/validation';

import { BETA_API_ROOT as API_ROOT } from '../constants';
import Request, {
  setData,
  setMethod,
  setParams,
  setURL,
  setXFilter,
} from '../request';

import type { Filter, Params, ResourcePage } from '../types';
import type {
  Alert,
  AlertServiceType,
  CreateAlertDefinitionPayload,
  EditAlertDefinitionPayload,
  NotificationChannel,
} from './types';

export const createAlertDefinition = (
  data: CreateAlertDefinitionPayload,
  serviceType: AlertServiceType,
) =>
  Request<Alert>(
    setURL(
      `${API_ROOT}/monitor/services/${encodeURIComponent(
        serviceType!,
      )}/alert-definitions`,
    ),
    setMethod('POST'),
    setData(data, createAlertDefinitionSchema),
  );

export const getAlertDefinitions = (params?: Params, filters?: Filter) =>
  Request<ResourcePage<Alert>>(
    setURL(`${API_ROOT}/monitor/alert-definitions`),
    setMethod('GET'),
    setParams(params),
    setXFilter(filters),
  );

export const getAlertDefinitionByServiceTypeAndId = (
  serviceType: string,
  alertId: string,
) =>
  Request<Alert>(
    setURL(
      `${API_ROOT}/monitor/services/${encodeURIComponent(
        serviceType,
      )}/alert-definitions/${encodeURIComponent(alertId)}`,
    ),
    setMethod('GET'),
  );

export const editAlertDefinition = (
  data: EditAlertDefinitionPayload,
  serviceType: string,
  alertId: number,
) =>
  Request<Alert>(
    setURL(
      `${API_ROOT}/monitor/services/${encodeURIComponent(
        serviceType,
      )}/alert-definitions/${encodeURIComponent(alertId)}`,
    ),
    setMethod('PUT'),
    setData(data, editAlertDefinitionSchema),
  );
export const getNotificationChannels = (params?: Params, filters?: Filter) =>
  Request<ResourcePage<NotificationChannel>>(
    setURL(`${API_ROOT}/monitor/alert-channels`),
    setMethod('GET'),
    setParams(params),
    setXFilter(filters),
  );

export const getAlertDefinitionByServiceType = (serviceType: string) =>
  Request<ResourcePage<Alert>>(
    setURL(
      `${API_ROOT}/monitor/services/${encodeURIComponent(
        serviceType,
      )}/alert-definitions`,
    ),
    setMethod('GET'),
  );

export const addEntityToAlert = (
  serviceType: string,
  entityId: string,
  data: { 'alert-definition-id': number },
) =>
  Request<{}>(
    setURL(
      `${API_ROOT}/monitor/service/${encodeURIComponent(
        serviceType,
      )}/entity/${encodeURIComponent(entityId)}/alert-definition`,
    ),
    setMethod('POST'),
    setData(data),
  );

export const deleteEntityFromAlert = (
  serviceType: string,
  entityId: string,
  alertId: number,
) =>
  Request<{}>(
    setURL(
      `${API_ROOT}/monitor/service/${encodeURIComponent(
        serviceType,
      )}/entity/${encodeURIComponent(
        entityId,
      )}/alert-definition/${encodeURIComponent(alertId)}`,
    ),
<<<<<<< HEAD
    setMethod('DELETE')
  );

export const deleteAlertDefinition = (serviceType: string, alertId: number) =>
  Request<Alert>(
    setURL(
      `${API_ROOT}/monitor/services/${encodeURIComponent(serviceType)}/alert-definitions/${encodeURIComponent(alertId)}`,
    ),
=======
>>>>>>> 4db0e0c7
    setMethod('DELETE'),
  );<|MERGE_RESOLUTION|>--- conflicted
+++ resolved
@@ -116,8 +116,7 @@
         entityId,
       )}/alert-definition/${encodeURIComponent(alertId)}`,
     ),
-<<<<<<< HEAD
-    setMethod('DELETE')
+    setMethod('DELETE'),
   );
 
 export const deleteAlertDefinition = (serviceType: string, alertId: number) =>
@@ -125,7 +124,5 @@
     setURL(
       `${API_ROOT}/monitor/services/${encodeURIComponent(serviceType)}/alert-definitions/${encodeURIComponent(alertId)}`,
     ),
-=======
->>>>>>> 4db0e0c7
     setMethod('DELETE'),
   );