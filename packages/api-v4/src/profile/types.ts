--- conflicted
+++ resolved
@@ -1,8 +1,4 @@
-<<<<<<< HEAD
-import { UserType } from '../account';
-=======
 import type { UserType } from '../account';
->>>>>>> d938bfed
 
 export interface Referrals {
   code: string;
