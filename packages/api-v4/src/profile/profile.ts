--- conflicted
+++ resolved
@@ -18,15 +18,10 @@
   ProfileLogin,
   TrustedDevice,
   UserPreferences,
-<<<<<<< HEAD
-  PhoneNumberVerificationCode,
   SecurityQuestionsData,
   SecurityQuestionsPayload,
-=======
-  SecurityQuestions,
   SendPhoneVerificationCodePayload,
   VerifyVerificationCodePayload,
->>>>>>> 15c79e0e
 } from './types';
 
 /**
