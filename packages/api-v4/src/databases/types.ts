--- conflicted
+++ resolved
@@ -16,32 +16,12 @@
       price: DatabasePriceObject;
     };
   };
-<<<<<<< HEAD
-  memory: number;
-  transfer: number;
-  disk: number;
-  vcpus: number;
-  deprecated: boolean;
-  addons: {
-    failover: {
-      price: {
-        monthly: number;
-        hourly: number;
-      };
-    };
-  };
-=======
->>>>>>> 25d6762e
 }
 
 export type Engine = 'mysql' | 'postgresql' | 'mongodb' | 'redis';
 
 export interface DatabaseVersion {
   id: string;
-<<<<<<< HEAD
-  label: string;
-=======
->>>>>>> 25d6762e
   engine: Engine;
   version: string;
   deprecated: boolean;
@@ -88,17 +68,12 @@
   instance_uri: string;
 }
 
-<<<<<<< HEAD
-type FailoverCount = 0 | 2;
-=======
 export type FailoverCount = 0 | 2;
->>>>>>> 25d6762e
 
 export type ReplicationType = 'none' | 'semi-synch' | 'asynch';
 
 export interface CreateDatabasePayload {
   label: string;
-<<<<<<< HEAD
   region: string;
   type: string;
   failover_count?: FailoverCount;
@@ -122,31 +97,6 @@
   region: string;
   status: DatabaseStatus;
   type: string;
-=======
-  region: string;
-  type: string;
-  failover_count?: FailoverCount;
-  engine?: Engine;
-  encrypted?: boolean;
-  ssl_connection?: boolean;
-  replication_type: ReplicationType;
-  allow_list?: string[];
-}
-
-type DriverTypes = 'jdbc' | 'odbc' | 'php' | 'python' | 'ruby' | 'node.js';
-interface ConnectionStrings {
-  driver: DriverTypes;
-  value: string;
-}
-
-// Database is the interface for the shape of data returned by /databases/{engine}/instances
-export interface Database {
-  id: number;
-  label: string;
-  region: string;
-  status: DatabaseStatus;
-  type: string;
->>>>>>> 25d6762e
   failover_count: FailoverCount;
   engine: Engine;
   encrypted: boolean;
