import { BaseType } from '../linodes/types';

export type DatabaseTypeClass = 'standard' | 'dedicated';

interface DatabasePriceObject {
  monthly: number;
  hourly: number;
}

export interface DatabaseType extends BaseType {
  class: DatabaseTypeClass;
  deprecated: boolean;
  price: DatabasePriceObject;
  addons: {
    failover: {
      price: DatabasePriceObject;
    };
  };
}

export type Engine = 'mysql' | 'postgresql' | 'mongodb' | 'redis';

export interface DatabaseVersion {
  id: string;
  engine: Engine;
  version: string;
  deprecated: boolean;
}

export type DatabaseStatus =
  | 'creating'
  | 'running'
  | 'failed'
  | 'degraded'
  | 'updating';

export type DatabaseBackupType = 'snapshot' | 'auto';

export interface DatabaseBackup {
  id: number;
  type: DatabaseBackupType;
  label: string;
  created: string;
}

export interface DatabaseCredentials {
  username: string;
  password: string;
}

export interface SSLFields {
  public_key: string | null;
  certificate: string | null;
}

// DatabaseInstance is the interface for the shape of data returned by the /databases/instances endpoint.
export interface DatabaseInstance {
  id: number;
  label: string;
  engine: Engine;
  type: string;
  region: string;
  version: string;
  status: DatabaseStatus;
  failover_count: number;
  updated: string;
  created: string;
  instance_uri: string;
}

<<<<<<< HEAD
type FailoverCount = 0 | 2;
type ReadonlyCount = 0 | 2;
=======
export type FailoverCount = 0 | 2;
>>>>>>> 25d6762e

export type ReplicationType = 'none' | 'semi-synch' | 'asynch';

export interface CreateDatabasePayload {
  label: string;
  region: string;
  type: string;
  failover_count?: FailoverCount;
  engine?: Engine;
  encrypted?: boolean;
  ssl_connection?: boolean;
  replication_type: ReplicationType;
  allow_list?: string[];
}

type DriverTypes = 'jdbc' | 'odbc' | 'php' | 'python' | 'ruby' | 'node.js';
interface ConnectionStrings {
  driver: DriverTypes;
  value: string;
}

// Database is the interface for the shape of data returned by /databases/{engine}/instances
export interface Database {
  id: number;
  label: string;
  type: string;
  version: string;
  region: string;
  status: DatabaseStatus;
  failover_count: FailoverCount;
  readonly_count?: ReadonlyCount;
  engine: Engine;
  encrypted: boolean;
  ipv4_public: string;
  ssl_connection: boolean;
  replication_type: ReplicationType;
  allow_list: string[];
  connection_strings: ConnectionStrings[];
  created: string;
  updated: string;
}

export interface UpdateDatabasePayload {
  label?: string;
  allow_list?: string[];
}

export interface UpdateDatabaseResponse {
  label: string;
  allow_list: string[];
}<|MERGE_RESOLUTION|>--- conflicted
+++ resolved
@@ -68,12 +68,8 @@
   instance_uri: string;
 }
 
-<<<<<<< HEAD
 type FailoverCount = 0 | 2;
 type ReadonlyCount = 0 | 2;
-=======
-export type FailoverCount = 0 | 2;
->>>>>>> 25d6762e
 
 export type ReplicationType = 'none' | 'semi-synch' | 'asynch';
 
