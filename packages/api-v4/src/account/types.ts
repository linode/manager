import { APIWarning } from '../types';
import type { Region } from '../regions';

export interface User {
  username: string;
  email: string;
  restricted: boolean;
  ssh_keys: string[];
  tfa_enabled: boolean;
  verified_phone_number: string | null;
}

export interface Account {
  active_since: string;
  address_2: string;
  email: string;
  first_name: string;
  tax_id: string;
  credit_card: CreditCardData;
  state: string;
  zip: string;
  address_1: string;
  country: string;
  last_name: string;
  balance: number;
  balance_uninvoiced: number;
  billing_source: BillingSource;
  city: string;
  phone: string;
  company: string;
  active_promotions: ActivePromotion[];
  capabilities: AccountCapability[];
  euuid: string;
}

export type BillingSource = 'linode' | 'akamai';

export type AccountCapability =
  | 'Linodes'
  | 'NodeBalancers'
  | 'Block Storage'
  | 'Object Storage'
  | 'Kubernetes'
  | 'Cloud Firewall'
  | 'Vlans'
  | 'Machine Images'
  | 'LKE HA Control Planes'
  | 'Managed Databases'
  | 'VPCs';

export interface AccountSettings {
  managed: boolean;
  longview_subscription: string | null;
  network_helper: boolean;
  backups_enabled: boolean;
  object_storage: 'active' | 'disabled' | 'suspended';
}

export interface ActivePromotion {
  description: string;
  summary: string;
  expire_dt: string | null;
  credit_remaining: string;
  this_month_credit_remaining: string;
  credit_monthly_cap: string;
  image_url: string;
  service_type: PromotionServiceType;
}

export type PromotionServiceType =
  | 'all'
  | 'backup'
  | 'blockstorage'
  | 'db_mysql'
  | 'ip_v4'
  | 'linode'
  | 'linode_disk'
  | 'linode_memory'
  | 'longview'
  | 'managed'
  | 'nodebalancer'
  | 'objectstorage'
  | 'transfer_tx';

export type ThirdPartyPayment = 'google_pay' | 'paypal';

export type CardType =
  | 'Visa'
  | 'MasterCard'
  | 'American Express'
  | 'Discover'
  | 'JCB';

export type PaymentType = 'credit_card' | ThirdPartyPayment;

export interface TaxSummary {
  tax: number;
  name: string;
}

export interface Invoice {
  id: number;
  date: string;
  label: string;
  total: number;
  tax: number;
  subtotal: number;
  tax_summary: TaxSummary[];
}

export interface InvoiceItem {
  amount: number;
  from: null | string;
  to: null | string;
  label: string;
  quantity: null | number;
  type: 'hourly' | 'prepay' | 'misc';
  unit_price: null | string;
  tax: number;
  total: number;
  region: string | null;
}

export interface Payment {
  id: number;
  date: string;
  usd: number;
}

export interface PaymentResponse extends Payment {
  warnings?: APIWarning[];
}

export type GrantLevel = null | 'read_only' | 'read_write';

export interface Grant {
  id: number;
  permissions: GrantLevel;
  label: string;
}
export type GlobalGrantTypes =
  | 'add_linodes'
  | 'add_longview'
  | 'longview_subscription'
  | 'account_access'
  | 'cancel_account'
  | 'add_domains'
  | 'add_stackscripts'
  | 'add_nodebalancers'
  | 'add_images'
  | 'add_volumes'
  | 'add_firewalls'
  | 'add_vpcs';

export interface GlobalGrants {
  global: Record<GlobalGrantTypes, boolean | GrantLevel>;
}

export type GrantType =
  | 'linode'
  | 'domain'
  | 'nodebalancer'
  | 'image'
  | 'longview'
  | 'stackscript'
  | 'volume'
  | 'database'
  | 'firewall'
  | 'vpc';

export type Grants = GlobalGrants & Record<GrantType, Grant[]>;

export interface NetworkUtilization {
  billable: number;
  used: number;
  quota: number;
}
export interface RegionalNetworkUtilization extends NetworkUtilization {
  region_transfers: RegionalTransferObject[];
}
export interface RegionalTransferObject extends NetworkUtilization {
  id: Region['id'];
}

export interface NetworkTransfer {
  bytes_in: number;
  bytes_out: number;
  bytes_total: number;
}

export interface CancelAccount {
  survey_link: string;
}

export interface CancelAccountPayload {
  comments: string;
}

export type AgreementType = 'eu_model' | 'privacy_policy';

export interface Agreements {
  eu_model: boolean;
  privacy_policy: boolean;
}

export type NotificationType =
  | 'billing_email_bounce'
  | 'migration_scheduled'
  | 'migration_pending'
  | 'reboot_scheduled'
  | 'outage'
  | 'maintenance'
  | 'payment_due'
  | 'ticket_important'
  | 'ticket_abuse'
  | 'notice'
  | 'promotion'
  | 'user_email_bounce'
  | 'volume_migration_scheduled'
  | 'volume_migration_imminent';

export type NotificationSeverity = 'minor' | 'major' | 'critical';

export interface Notification {
  entity: null | Entity;
  label: string;
  message: string;
  type: NotificationType;
  severity: NotificationSeverity;
  when: null | string;
  until: null | string;
  body: null | string;
}

export interface Entity {
  id: number;
  label: string | null;
  type: string;
  url: string;
}

export type EventAction =
  | 'account_settings_update'
  | 'account_update'
  | 'backups_cancel'
  | 'backups_enable'
  | 'backups_restore'
  | 'community_like'
  | 'community_mention'
  | 'community_question_reply'
  | 'credit_card_updated'
<<<<<<< HEAD
  | 'database_low_disk_space_remaining'
=======
  | 'database_backup_restore'
  | 'database_create'
  | 'database_credentials_reset'
  | 'database_delete'
  | 'database_update_failed'
  | 'database_update'
>>>>>>> 353278c8
  | 'disk_create'
  | 'disk_delete'
  | 'disk_duplicate'
  | 'disk_imagize'
  | 'disk_resize'
  | 'disk_update'
  | 'domain_create'
  | 'domain_delete'
  | 'domain_record_create'
  | 'domain_record_delete'
  | 'domain_record_updated'
  | 'domain_update'
  | 'entity_transfer_accept'
  | 'entity_transfer_cancel'
  | 'entity_transfer_create'
  | 'entity_transfer_fail'
  | 'entity_transfer_stale'
  | 'firewall_create'
  | 'firewall_delete'
  | 'firewall_device_add'
  | 'firewall_device_remove'
  | 'firewall_disable'
  | 'firewall_enable'
  | 'firewall_update'
  | 'host_reboot'
  | 'image_delete'
  | 'image_update'
  | 'image_upload'
  | 'lassie_reboot'
  | 'linode_addip'
  | 'linode_boot'
  | 'linode_clone'
  | 'linode_config_create'
  | 'linode_config_delete'
  | 'linode_config_update'
  | 'linode_create'
  | 'linode_delete'
  | 'linode_deleteip'
  | 'linode_migrate_datacenter_create'
  | 'linode_migrate_datacenter'
  | 'linode_migrate'
  | 'linode_mutate_create'
  | 'linode_mutate'
  | 'linode_reboot'
  | 'linode_rebuild'
  | 'linode_resize_create'
  | 'linode_resize'
  | 'linode_shutdown'
  | 'linode_snapshot'
  | 'linode_update'
  | 'lke_node_create'
  | 'longviewclient_create'
  | 'longviewclient_delete'
  | 'longviewclient_update'
  | 'nodebalancer_config_create'
  | 'nodebalancer_config_delete'
  | 'nodebalancer_config_update'
  | 'nodebalancer_create'
  | 'nodebalancer_delete'
  | 'nodebalancer_update'
  | 'password_reset'
  | 'profile_update'
  | 'stackscript_create'
  | 'stackscript_delete'
  | 'stackscript_publicize'
  | 'stackscript_revise'
  | 'stackscript_update'
  | 'subnet_create'
  | 'subnet_delete'
  | 'subnet_update'
  | 'tfa_disabled'
  | 'tfa_enabled'
  | 'ticket_attachment_upload'
  | 'ticket_update'
  | 'token_create'
  | 'token_delete'
  | 'token_update'
  | 'user_ssh_key_add'
  | 'user_ssh_key_delete'
  | 'user_ssh_key_update'
  | 'volume_attach'
  | 'volume_clone'
  | 'volume_create'
  | 'volume_delete'
  | 'volume_detach'
  | 'volume_migrate_scheduled'
  | 'volume_migrate'
  | 'volume_resize'
  | 'volume_update'
  | 'vpc_create'
  | 'vpc_delete'
  | 'vpc_update';

export type EventStatus =
  | 'scheduled'
  | 'started'
  | 'finished'
  | 'failed'
  | 'notification';

export interface Event {
  id: number;
  action: EventAction;
  created: string;
  entity: Entity | null;
  /*
    NOTE: events before the duration key was added will have a duration of 0
  */
  duration: number | null;
  percent_complete: number | null;
  rate: string | null;
  read: boolean;
  seen: boolean;
  status: EventStatus;
  time_remaining: null | string;
  username: string | null;
  secondary_entity: Entity | null;
  _initial?: boolean;
  message: string | null;
}
/**
 * Represents an event which has an entity. For use with type guards.
 * https://www.typescriptlang.org/docs/handbook/advanced-types.html
 */
export interface EntityEvent extends Event {
  entity: Entity;
}

export interface OAuthClient {
  id: string;
  label: string;
  redirect_uri: string;
  thumbnail_url: string | null;
  public: boolean;
  status: 'disabled' | 'active' | 'suspended';
  secret: string;
}

export interface OAuthClientRequest {
  label: string;
  redirect_uri: string;
  public?: boolean;
}

export interface SaveCreditCardData {
  card_number: string;
  expiry_year: number;
  expiry_month: number;
  cvv: string;
}

export interface AccountMaintenance {
  reason: string;
  status: 'pending' | 'started' | 'completed';
  type: 'reboot' | 'cold_migration' | 'live_migration' | 'volume_migration';
  when: string;
  entity: {
    id: number;
    label: string;
    type: string;
    url: string;
  };
}

export interface PayPalData {
  paypal_id: string;
  email: string;
}

export interface CreditCardData {
  expiry: string | null;
  last_four: string | null;
  card_type?: CardType;
}

interface PaymentMethodMetaData {
  id: number;
  is_default: boolean;
  created: string;
}

interface PaymentMethodData<T, U> extends PaymentMethodMetaData {
  type: T;
  data: U;
}

export type PaymentMethod =
  | PaymentMethodData<'credit_card' | 'google_pay', CreditCardData>
  | PaymentMethodData<'paypal', PayPalData>;

export interface ClientToken {
  client_token: string;
}

export interface PaymentMethodPayload {
  type: 'credit_card' | 'payment_method_nonce';
  data: SaveCreditCardData | { nonce: string };
  is_default: boolean;
}

export interface MakePaymentData {
  usd: string;
  cvv?: string;
  nonce?: string;
  payment_method_id?: number;
}

export type AccountLoginStatus = 'successful' | 'failed';

export interface AccountLogin {
  datetime: string;
  id: number;
  ip: string;
  restricted: boolean;
  username: string;
  status: AccountLoginStatus;
}

export interface AccountBeta {
  label: string;
  started: string;
  id: string;
  ended?: string;
  description?: string;
  enrolled: string;
}

export interface EnrollInBetaPayload {
  id: string;
}<|MERGE_RESOLUTION|>--- conflicted
+++ resolved
@@ -249,16 +249,13 @@
   | 'community_mention'
   | 'community_question_reply'
   | 'credit_card_updated'
-<<<<<<< HEAD
   | 'database_low_disk_space_remaining'
-=======
   | 'database_backup_restore'
   | 'database_create'
   | 'database_credentials_reset'
   | 'database_delete'
   | 'database_update_failed'
   | 'database_update'
->>>>>>> 353278c8
   | 'disk_create'
   | 'disk_delete'
   | 'disk_duplicate'
