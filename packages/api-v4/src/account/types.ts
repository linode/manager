--- conflicted
+++ resolved
@@ -109,11 +109,7 @@
   backups_enabled: boolean;
   interfaces_for_new_linodes: LinodeInterfaceAccountSetting;
   longview_subscription: null | string;
-<<<<<<< HEAD
   maintenance_policy: MaintenancePolicySlug;
-=======
-  maintenance_policy_id: number;
->>>>>>> d93d7868
   managed: boolean;
   network_helper: boolean;
   object_storage: 'active' | 'disabled' | 'suspended';
@@ -527,11 +523,7 @@
   duration: null | number;
   entity: Entity | null;
   id: number;
-<<<<<<< HEAD
   maintenance_policy_set?: 'linode/migrate' | 'linode/power_off_on';
-=======
-  maintenance_policy_set?: null | string; // @TODO VM & Host Maintenance: verify new fields
->>>>>>> d93d7868
   message: null | string;
   not_before?: null | string;
   percent_complete: null | number;
@@ -601,23 +593,16 @@
   when: string;
 }
 
-<<<<<<< HEAD
 export type MaintenancePolicySlug = 'linode/migrate' | 'linode/power_off_on';
 
-=======
->>>>>>> d93d7868
 export type MaintenancePolicy = {
   description: string;
   id: number;
   is_default: boolean;
   label: 'Migrate' | 'Power Off / Power On';
   notification_period_sec: number;
-<<<<<<< HEAD
   slug: MaintenancePolicySlug;
   type: 'linode_migrate' | 'linode_power_off_on' | 'migrate' | 'power_off_on';
-=======
-  type: 'migrate' | 'power-off/on';
->>>>>>> d93d7868
 };
 
 export interface PayPalData {
