import type { APIWarning, RequestOptions } from '../types';
import type { Capabilities, Region } from '../regions';

export type UserType = 'child' | 'parent' | 'proxy';

export interface User {
  email: string;
  /**
   * Information for the most recent login attempt for this User.
   * `null` if no login attempts have been made since creation of this User.
   */
  last_login: {
    /**
     * @example 2022-02-09T16:19:26
     */
    login_datetime: string;
    /**
     * @example successful
     */
    status: AccountLoginStatus;
  } | null;
  /**
   * The date of when a password was set on a user.
   * `null` if this user has not created a password yet
   * @example 2022-02-09T16:19:26
   * @example null
   */
  password_created: string | null;
  restricted: boolean;
  ssh_keys: string[];
  tfa_enabled: boolean;
  username: string;
  user_type: UserType | null;
  verified_phone_number: string | null;
}

export interface Account {
  active_since: string;
  address_2: string;
  email: string;
  first_name: string;
  tax_id: string;
  credit_card: CreditCardData;
  state: string;
  zip: string;
  address_1: string;
  country: string;
  last_name: string;
  balance: number;
  balance_uninvoiced: number;
  billing_source: BillingSource;
  city: string;
  phone: string;
  company: string;
  active_promotions: ActivePromotion[];
  capabilities: AccountCapability[];
  euuid: string;
}

export type BillingSource = 'linode' | 'akamai';

export type AccountCapability =
  | 'Block Storage'
  | 'Cloud Firewall'
  | 'Kubernetes'
  | 'Linodes'
  | 'LKE HA Control Planes'
  | 'Machine Images'
  | 'Managed Databases'
  | 'NodeBalancers'
  | 'Object Storage'
  | 'Vlans'
  | 'VPCs';

export interface AccountAvailability {
  id: string; // will be ID of region
  unavailable: Capabilities[];
}

export interface AccountSettings {
  managed: boolean;
  longview_subscription: string | null;
  network_helper: boolean;
  backups_enabled: boolean;
  object_storage: 'active' | 'disabled' | 'suspended';
}

export interface ActivePromotion {
  description: string;
  summary: string;
  expire_dt: string | null;
  credit_remaining: string;
  this_month_credit_remaining: string;
  credit_monthly_cap: string;
  image_url: string;
  service_type: PromotionServiceType;
}

export type PromotionServiceType =
  | 'all'
  | 'backup'
  | 'blockstorage'
  | 'db_mysql'
  | 'ip_v4'
  | 'linode'
  | 'linode_disk'
  | 'linode_memory'
  | 'longview'
  | 'managed'
  | 'nodebalancer'
  | 'objectstorage'
  | 'transfer_tx';

export type ThirdPartyPayment = 'google_pay' | 'paypal';

export type CardType =
  | 'Visa'
  | 'MasterCard'
  | 'American Express'
  | 'Discover'
  | 'JCB';

export type PaymentType = 'credit_card' | ThirdPartyPayment;

export interface TaxSummary {
  tax: number;
  name: string;
}

export interface Invoice {
  id: number;
  date: string;
  label: string;
  total: number;
  tax: number;
  subtotal: number;
  tax_summary: TaxSummary[];
}

export interface InvoiceItem {
  amount: number;
  from: null | string;
  to: null | string;
  label: string;
  quantity: null | number;
  type: 'hourly' | 'prepay' | 'misc';
  unit_price: null | string;
  tax: number;
  total: number;
  region: string | null;
}

export interface Payment {
  id: number;
  date: string;
  usd: number;
}

export interface PaymentResponse extends Payment {
  warnings?: APIWarning[];
}

export type GrantLevel = null | 'read_only' | 'read_write';

export interface Grant {
  id: number;
  permissions: GrantLevel;
  label: string;
}
export type GlobalGrantTypes =
  | 'account_access'
<<<<<<< HEAD
=======
  | 'child_account_access'
  | 'cancel_account'
>>>>>>> a02081f8
  | 'add_domains'
  | 'add_firewalls'
  | 'add_images'
  | 'add_linodes'
  | 'add_longview'
  | 'add_nodebalancers'
  | 'add_stackscripts'
  | 'add_volumes'
  | 'add_vpcs'
  | 'cancel_account'
  | 'child_account_access'
  | 'longview_subscription';

export interface GlobalGrants {
  global: Record<GlobalGrantTypes, boolean | GrantLevel>;
}

export type GrantType =
  | 'linode'
  | 'domain'
  | 'nodebalancer'
  | 'image'
  | 'longview'
  | 'stackscript'
  | 'volume'
  | 'database'
  | 'firewall'
  | 'vpc';

export type Grants = GlobalGrants & Record<GrantType, Grant[]>;

export interface NetworkUtilization {
  billable: number;
  used: number;
  quota: number;
}
export interface RegionalNetworkUtilization extends NetworkUtilization {
  region_transfers: RegionalTransferObject[];
}
export interface RegionalTransferObject extends NetworkUtilization {
  id: Region['id'];
}

export interface NetworkTransfer {
  bytes_in: number;
  bytes_out: number;
  bytes_total: number;
}

export interface CancelAccount {
  survey_link: string;
}

export interface CancelAccountPayload {
  comments: string;
}

export interface ChildAccountPayload extends RequestOptions {
  euuid: string;
}

export type AgreementType = 'eu_model' | 'privacy_policy';

export interface Agreements {
  eu_model: boolean;
  privacy_policy: boolean;
}

export type NotificationType =
  | 'billing_email_bounce'
  | 'migration_scheduled'
  | 'migration_pending'
  | 'reboot_scheduled'
  | 'outage'
  | 'maintenance'
  | 'payment_due'
  | 'ticket_important'
  | 'ticket_abuse'
  | 'notice'
  | 'promotion'
  | 'user_email_bounce'
  | 'volume_migration_scheduled'
  | 'volume_migration_imminent';

export type NotificationSeverity = 'minor' | 'major' | 'critical';

export interface Notification {
  entity: null | Entity;
  label: string;
  message: string;
  type: NotificationType;
  severity: NotificationSeverity;
  when: null | string;
  until: null | string;
  body: null | string;
}

export interface Entity {
  id: number;
  label: string | null;
  type: string;
  url: string;
}

export type EventAction =
  | 'account_settings_update'
  | 'account_update'
  | 'backups_cancel'
  | 'backups_enable'
  | 'backups_restore'
  | 'community_like'
  | 'community_mention'
  | 'community_question_reply'
  | 'credit_card_updated'
  | 'database_low_disk_space'
  | 'database_backup_restore'
  | 'database_create'
  | 'database_credentials_reset'
  | 'database_delete'
  | 'database_update_failed'
  | 'database_update'
  | 'disk_create'
  | 'disk_delete'
  | 'disk_duplicate'
  | 'disk_imagize'
  | 'disk_resize'
  | 'disk_update'
  | 'domain_create'
  | 'domain_delete'
  | 'domain_record_create'
  | 'domain_record_delete'
  | 'domain_record_updated'
  | 'domain_update'
  | 'entity_transfer_accept'
  | 'entity_transfer_cancel'
  | 'entity_transfer_create'
  | 'entity_transfer_fail'
  | 'entity_transfer_stale'
  | 'firewall_create'
  | 'firewall_delete'
  | 'firewall_device_add'
  | 'firewall_device_remove'
  | 'firewall_disable'
  | 'firewall_enable'
  | 'firewall_update'
  | 'host_reboot'
  | 'image_delete'
  | 'image_update'
  | 'image_upload'
  | 'lassie_reboot'
  | 'linode_addip'
  | 'linode_boot'
  | 'linode_clone'
  | 'linode_config_create'
  | 'linode_config_delete'
  | 'linode_config_update'
  | 'linode_create'
  | 'linode_delete'
  | 'linode_deleteip'
  | 'linode_migrate_datacenter_create'
  | 'linode_migrate_datacenter'
  | 'linode_migrate'
  | 'linode_mutate_create'
  | 'linode_mutate'
  | 'linode_reboot'
  | 'linode_rebuild'
  | 'linode_resize_create'
  | 'linode_resize_warm_create'
  | 'linode_resize'
  | 'linode_shutdown'
  | 'linode_snapshot'
  | 'linode_update'
  | 'lke_node_create'
  | 'longviewclient_create'
  | 'longviewclient_delete'
  | 'longviewclient_update'
  | 'nodebalancer_config_create'
  | 'nodebalancer_config_delete'
  | 'nodebalancer_config_update'
  | 'nodebalancer_create'
  | 'nodebalancer_delete'
  | 'nodebalancer_update'
  | 'password_reset'
  | 'profile_update'
  | 'stackscript_create'
  | 'stackscript_delete'
  | 'stackscript_publicize'
  | 'stackscript_revise'
  | 'stackscript_update'
  | 'subnet_create'
  | 'subnet_delete'
  | 'subnet_update'
  | 'tfa_disabled'
  | 'tfa_enabled'
  | 'ticket_attachment_upload'
  | 'ticket_update'
  | 'token_create'
  | 'token_delete'
  | 'token_update'
  | 'user_ssh_key_add'
  | 'user_ssh_key_delete'
  | 'user_ssh_key_update'
  | 'volume_attach'
  | 'volume_clone'
  | 'volume_create'
  | 'volume_delete'
  | 'volume_detach'
  | 'volume_migrate_scheduled'
  | 'volume_migrate'
  | 'volume_resize'
  | 'volume_update'
  | 'vpc_create'
  | 'vpc_delete'
  | 'vpc_update';

export type EventStatus =
  | 'scheduled'
  | 'started'
  | 'finished'
  | 'failed'
  | 'notification';

export interface Event {
  id: number;
  action: EventAction;
  created: string;
  entity: Entity | null;
  /*
    NOTE: events before the duration key was added will have a duration of 0
  */
  duration: number | null;
  percent_complete: number | null;
  rate: string | null;
  read: boolean;
  seen: boolean;
  status: EventStatus;
  time_remaining: null | string;
  username: string | null;
  secondary_entity: Entity | null;
  _initial?: boolean;
  message: string | null;
}
/**
 * Represents an event which has an entity. For use with type guards.
 * https://www.typescriptlang.org/docs/handbook/advanced-types.html
 */
export interface EntityEvent extends Event {
  entity: Entity;
}

export interface OAuthClient {
  id: string;
  label: string;
  redirect_uri: string;
  thumbnail_url: string | null;
  public: boolean;
  status: 'disabled' | 'active' | 'suspended';
  secret: string;
}

export interface OAuthClientRequest {
  label: string;
  redirect_uri: string;
  public?: boolean;
}

export interface SaveCreditCardData {
  card_number: string;
  expiry_year: number;
  expiry_month: number;
  cvv: string;
}

export interface AccountMaintenance {
  reason: string;
  status: 'pending' | 'started' | 'completed';
  type: 'reboot' | 'cold_migration' | 'live_migration' | 'volume_migration';
  when: string;
  entity: {
    id: number;
    label: string;
    type: string;
    url: string;
  };
}

export interface PayPalData {
  paypal_id: string;
  email: string;
}

export interface CreditCardData {
  expiry: string | null;
  last_four: string | null;
  card_type?: CardType;
}

interface PaymentMethodMetaData {
  id: number;
  is_default: boolean;
  created: string;
}

interface PaymentMethodData<T, U> extends PaymentMethodMetaData {
  type: T;
  data: U;
}

export type PaymentMethod =
  | PaymentMethodData<'credit_card' | 'google_pay', CreditCardData>
  | PaymentMethodData<'paypal', PayPalData>;

export interface ClientToken {
  client_token: string;
}

export interface PaymentMethodPayload {
  type: 'credit_card' | 'payment_method_nonce';
  data: SaveCreditCardData | { nonce: string };
  is_default: boolean;
}

export interface MakePaymentData {
  usd: string;
  cvv?: string;
  nonce?: string;
  payment_method_id?: number;
}

export type AccountLoginStatus = 'successful' | 'failed';

export interface AccountLogin {
  datetime: string;
  id: number;
  ip: string;
  restricted: boolean;
  username: string;
  status: AccountLoginStatus;
}

export interface AccountBeta {
  label: string;
  started: string;
  id: string;
  ended?: string;
  description?: string;
  enrolled: string;
}

export interface EnrollInBetaPayload {
  id: string;
}<|MERGE_RESOLUTION|>--- conflicted
+++ resolved
@@ -169,11 +169,6 @@
 }
 export type GlobalGrantTypes =
   | 'account_access'
-<<<<<<< HEAD
-=======
-  | 'child_account_access'
-  | 'cancel_account'
->>>>>>> a02081f8
   | 'add_domains'
   | 'add_firewalls'
   | 'add_images'
