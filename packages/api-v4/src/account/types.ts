--- conflicted
+++ resolved
@@ -109,10 +109,7 @@
   backups_enabled: boolean;
   interfaces_for_new_linodes: LinodeInterfaceAccountSetting;
   longview_subscription: null | string;
-<<<<<<< HEAD
   maintenance_policy_id: MaintenancePolicyId;
-=======
->>>>>>> cfcfed7e
   managed: boolean;
   network_helper: boolean;
   object_storage: 'active' | 'disabled' | 'suspended';
@@ -511,27 +508,20 @@
   | 'notification'
   | 'scheduled'
   | 'started';
-<<<<<<< HEAD
 
 export type EventSource = 'platform' | 'user';
-=======
->>>>>>> cfcfed7e
 
 export interface Event {
   action: EventAction;
   complete_time?: null | string;
   created: string;
-<<<<<<< HEAD
   description?: null | string;
-=======
->>>>>>> cfcfed7e
   /*
     NOTE: events before the duration key was added will have a duration of 0
   */
   duration: null | number;
   entity: Entity | null;
   id: number;
-<<<<<<< HEAD
   /**
    * Tentative fields from Host & VM Maintenance Policy project.
    *
@@ -540,17 +530,10 @@
   maintenance_policy_set?: MaintenancePolicyType | null;
   message: null | string;
   not_before?: null | string;
-=======
-  message: null | string;
->>>>>>> cfcfed7e
   percent_complete: null | number;
   rate: null | string;
   read: boolean;
   secondary_entity: Entity | null;
-<<<<<<< HEAD
-
-=======
->>>>>>> cfcfed7e
   seen: boolean;
   source?: EventSource | null;
   start_time?: null | string;
