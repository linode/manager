import type { EncryptionStatus } from '../linodes';

export type KubernetesTier = 'enterprise' | 'standard';

export type KubernetesTaintEffect =
  | 'NoExecute'
  | 'NoSchedule'
  | 'PreferNoSchedule';

export type Label = {
  [key: string]: string;
};

export type NodePoolUpdateStrategy = 'on_recycle' | 'rolling_update';

export type KubernetesStackType = 'ipv4' | 'ipv4-ipv6';

export interface Taint {
  effect: KubernetesTaintEffect;
  key: string;
  value: string | undefined;
}

export interface KubernetesCluster {
  apl_enabled?: boolean; // this is not the ideal solution, but a necessary compromise to prevent a lot of duplicated code.
  control_plane: ControlPlaneOptions;
  created: string;
  id: number;
  k8s_version: string;
  label: string;
  region: string;
  /**
   * Upcoming Feature Notice - LKE-E:** this property may not be available to all customers
   * and may change in subsequent releases.
   */
  stack_type?: KubernetesStackType;
  status: string; // @todo enum this
  /**
   * Upcoming Feature Notice - LKE-E:** this property may not be available to all customers
   * and may change in subsequent releases.
   */
  subnet_id?: number;
  tags: string[];
  /** Marked as 'optional' in this existing interface to prevent duplicated code for beta functionality, in line with the apl_enabled approach.
   * @todo LKE-E - Make this field required once LKE-E is in GA. tier defaults to 'standard' in the API.
   */
  tier?: KubernetesTier;
  updated: string;
  /**
   * Upcoming Feature Notice - LKE-E:** this property may not be available to all customers
   * and may change in subsequent releases.
   */
  vpc_id?: number;
}

export interface KubeNodePoolResponse {
  autoscaler: AutoscaleSettings;
  count: number;
  disk_encryption: EncryptionStatus;
  /**
   * The ID of the Firewall applied to all Nodes in the pool.
   *
   * @note Only returned for LKE Enterprise clusters
   */
  firewall_id?: number;
  id: number;
  /**
   * The LKE version of the Node Pool.
   *
   * @note Only returned for LKE Enterprise clusters
   */
  k8s_version?: string;
  labels: Label;
  nodes: PoolNodeResponse[];
  tags: string[];
  taints: Taint[];
  type: string;
  /**
   * Determines when the worker nodes within this node pool upgrade to the latest selected
   * Kubernetes version, after the cluster has been upgraded.
   *
   * @note Only returned for LKE Enterprise clusters
   */
  update_strategy?: NodePoolUpdateStrategy;
}

export interface PoolNodeResponse {
  id: string;
  instance_id: null | number;
  status: string;
}

export interface CreateNodePoolData {
  /**
   * When enabled, the number of nodes automatically scales within the defined minimum and maximum values.
   */
  autoscaler?: AutoscaleSettings;
  /**
   * The number of nodes that should exist in the pool.
   */
  count: number;
  /**
   * The ID of a Firewall to apply to all nodes in the pool.
   *
   * @note Only supported on LKE Enterprise clusters
   */
  firewall_id?: number;
  /**
   * The LKE version that the node pool should use.
   *
   * @note Only supported on LKE Enterprise clusters
   * @note This field may be required when creating a Node Pool on a LKE Enterprise cluster
   */
  k8s_version?: string;
  /**
   * Key-value pairs added as labels to nodes in the node pool.
   */
  labels?: Label;
  tags?: string[];
  /**
   * Kubernetes taints to add to node pool nodes.
   */
  taints?: Taint[];
  /**
   * The Linode Type for all of the nodes in the Node Pool.
   */
  type: string;
  /**
   * Determines when the worker nodes within this node pool upgrade to the latest selected
   * Kubernetes version, after the cluster has been upgraded.
   *
   * @note Only supported on LKE Enterprise clusters
   * @default on_recycle
   */
  update_strategy?: NodePoolUpdateStrategy;
}

export type UpdateNodePoolData = Partial<CreateNodePoolData>;

export interface AutoscaleSettings {
  enabled: boolean;
  max: number;
  min: number;
}

export interface KubeConfigResponse {
  kubeconfig: string;
}

export interface KubernetesVersion {
  id: string;
}

export interface KubernetesTieredVersion {
  id: string;
  tier: KubernetesTier;
}

export interface KubernetesEndpointResponse {
  endpoint: string;
}

export interface KubernetesDashboardResponse {
  url: string;
}

export interface KubernetesControlPlaneACLPayload {
  acl: ControlPlaneACLOptions;
}

export interface ControlPlaneACLOptions {
  addresses?: null | {
    ipv4?: null | string[];
    ipv6?: null | string[];
  };
  enabled?: boolean;
  'revision-id'?: string;
}

export interface ControlPlaneOptions {
  acl?: ControlPlaneACLOptions;
  high_availability?: boolean;
}

export interface CreateKubeClusterPayload {
  /**
   * Whether the Akamai App Platform is installed during creation of the LKE cluster.
   * @default false
   */
  apl_enabled?: boolean;
  /**
   * Defines settings for the Kubernetes control plane, including High Availability (HA) and an IP-based Access Control List (ACL).
   */
  control_plane?: ControlPlaneOptions;
  /**
   * The desired Kubernetes version for this Kubernetes cluster in the format of <major>.<minor>.
   * @note Caught by Yup if undefined.
   */
  k8s_version?: string; // Will be caught by Yup if undefined
<<<<<<< HEAD
  /**
   * The cluster's unique label for display purposes only.
   * @note Will be assigned by the API if not provided.
   */
  label?: string;
  /**
   * Node pools in the cluster.
   */
  node_pools: CreateNodePoolDataBeta[];
  /**
   * The cluster's location.
   * @note Will be caught by Yup if undefined.
   */
  region?: string;
  /**
   * The networking for the LKE-E cluster (single or dual stack).
   *
   * @note Upcoming Feature Notice - LKE-E:** this property may not be available to all customers
   * and may change in subsequent releases.
   * @default for LKE-E: 'ipv4'
   */
  stack_type?: KubernetesStackType;
  /**
   * The id of the specified VPC subnet associated with the LKE-E cluster.
   *
   * @note Upcoming Feature Notice - LKE-E:** this property may not be available to all customers
   * and may change in subsequent releases.
   */
  subnet_id?: number;
  /**
   * The desired Kubernetes tier.
   *
   * @note Upcoming Feature Notice - LKE-E:** this property may not be available to all customers
   * and may change in subsequent releases.
   * @default standard
   */
  tier?: KubernetesTier;
  /**
   * The id of the specified VPC associated with the LKE-E cluster.
   *
   * @note Upcoming Feature Notice - LKE-E:** this property may not be available to all customers
   * and may change in subsequent releases.
   */
  vpc_id?: number;
=======
  label?: string; // Label will be assigned by the API if not provided
  node_pools: CreateNodePoolData[];
  region?: string; // Will be caught by Yup if undefined
  stack_type?: KubernetesStackType; // For LKE-E; will default to 'ipv4'
  tier?: KubernetesTier; // For LKE-E: Will be assigned 'standard' by the API if not provided
>>>>>>> 09e5ecb9
}<|MERGE_RESOLUTION|>--- conflicted
+++ resolved
@@ -197,7 +197,6 @@
    * @note Caught by Yup if undefined.
    */
   k8s_version?: string; // Will be caught by Yup if undefined
-<<<<<<< HEAD
   /**
    * The cluster's unique label for display purposes only.
    * @note Will be assigned by the API if not provided.
@@ -206,7 +205,7 @@
   /**
    * Node pools in the cluster.
    */
-  node_pools: CreateNodePoolDataBeta[];
+  node_pools: CreateNodePoolData[];
   /**
    * The cluster's location.
    * @note Will be caught by Yup if undefined.
@@ -242,11 +241,4 @@
    * and may change in subsequent releases.
    */
   vpc_id?: number;
-=======
-  label?: string; // Label will be assigned by the API if not provided
-  node_pools: CreateNodePoolData[];
-  region?: string; // Will be caught by Yup if undefined
-  stack_type?: KubernetesStackType; // For LKE-E; will default to 'ipv4'
-  tier?: KubernetesTier; // For LKE-E: Will be assigned 'standard' by the API if not provided
->>>>>>> 09e5ecb9
 }