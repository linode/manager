--- conflicted
+++ resolved
@@ -154,11 +154,8 @@
   label?: string; // Label will be assigned by the API if not provided
   node_pools: CreateNodePoolDataBeta[];
   region?: string; // Will be caught by Yup if undefined
-<<<<<<< HEAD
+  stack_type?: KubernetesStackType; // For LKE-E; will default to 'ipv4'
   subnet_id?: number; // For LKE-E
-=======
-  stack_type?: KubernetesStackType; // For LKE-E; will default to 'ipv4'
->>>>>>> 63fa9c14
   tier?: KubernetesTier; // For LKE-E: Will be assigned 'standard' by the API if not provided
   vpc_id?: number; // For LKE-E
 }