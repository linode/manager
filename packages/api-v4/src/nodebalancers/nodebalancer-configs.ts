import {
  createNodeBalancerConfigSchema,
  UpdateNodeBalancerConfigSchema,
} from '@linode/validation/lib/nodebalancers.schema';
<<<<<<< HEAD
import { BETA_API_ROOT, API_ROOT } from '../constants';
=======
import { API_ROOT, BETA_API_ROOT } from '../constants';
>>>>>>> 77378dff
import Request, { setData, setMethod, setParams, setURL } from '../request';
import { ResourcePage as Page, Params } from '../types';
import {
  CreateNodeBalancerConfig,
  NodeBalancerConfig,
  RebuildNodeBalancerConfig,
  UpdateNodeBalancerConfig,
} from './types';
import { combineConfigNodeAddressAndPort } from './utils';

/**
 * getNodeBalancerConfigs
 *
 * Returns a list of configuration profiles for the specified NodeBalancer.
 *
 * @param nodeBalancerId { number } The ID of the NodeBalancer to view configs for.
 */
export const getNodeBalancerConfigs = (
  nodeBalancerId: number,
  params?: Params
) =>
  Request<Page<NodeBalancerConfig>>(
    setURL(
      `${API_ROOT}/nodebalancers/${encodeURIComponent(nodeBalancerId)}/configs`
    ),
    setMethod('GET'),
    setParams(params)
  );

/**
 * getNodeBalancerConfig
 *
 * Returns a list of configuration profiles for the specified NodeBalancer.
 *
 * @param nodeBalancerId { number } The ID of the NodeBalancer associated with the config.
 */
export const getNodeBalancerConfig = (
  nodeBalancerId: number,
  configId: number
) =>
  Request<Page<NodeBalancerConfig>>(
    setURL(
      `${API_ROOT}/nodebalancers/${encodeURIComponent(
        nodeBalancerId
      )}/configs/${encodeURIComponent(configId)}`
    ),
    setMethod('GET')
  );

/**
 * createNodeBalancerConfig
 *
 * Creates a NodeBalancer Config, which allows the NodeBalancer to accept traffic on a new port.
 * You will need to add NodeBalancer Nodes to the new Config before it can actually serve requests.
 *
 * @param nodeBalancerId { number } The NodeBalancer to receive the new config.
 */
export const createNodeBalancerConfig = (
  nodeBalancerId: number,
  data: CreateNodeBalancerConfig
) =>
  Request<NodeBalancerConfig>(
    setMethod('POST'),
    setURL(
      `${API_ROOT}/nodebalancers/${encodeURIComponent(nodeBalancerId)}/configs`
    ),
    setData(
      data,
      createNodeBalancerConfigSchema,
      combineConfigNodeAddressAndPort
    )
  );

/**
<<<<<<< HEAD
 * rebuildNodeBalancerConfig
 *
 * Rebuilds a NodeBalancer Config and its Nodes that you have permission to modify.
 *
 * @param nodeBalancerId { number } The NodeBalancer to receive the new config.
 * @param configId { number } The ID of the configuration profile to be updated
 */
export const rebuildNodeBalancerConfig = (
  nodeBalancerId: number,
  configId: number,
  data: RebuildNodeBalancerConfig
) =>
  Request<NodeBalancerConfig>(
    setMethod('POST'),
    setURL(
      `${API_ROOT}/nodebalancers/${encodeURIComponent(
        nodeBalancerId
      )}/configs/${encodeURIComponent(configId)}/rebuild`
    ),
    setData(
      data,
      createNodeBalancerConfigSchema,
      combineConfigNodeAddressAndPort
    )
  );

/**
 * rebuildNodeBalancerConfigBeta
 *
 * Rebuilds a NodeBalancer Config and its Nodes that you have permission to modify.
 *
 * @param nodeBalancerId { number } The NodeBalancer to receive the new config.
 * @param configId { number } The ID of the configuration profile to be updated
 */
export const rebuildNodeBalancerConfigBeta = (
  nodeBalancerId: number,
  configId: number,
  data: RebuildNodeBalancerConfig
=======
 * createNodeBalancerConfigBeta
 *
 * Creates a NodeBalancer Config, which allows the NodeBalancer to accept traffic on a new port.
 * You will need to add NodeBalancer Nodes to the new Config before it can actually serve requests.
 *
 * Note: The BETA version accepts a Node's VPC IP address and subnet-id
 *
 * @param nodeBalancerId { number } The NodeBalancer to receive the new config.
 */
export const createNodeBalancerConfigBeta = (
  nodeBalancerId: number,
  data: CreateNodeBalancerConfig
>>>>>>> 77378dff
) =>
  Request<NodeBalancerConfig>(
    setMethod('POST'),
    setURL(
      `${BETA_API_ROOT}/nodebalancers/${encodeURIComponent(
        nodeBalancerId
<<<<<<< HEAD
      )}/configs/${encodeURIComponent(configId)}/rebuild`
=======
      )}/configs`
>>>>>>> 77378dff
    ),
    setData(
      data,
      createNodeBalancerConfigSchema,
      combineConfigNodeAddressAndPort
    )
  );

/**
 * updateNodeBalancerConfig
 *
 * Updates the configuration for a single port on a NodeBalancer.
 *
 * @param nodeBalancerId { number } The ID of the NodeBalancer associated with the config.
 * @param configId { number } The ID of the configuration profile to be updated
 */
export const updateNodeBalancerConfig = (
  nodeBalancerId: number,
  configId: number,
  data: UpdateNodeBalancerConfig
) =>
  Request<NodeBalancerConfig>(
    setMethod('PUT'),
    setURL(
      `${API_ROOT}/nodebalancers/${encodeURIComponent(
        nodeBalancerId
      )}/configs/${encodeURIComponent(configId)}`
    ),
    setData(data, UpdateNodeBalancerConfigSchema)
  );

/**
 * deleteNodeBalancerConfig
 *
 * Delete a single NodeBalancer configuration profile.
 *
 * @param nodeBalancerId { number } The ID of the NodeBalancer associated with the config.
 * @param configId { number } The ID of the configuration profile to be deleted.
 */
export const deleteNodeBalancerConfig = (
  nodeBalancerId: number,
  configId: number
) =>
  Request<{}>(
    setMethod('DELETE'),
    setURL(
      `${API_ROOT}/nodebalancers/${encodeURIComponent(
        nodeBalancerId
      )}/configs/${encodeURIComponent(configId)}`
    )
  );<|MERGE_RESOLUTION|>--- conflicted
+++ resolved
@@ -2,11 +2,7 @@
   createNodeBalancerConfigSchema,
   UpdateNodeBalancerConfigSchema,
 } from '@linode/validation/lib/nodebalancers.schema';
-<<<<<<< HEAD
-import { BETA_API_ROOT, API_ROOT } from '../constants';
-=======
 import { API_ROOT, BETA_API_ROOT } from '../constants';
->>>>>>> 77378dff
 import Request, { setData, setMethod, setParams, setURL } from '../request';
 import { ResourcePage as Page, Params } from '../types';
 import {
@@ -81,7 +77,34 @@
   );
 
 /**
-<<<<<<< HEAD
+ * createNodeBalancerConfigBeta
+ *
+ * Creates a NodeBalancer Config, which allows the NodeBalancer to accept traffic on a new port.
+ * You will need to add NodeBalancer Nodes to the new Config before it can actually serve requests.
+ *
+ * Note: The BETA version accepts a Node's VPC IP address and subnet-id
+ *
+ * @param nodeBalancerId { number } The NodeBalancer to receive the new config.
+ */
+export const createNodeBalancerConfigBeta = (
+  nodeBalancerId: number,
+  data: CreateNodeBalancerConfig
+) =>
+  Request<NodeBalancerConfig>(
+    setMethod('POST'),
+    setURL(
+      `${BETA_API_ROOT}/nodebalancers/${encodeURIComponent(
+        nodeBalancerId
+      )}/configs`
+    ),
+    setData(
+      data,
+      createNodeBalancerConfigSchema,
+      combineConfigNodeAddressAndPort
+    )
+  );
+
+/**
  * rebuildNodeBalancerConfig
  *
  * Rebuilds a NodeBalancer Config and its Nodes that you have permission to modify.
@@ -120,31 +143,13 @@
   nodeBalancerId: number,
   configId: number,
   data: RebuildNodeBalancerConfig
-=======
- * createNodeBalancerConfigBeta
- *
- * Creates a NodeBalancer Config, which allows the NodeBalancer to accept traffic on a new port.
- * You will need to add NodeBalancer Nodes to the new Config before it can actually serve requests.
- *
- * Note: The BETA version accepts a Node's VPC IP address and subnet-id
- *
- * @param nodeBalancerId { number } The NodeBalancer to receive the new config.
- */
-export const createNodeBalancerConfigBeta = (
-  nodeBalancerId: number,
-  data: CreateNodeBalancerConfig
->>>>>>> 77378dff
 ) =>
   Request<NodeBalancerConfig>(
     setMethod('POST'),
     setURL(
       `${BETA_API_ROOT}/nodebalancers/${encodeURIComponent(
         nodeBalancerId
-<<<<<<< HEAD
       )}/configs/${encodeURIComponent(configId)}/rebuild`
-=======
-      )}/configs`
->>>>>>> 77378dff
     ),
     setData(
       data,
