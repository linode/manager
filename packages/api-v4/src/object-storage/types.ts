export interface ObjectStorageKey {
  access_key: string;
  id: number;
  label: string;
  secret_key: string;
  limited: boolean;
  bucket_access: Scope[] | null;
}

export type AccessType = 'read_only' | 'read_write' | 'none';
export interface Scope {
  bucket_name: string;
  cluster: string;
  permissions: AccessType;
}

export interface ObjectStorageKeyRequest {
  label: string;
  bucket_access: Scope[] | null;
}

export interface ObjectStorageBucketRequestPayload {
  label: string;
  cluster: string;
  acl?: 'private' | 'public-read' | 'authenticated-read' | 'public-read-write';
  cors_enabled?: boolean;
}

export interface ObjectStorageDeleteBucketRequestPayload {
  cluster: string;
  label: string;
}

export interface ObjectStorageBucket {
  label: string;
  created: string;
  cluster: string;
  hostname: string;
  size: number; // Size of bucket in bytes
  objects: number;
}

export interface ObjectStorageObject {
  size: number | null; // Size of object in bytes
  owner: string | null;
  etag: string | null;
  last_modified: string | null; // Date
  name: string;
}

export interface ObjectStorageObjectURL {
  exists: boolean;
  url: string;
}

export type ACLType =
  | 'private'
  | 'public-read'
  | 'authenticated-read'
  | 'public-read-write'
  | 'custom';

export interface ObjectStorageObjectACL {
  acl: ACLType;
  acl_xml: string;
}

export interface ObjectStorageObjectURLOptions {
  expires_in?: number;
  // "Content-Type" is normally an HTTP header, but here it is used in the body
  // of a request to /object-url, to inform the API which kind of file it is
  // we're trying to upload.
  content_type?: string;
  content_disposition?: 'attachment';
}

// Enum containing IDs for each Cluster
export type ObjectStorageClusterID =
  | 'us-east-1'
  | 'eu-central-1'
  | 'ap-south-1';

export interface ObjectStorageCluster {
  region: string;
  status: string; // @todo: should be enum
  id: ObjectStorageClusterID;
  domain: string;
  static_site_domain: string;
}

export interface ObjectStorageObjectListParams {
  delimiter?: string;
  marker?: string;
  prefix?: string;
  page_size?: number;
}

export interface ObjectStorageObjectListResponse {
  data: ObjectStorageObject[];
  next_marker: string | null;
  is_truncated: boolean;
}

export interface ObjectStorageBucketSSLRequest {
  certificate: string;
  private_key: string;
}

export interface ObjectStorageBucketSSLResponse {
  ssl: boolean;
<<<<<<< HEAD
=======
}

export interface ObjectStorageBucketAccessRequest {
  acl?: Omit<ACLType, 'custom'>;
  cors_enabled?: boolean;
}

export interface ObjectStorageBucketAccessResponse {
  acl: ACLType;
  acl_xml: string;
  cors_enabled: boolean;
  cors_xml: string;
>>>>>>> 705dd7af
}<|MERGE_RESOLUTION|>--- conflicted
+++ resolved
@@ -108,8 +108,6 @@
 
 export interface ObjectStorageBucketSSLResponse {
   ssl: boolean;
-<<<<<<< HEAD
-=======
 }
 
 export interface ObjectStorageBucketAccessRequest {
@@ -122,5 +120,4 @@
   acl_xml: string;
   cors_enabled: boolean;
   cors_xml: string;
->>>>>>> 705dd7af
 }