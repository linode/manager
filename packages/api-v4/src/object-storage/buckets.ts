import { API_ROOT } from 'src/constants';
import Request, {
  setData,
  setMethod,
  setParams,
  setURL,
  setXFilter
} from '../request';
import { ResourcePage as Page } from '../types';
<<<<<<< HEAD
import { CreateBucketSchema, UploadCertificateSchema } from './buckets.schema';
=======
import {
  CreateBucketSchema,
  UpdateBucketAccessSchema,
  UploadCertificateSchema
} from './buckets.schema';
>>>>>>> 705dd7af
import {
  ObjectStorageBucket,
  ObjectStorageBucketAccessRequest,
  ObjectStorageBucketAccessResponse,
  ObjectStorageBucketRequestPayload,
  ObjectStorageBucketSSLRequest,
  ObjectStorageBucketSSLResponse,
  ObjectStorageDeleteBucketRequestPayload,
  ObjectStorageObjectListParams,
  ObjectStorageObjectListResponse
} from './types';

/**
 * getBucket
 *
 * Get one Object Storage Bucket.
 */
export const getBucket = (clusterId: string, bucketName: string) =>
  Request<ObjectStorageBucket>(
    setMethod('GET'),
    setURL(`${API_ROOT}/object-storage/buckets/${clusterId}/${bucketName}`)
  );

/**
 * getBuckets
 *
 * Gets a list of a user's Object Storage Buckets.
 */
export const getBuckets = (params?: any, filters?: any) =>
  Request<Page<ObjectStorageBucket>>(
    setMethod('GET'),
    setParams(params),
    setXFilter(filters),
    setURL(`${API_ROOT}/object-storage/buckets`)
  );

/**
 * getBucketsInCluster
 *
 * Gets a list of a user's Object Storage Buckets in the specified cluster.
 */
export const getBucketsInCluster = (
  clusterId: string,
  params?: any,
  filters?: any
) =>
  Request<Page<ObjectStorageBucket>>(
    setMethod('GET'),
    setParams(params),
    setXFilter(filters),
    setURL(`${API_ROOT}/object-storage/buckets/${clusterId}`)
  );

/**
 * createBucket
 *
 * Creates a new Bucket on your account.
 *
 * @param data { object } The label and clusterId of the new Bucket.
 *
 */
export const createBucket = (data: ObjectStorageBucketRequestPayload) =>
  Request<ObjectStorageBucket>(
    setURL(`${API_ROOT}/object-storage/buckets`),
    setMethod('POST'),
    setData(data, CreateBucketSchema)
  );

/**
 * deleteBucket
 *
 * Removes a Bucket from your account.
 *
 * NOTE: Attempting to delete a non-empty bucket will result in an error.
 */
export const deleteBucket = ({
  cluster,
  label
}: ObjectStorageDeleteBucketRequestPayload) =>
  Request<ObjectStorageBucket>(
    setURL(`${API_ROOT}/object-storage/buckets/${cluster}/${label}`),
    setMethod('DELETE')
  );

/**
 * Returns a list of Objects in a given Bucket.
 */
export const getObjectList = (
  clusterId: string,
  bucketName: string,
  params?: ObjectStorageObjectListParams
) =>
  Request<ObjectStorageObjectListResponse>(
    setMethod('GET'),
    setParams(params),
    setURL(
      `${API_ROOT}/object-storage/buckets/${clusterId}/${bucketName}/object-list`
    )
  );

/**
 * uploadSSLCert
 */
export const uploadSSLCert = (
  clusterId: string,
  bucketName: string,
  data: ObjectStorageBucketSSLRequest
) =>
  Request<ObjectStorageBucketSSLResponse>(
    setMethod('POST'),
    setData(data, UploadCertificateSchema),
    setURL(`${API_ROOT}/object-storage/buckets/${clusterId}/${bucketName}/ssl`)
  );

/**
 * getSSLCert
 *
 * Returns { ssl: true } if there is an SSL certificate available for
 * the specified bucket, { ssl: false } otherwise.
 */
export const getSSLCert = (clusterId: string, bucketName: string) =>
  Request<ObjectStorageBucketSSLResponse>(
    setMethod('GET'),
    setURL(`${API_ROOT}/object-storage/buckets/${clusterId}/${bucketName}/ssl`)
  );

/**
 * deleteSSLCert
 *
 * Removes any SSL cert associated with the specified bucket. Certs are
 * removed automatically when a bucket is deleted; this endpoint is only
 * for removing certs without altering the bucket.
 */
export const deleteSSLCert = (clusterId: string, bucketName: string) =>
  Request<ObjectStorageBucketSSLResponse>(
    setMethod('DELETE'),
    setURL(`${API_ROOT}/object-storage/buckets/${clusterId}/${bucketName}/ssl`)
<<<<<<< HEAD
=======
  );

/**
 * getBucketAccess
 *
 * Returns access information (ACL, CORS) for a given Bucket.
 */
export const getBucketAccess = (clusterId: string, bucketName: string) =>
  Request<ObjectStorageBucketAccessResponse>(
    setMethod('GET'),
    setURL(
      `${API_ROOT}/object-storage/buckets/${clusterId}/${bucketName}/access`
    )
  );

/**
 * updateBucketAccess
 *
 * Updates access information (ACL, CORS) for a given Bucket.
 */
export const updateBucketAccess = (
  clusterId: string,
  bucketName: string,
  data: ObjectStorageBucketAccessRequest
) =>
  Request<{}>(
    setMethod('PUT'),
    setURL(
      `${API_ROOT}/object-storage/buckets/${clusterId}/${bucketName}/access`
    ),
    setData(data, UpdateBucketAccessSchema)
>>>>>>> 705dd7af
  );<|MERGE_RESOLUTION|>--- conflicted
+++ resolved
@@ -7,15 +7,11 @@
   setXFilter
 } from '../request';
 import { ResourcePage as Page } from '../types';
-<<<<<<< HEAD
-import { CreateBucketSchema, UploadCertificateSchema } from './buckets.schema';
-=======
 import {
   CreateBucketSchema,
   UpdateBucketAccessSchema,
   UploadCertificateSchema
 } from './buckets.schema';
->>>>>>> 705dd7af
 import {
   ObjectStorageBucket,
   ObjectStorageBucketAccessRequest,
@@ -153,8 +149,6 @@
   Request<ObjectStorageBucketSSLResponse>(
     setMethod('DELETE'),
     setURL(`${API_ROOT}/object-storage/buckets/${clusterId}/${bucketName}/ssl`)
-<<<<<<< HEAD
-=======
   );
 
 /**
@@ -186,5 +180,4 @@
       `${API_ROOT}/object-storage/buckets/${clusterId}/${bucketName}/access`
     ),
     setData(data, UpdateBucketAccessSchema)
->>>>>>> 705dd7af
   );