--- conflicted
+++ resolved
@@ -13,8 +13,6 @@
 export const UploadCertificateSchema = object({
   certificate: string().required('Certificate is required.'),
   private_key: string().required('Private key is required.')
-<<<<<<< HEAD
-=======
 });
 
 export const UpdateBucketAccessSchema = object({
@@ -27,5 +25,4 @@
     ])
     .notRequired(),
   cors_enabled: boolean().notRequired()
->>>>>>> 705dd7af
 });