--- conflicted
+++ resolved
@@ -39,21 +39,7 @@
 
 export interface RoutePayload {
   label: string;
-<<<<<<< HEAD
-  rules: Rule[];
-}
-
-export interface UpdateRoutePayload {
-  label: string;
-  protocol: Protocol;
-  rules: Route['rules'];
-}
-
-export interface ExtendedMatchCondition extends MatchCondition {
-  service_targets: { id: number; label: string; percentage: number }[];
-=======
   rules: RuleCreatePayload[];
->>>>>>> 6bdab391
 }
 
 export interface Route {
@@ -95,6 +81,7 @@
   match_condition: MatchCondition;
   service_targets: {
     id: number;
+    label: string;
     percentage: number;
   }[];
 }
