--- conflicted
+++ resolved
@@ -8,10 +8,7 @@
 import { Filter, Params, ResourcePage } from '../types';
 import { BETA_API_ROOT } from '../constants';
 import type { Route, RoutePayload, UpdateRoutePayload } from './types';
-<<<<<<< HEAD
-=======
 import { UpdateRouteSchema } from '@linode/validation';
->>>>>>> 6bdab391
 
 /**
  * getLoadbalancerRoutes
@@ -80,11 +77,7 @@
         loadbalancerId
       )}/routes/${encodeURIComponent(routeId)}`
     ),
-<<<<<<< HEAD
-    setData(data),
-=======
     setData(data, UpdateRouteSchema),
->>>>>>> 6bdab391
     setMethod('PUT')
   );
 
