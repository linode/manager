--- conflicted
+++ resolved
@@ -1,10 +1,6 @@
 {
   "name": "@linode/api-v4",
-<<<<<<< HEAD
-  "version": "0.58.0",
-=======
   "version": "0.59.0",
->>>>>>> f92ea72a
   "homepage": "https://github.com/linode/manager/tree/develop/packages/api-v4",
   "bugs": {
     "url": "https://github.com/linode/manager/issues",
