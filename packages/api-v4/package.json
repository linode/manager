{
  "name": "@linode/api-v4",
<<<<<<< HEAD
  "version": "0.27.3",
=======
  "version": "0.28.0",
>>>>>>> 894c2524
  "homepage": "https://github.com/linode/manager/tree/develop/packages/api-v4",
  "bugs": {
    "url": "https://github.com/linode/manager/issues",
    "email": "feedback@linode.com"
  },
  "repository": {
    "type": "git",
    "directory": "https://github.com/linode/manager/tree/develop/packages/api-v4"
  },
  "engines": {
    "node": ">= 10.16.0"
  },
  "description": "JavaScript wrapper around the Linode APIv4",
  "author": "Linode",
  "license": "Apache-2.0",
  "private": false,
  "main": "./lib/index.js",
  "types": "./lib/index.d.ts",
  "unpkg": "./index.js",
  "dependencies": {
    "axios": "~0.19.0",
    "querystring": "^0.2.0",
    "yup": "^0.27.0"
  },
  "scripts": {
    "start": "concurrently \"tsc -w\" \"babel src --watch --out-dir lib --extensions '.ts,.tsx'\" -n 'tsc,babel' -k",
    "build": "tsc && babel src --out-dir lib --extensions '.ts,.tsx' && webpack",
    "test": "jest --config jestconfig.json",
    "test:debug": "node --inspect-brk node_modules/.bin/jest --runInBand",
    "lint": "yarn run eslint . --quiet --ext .js,.ts,.tsx",
    "typecheck": "tsc --noEmit true --emitDeclarationOnly false",
    "precommit": "lint-staged"
  },
  "files": [
    "index.js",
    "index.d.ts",
    "lib/*",
    "package.json",
    "README.md"
  ],
  "devDependencies": {
    "@babel/cli": "^7.10.1",
    "@babel/core": "^7.10.2",
    "@babel/plugin-proposal-class-properties": "^7.10.1",
    "@babel/plugin-proposal-object-rest-spread": "^7.10.1",
    "@babel/plugin-transform-modules-commonjs": "^7.10.1",
    "@babel/preset-env": "^7.10.2",
    "@babel/preset-typescript": "^7.10.1",
    "@types/jest": "^24.0.23",
    "@types/node": "^12.7.1",
    "@types/yup": "^0.26.22",
    "axios-mock-adapter": "^1.18.1",
    "babel-plugin-module-resolver": "^4.0.0",
    "concurrently": "^4.1.1",
    "eslint": "^6.8.0",
    "eslint-plugin-ramda": "^2.5.1",
    "eslint-plugin-sonarjs": "^0.5.0",
    "jest": "^24.8.0",
    "lint-staged": "^9.4.2",
    "npm-dts-webpack-plugin": "^1.2.1",
    "prettier": "^1.18.2",
    "ts-jest": "^24.1.0",
    "webpack": "^4.43.0",
    "webpack-cli": "^3.3.11",
    "webpack-dev-server": "^3.11.0"
  },
  "resolutions": {
    "handlebars": "^4.4.3"
  },
  "lint-staged": {
    "*.{ts,tsx,js}": [
      "prettier --write",
      "eslint --ext .js,.ts,.tsx",
      "git add"
    ],
    ".{ts,tsx}": [
      "tsc -p tsconfig.json --noEmit true --emitDeclarationOnly false"
    ]
  }
}<|MERGE_RESOLUTION|>--- conflicted
+++ resolved
@@ -1,10 +1,6 @@
 {
   "name": "@linode/api-v4",
-<<<<<<< HEAD
-  "version": "0.27.3",
-=======
   "version": "0.28.0",
->>>>>>> 894c2524
   "homepage": "https://github.com/linode/manager/tree/develop/packages/api-v4",
   "bugs": {
     "url": "https://github.com/linode/manager/issues",
