--- conflicted
+++ resolved
@@ -30,16 +30,9 @@
     "yup": "^0.32.9"
   },
   "scripts": {
-<<<<<<< HEAD
     "start": "tsc -w",
     "build": "tsc",
     "test": "jest",
-=======
-    "start": "concurrently \"tsc -w\" \"babel src --watch --out-dir lib --extensions '.ts,.tsx'\" -n 'tsc,babel' -k",
-    "build": "tsc && babel src --out-dir lib --extensions '.ts,.tsx' && webpack",
-    "build:node": "yarn build --config webpack.node.config.js",
-    "test": "jest --config jestconfig.json",
->>>>>>> 9753b7eb
     "test:debug": "node --inspect-brk node_modules/.bin/jest --runInBand",
     "lint": "yarn run eslint . --quiet --ext .js,.ts,.tsx",
     "typecheck": "tsc --noEmit true --emitDeclarationOnly false",
