## Description 📝

Highlight the Pull Request's context and intentions.

## Changes  🔄

List any change(s) relevant to the reviewer.

- ...
- ...

## Target release date 🗓️
<<<<<<< HEAD

Please specify a release date to guarantee timely review of this PR. If exact date is not known, please approximate and update it as needed.
=======
Please specify a release date (and environment, if applicable) to guarantee timely review of this PR. If exact date is not known, please approximate and update it as needed.
>>>>>>> f065afd7

## Preview 📷

**Include a screenshot or screen recording of the change.**

:lock: Use the [Mask Sensitive Data](https://cloud.linode.com/profile/settings) setting for security.

:bulb: Use `<video src="" />` tag when including recordings in table.

| Before  | After   |
| ------- | ------- |
| 📷 | 📷 |

## How to test 🧪

### Prerequisites

(How to setup test environment)

- ...
- ...

### Reproduction steps

(How to reproduce the issue, if applicable)

- [ ] ...
- [ ] ...

### Verification steps

(How to verify changes)

- [ ] ...
- [ ] ...

## As an Author, I have considered 🤔

- 👀 Doing a self review
- ❔ Our [contribution guidelines](https://github.com/linode/manager/blob/develop/docs/CONTRIBUTING.md)
- 🤏 Splitting feature into small PRs
- ➕ Adding a [changeset](https://github.com/linode/manager/blob/develop/docs/CONTRIBUTING.md#writing-a-changeset)
- 🧪 Providing/improving test coverage
- 🔐 Removing all sensitive information from the code and PR description
- 🚩 Using a feature flag to protect the release
- 👣 Providing comprehensive reproduction steps
- 📑 Providing or updating our documentation
- 🕛 Scheduling a pair reviewing session
- 📱 Providing mobile support
- ♿  Providing accessibility support

<br/>

- [ ] I have read and considered all applicable items listed above.

## As an Author, before moving this PR from Draft to Open, I confirmed ✅

- [ ] All unit tests are passing
- [ ] TypeScript compilation succeeded without errors
- [ ] Code passes all linting rules

---

## Commit message and pull request title format standards

> **Note**: Remove this section before opening the pull request
**Make sure your PR title and commit message on squash and merge are as shown below**

`<commit type>: [JIRA-ticket-number] - <description>`

**Commit Types:**

- `feat`: New feature for the user (not a part of the code, or ci, ...).
- `fix`: Bugfix for the user (not a fix to build something, ...).
- `change`: Modifying an existing visual UI instance. Such as a component or a feature.
- `refactor`: Restructuring existing code without changing its external behavior or visual UI. Typically to improve readability, maintainability, and performance.
- `test`: New tests or changes to existing tests. Does not change the production code.
- `upcoming`: A new feature that is in progress, not visible to users yet, and usually behind a feature flag.

**Example:** `feat: [M3-1234] - Allow user to view their login history`

---<|MERGE_RESOLUTION|>--- conflicted
+++ resolved
@@ -10,12 +10,8 @@
 - ...
 
 ## Target release date 🗓️
-<<<<<<< HEAD
 
-Please specify a release date to guarantee timely review of this PR. If exact date is not known, please approximate and update it as needed.
-=======
 Please specify a release date (and environment, if applicable) to guarantee timely review of this PR. If exact date is not known, please approximate and update it as needed.
->>>>>>> f065afd7
 
 ## Preview 📷
 
