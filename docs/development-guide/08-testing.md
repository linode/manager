--- conflicted
+++ resolved
@@ -194,15 +194,6 @@
 |----------------------|-------------------------------------------------|-----------|---------------------------------------|
 | `CY_TEST_REGION`     | ID of region to test (as used by Linode APIv4). | `us-east` | Unset; regions are selected at random |
 
-<<<<<<< HEAD
-###### Logging & Reporting
-Environment variables related to Cypress logging and reporting, as well as report generation.
-
-| Environment Variable | Description                                     | Example   | Default                    |
-|----------------------|-------------------------------------------------|-----------|----------------------------|
-| `CY_LOG_TEST_USER`   | Log test account information when tests begin   | `1`       | Unset; disabled by default |
-
-=======
 ###### Run Splitting
 These environment variables facilitate splitting the Cypress run between multiple runners without the use of any third party services. This can be useful for improving Cypress test performance in some circumstances.
 
@@ -212,13 +203,13 @@
 | `CY_TEST_SPLIT_RUN_INDEX` | Numeric index for each Cypress test runner | `1`, `2`, etc. | Unset                      |
 | `CY_TEST_SPLIT_RUN_TOTAL` | Total number of runners for the tests      | `2`            | Unset                      |
 
-##### Reporting
-These environment variables allow users to manage JUnit test result reporting.
-
-| Environment Variable      | Description            | Example        | Default                    |
-|---------------------------|------------------------|----------------|----------------------------|
-| `CY_TEST_JUNIT_REPORT`    | Enable JUnit reporting | `1`            | Unset; disabled by default |
->>>>>>> f9424e83
+###### Logging & Reporting
+Environment variables related to Cypress logging and reporting, as well as report generation.
+
+| Environment Variable   | Description                                     | Example   | Default                    |
+|------------------------|-------------------------------------------------|-----------|----------------------------|
+| `CY_LOG_TEST_USER`     | Log test account information when tests begin   | `1`       | Unset; disabled by default |
+| `CY_TEST_JUNIT_REPORT` | Enable JUnit reporting                          | `1`       | Unset; disabled by default |
 
 ### Writing End-to-End Tests
 
