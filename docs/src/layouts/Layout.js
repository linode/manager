import React from 'react';
import { Link } from 'react-router';

import { Header } from 'linode-components/navigation';

import { LinodeLogoImgSrc } from '~/assets';

import { ROUTE_BASE_PATH } from '~/constants';


export default function Layout(props) {
  const { route } = props;
  const { endpoints } = route;

  return (
    <div className="Docs Layout">
      <Header>
        <div className="MainHeader-brand">
          <Link to="/">
            <span className="MainHeader-logo">
              <img
                src={LinodeLogoImgSrc}
                alt="Linode Logo"
                height={40}
                width={35}
              />
            </span>
          </Link>
        </div>
        <span className="MainHeader-title">Developers</span>
      </Header>
      <div className="Layout-container container">
        <div className="Layout-navigationContainer">
          <div className="VerticalNav">
            <div className="VerticalNav-section">
              <h3>Getting Started</h3>
              <ul>
                <li><Link to={`${ROUTE_BASE_PATH}/introduction`}>Introduction</Link></li>
                <li><Link to={`${ROUTE_BASE_PATH}/access`}>Access</Link></li>
                <li><Link to={`${ROUTE_BASE_PATH}/pagination`}>Pagination</Link></li>
                <li><Link to={`${ROUTE_BASE_PATH}/filtering`}>Filtering &amp; Sorting</Link></li>
                <li><Link to={`${ROUTE_BASE_PATH}/errors`}>Errors</Link></li>
              </ul>
            </div>
            <div className="VerticalNav-section">
              <h3>Reference</h3>
              <ul>
                {endpoints.map(function(endpoint, index) {
                  return (<li key={index}><Link to={endpoint.routePath}>{endpoint.name}</Link></li>);
                })}
              </ul>
            </div>
            <div className="VerticalNav-section">
              <h3>Guides</h3>
              <ul>
<<<<<<< HEAD
                <li><Link to="/guides/python">Python</Link></li>
                <li><Link to="/guides/curl">cURL</Link></li>
=======
                <li><Link to={`${ROUTE_BASE_PATH}/guides/python`}>Python</Link></li>
                <li><Link to={`${ROUTE_BASE_PATH}/guides/curl`}>cURL</Link></li>
>>>>>>> 1c58a310
              </ul>
            </div>
          </div>
        </div>
        <div className="Layout-content">
          {props.children}
        </div>
      </div>
    </div>
  );
};<|MERGE_RESOLUTION|>--- conflicted
+++ resolved
@@ -53,13 +53,8 @@
             <div className="VerticalNav-section">
               <h3>Guides</h3>
               <ul>
-<<<<<<< HEAD
-                <li><Link to="/guides/python">Python</Link></li>
-                <li><Link to="/guides/curl">cURL</Link></li>
-=======
                 <li><Link to={`${ROUTE_BASE_PATH}/guides/python`}>Python</Link></li>
                 <li><Link to={`${ROUTE_BASE_PATH}/guides/curl`}>cURL</Link></li>
->>>>>>> 1c58a310
               </ul>
             </div>
           </div>
