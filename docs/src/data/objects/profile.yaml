# vim: set et ts=2 sw=2 tw=80 :
name: Profile
prefix: account/profile
description: >
  Your User profile information.
schema:
  username:
    type: String
    value: example_user
    description: >
      The username of the user.
  email:
    type: String
    value: "person@place.com"
    description: >
      The email address of the user.
    editable: true
  timezone:
    type: String
    value: "US/Eastern"
    description: The selected timezone of the user location.
    editable: true
  email_notifications:
   type: Boolean
   value: true
   description: Toggles to determine if the user receives email notifications
   editable: true
  referrals:
    type: Object
    description: >
      Displays information related to referral signups attributed to the user.
    code:
      type: String
      value: rcg3340777c21fa49a5beb971ca1aec44bc584333
      description: an alphanumeric code unique to each user for use in creating referral URLs.
    url:
      type: String
      value: https://www.linode.com/?r=rcg3340777c21fa49a5beb971ca1aec44bc584333
      description: referral URL based on `code`.
    total:
      type: Integer
      value: 10
      description: otal number of referrals attributed to user.
    completed:
      type: Integer
      value: 8
      description: otal number of referrals attributed to user that have converted to full accounts.
    pending:
      type: Integer
      value: 2
      description: otal number of referrals attributed to user that have not yet converted to full accounts.
    credit:
      type: Integer
      value: 160
      description: dollar amount of credit based on completed referrals.
  ip_whitelist_enabled:
<<<<<<< HEAD
    _type: Boolean
    _value: true
    _description: >
      If enabled, logins are only allowed from IPs included on this user's IP
      Whitelist.  This may not be set to enabled.
    _editable: true
=======
    type: Boolean
    value: true
    description: >
      When enabled, you can only log in from an IP address on your whitelist.
    editable: true
>>>>>>> 045ba63f
  lish_auth_method:
    type: Enum
    subtype: LishSetting
    value: "password_keys"
    description: >
      Controls what authentication methods are allowed to connect to the Lish console servers.
    editable: true
  authorized_keys:
    type: String
    value: "ssh-rsa AADDDDB3NzaC1yc2EAAAADAQABAAACAQDzP5sZlvUR9nZPy0WrklktNXffq+nQoEYUdVJ0hpIzZs+KqjZ3CDbsJZF0g0pn1/gpY9oSEeXzFpWasdkjlfasdf09asldf+O+y8w6rbPe8IyP1mext4cmBe6g/nHAjw/k0rS6cuUFZu++snG0qubymE9gMZ3X0ac92TP7tk0dEwq1fbjumhqNmNyqSbt5j8pLuLRhYHhVszmwnuKjeGjm9mJLJGnd5V6IdZWEIhCjrNgNr1H+fVNI87ryFE31i/i/bnHcbnkNdAmDc2EQ2gJ33vXg8D8Nf2aI+K+e3t9MiFVTJmzAILQpvZQj2YV4mfOt+GSTUJ4VdgH9dNC/3lA0yoP6YoFYw0cdTKhJ0MotmR9iZepbJfbuXxAFOECJuC1bxFtUam3fIsGqj3vXi1R6CzRzxNERqPGLiFcXH8z0VTwXA1v+iflVd4KqihnwNtU+45TXTtFY0twLQRauB9qo9slvnhYlHqQZb8SBYw5WltX3MBQpyLTSZLQLqIKZVgQRKKF413fT52vMF54zk5SpImm5qY5Q1E4od00UJ1x4kFe0fTUQWVgeYvL8AgFx/idUsVs9r3jRPVTUnQZNB2D+7Cyf9dUFjjpiuH3AMMZyRYfJbh/Chg8J6QXYZyEQCxMRa9/lm2rRCVfGbcfb5zgKsV/HRHI/O1F9cZ9JvykwQ== someguy@someplace.com"
    description: Comma-delimited list of authorized SSH public keys
    editable: true
  two_factor_auth:
    type: Boolean
    value: true
    description: Toggles whether two factor authentication (TFA) is enabled or disabled.
    editable: true
enums:
  LishSetting:
    password_keys: Allow both password and key authentication
    keys_only: Allow key authentication only
    disabled: Disable Lish<|MERGE_RESOLUTION|>--- conflicted
+++ resolved
@@ -54,20 +54,12 @@
       value: 160
       description: dollar amount of credit based on completed referrals.
   ip_whitelist_enabled:
-<<<<<<< HEAD
-    _type: Boolean
-    _value: true
-    _description: >
-      If enabled, logins are only allowed from IPs included on this user's IP
-      Whitelist.  This may not be set to enabled.
-    _editable: true
-=======
     type: Boolean
     value: true
     description: >
-      When enabled, you can only log in from an IP address on your whitelist.
+      If enabled, logins are only allowed from IPs included on this user's IP
+      Whitelist.  This may not be set to enabled.
     editable: true
->>>>>>> 045ba63f
   lish_auth_method:
     type: Enum
     subtype: LishSetting
