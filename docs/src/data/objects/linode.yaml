--- conflicted
+++ resolved
@@ -19,77 +19,30 @@
       <li>Outbound Traffic - Mbit/s - Average outbound traffic over a 2 hour period exceeding this value triggers this alert. (Range 0-10000, default 10)</li>
       <li>Transfer Quota - % - Percentage of network transfer quota used being greater than this value will trigger this alert. (Range 0-400, default 80)</li></ul>
     cpu:
-<<<<<<< HEAD
-      _description: Average CPU usage over 2 hours exceeding this value triggers this alert.
-      _type: Integer
-      _value: 90
-      _description: CPU Usage % (Range 0-2000, default 90). 0 to disable.
-    io:
-      _description: Average Disk IO ops/sec over 2 hours exceeding this value triggers this alert.
-      _type: Integer
-      _value: 10000
-      _description: Disk IO Rate ops/sec (Range 0-100000, default 10000). 0 to disable.
-    transfer_in:
-      _description: Average incoming traffic over a 2 hour period exceeding this value triggers this alert.
-      _type: Integer
-      _value: 0
-      _description: Incoming Traffic Mbit/s (Range 0-40000, default 10). 0 to disable.
-    transfer_out:
-      _description: Average outbound traffic over a 2 hour period exceeding this value triggers this alert.
-      _type: Integer
-      _value: 10
-      _description: Outbound Traffic Mbit/s (Range 0-10000, default 10). 0 to disable.
-    transfer_quota:
-      _description: Percentage of network transfer quota used being greater than this value will trigger this alert.
-      _type: Integer
-      _value: 80
-      _description: Transfer Quota % (Range 0-400, default 80). 0 to disable.
-=======
       description: Average CPU usage over 2 hours exceeding this value triggers this alert.
-      enabled:
-        type: Boolean
-        value: true
-      threshold:
-        type: Integer
-        value: 90
-        description: CPU Usage % (Range 0-2000, default 90).
+      type: Integer
+      value: 90
+      description: CPU Usage % (Range 0-2000, default 90). 0 to disable.
     io:
       description: Average Disk IO ops/sec over 2 hours exceeding this value triggers this alert.
-      enabled:
-        type: Boolean
-        value: true
-      threshold:
-        type: Integer
-        value: 10000
-        description: Disk IO Rate ops/sec (Range 0-100000, default 10000).
+      type: Integer
+      value: 10000
+      description: Disk IO Rate ops/sec (Range 0-100000, default 10000). 0 to disable.
     transfer_in:
       description: Average incoming traffic over a 2 hour period exceeding this value triggers this alert.
-      enabled:
-        type: Boolean
-        value: true
-      threshold:
-        type: Integer
-        value: 10
-        description: Incoming Traffic Mbit/s (Range 0-40000, default 10).
+      type: Integer
+      value: 0
+      description: Incoming Traffic Mbit/s (Range 0-40000, default 10). 0 to disable.
     transfer_out:
       description: Average outbound traffic over a 2 hour period exceeding this value triggers this alert.
-      enabled:
-        type: Boolean
-        value: true
-      threshold:
-        type: Integer
-        value: 10
-        description: Outbound Traffic Mbit/s (Range 0-10000, default 10).
+      type: Integer
+      value: 10
+      description: Outbound Traffic Mbit/s (Range 0-10000, default 10). 0 to disable.
     transfer_quota:
       description: Percentage of network transfer quota used being greater than this value will trigger this alert.
-      enabled:
-        type: Boolean
-        value: true
-      threshold:
-        type: Integer
-        value: 80
-        description: Transfer Quota % (Range 0-400, default 80).
->>>>>>> 6f2874d9
+      type: Integer
+      value: 80
+      description: Transfer Quota % (Range 0-400, default 80). 0 to disable.
   backups:
     type: Object
     seeAlso: "/reference/endpoints/linode/instances/$id/backups"
