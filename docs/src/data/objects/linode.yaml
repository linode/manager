# vim: set et ts=2 sw=2 tw=80 :
name: Linode
prefix: lnde
description: >
  Linode objects describe a single Linode on your account.
schema:
  id:
    type: Integer
    value: 123456
    description: This Linode's ID
  alerts:
    type: Object
    description: >
      Toggle and set thresholds for receiving email alerts.
      <ul>
      <li>CPU Usage - % - Average CPU usage over 2 hours exceeding this value triggers this alert. (Range 0-2000, default 90)</li>
      <li>Disk IO Rate - IO Ops/sec - Average Disk IO ops/sec over 2 hours exceeding this value triggers this alert. (Range 0-100000, default 10000)</li>
      <li>Incoming Traffic - Mbit/s - Average incoming traffic over a 2 hour period exceeding this value triggers this alert. (Range 0-40000, default 10)</li>
      <li>Outbound Traffic - Mbit/s - Average outbound traffic over a 2 hour period exceeding this value triggers this alert. (Range 0-10000, default 10)</li>
      <li>Transfer Quota - % - Percentage of network transfer quota used being greater than this value will trigger this alert. (Range 0-400, default 80)</li></ul>
    cpu:
      description: Average CPU usage over 2 hours exceeding this value triggers this alert.
      enabled:
        type: Boolean
        value: true
      threshold:
        type: Integer
        value: 90
        description: CPU Usage % (Range 0-2000, default 90).
    io:
      description: Average Disk IO ops/sec over 2 hours exceeding this value triggers this alert.
      enabled:
        type: Boolean
        value: true
      threshold:
        type: Integer
        value: 10000
        description: Disk IO Rate ops/sec (Range 0-100000, default 10000).
    transfer_in:
      description: Average incoming traffic over a 2 hour period exceeding this value triggers this alert.
      enabled:
        type: Boolean
        value: true
      threshold:
        type: Integer
        value: 10
        description: Incoming Traffic Mbit/s (Range 0-40000, default 10).
    transfer_out:
      description: Average outbound traffic over a 2 hour period exceeding this value triggers this alert.
      enabled:
        type: Boolean
        value: true
      threshold:
        type: Integer
        value: 10
        description: Outbound Traffic Mbit/s (Range 0-10000, default 10).
    transfer_quota:
      description: Percentage of network transfer quota used being greater than this value will trigger this alert.
      enabled:
        type: Boolean
        value: true
      threshold:
        type: Integer
        value: 80
        description: Transfer Quota % (Range 0-400, default 80).
  backups:
    type: Object
    seeAlso: "/reference/endpoints/linode/instances/$id/backups"
    description: >
      Displays if backups are enabled, last backup datetime if applicable, and
      the day/window your backups will occur. Window is prefixed by a "W" and an
      integer representing the two-hour window in 24-hour UTC time format. For
      example, 2AM is represented as "W2", 8PM as "W20", etc. (W0, W2, W4...W22)
    enabled:
      type: Boolean
      value: true
    schedule:
      description: The day and window of a Linode's automatic backups.
      day:
        type: String
        value: "Tuesday"
      window:
        type: String
        value: "W20"
    last_backup:
      description: If enabled, the last backup that was successfully taken.
      type: backup
    snapshot:
      description: If enabled, the last snapshot that was successfully taken.
      type: backup
  created:
    type: String
    value: "2015-09-29T11:21:01"
  region:
    type: String
    filterable: true
    seeAlso: "/reference/endpoints/regions"
    description: This Linode's region.
    value: us-east-1a
  distribution:
    description: The distribution that this Linode booted to last.
    type: Distribution
    seeAlso: "/reference/endpoints/linode/distributions"
    filterable: true
  group:
    editable: true
    type: String
    description: This Linode's display group.
    value: Example
    filterable: true
    limit: 0-50 characters
  ipv4:
    editable: false
    type: string
    isArray: true
    description: This Linode's IPv4 addresses.
    seeAlso: ["/reference/endpoints/linode/instances/$id/ips", "/reference/endpoints/networking/ipv4"]
    value: ["97.107.143.8", "192.168.149.108"]
  ipv6:
    editable: false
    type: String
    description: This Linode's IPv6 slaac address.
    seeAlso: ["/reference/endpoints/linode/instances/$id/ips", "/reference/endpoints/networking/ipv6"]
    value: "2a01:7e00::f03c:91ff:fe96:46f5/64"
  label:
    editable: true
    type: String
    description: This Linode's display label.
    value: Example Linode
    filterable: true
    limit: "3-32 ASCII characters limited to letters, numbers, underscores, and dashes, starting and ending with a letter, and without two dashes or underscores in a row"
  type:
    description: The Linode's type as a slug.
    type: String
  status:
    type: Enum
    subtype: Status
    description: The current state of this Linode.
    value: running
    filterable: true
    _pylib_volatile: true
<<<<<<< HEAD
  transfer_total:
    _type: Integer
    _description: The amount of outbound traffic used this month.
    _value: 20000
=======
  transfer:
    type: Integer
    description: The amount of outbound traffic used this month.
    value: 20000
>>>>>>> 6f2874d9
  updated:
    type: Datetime
    value: 2015-10-27T09:59:26
    _pylib_volatile: true
    description: The last updated datetime for this Linode record.
  hypervisor:
    type: Enum
    subtype: Hypervisor
    description: The hypervisor this Linode is running on.
    value: kvm
enums:
  Status:
    offline: The Linode is powered off.
    booting: The Linode is currently booting up.
    running: The Linode is currently running.
    shutting_down: The Linode is currently shutting down.
    rebooting: The Linode is rebooting.
    provisioning: The Linode is being created.
    deleting: The Linode is being deleted.
    migrating: The Linode is being migrated to a new host/region.
  BackupStatus:
    pending: Backup is in the queue and waiting to begin.
    running: Linode in the process of being backed up.
    needsPostProcessing: Backups awaiting final integration into existing backup data.
    successful: Backup successfully completed.
    failed: Linode backup failed.
    userAborted: User aborted current backup process.
  BackupType:
    auto: Automatic backup
    snapshot: User-initiated, manual file backup
  Window:
    W0: 0000 - 0200 UTC
    W2: 0200 - 0400 UTC
    W4: 0400 - 0600 UTC
    W6: 0600 - 0800 UTC
    W8: 0800 - 1000 UTC
    W10: 1000 - 1200 UTC
    W12: 1200 - 1400 UTC
    W14: 1400 - 1600 UTC
    W16: 1600 - 1800 UTC
    W18: 1800 - 2000 UTC
    W20: 2000 - 2200 UTC
    W22: 2200 - 0000 UTC
  Hypervisor:
    kvm: KVM
    xen: Xen<|MERGE_RESOLUTION|>--- conflicted
+++ resolved
@@ -139,17 +139,10 @@
     value: running
     filterable: true
     _pylib_volatile: true
-<<<<<<< HEAD
   transfer_total:
-    _type: Integer
-    _description: The amount of outbound traffic used this month.
-    _value: 20000
-=======
-  transfer:
     type: Integer
     description: The amount of outbound traffic used this month.
     value: 20000
->>>>>>> 6f2874d9
   updated:
     type: Datetime
     value: 2015-10-27T09:59:26
