# vim: set et ts=2 sw=2 tw=80 :
name: Linode
prefix: lnde
description: >
  Linode objects describe a single Linode on your account.
schema:
  id:
    type: Integer
    value: 123456
    description: This Linode's ID
  alerts:
    type: Object
    description: >
      Toggle and set thresholds for receiving email alerts.
      <ul>
      <li>CPU Usage - % - Average CPU usage over 2 hours exceeding this value triggers this alert. (Range 0-2000, default 90)</li>
      <li>Disk IO Rate - IO Ops/sec - Average Disk IO ops/sec over 2 hours exceeding this value triggers this alert. (Range 0-100000, default 10000)</li>
      <li>Incoming Traffic - Mbit/s - Average incoming traffic over a 2 hour period exceeding this value triggers this alert. (Range 0-40000, default 10)</li>
      <li>Outbound Traffic - Mbit/s - Average outbound traffic over a 2 hour period exceeding this value triggers this alert. (Range 0-10000, default 10)</li>
      <li>Transfer Quota - % - Percentage of network transfer quota used being greater than this value will trigger this alert. (Range 0-400, default 80)</li></ul>
    cpu:
      description: Average CPU usage over 2 hours exceeding this value triggers this alert.
      enabled:
        type: Boolean
        value: true
      threshold:
        type: Integer
        value: 90
        description: CPU Usage % (Range 0-2000, default 90).
    io:
      description: Average Disk IO ops/sec over 2 hours exceeding this value triggers this alert.
      enabled:
        type: Boolean
        value: true
      threshold:
        type: Integer
        value: 10000
        description: Disk IO Rate ops/sec (Range 0-100000, default 10000).
    transfer_in:
      description: Average incoming traffic over a 2 hour period exceeding this value triggers this alert.
      enabled:
        type: Boolean
        value: true
      threshold:
        type: Integer
        value: 10
        description: Incoming Traffic Mbit/s (Range 0-40000, default 10).
    transfer_out:
      description: Average outbound traffic over a 2 hour period exceeding this value triggers this alert.
      enabled:
        type: Boolean
        value: true
      threshold:
        type: Integer
        value: 10
        description: Outbound Traffic Mbit/s (Range 0-10000, default 10).
    transfer_quota:
      description: Percentage of network transfer quota used being greater than this value will trigger this alert.
      enabled:
        type: Boolean
        value: true
      threshold:
        type: Integer
        value: 80
        description: Transfer Quota % (Range 0-400, default 80).
  backups:
    type: Object
    seeAlso: "/reference/endpoints/linode/instances/$id/backups"
    description: >
      Displays if backups are enabled, last backup datetime if applicable, and
      the day/window your backups will occur. Window is prefixed by a "W" and an
      integer representing the two-hour window in 24-hour UTC time format. For
      example, 2AM is represented as "W2", 8PM as "W20", etc. (W0, W2, W4...W22)
    enabled:
      type: Boolean
      value: true
    schedule:
      description: The day and window of a Linode's automatic backups.
      day:
        type: String
        value: "Tuesday"
      window:
        type: String
        value: "W20"
    last_backup:
      description: If enabled, the last backup that was successfully taken.
      type: backup
    snapshot:
      description: If enabled, the last snapshot that was successfully taken.
      type: backup
  created:
    type: String
    value: "2015-09-29T11:21:01"
  region:
    type: String
    filterable: true
    seeAlso: "/reference/endpoints/regions"
    description: This Linode's region.
    value: us-east-1a
  distribution:
    description: The distribution that this Linode booted to last.
    type: Distribution
    seeAlso: "/reference/endpoints/linode/distributions"
    filterable: true
  group:
    editable: true
    type: String
    description: This Linode's display group.
    value: Example
    filterable: true
    limit: 0-50 characters
  ipv4:
    editable: false
    type: string
    isArray: true
    description: This Linode's IPv4 addresses.
    seeAlso: ["/reference/endpoints/linode/instances/$id/ips", "/reference/endpoints/networking/ipv4"]
    value: ["97.107.143.8", "192.168.149.108"]
  ipv6:
    editable: false
    type: String
    description: This Linode's IPv6 slaac address.
    seeAlso: ["/reference/endpoints/linode/instances/$id/ips", "/reference/endpoints/networking/ipv6"]
    value: "2a01:7e00::f03c:91ff:fe96:46f5/64"
  label:
    editable: true
    type: String
    description: This Linode's display label.
    value: Example Linode
    filterable: true
    limit: "3-32 ASCII characters limited to letters, numbers, underscores, and dashes, starting and ending with a letter, and without two dashes or underscores in a row"
  type:
    description: The Linode's type as a slug.
    type: String
  status:
    type: Enum
    subtype: Status
    description: The current state of this Linode.
    value: running
    filterable: true
    _pylib_volatile: true
<<<<<<< HEAD
  total_transfer:
    type: Integer
    description: The amount of outbound traffic used this month.
    value: 20000
=======
  transfer_total:
    _type: Integer
    description: The amount of outbound traffic used this month.
    _value: 20000
>>>>>>> 2cde12db
  updated:
    type: Datetime
    value: 2015-10-27T09:59:26
    _pylib_volatile: true
    description: The last updated datetime for this Linode record.
  hypervisor:
    type: Enum
    subtype: Hypervisor
    description: The hypervisor this Linode is running on.
    value: kvm
enums:
  Status:
    offline: The Linode is powered off.
    booting: The Linode is currently booting up.
    running: The Linode is currently running.
    shutting_down: The Linode is currently shutting down.
    rebooting: The Linode is rebooting.
    provisioning: The Linode is being created.
    deleting: The Linode is being deleted.
    migrating: The Linode is being migrated to a new host/region.
  BackupStatus:
    pending: Backup is in the queue and waiting to begin.
    running: Linode in the process of being backed up.
    needsPostProcessing: Backups awaiting final integration into existing backup data.
    successful: Backup successfully completed.
    failed: Linode backup failed.
    userAborted: User aborted current backup process.
  BackupType:
    auto: Automatic backup
    snapshot: User-initiated, manual file backup
  Window:
    W0: 0000 - 0200 UTC
    W2: 0200 - 0400 UTC
    W4: 0400 - 0600 UTC
    W6: 0600 - 0800 UTC
    W8: 0800 - 1000 UTC
    W10: 1000 - 1200 UTC
    W12: 1200 - 1400 UTC
    W14: 1400 - 1600 UTC
    W16: 1600 - 1800 UTC
    W18: 1800 - 2000 UTC
    W20: 2000 - 2200 UTC
    W22: 2200 - 0000 UTC
  Hypervisor:
    kvm: KVM
    xen: Xen<|MERGE_RESOLUTION|>--- conflicted
+++ resolved
@@ -139,17 +139,10 @@
     value: running
     filterable: true
     _pylib_volatile: true
-<<<<<<< HEAD
-  total_transfer:
+  transfer:
     type: Integer
     description: The amount of outbound traffic used this month.
     value: 20000
-=======
-  transfer_total:
-    _type: Integer
-    description: The amount of outbound traffic used this month.
-    _value: 20000
->>>>>>> 2cde12db
   updated:
     type: Datetime
     value: 2015-10-27T09:59:26
