--- conflicted
+++ resolved
@@ -25,15 +25,9 @@
     value: snapshot
     description: Whether this is a snapshot or an auto backup.
   region:
-<<<<<<< HEAD
-      _type: String
-      _filterable: false
-      _description: This backup region.
-=======
-      type: region
-      filterable: false
-      description: This backup region.
->>>>>>> 045ba63f
+    type: String
+    filterable: false
+    description: This backup region.
   created:
     type: string
     value: "2015-09-29T11:21:01"
@@ -48,7 +42,7 @@
     type: string
     isArray: true
     description: Config labels that were included in this backup.
-    value: 
+    value:
       - "My Debian8 Profile"
   disks:
     type: Disk
