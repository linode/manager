# vim: set et ts=2 sw=2 tw=80 :
name: Type
description: >
  Type objects describe a service available for purchase from Linode.
  Provisioning new infrastructure generally involves including a service ID with
  the request.
schema:
  id:
<<<<<<< HEAD
    type: String
    value: linode2048.5
  disk:
    type: Integer
    value: 24576
    description: If applicable, disk space in MB.
    filterable: true
=======
    _type: String
    _value: linode2048.5
    _description: The service plan type.
  storage:
    _type: Integer
    _value: 24576
    _description: If applicable, disk space in MB.
    _filterable: true
  backups_price:
    _type: Float
    _value: 2.5
    _description: Cost (in US dollars) per month if backups are enabled.
    _filterable: false
>>>>>>> a39a04cb
  class:
    type: Enum
    subtype: Class
  price:
    type: Object
    description: Cost (in US dollars) for this type.
    hourly:
      type: Float
      value: 1.44
      description: Cost (in cents) per hour.
      filterable: true
    monthly:
      type: Integer
      value: 1000
      description: Cost (in US dollars) per month.
      filterable: true
  label:
    type: String
    value: Linode 2048
    description: Human-friendly name of this type.
    filterable: true
  addons:
    type: Object
    description: Cost of enabling addon services for this type.
    price:
      type: Object
      description: Cost of enabling backups for this type.
      hourly:
        type: Float
        value: 0.004
        description: Cost (in cents) per hour.
        filterable: true
      monthly:
        type: Integer
        value: 2.5
        description: Cost (in US dollars) per month.
        filterable: true
  network_out:
    type: Integer
    value: 125
    description: If applicable, Mbits outbound bandwidth.
    filterable: true
  memory:
    type: Integer
    value: 2048
    description: Amount of RAM included in this type.
    filterable: true
  transfer:
    type: Integer
    value: 2000
    description: If applicable, outbound transfer in MB.
    filterable: true
  vcpus:
    type: Integer
    value: 2
    description: If applicable, number of CPU cores.
    filterable: true
enums:
  Class:
    nanode: Nanode class
    standard: Standard class
    highmem: High memory class<|MERGE_RESOLUTION|>--- conflicted
+++ resolved
@@ -6,29 +6,14 @@
   the request.
 schema:
   id:
-<<<<<<< HEAD
     type: String
     value: linode2048.5
+    description: The service plan type.
   disk:
     type: Integer
     value: 24576
     description: If applicable, disk space in MB.
     filterable: true
-=======
-    _type: String
-    _value: linode2048.5
-    _description: The service plan type.
-  storage:
-    _type: Integer
-    _value: 24576
-    _description: If applicable, disk space in MB.
-    _filterable: true
-  backups_price:
-    _type: Float
-    _value: 2.5
-    _description: Cost (in US dollars) per month if backups are enabled.
-    _filterable: false
->>>>>>> a39a04cb
   class:
     type: Enum
     subtype: Class
