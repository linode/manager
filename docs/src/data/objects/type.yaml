# vim: set et ts=2 sw=2 tw=80 :
name: Type
description: >
  Type objects describe a service available for purchase from Linode.
  Provisioning new infrastructure generally involves including a service ID with
  the request.
schema:
  id:
<<<<<<< HEAD
    type: String
    value: linode2048.5
  storage:
    type: Integer
    value: 24576
    description: If applicable, disk space in MB.
    filterable: true
=======
    _type: String
    _value: linode2048.5
  disk:
    _type: Integer
    _value: 24576
    _description: If applicable, disk space in MB.
    _filterable: true
>>>>>>> 2cde12db
  backups_price:
    type: Float
    value: 2.5
    description: Cost (in US dollars) per month if backups are enabled.
    filterable: false
  class:
<<<<<<< HEAD
    type: Enum
    subtype: Class
  hourly_price:
    type: Float
    value: 1.44
    description: Cost (in cents) per hour.
    filterable: true
  label:
    type: String
    value: Linode 2048
    description: Human-friendly name of this type.
    filterable: true
  mbits_out:
    type: Integer
    value: 125
    description: If applicable, Mbits outbound bandwidth.
    filterable: true
  monthly_price:
    type: Integer
    value: 1000
    description: Cost (in US dollars) per month.
    filterable: true
  ram:
    type: Integer
    value: 2048
    description: Amount of RAM included in this type.
    filterable: true
=======
    _type: Enum
    _subtype: Class
  price_hourly:
    _type: Float
    _value: 1.44
    _description: Cost (in cents) per hour.
    _filterable: true
  label:
    _type: String
    _value: Linode 2048
    _description: Human-friendly name of this type.
    _filterable: true
  network_out:
    _type: Integer
    _value: 125
    _description: If applicable, Mbits outbound bandwidth.
    _filterable: true
  price_monthly:
    _type: Integer
    _value: 1000
    _description: Cost (in US dollars) per month.
    _filterable: true
  memory:
    _type: Integer
    _value: 2048
    _description: Amount of RAM included in this type.
    _filterable: true
>>>>>>> 2cde12db
  transfer:
    type: Integer
    value: 2000
    description: If applicable, outbound transfer in MB.
    filterable: true
  vcpus:
    type: Integer
    value: 2
    description: If applicable, number of CPU cores.
    filterable: true
enums:
  Class:
    standard: Standard class
    highmem: High memory class<|MERGE_RESOLUTION|>--- conflicted
+++ resolved
@@ -6,33 +6,22 @@
   the request.
 schema:
   id:
-<<<<<<< HEAD
     type: String
     value: linode2048.5
-  storage:
+  disk:
     type: Integer
     value: 24576
     description: If applicable, disk space in MB.
     filterable: true
-=======
-    _type: String
-    _value: linode2048.5
-  disk:
-    _type: Integer
-    _value: 24576
-    _description: If applicable, disk space in MB.
-    _filterable: true
->>>>>>> 2cde12db
   backups_price:
     type: Float
     value: 2.5
     description: Cost (in US dollars) per month if backups are enabled.
     filterable: false
   class:
-<<<<<<< HEAD
     type: Enum
     subtype: Class
-  hourly_price:
+  price_hourly:
     type: Float
     value: 1.44
     description: Cost (in cents) per hour.
@@ -42,50 +31,21 @@
     value: Linode 2048
     description: Human-friendly name of this type.
     filterable: true
-  mbits_out:
+  network_out:
     type: Integer
     value: 125
     description: If applicable, Mbits outbound bandwidth.
     filterable: true
-  monthly_price:
+  price_monthly:
     type: Integer
     value: 1000
     description: Cost (in US dollars) per month.
     filterable: true
-  ram:
+  memory:
     type: Integer
     value: 2048
     description: Amount of RAM included in this type.
     filterable: true
-=======
-    _type: Enum
-    _subtype: Class
-  price_hourly:
-    _type: Float
-    _value: 1.44
-    _description: Cost (in cents) per hour.
-    _filterable: true
-  label:
-    _type: String
-    _value: Linode 2048
-    _description: Human-friendly name of this type.
-    _filterable: true
-  network_out:
-    _type: Integer
-    _value: 125
-    _description: If applicable, Mbits outbound bandwidth.
-    _filterable: true
-  price_monthly:
-    _type: Integer
-    _value: 1000
-    _description: Cost (in US dollars) per month.
-    _filterable: true
-  memory:
-    _type: Integer
-    _value: 2048
-    _description: Amount of RAM included in this type.
-    _filterable: true
->>>>>>> 2cde12db
   transfer:
     type: Integer
     value: 2000
