--- conflicted
+++ resolved
@@ -16,67 +16,6 @@
     description: User-supplied comments about this config.
     limit: 1-255 characters
   created:
-<<<<<<< HEAD
-    _type: Datetime
-    _value: 2015-09-29T11:21:38
-  disks:
-    _type: object
-    _description: Disks attached to this Linode config.
-    _seeAlso: "/reference/endpoints/linode/instances/:id/disks"
-    _editable: true
-    sda:
-      _type: Disk
-      _description: The disk mapped to /dev/sda.
-      id:
-        _type: Integer
-        _value: 456
-      label:
-        _type: String
-        _value: openSUSE 13.2 Disk
-      size:
-        _type: Integer
-        _value: 4000
-      filesystem:
-        _type: String
-        _value: ext4
-      state:
-        _type: String
-        _value: ok
-      created:
-        _type: Datetime
-        _value: 2016-05-12T13:36:42
-      updated:
-        _type: Datetime
-        _value: 2016-05-12T16:13:42
-    sdb:
-      _type: Disk
-      _value: "null"
-      _description: The disk mapped to /dev/sdb.
-    sdc:
-      _type: Disk
-      _value: "null"
-      _description: The disk mapped to /dev/sdc.
-    sdd:
-      _type: Disk
-      _value: "null"
-      _description: The disk mapped to /dev/sdd.
-    sde:
-      _type: Disk
-      _value: "null"
-      _description: The disk mapped to /dev/sde.
-    sdf:
-      _type: Disk
-      _value: "null"
-      _description: The disk mapped to /dev/sdf.
-    sdg:
-      _type: Disk
-      _value: "null"
-      _description: The disk mapped to /dev/sdg.
-    sdh:
-      _type: Disk
-      _value: "null"
-      _description: The disk mapped to /dev/sdh.
-=======
     type: Datetime
     value: 2015-09-29T11:21:38
   devices:
@@ -84,37 +23,10 @@
     description: Disks and volumes attached to this Linode config.
     seeAlso: ["/reference/endpoints/linode/instances/$id/disks", "/reference/endpoints/linode/instances/$id/volumes"]
     editable: true
->>>>>>> 045ba63f
   helpers:
     type: Object
     description: Helpers enabled when booting to this Linode config.
     updatedb_disabled:
-<<<<<<< HEAD
-      _editable: true
-      _type: Boolean
-      _value: true
-      _description: Disables updatedb cron job to avoid disk thrashing.
-    distro:
-      _editable: true
-      _type: Boolean
-      _value: true
-      _description: Helps maintain correct inittab/upstart console device.
-    modules_dep:
-      _editable: true
-      _type: Boolean
-      _value: true
-      _description: Creates a modules dependency file for the kernel you run.
-    network:
-      _editable: true
-      _type: Boolean
-      _value: true
-      _description: Automatically configure static networking.
-    devtmpfs_automount:
-      _editable: true
-      _type: Boolean
-      _value: false
-      _description: Populates the /dev directory early during boot without dev.
-=======
       editable: true
       type: Boolean
       value: true
@@ -140,7 +52,6 @@
       type: Boolean
       value: false
       description: Populates the /dev directory early during boot without udev.
->>>>>>> 045ba63f
   initrd:
     editable: true
     type: Integer
@@ -159,20 +70,6 @@
       type: Boolean
       value: true
   label:
-<<<<<<< HEAD
-    _editable: true
-    _type: String
-    _value: "My openSUSE 13.2 Profile"
-    _description: Human-friendly label for this config.
-    _filterable: true
-    _limit: 1-48 characters
-  memory_limit:
-    _editable: true
-    _type: Integer
-    _value: 512
-    _description: Optional RAM limit in MB for uncommon operating systems.
-    _limit: between 0 and the Linode's total RAM
-=======
     editable: true
     type: String
     value: "My openSUSE 13.2 Profile"
@@ -185,7 +82,6 @@
     value: 512
     description: Optional RAM limit in MB for uncommon operating systems.
     limit: between 0 and the Linode's total RAM
->>>>>>> 045ba63f
   root_device:
     editable: true
     type: String
