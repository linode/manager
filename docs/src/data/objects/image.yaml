name: Image
description: >
  Image objects describe an image that was made based off a device, or an official
  image created by Linode for public use.
schema:
  id:
    type: Integer
    value: 12345
    description: The ID of this image
  label:
    type: String
    value: ubuntu_17.4_with_rails_5
    description: |
      A short description of the image. Labels cannot
      contain special characters.
    limit: 0-50 characters
    filterable: true
    editable: true
  description:
    type: String
    value: Ubuntu 17.4 with Ruby on Rails 5
    description: |
      A detailed description of this image.
    limit: 0-65000 characters
    editable: true
  status:
    type: Enum
    subtype: Status
    value: available
    description: The status of the image.
  filesystem:
    type: String
    value: ext4
    description: The filesystem type of the image.
  created:
    type: String
    value: "2015-09-29T11:21:01"
    description: When the image was created.
  updated:
    type: String
    value: "2015-09-29T11:21:01"
    description: The last time the image was modified.
  type:
    type: Enum
    subtype: Type
    value: manual
    description: How the image was created.
  is_public:
    type: Boolean
    value: false
    filterable: true
    description: True if the image is public.
  last_used:
    type: String
    value: "2017-10-19T11:21:01"
    description: The last time this image was used.
<<<<<<< HEAD
  min_deploy_size:
    type: Integer
    value: 1000
    description: The minimum size this image needs to deploy.
  creator:
    type: String
    value: your_username
    description: The name of the user who created this image, or linode for official images.
  vendor:
    type: String
    value: Arch
    description: The upstream distribution vendor. Consistent between releases of a distro.
      None for private images.
    filterable: true
=======
enums:
  Status:
    creating: creating
    available: available
    deleted: deleted
  Type:
    0: Image was created manually
    1: Image was created automatically from a deleted Linode
>>>>>>> fb15c63e
<|MERGE_RESOLUTION|>--- conflicted
+++ resolved
@@ -54,7 +54,6 @@
     type: String
     value: "2017-10-19T11:21:01"
     description: The last time this image was used.
-<<<<<<< HEAD
   min_deploy_size:
     type: Integer
     value: 1000
@@ -69,7 +68,6 @@
     description: The upstream distribution vendor. Consistent between releases of a distro.
       None for private images.
     filterable: true
-=======
 enums:
   Status:
     creating: creating
@@ -77,5 +75,4 @@
     deleted: deleted
   Type:
     0: Image was created manually
-    1: Image was created automatically from a deleted Linode
->>>>>>> fb15c63e
+    1: Image was created automatically from a deleted Linode