# vim: set et ts=2 sw=2 tw=80 :
name: Region
prefix: dctr
description: >
  Region objects describe the regions available for Linode services.
schema:
  id:
<<<<<<< HEAD
    _type: String
    _value: us-east-1a
=======
    type: String
    value: us-east-1a
  label:
    type: String
    value: Newark, NJ
    description: Human-friendly region name.
    filterable: true
>>>>>>> 045ba63f
  country:
    type: String
    value: US
    description: Country
    filterable: true<|MERGE_RESOLUTION|>--- conflicted
+++ resolved
@@ -5,18 +5,8 @@
   Region objects describe the regions available for Linode services.
 schema:
   id:
-<<<<<<< HEAD
-    _type: String
-    _value: us-east-1a
-=======
     type: String
     value: us-east-1a
-  label:
-    type: String
-    value: Newark, NJ
-    description: Human-friendly region name.
-    filterable: true
->>>>>>> 045ba63f
   country:
     type: String
     value: US
