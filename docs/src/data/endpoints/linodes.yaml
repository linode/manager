--- conflicted
+++ resolved
@@ -20,7 +20,9 @@
             curl -H "Authorization: Bearer $TOKEN" \
                 https://$api_root/$version/linode/instances
           python: |
-            my_linodes = client.linode.get_instances()
+            my_linodes 
+            
+            = client.linode.get_instances()
       POST:
         money: true
         oauth: linodes:create
@@ -201,11 +203,9 @@
               <ul><li>If no distribution is provided, a blank disk
               is created.</li></ul> You may not provide distribution if image is provided.
             type: String
-<<<<<<< HEAD
             deprecated: This parameter is deprecated and will be removed before the end of the Beta Period.
               The same value can be passed to "image" instead.  See the changelog for more information.
-=======
->>>>>>> fb15c63e
+
           image:
             optional: true
             description: >
@@ -1027,11 +1027,8 @@
             description: >
                 An ID of a Distribution to deploy to this Linode.
             type: String
-<<<<<<< HEAD
             deprecated: This parameter is deprecated and will be removed before the end of the Beta Period.
               See the changelog for more information.
-=======
->>>>>>> fb15c63e
           image:
             optional: true
             description: >
