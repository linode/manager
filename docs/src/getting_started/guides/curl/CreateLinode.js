import React, { PropTypes } from 'react';
import { Link } from 'react-router';

import { Breadcrumbs } from 'linode-components/breadcrumbs';

import Example from '~/components/Example';
import { API_ROOT, API_VERSION } from '~/constants';


export default function Introduction(props) {
  const { route } = props;
  const { crumbs } = route;

  return (
    <section className="Article">
      <div className="Endpoint-breadcrumbsContainer">
        <Breadcrumbs crumbs={crumbs} />
      </div>
      <header>
        <h1>Creating a Linode</h1>
        <h5>by William Smith; last updated May 22nd, 2017</h5>
      </header>
      <section>
        <p>
          Creating a Linode requires you to be logged in. Before proceeding, make sure you have
          gone through the&nbsp;
          <Link to={`${API_VERSION}/guides/curl/testing-with-curl`}>
            testing with curl guide
          </Link>,
          since you will need an authorization token to proceed.
        </p>
        <p>
          Before you can create a Linode, you will need to choose a <strong>region</strong>,
          a <strong>type</strong>, and a <strong>distribution</strong>.
          The API has endpoints available to help you do this.
        </p>
      </section>
      <section>
        <h2>Selecting a region</h2>
        <p>
          A <Link to={`/${API_VERSION}/reference/endpoints/regions`}>region</Link> is a physical
          location that contains Linodes. To retrieve a list of available region, you can use the
          /regions API endpoint. To make an API call against this endpoint over curl, run the
          following command:
        </p>
        <Example example={`curl ${API_ROOT}/${API_VERSION}/regions`} name="bash" />
        <p>
          Note that since the region list is public information, you don’t need to send your
          authorization token (although it will still work if you do). The above command will
          return a JSON object like the following:
        </p>
        <Example
          example={`{
  "regions": [
      {
          "id": "us-east-1a",
          "label": "Newark, NJ",
          "country": "US"
      }
      /* and so on */
  ],
  "page": 1,
  "total_pages": 1,
  "total_results": 7
}`}
          name="json"
          noclipboard
        />
        <p>
          The region list is pretty self-explanatory: regions' geographical locations are
          provided in the <code>label</code> field. The <code>id</code> field is a unique ID
          which you’ll use to refer to the region you want to select. For this example,
          we’ll go with the "Newark, NJ" region with ID "us-east-1a".
        </p>
      </section>
      <section>
        <h2>Selecting a type</h2>
        <p>
          Once you have a region in mind, the next step is to choose a Linode type. A type
          determines the resources available to your new Linode (such as memory, storage space,
          and network transfer). Run the following curl command to retrieve a list of available
          Linode plans:
        </p>
<<<<<<< HEAD
        <Example example={`curl ${API_ROOT}/${API_VERSION}/linode/types`} name="bash" />
=======
        <Example
          example={`curl ${API_ROOT}/${API_VERSION}/reference/endpoints/linode/types`}
          name="bash"
        />
>>>>>>> ef8e6abe
        <p>
          The above command will return a JSON object like the following:
        </p>
        <Example
          example={`{
  "types": [
      {
          "id": "g5-standard-1",
          "label": "Linode 2048",
          "vcpus": 1,
          "mbits_out": 125,
          "storage": 24576,
          "hourly_price": 1,
          "class": "standard",
          "ram": 2048,
          "monthly_price": 1000,
          "backups_price": 250,
          "transfer": 2000
      }
      /* and so on */
  ],
  "page": 1,
  "total_pages": 1,
  "total_results": 1
}`}
          name="json"
          noclipboard
        />
        <p>
          Each entry in the types list represents an available Linode type. You can review
          the details of each plan, such as the number of virtual CPUs, memory, disk space,
          monthly price, etc. For explanations of each field, see the&nbsp;
          <Link to={`/${API_VERSION}/reference/endpoints/linode/types`}>
            complete type reference
          </Link>
          . Once you have selected the type you want to launch, note its ID and continue to
          the next step.
        </p>
      </section>
      <section>
        <h2>Selecting a distribution</h2>
        <p>
          Now you need to choose a Linux distribution to deploy to your new Linode.
          Just like selecting a type and a region, issue a call to the API, this time
          for a list of available distributions:
        </p>
        <Example example={`curl ${API_ROOT}/${API_VERSION}/linode/distributions`} name="bash" />
        <p>
          This will provide you with a list of distributions like the following:
        </p>
        <Example
          example={`{
  "distributions": [
      {
          "id": "linode/debian8",
          "label": "Debian 8",
          "vendor": "Debian",
          "x64": true,
          "recommended": true,
          "minimum_storage_size": 900,
          "created": "2015-04-27T16:26:41"
      }
      /* and so on */
  ],
  "page": 1,
  "total_pages": 1,
  "total_results": 1
}`}
          name="json"
          noclipboard
        />
        <p>
          For detailed information about each field, see the complete&nbsp;
          <Link to={`/${API_VERSION}/reference/endpoints/linode/distributions`}>
            distribution reference
          </Link>
          . For this example, we’ll go with Debian 8.
        </p>
      </section>
      <section>
        <h2>Creating your new Linode</h2>
        <p>
          Now that you’ve selected a region, type, and distribution, you’re ready to launch a
          new Linode! The API calls above were unauthenticated because they return only publicly
          visible information. However, launching a Linode is tied to your account so this
          call must be authenticated.
        </p>
        <p>
          You will need to substitute your authorization token in the command below before
          running it (replace <strong>$TOKEN</strong>). If you don’t yet have an authorization
          token, read through the Testing with curl guide before proceeding.
        </p>
        <p>
          You should also set a root password for the new Linode
          (replace <strong>$root_pass</strong>).
        </p>
        <p>
          As you can see, the region, type, and Linux distribution are all specified in the
          JSON POST data and can be changed as needed to deploy Linodes to different locations
          and with different characteristics. Customize the following curl command and run it
          when you’re ready to deploy:
        </p>
        <Example
          // eslint-disable-next-line max-len
          example={`curl -X POST ${API_ROOT}/${API_VERSION}/linode/instances -d '{"type": "g5-standard-1", "region": "us-east-1a", "distribution": "linode/debian8", "root_pass": "$root_pass", "label": "prod-1"}' \\
  -H "Authorization: token $TOKEN" -H "Content-type: application/json"
`}
          name="bash"
        />
        <p>
          If all was successful, you should get a response object detailing the newly
          created Linode like the following:
        </p>
        <Example
          example={`{
  "id": 123456,
  "total_transfer": 2000,
  "label": "prod-1",
  "status": "provisioning",
  "group": "",
  "updated": "2016-11-10T19:01:12",
  "created": "2016-11-10T19:01:12",
  "hypervisor": "kvm",
  "ipv4": "97.107.143.56",
  "ipv6": "2600:3c03::f03c:91ff:fe0a:18ab/64",
  "region": {
    "id": "us-east-1a",
    "country": "us",
    "label": "Newark, NJ"
  },
  "type": [
    {
       "ram": 2048,
       "label": "Linode 2048",
       "monthly_price": 1000,
       "transfer": 2000,
       "class": "standard",
       "storage": 24576,
       "id": "g5-standard-1",
       "backups_price": 250,
       "mbits_out": 125,
       "hourly_price": 1,
       "vcpus": 1
    }
  ],
  "distribution": {
    "recommended": true,
    "x64": true,
    "created": "2015-04-27T16:26:41",
    "id": "linode/debian8",
    "label": "Debian 8.1",
    "vendor": "Debian",
    "minimum_storage_size": 900
  },
  "alerts": {
    "cpu": {
       "threshold": 90,
       "enabled": true
    },
    "transfer_out": {
       "enabled": true,
       "threshold": 10
    },
    "io": {
       "threshold": 10000,
       "enabled": true
    },
    "transfer_quota": {
       "threshold": 80,
       "enabled": true
    },
    "transfer_in": {
       "enabled": true,
       "threshold": 10
    }
  },
  "backups": {
    "snapshot": null,
    "last_backup": null,
    "enabled": false,
    "schedule": {
       "day": null,
       "window": null
    }
  }
}`}
          name="json"
          noclipboard
        />
        <p>
          The above response contains lots of details about the newly created Linode,
          including IP addresses, alerts, region information, and meta-data like the date
          and time it was created. For information on all of the returned fields, please
          see the Linode object reference. Take note of the id field, as you will need it
          for the next step.
        </p>
      </section>
      <section>
        <h2>Booting a Linode</h2>
        <p>
          Before you can use your new Linode, you will need to boot it. Take the <code>id</code>
          returned by the previous API call and substitute it for <code>$linode_id</code> in the
          following curl command. Also remember to replace <strong>$TOKEN</strong> with your
          authorization token as in the previous API call.
        </p>
        <Example
          example={`curl -X POST ${API_ROOT}/${API_VERSION}/linode/instances/$linode_id/boot \\
  -H "Authorization: token $TOKEN"
`}
          name="bash"
        />
        <p>
          You’ll receive an empty response (<code>{'{}'}</code>) - this is the expected behavior.
          If the status code is 200, it worked. You can now watch for the Linode’s state field
          to change from "booting" to "running":
        </p>
        <Example
          example={`curl ${API_ROOT}/${API_VERSION}/linode/instances/$linode_id \\
  -H "Authorization: token $TOKEN"
`}
          name="bash"
        />
        <Example
          example={`{
  "linode": {
      "id": 123456,
      "label": "prod-1",
      "status": "running",
      /* and so on */
  }
}`}
          name="json"
          noclipboard
        />
      </section>
      <section>
        <h2>SSH into your Linode</h2>
        <p>
          Run the SSH command from the Linode response object and enter the root password
          you set in the create Linode step:
        </p>
        <Example example="ssh root@$public_ip" name="bash" />
        <p>
          Congratulations! You have now successfully launched a Linode through the API.
        </p>
      </section>
    </section>
  );
}

Introduction.propTypes = {
  route: PropTypes.object,
};<|MERGE_RESOLUTION|>--- conflicted
+++ resolved
@@ -81,14 +81,7 @@
           and network transfer). Run the following curl command to retrieve a list of available
           Linode plans:
         </p>
-<<<<<<< HEAD
         <Example example={`curl ${API_ROOT}/${API_VERSION}/linode/types`} name="bash" />
-=======
-        <Example
-          example={`curl ${API_ROOT}/${API_VERSION}/reference/endpoints/linode/types`}
-          name="bash"
-        />
->>>>>>> ef8e6abe
         <p>
           The above command will return a JSON object like the following:
         </p>
