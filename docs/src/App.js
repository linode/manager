--- conflicted
+++ resolved
@@ -82,20 +82,6 @@
     >
       <Route path="/" component={Layout} endpoints={api.endpoints}>
         <Route component={IndexLayout}>
-<<<<<<< HEAD
-          <IndexRedirect to="/introduction" />
-          <Redirect from="/reference" to="/introduction" />
-          <Route path="/introduction" component={Introduction} />
-          <Route path="/access" component={Access} />
-          <Route path="/pagination" component={Pagination} />
-          <Route path="/filtering" component={Filtering} />
-          <Route path="/errors" component={Errors} />
-          <Route path="/guides/python" component={Python} />
-          <Route path="/guides/python/introduction" component={PythonIntroduction} />
-          <Route path="/guides/curl" component={Curl} />
-          <Route path="/guides/curl/creating-a-linode" component={CreateLinode} />
-          <Route path="/guides/curl/testing-with-curl" component={TestingWithCurl} />
-=======
           <IndexRedirect to={`${ROUTE_BASE_PATH}/introduction`} />
           <Redirect from={`${ROUTE_BASE_PATH}/reference`} to={`${ROUTE_BASE_PATH}/introduction`} />
           <Route path={`${ROUTE_BASE_PATH}/introduction`} component={Introduction} />
@@ -117,7 +103,6 @@
           <Route path={`${ROUTE_BASE_PATH}/guides/curl`} component={Curl} />
           <Route path={`${ROUTE_BASE_PATH}/guides/curl/creating-a-linode`} component={CreateLinode} />
           <Route path={`${ROUTE_BASE_PATH}/guides/curl/testing-with-curl`} component={TestingWithCurl} />
->>>>>>> 1c58a310
           {api.endpoints.map(function(endpoint, index) {
             return generateIndexRoute({ key: index, endpoint: endpoint });
           })}
