import 'babel-polyfill';
import React from 'react';
import { render } from 'react-dom';
import { Redirect, Router, Route, IndexRedirect, browserHistory } from 'react-router';
import ReactGA from 'react-ga';

import { GA_ID } from './constants';

import styles from '../scss/index.scss';

import { NotFound } from 'linode-components/errors';

import {
  IndexLayout,
  Layout,
} from './layouts';

import {
  Introduction,
  Access,
  Pagination,
  Filtering,
  Errors,
} from './components/intros';

import {
  Python,
  PythonIntroduction,
  Curl,
  CreateLinode,
  TestingWithCurl,
  BasicSetup,
  CoreConcepts,
  OAuthWorkflow,
} from './components/guides';

import {
  generateIndexRoute,
  generateChildRoute,
  generateLibraryRoutes,
} from '~/RoutesGenerator';

import { default as api } from '~/api';
import { python } from '~/data/python';

const pythonDataTitles = Object.values(python.pythonObjects).map(function(pythonObject) {
  return {
    href: pythonObject.routePath,
    path: pythonObject.name,
    description: pythonObject.formattedPythonObject.desc,
    formattedLibraryObject: pythonObject.formattedPythonObject,
  };
});
const pythonClientObjectTitles = pythonDataTitles.filter(function(pythonData) {
  return (pythonData.path === 'LinodeLoginClient' || pythonData.path === 'LinodeClient');
});
const pythonAPITitles = pythonDataTitles.filter(function(pythonData) {
  return (pythonData.path !== 'LinodeLoginClient' && pythonData.path !== 'LinodeClient');
});

import { API_VERSION } from '~/constants';


ReactGA.initialize(GA_ID); // eslint-disable-line no-undef
function logPageView() {
  ReactGA.set({ page: window.location.pathname });
  ReactGA.pageview(window.location.pathname);
}

// https://github.com/ReactTraining/react-router/issues/394#issuecomment-220221604
function hashLinkScroll() {
  const { hash } = window.location;
  if (hash !== '') {
    // Push onto callback queue so it runs after the DOM is updated,
    // this is required when navigating from a different page so that
    // the element is rendered on the page before trying to getElementById.
    setTimeout(() => {
      const id = hash.replace('#', '');
      const element = document.getElementById(id);
      if (element) {
        element.scrollTop = element.offsetHeight;
      }
    }, 0);
  } else {
    // If we're not jumping to a specific place, scroll to top.
    window.scroll(0, 0);
  }
}

function onRouterUpdate() {
  logPageView();
  hashLinkScroll();
}

export function init() {
  hashLinkScroll();

  render(
    <Router
      history={browserHistory}
      onUpdate={onRouterUpdate}
    >
      <Route path="/" component={Layout} endpoints={api.endpoints}>
        <Route component={IndexLayout}>
<<<<<<< HEAD
          <IndexRedirect to={`/${API_VERSION}/introduction`} />
          <Redirect from='/reference' to={`/${API_VERSION}/introduction`} />
          <Redirect from={`/${API_VERSION}/reference`} to={`/${API_VERSION}/introduction`} />
          <Route path={`/${API_VERSION}/introduction`} component={Introduction} />
          <Route path={`/${API_VERSION}/access`} component={Access} />
          <Route path={`/${API_VERSION}/pagination`} component={Pagination} />
          <Route path={`/${API_VERSION}/filtering`} component={Filtering} />
          <Route path={`/${API_VERSION}/errors`} component={Errors} />
          <Route path={`/${API_VERSION}/guides/curl`} component={Curl} />
          <Route path={`/${API_VERSION}/guides/curl/creating-a-linode`} component={CreateLinode} />
          <Route path={`/${API_VERSION}/guides/curl/testing-with-curl`} component={TestingWithCurl} />
          <Route path={`/${API_VERSION}/guides/python`} component={Python} pythonDataObjects={{pythonDataTitles, pythonClientObjectTitles, pythonAPITitles}} />
          <Route path={`/${API_VERSION}/guides/python/introduction`} component={PythonIntroduction} />
          <Route path={`/${API_VERSION}/guides/python/basic-setup`} component={BasicSetup} />
          <Route path={`/${API_VERSION}/guides/python/oauth-Workflow`} component={OAuthWorkflow} />
          <Route path={`/${API_VERSION}/guides/python/core-concepts`} component={CoreConcepts} />
          {api.endpoints.map(function(endpoint, index) {
            return generateIndexRoute({ key: index, endpoint: endpoint });
          })}
          {api.endpoints.map(function(endpoint) {
            const crumb = [{ groupLabel: 'Reference', label: endpoint.path, to: endpoint.routePath }];
            return generateChildRoute({ endpoint: endpoint, prevCrumbs: crumb });
          })}
          {pythonClientObjectTitles.map(function(pythonObject, index) {
            const crumb = [{ groupLabel: 'Guides', label: '/python', to: `/${API_VERSION}/guides/python` }];
            return generateLibraryRoutes({ index: index, libraryObject: pythonObject, prevCrumbs: crumb });
          })}
          {pythonAPITitles.map(function(pythonObject, index) {
            const crumb = [{ groupLabel: 'Guides', label: '/python', to: `/${API_VERSION}/guides/python` }];
            return generateLibraryRoutes({ index: index, libraryObject: pythonObject, prevCrumbs: crumb });
          })}
=======
          <IndexRedirect to={`/${API_VERSION}`} />
          <Redirect from='/reference' to={`/${API_VERSION}/`} />
          <Route path={`/${API_VERSION}`}>
            <IndexRedirect to="introduction" />
            <Redirect from="reference" to="introduction" />
            <Route path="introduction" component={Introduction} />
            <Route path="access" component={Access} />
            <Route path="pagination" component={Pagination} />
            <Route path="filtering" component={Filtering} />
            <Route path="errors" component={Errors} />
            <Route path="guides/python" component={Python} />
            <Route path="guides/python/introduction" component={PythonIntroduction} />
            <Route path="guides/curl" component={Curl} />
            <Route path="guides/curl/creating-a-linode" component={CreateLinode} />
            <Route path="guides/curl/testing-with-curl" component={TestingWithCurl} />
            {api.endpoints.map(function(endpoint, index) {
               return generateIndexRoute({ key: index, endpoint: endpoint });
             })}
            {api.endpoints.map(function(endpoint) {
               const crumb = [{ groupLabel: 'Reference', label: endpoint.path, to: endpoint.routePath }];
               return generateChildRoute({ endpoint: endpoint, prevCrumbs: crumb });
             })}
          </Route>
>>>>>>> e65c551d
        </Route>
        <Route path="*" component={NotFound} />
      </Route>
    </Router>,
    document.getElementById('root')
  );
};<|MERGE_RESOLUTION|>--- conflicted
+++ resolved
@@ -102,39 +102,6 @@
     >
       <Route path="/" component={Layout} endpoints={api.endpoints}>
         <Route component={IndexLayout}>
-<<<<<<< HEAD
-          <IndexRedirect to={`/${API_VERSION}/introduction`} />
-          <Redirect from='/reference' to={`/${API_VERSION}/introduction`} />
-          <Redirect from={`/${API_VERSION}/reference`} to={`/${API_VERSION}/introduction`} />
-          <Route path={`/${API_VERSION}/introduction`} component={Introduction} />
-          <Route path={`/${API_VERSION}/access`} component={Access} />
-          <Route path={`/${API_VERSION}/pagination`} component={Pagination} />
-          <Route path={`/${API_VERSION}/filtering`} component={Filtering} />
-          <Route path={`/${API_VERSION}/errors`} component={Errors} />
-          <Route path={`/${API_VERSION}/guides/curl`} component={Curl} />
-          <Route path={`/${API_VERSION}/guides/curl/creating-a-linode`} component={CreateLinode} />
-          <Route path={`/${API_VERSION}/guides/curl/testing-with-curl`} component={TestingWithCurl} />
-          <Route path={`/${API_VERSION}/guides/python`} component={Python} pythonDataObjects={{pythonDataTitles, pythonClientObjectTitles, pythonAPITitles}} />
-          <Route path={`/${API_VERSION}/guides/python/introduction`} component={PythonIntroduction} />
-          <Route path={`/${API_VERSION}/guides/python/basic-setup`} component={BasicSetup} />
-          <Route path={`/${API_VERSION}/guides/python/oauth-Workflow`} component={OAuthWorkflow} />
-          <Route path={`/${API_VERSION}/guides/python/core-concepts`} component={CoreConcepts} />
-          {api.endpoints.map(function(endpoint, index) {
-            return generateIndexRoute({ key: index, endpoint: endpoint });
-          })}
-          {api.endpoints.map(function(endpoint) {
-            const crumb = [{ groupLabel: 'Reference', label: endpoint.path, to: endpoint.routePath }];
-            return generateChildRoute({ endpoint: endpoint, prevCrumbs: crumb });
-          })}
-          {pythonClientObjectTitles.map(function(pythonObject, index) {
-            const crumb = [{ groupLabel: 'Guides', label: '/python', to: `/${API_VERSION}/guides/python` }];
-            return generateLibraryRoutes({ index: index, libraryObject: pythonObject, prevCrumbs: crumb });
-          })}
-          {pythonAPITitles.map(function(pythonObject, index) {
-            const crumb = [{ groupLabel: 'Guides', label: '/python', to: `/${API_VERSION}/guides/python` }];
-            return generateLibraryRoutes({ index: index, libraryObject: pythonObject, prevCrumbs: crumb });
-          })}
-=======
           <IndexRedirect to={`/${API_VERSION}`} />
           <Redirect from='/reference' to={`/${API_VERSION}/`} />
           <Route path={`/${API_VERSION}`}>
@@ -145,11 +112,14 @@
             <Route path="pagination" component={Pagination} />
             <Route path="filtering" component={Filtering} />
             <Route path="errors" component={Errors} />
-            <Route path="guides/python" component={Python} />
-            <Route path="guides/python/introduction" component={PythonIntroduction} />
             <Route path="guides/curl" component={Curl} />
             <Route path="guides/curl/creating-a-linode" component={CreateLinode} />
             <Route path="guides/curl/testing-with-curl" component={TestingWithCurl} />
+            <Route path={guides/python} component={Python} pythonDataObjects={{pythonDataTitles, pythonClientObjectTitles, pythonAPITitles}} />
+            <Route path={guides/python/introduction} component={PythonIntroduction} />
+            <Route path={guides/python/basic-setup} component={BasicSetup} />
+            <Route path={guides/python/oauth-workflow} component={OAuthWorkflow} />
+            <Route path={guides/python/core-concepts} component={CoreConcepts} />
             {api.endpoints.map(function(endpoint, index) {
                return generateIndexRoute({ key: index, endpoint: endpoint });
              })}
@@ -158,7 +128,14 @@
                return generateChildRoute({ endpoint: endpoint, prevCrumbs: crumb });
              })}
           </Route>
->>>>>>> e65c551d
+          {pythonClientObjectTitles.map(function(pythonObject, index) {
+            const crumb = [{ groupLabel: 'Guides', label: '/python', to: `/${API_VERSION}/guides/python` }];
+            return generateLibraryRoutes({ index: index, libraryObject: pythonObject, prevCrumbs: crumb });
+          })}
+          {pythonAPITitles.map(function(pythonObject, index) {
+            const crumb = [{ groupLabel: 'Guides', label: '/python', to: `/${API_VERSION}/guides/python` }];
+            return generateLibraryRoutes({ index: index, libraryObject: pythonObject, prevCrumbs: crumb });
+          })}
         </Route>
         <Route path="*" component={NotFound} />
       </Route>
