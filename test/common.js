import * as fetch from '~/fetch';
import { expect } from 'chai';
import sinon from 'sinon';
import { state as defaultState } from '@/data';

class InternalAssertionError extends Error {
  constructor(aVal, bVal, keyPath) {
    super();
    const keyPathString = `.${keyPath.join('.')}`;
    this.message =
<<<<<<< HEAD
      `Expected 'a' at ${keyPathString} (${JSON.stringify(aVal)})
       to equal 'b' at ${keyPathString} (${JSON.stringify(bVal)})`;
=======
      `Expected 'a' at ${keyPathString} (${JSON.stringify(aVal)} : ${typeof aVal}) ` +
      `to equal 'b' at ${keyPathString} (${JSON.stringify(bVal)} : ${typeof bVal})`;
>>>>>>> d8b1f931
  }
}

class InternalAssertionTypeError extends Error {
  constructor(aVal, bVal, keyPath) {
    super();
    const keyPathString = `.${keyPath.join('.')}`;
    this.message =
<<<<<<< HEAD
      (`Expected type of 'a' at ${keyPathString} (${JSON.stringify(aVal)}) ` +
       `to equal type of 'b' at ${keyPathString} (${JSON.stringify(bVal)})`);
=======
      `Expected type of 'a' at ${keyPathString} (${JSON.stringify(aVal)} : ${typeof aVal}) ` +
      `to equal type of 'b' at ${keyPathString} (${JSON.stringify(bVal)} : ${typeof bVal})`;
>>>>>>> d8b1f931
  }
}

// https://developer.mozilla.org/en-US/docs/Web/JavaScript/Reference/Global_Objects/Object
function isObject(o) {
  return o === Object(o);
}

export function expectObjectDeepEquals(initialA, initialB) {
  const stackA = [{ a: initialA, path: [] }];
  const stackB = [initialB];

  while (stackA.length) {
    const { a, path } = stackA.pop();
    const b = stackB.pop();

    if (isObject(a) || isObject(b)) {
      if (!isObject(a) || !isObject(b)) {
        throw new InternalAssertionTypeError(a, b, path);
      }

      Object.keys(a).forEach(aKey => {
        stackA.push({ a: a[aKey], path: [...path, aKey] });
        stackB.push(b[aKey]);
      });

      Object.keys(b).forEach(bKey => {
        if (a[bKey] === undefined) {
          throw new InternalAssertionError(a[bKey], b[bKey], path);
        }
      });
    } else if (Array.isArray(a)) {
      if (!Array.isArray(b)) {
        throw new InternalAssertionTypeError(a, b, path);
      } else if (a.length !== b.length) {
        throw new InternalAssertionError(a, b, path);
      }

      a.forEach((aVal, i) => {
        stackA.push({ a: aVal, path: [...path, i] });
        stackB.push(b[i]);
      });
    } else {
      if (a !== b) {
        throw new InternalAssertionError(a, b, path);
      }
    }
  }
}

/**
 * Asserts that a certain kind of request occurs when you invoke the provided
 * function.
 * @param {Function} fn - The (async) function to invoke
 * @param {string} path - The path you expect it to be called with
 * @param {Function} dispatched - A function to be invoked with each call that
 * @param {Object} response - Response JSON to return from the fetch call
 * @param {Object} options - Any options passed to fetch you wish to assert
 * @param {Object} state - State to be returned by getState
 * occured to dispatch
 */
export async function expectRequest(fn, path, dispatched = () => {},
    response = null, options = null, _state = null) {
  const state = _state || defaultState;
  const sandbox = sinon.sandbox.create();
  try {
    expect(fn).to.be.a('function');
    const fetchStub = sandbox.stub(fetch, 'fetch').returns({
      json: () => response || { },
    });
    const dispatch = sinon.spy();
    await fn(dispatch, () => state);
    expect(fetchStub.callCount).to.equal(1);
    expect(fetchStub.firstCall.args[1]).to.equal(path);
    if (options) {
      const o = fetchStub.firstCall.args[2];
      if (typeof options === 'function') {
        options(o);
      } else {
        Object.keys(options).map(k =>
          expectObjectDeepEquals(k === 'body' ? JSON.parse(o[k]) : o[k], options[k]));
      }
    }
    for (let i = 0; i < dispatch.callCount; ++i) {
      dispatched(dispatch.getCall(i), i);
    }
  } finally {
    sandbox.restore();
  }
}<|MERGE_RESOLUTION|>--- conflicted
+++ resolved
@@ -8,13 +8,8 @@
     super();
     const keyPathString = `.${keyPath.join('.')}`;
     this.message =
-<<<<<<< HEAD
-      `Expected 'a' at ${keyPathString} (${JSON.stringify(aVal)})
-       to equal 'b' at ${keyPathString} (${JSON.stringify(bVal)})`;
-=======
       `Expected 'a' at ${keyPathString} (${JSON.stringify(aVal)} : ${typeof aVal}) ` +
       `to equal 'b' at ${keyPathString} (${JSON.stringify(bVal)} : ${typeof bVal})`;
->>>>>>> d8b1f931
   }
 }
 
@@ -23,13 +18,8 @@
     super();
     const keyPathString = `.${keyPath.join('.')}`;
     this.message =
-<<<<<<< HEAD
-      (`Expected type of 'a' at ${keyPathString} (${JSON.stringify(aVal)}) ` +
-       `to equal type of 'b' at ${keyPathString} (${JSON.stringify(bVal)})`);
-=======
       `Expected type of 'a' at ${keyPathString} (${JSON.stringify(aVal)} : ${typeof aVal}) ` +
       `to equal type of 'b' at ${keyPathString} (${JSON.stringify(bVal)} : ${typeof bVal})`;
->>>>>>> d8b1f931
   }
 }
 
