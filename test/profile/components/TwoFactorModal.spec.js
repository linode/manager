import { expect } from 'chai';
import { mount } from 'enzyme';
import React from 'react';
import sinon from 'sinon';

import { TwoFactorModal } from '~/profile/components/TwoFactorModal';

import { expectDispatchOrStoreErrors, expectRequest } from '@/common';
import { profile } from '@/data/profile';


describe('profile/components/TwoFactorModal', () => {
  const sandbox = sinon.sandbox.create();

  const dispatch = sandbox.stub();

  it('confirm two factor called', async () => {
    const page = mount(
      <TwoFactorModal
        dispatch={dispatch}
        toggleTwoFactor={() => {}}
        secret={'qrCode'}
        profile={profile}
      />
    );

    page.instance().setState({ tfaCode: 'theCode' });

    dispatch.reset();
    await page.find('Form').props().onSubmit({ preventDefault() {} });
    expect(dispatch.callCount).to.equal(1);
    await expectDispatchOrStoreErrors(dispatch.firstCall.args[0], [
<<<<<<< HEAD
      ([fn]) => expectRequest(fn, '/account/profile/tfa-enable-confirm', {
        method: 'POST',
        body: { tfa_code: 'theCode' },
      }),
=======
      ([fn]) => {
        const _dispatch = sinon.stub();
        fn(_dispatch, () => ({ api: { profile: {} } }));
        return expectRequest(_dispatch.firstCall.args[0], '/profile/tfa-enable-confirm', {
          method: 'POST',
          body: { tfa_code: 'theCode' },
        });
      },
>>>>>>> 00d44c53
    ], 2, [{ secret: '' }]);
  });
});<|MERGE_RESOLUTION|>--- conflicted
+++ resolved
@@ -30,21 +30,10 @@
     await page.find('Form').props().onSubmit({ preventDefault() {} });
     expect(dispatch.callCount).to.equal(1);
     await expectDispatchOrStoreErrors(dispatch.firstCall.args[0], [
-<<<<<<< HEAD
-      ([fn]) => expectRequest(fn, '/account/profile/tfa-enable-confirm', {
+      ([fn]) => expectRequest(fn, '/profile/tfa-enable-confirm', {
         method: 'POST',
         body: { tfa_code: 'theCode' },
       }),
-=======
-      ([fn]) => {
-        const _dispatch = sinon.stub();
-        fn(_dispatch, () => ({ api: { profile: {} } }));
-        return expectRequest(_dispatch.firstCall.args[0], '/profile/tfa-enable-confirm', {
-          method: 'POST',
-          body: { tfa_code: 'theCode' },
-        });
-      },
->>>>>>> 00d44c53
     ], 2, [{ secret: '' }]);
   });
 });