--- conflicted
+++ resolved
@@ -28,19 +28,9 @@
     await page.find('Form').props().onSubmit({ preventDefault() {} });
     expect(dispatch.callCount).to.equal(1);
     await expectDispatchOrStoreErrors(dispatch.firstCall.args[0], [
-<<<<<<< HEAD
-      ([fn]) => expectRequest(fn, '/account/profile/tfa-disable', {
+      ([fn]) => expectRequest(fn, '/profile/tfa-disable', {
         method: 'POST',
       }),
-=======
-      ([fn]) => {
-        const _dispatch = sinon.stub();
-        fn(_dispatch, () => ({ api: { profile: {} } }));
-        return expectRequest(_dispatch.firstCall.args[0], '/profile/tfa-disable', {
-          method: 'POST',
-        });
-      },
->>>>>>> 00d44c53
     ], 1);
   });
 
@@ -59,19 +49,9 @@
     await page.find('Form').props().onSubmit({ preventDefault() {} });
     expect(dispatch.callCount).to.equal(1);
     await expectDispatchOrStoreErrors(dispatch.firstCall.args[0], [
-<<<<<<< HEAD
-      ([fn]) => expectRequest(fn, '/account/profile/tfa-enable', {
+      ([fn]) => expectRequest(fn, '/profile/tfa-enable', {
         method: 'POST',
       }),
-=======
-      ([fn]) => {
-        const _dispatch = sinon.stub();
-        fn(_dispatch, () => ({ api: { profile: {} } }));
-        return expectRequest(_dispatch.firstCall.args[0], '/profile/tfa-enable', {
-          method: 'POST',
-        });
-      },
->>>>>>> 00d44c53
     ], 1, [{ secret: '' }]);
   });
 });