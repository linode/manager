import { mount } from 'enzyme';
import { push } from 'react-router-redux';
import sinon from 'sinon';

import { REGION_MAP } from '~/constants';
import { CloneLinode } from '~/linodes/components';

import {
  changeInput,
  expectDispatchOrStoreErrors,
  expectObjectDeepEquals,
  expectRequest,
} from '@/common';
import { api } from '@/data';
import { testType } from '@/data/types';
import { testLinode } from '@/data/linodes';


const { linodes: { linodes }, types: { types } } = api;

describe('linodes/components/CloneLinode', function () {
  const sandbox = sinon.sandbox.create();
  let dispatch = sandbox.spy();

  afterEach(() => {
    sandbox.restore();
    dispatch = sandbox.spy();
  });

  it('clones a linode', async function () {
    CloneLinode.trigger(dispatch, linodes, types);
    const modal = mount(dispatch.firstCall.args[0].body);

    changeInput(modal, 'label', 'clonedLinode');
    changeInput(modal, 'linode', testLinode.id);
    changeInput(modal, 'region', REGION_MAP.Asia[0]);
    changeInput(modal, 'plan', testType.id);
    changeInput(modal, 'backups', true);

    dispatch.reset();

    modal.find('Form').props().onSubmit();

    await expectDispatchOrStoreErrors(dispatch.firstCall.args[0], [
      ([fn]) => expectRequest(fn, `/linode/instances/${testLinode.id}/clone`, {
        method: 'POST',
        body: {
          region: REGION_MAP.Asia[0],
          type: testType.id,
          label: 'clonedLinode',
<<<<<<< HEAD
          with_backups: true,
=======
          backups_enabled: true,
>>>>>>> 2cde12db
        },
      }, { id: 1 }),
      ([pushResult]) => expectObjectDeepEquals(pushResult, push('/linodes/my-linode')),
    ], 2, [{ label: 'my-linode' }]);
  });
});<|MERGE_RESOLUTION|>--- conflicted
+++ resolved
@@ -48,11 +48,7 @@
           region: REGION_MAP.Asia[0],
           type: testType.id,
           label: 'clonedLinode',
-<<<<<<< HEAD
-          with_backups: true,
-=======
           backups_enabled: true,
->>>>>>> 2cde12db
         },
       }, { id: 1 }),
       ([pushResult]) => expectObjectDeepEquals(pushResult, push('/linodes/my-linode')),
