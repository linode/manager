--- conflicted
+++ resolved
@@ -33,28 +33,10 @@
 
     expect(dispatch.callCount).to.equal(1);
     await expectDispatchOrStoreErrors(dispatch.firstCall.args[0], [
-<<<<<<< HEAD
-      async function ([fn]) {
-        const _dispatch = sinon.stub();
-        _dispatch.returns({ address: '192.168.1.1' });
-        await fn(_dispatch, () => state);
-
-        expect(_dispatch.callCount).to.equal(2);
-
-        await expectRequest(
-          _dispatch.firstCall.args[0],
-          `/linode/instances/${testLinode.id}/ips`,
-          {
-            method: 'POST',
-            body: { type: 'public' },
-          });
-      },
-=======
       ([fn]) => expectRequest(fn, `/linode/instances/${testLinode.id}/ips`, {
         method: 'POST',
-        body: { type: 'private' },
+        body: { type: 'public' },
       }, { address: '192.168.1.1' }),
->>>>>>> c63aeb5d
     ]);
   });
 });