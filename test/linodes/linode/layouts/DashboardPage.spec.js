--- conflicted
+++ resolved
@@ -148,67 +148,6 @@
       .to.equal(lishLink);
   });
 
-<<<<<<< HEAD
-  /*
-  describe('performance graph', () => {
-    it('renders source options', () => {
-      const page = shallow(
-        <DashboardPage
-          linodes={linodes}
-          params={params}
-        />);
-
-      const sourceInput = page.find('.select-source');
-      expect(sourceInput.find('option').length).to.equal(4);
-    });
-
-    it('renders range options', () => {
-      const page = shallow(
-        <DashboardPage
-          linodes={linodes}
-          params={params}
-        />);
-
-      const rangeInput = page.find('.select-range');
-      expect(rangeInput.find('option').length).to.equal(3);
-    });
-
-    it('changes source on change', () => {
-      const page = shallow(
-        <DashboardPage
-          linodes={linodes}
-          params={params}
-        />);
-
-      const sourceInput = page.find('.select-source');
-      sourceInput.simulate('change', { target: { value: 'disk' } });
-      expect(page.state('source')).to.equal('disk');
-    });
-
-    it('changes range on change', () => {
-      const page = shallow(
-        <DashboardPage
-          linodes={linodes}
-          params={params}
-        />);
-
-      const rangeInput = page.find('.select-range');
-      rangeInput.simulate('change', { target: { value: 'last2day' } });
-      expect(page.state('range')).to.equal('last2day');
-    });
-
-    it('renders the chart', () => {
-      const page = shallow(
-        <DashboardPage
-          linodes={linodes}
-          params={params}
-        />);
-
-      expect(page.find('Chart').length).to.equal(1);
-    });
-  });
-  */
-=======
   it('renders glish button element', () => {
     const page = shallow(
       <DashboardPage
@@ -217,5 +156,4 @@
 
     expect(page.find('#glish-button').length).to.equal(1);
   });
->>>>>>> f4407f81
 });