/**
 * @file Increments Cloud Manager package versions.
 *
 * Usage:
 *
 * package-versions <manager-version> <api-version> <validation-version> [-f | --force]
 *
 * Positional Parameters:
 * - `<manager-version>`    (Optional) Desired Cloud Manager package version.
 * - `<api-version>`        (Optional) Desired APIv4 package version.
 * - `<validation-version>` (Optional) Desired Validation package version.
 * - `<ui-version>`         (Optional) Desired UI package version.
 *
 * Optional Flags:
 * - `-f | --force`         Forces the script to update package versions without
 *                          prompting the user for confirmation. When this is
 *                          specified, the script expects versions for all
 *                          packages to be passed as positional arguments, and
 *                          will fail otherwise.
 */

const fs = require("fs");
const path = require("path");
const readline = require("readline");

// Command line arguments with executable path and name excluded.
const args = process.argv.slice(2);

/**
 * Package versions that were passed to CLI.
 *
 * @var {string[]}
 */
const desiredVersions = args.filter((arg) => {
  return !arg.startsWith("-");
});

/**
 * CLI flags that modify script behavior.
 *
 * @var {string[]}
 */
const flags = args.filter((arg) => {
  return arg.startsWith("-");
});

/**
 * Path to repository root.
 *
 * @var {string}
 */
const root = path.resolve(__dirname, "..", "..");

/**
 * Sanitize the package name to prevent path traversal attacks.
 *
 * @param {string} packageName - The name of the package.
 * @returns {string} - The sanitized package name.
 */
const sanitizePackageName = (packageName) => {
  return packageName.replace(/[^a-zA-Z0-9-_]/g, "");
};

/**
 * Gets the path to the package.json file for the package with the given name.
 *
 * @param {string} packageName - Name of package for which to retrieve path.
 *
 * @returns {string} Package path for `packageName`.
 */
const getPackagePath = (packageName) => {
  const sanitizedPackageName = sanitizePackageName(packageName);

  // Join the root directory, packages directory, and sanitized package name
  const packagePath = path.join(
    root,
    "packages",
    sanitizedPackageName,
    "package.json"
  );

  // Ensure the resolved path is within the expected directory to prevent traversal
  const resolvedPath = path.resolve(packagePath);
  if (!resolvedPath.startsWith(path.resolve(root, "packages"))) {
    throw new Error("Path traversal attempt detected");
  }

  return resolvedPath;
};

/**
 * Reads input from stdin and returns a Promise that resolves to the input value.
 *
 * @return {Promise<string>}
 */
const readlinePromise = (prompt) => {
  const rl = readline.createInterface({
    input: process.stdin,
    output: process.stdout,
  });

  return new Promise((resolve) => {
    rl.question(prompt, (result) => {
      rl.close();
      resolve(result);
    });
  });
};

/**
 * If `true`, packages will be updated using desired versions passed via CLI.
 *
 * In this case, the user is expected to have passed a version number for each
 * package and will not be prompted to specify versions interactively. If the
 * user fails to provide a version for one of the packages, the script will exit
 * with an error.
 *
 * @var {boolean}
 */
const force = flags.includes("-f") || flags.includes("--force");

/**
 * Desired package versions from command line arguments.
 */
const [
  desiredManagerVersion,
  desiredApiVersion,
  desiredValidationVersion,
  desiredUiVersion
] = desiredVersions;

// Describes packages that should be modified by this script.
const jobs = [
<<<<<<< HEAD
  {
    name: "manager",
    path: getPackagePath("manager"),
    desiredVersion: desiredManagerVersion,
  },
  {
    name: "api-v4",
    path: getPackagePath("api-v4"),
    desiredVersion: desiredApiVersion,
  },
  {
    name: "validation",
    path: getPackagePath("validation"),
    desiredVersion: desiredValidationVersion,
  },
=======
  { name: 'manager', path: getPackagePath('manager'), desiredVersion: desiredManagerVersion },
  { name: 'api-v4', path: getPackagePath('api-v4'), desiredVersion: desiredApiVersion },
  { name: 'validation', path: getPackagePath('validation'), desiredVersion: desiredValidationVersion },
  { name: 'ui', path: getPackagePath('ui'), desiredVersion: desiredUiVersion },
>>>>>>> 4dbe28d3
];

// Describes the files that will be written to, and the changes that will be made.
const writeTasks = [];

// Describes changes that were made by this script. Used to summarize changes
// to the user.
const summary = [];

/**
 * Main script function.
 *
 * This is responsible for interpreting the CLI input, updating package files
 * as needed, and populating the `summary` array so that the results can be
 * displayed to the user.
 *
 * @returns {Promise<void>}
 */
const main = async () => {
  const currentPackageInfo = jobs.map((job) => {
    return {
      name: job.name,
      currentVersion:
        JSON.parse(fs.readFileSync(job.path, "utf8")).version || "(No Version)",
    };
  });

  console.info("Package info:");
  console.table(currentPackageInfo);

  for (job of jobs) {
    const jobName = job.name;
    const jobPath = job.path;
    const jobVersion = job.desiredVersion;

    const packageData = JSON.parse(fs.readFileSync(jobPath));
    const currentVersion = packageData.version;

    let result = undefined;
    if (!force) {
      const suggestedVersion = jobVersion
        ? jobVersion
        : (() => {
            // If package doesn't have a version for some reason, suggest `0.1.0`.
            if (!currentVersion) {
              return `0.1.0`;
            }
            // Assumes `major.minor.patch` format, undefined behavior otherwise.
            const [major, minor, patch] = currentVersion.split(".");
            return `${major || 0}.${Number(minor || 0) + 1}.0`;
          })();

      const prompt = `New version for '${jobName}' package? (${suggestedVersion})\n`;
      result = await readlinePromise(prompt);
      if (!result) {
        result = suggestedVersion;
      }
    } else {
      if (!jobVersion) {
        throw new Error(
          `Unable to increment package '${jobName}' version; -f flag was passed but no version was specified for this package`
        );
      }
      console.info(
        `Incrementing package '${jobName}' version to '${jobVersion}'`
      );
      result = jobVersion;
    }

    packageData.version = result;
    const jsonString = `${JSON.stringify(packageData, null, 2)}\n`;

    writeTasks.push({
      name: jobName,
      filepath: jobPath,
      contents: jsonString,
      oldVersion: currentVersion,
      newVersion: result,
    });
  }

  for (writeTask of writeTasks) {
    try {
      fs.writeFileSync(writeTask.filepath, writeTask.contents);
      summary.push({
        name: writeTask.name,
        oldVersion: writeTask.oldVersion,
        newVersion: writeTask.newVersion,
      });
    } catch (e) {
      console.error(e.message);
      console.error(`Unable to write changes to ${writeTask.filepath}`);
    }
  }
};

// Run program, display errors, summary, etc.
(async () => {
  let error = false;
  try {
    await main();
    console.info(
      "Successfully incremented package versions. See the summary below:"
    );
  } catch (e) {
    console.error(e.message || "An unknown error has occurred.");
    console.error(
      "An error has occurred and package versions were not incremented as expected."
    );
    error = true;
  } finally {
    if (summary.length) {
      console.table(summary);
    } else {
      console.info("No changes have been made.");
    }
    if (error) {
      process.exit(1);
    }
  }
})();<|MERGE_RESOLUTION|>--- conflicted
+++ resolved
@@ -126,12 +126,11 @@
   desiredManagerVersion,
   desiredApiVersion,
   desiredValidationVersion,
-  desiredUiVersion
+  desiredUiVersion,
 ] = desiredVersions;
 
 // Describes packages that should be modified by this script.
 const jobs = [
-<<<<<<< HEAD
   {
     name: "manager",
     path: getPackagePath("manager"),
@@ -147,12 +146,7 @@
     path: getPackagePath("validation"),
     desiredVersion: desiredValidationVersion,
   },
-=======
-  { name: 'manager', path: getPackagePath('manager'), desiredVersion: desiredManagerVersion },
-  { name: 'api-v4', path: getPackagePath('api-v4'), desiredVersion: desiredApiVersion },
-  { name: 'validation', path: getPackagePath('validation'), desiredVersion: desiredValidationVersion },
-  { name: 'ui', path: getPackagePath('ui'), desiredVersion: desiredUiVersion },
->>>>>>> 4dbe28d3
+  { name: "ui", path: getPackagePath("ui"), desiredVersion: desiredUiVersion },
 ];
 
 // Describes the files that will be written to, and the changes that will be made.
