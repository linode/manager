--- conflicted
+++ resolved
@@ -2,11 +2,7 @@
   "name": "linode-manager",
   "author": "Linode",
   "description": "The Linode Manager website",
-<<<<<<< HEAD
-  "version": "0.25.2",
-=======
   "version": "0.25.3",
->>>>>>> 763720d2
   "private": true,
   "engines": {
     "node": ">= 8.0.0 <9.0.0"
