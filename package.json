{
  "name": "root",
  "private": true,
  "license": "Apache-2.0",
  "devDependencies": {
    "husky": "^3.0.1",
    "npm-run-all": "^4.1.5",
    "patch-package": "^6.1.0",
    "postinstall": "^0.6.0",
    "typescript": "~4.1.5"
  },
  "husky": {
    "hooks": {
      "pre-commit": "yarn workspaces run precommit"
    }
  },
  "scripts": {
    "lint": "yarn run eslint . --quiet --ext .js,.ts,.tsx",
    "cost-of-modules": "yarn global add cost-of-modules && cost-of-modules --less --no-install --include-dev",
    "install:all": "yarn install --frozen-lockfile",
    "upgrade:sdk": "yarn workspace @linode/api-v4 version --no-git-tag-version --no-commit-hooks && yarn workspace linode-manager upgrade @linode/api-v4",
    "postinstall": "echo \"Skipping Patching: yarn workspaces run postinstall && patch-package\"",
    "build:sdk": "yarn workspace @linode/api-v4 build",
    "build:validation": "yarn workspace @linode/validation build",
    "build": "yarn build:validation && yarn build:sdk && yarn workspace linode-manager build",
    "build:analyze": "yarn build --bundle-analyze",
    "up": "yarn install:all && yarn build:validation && yarn build:sdk && yarn start:all",
    "dev": "yarn install:all && yarn start:all",
    "start:all": "concurrently -n api-v4,validation,manager -c blue,yellow,green \"yarn workspace @linode/api-v4 start\" \"yarn workspace @linode/validation start\" \"yarn workspace linode-manager start\"",
    "start:manager": "yarn workspace linode-manager start",
    "start:manager:ci": "yarn workspace linode-manager start:ci",
    "clean": "rm -rf node_modules && rm -rf packages/@linode/api-v4/node_modules && rm -rf packages/manager/node_modules && rm -rf packages/@linode/validation/node_modules",
    "test": "yarn workspace linode-manager test --maxWorkers=4",
    "package-versions": "node ./scripts/package-versions/index.js",
    "storybook": "yarn workspace linode-manager storybook",
    "cy:run": "yarn workspace linode-manager cy:run",
    "cy:e2e": "yarn workspace linode-manager cy:e2e",
    "cy:ci": "yarn cypress install && yarn cy:e2e",
    "cy:debug": "yarn workspace linode-manager cy:debug",
    "cy:rec-snap": "yarn workspace linode-manager cy:rec-snap"
  },
  "resolutions": {
    "handlebars": "^4.4.3",
    "minimist": "^1.2.3",
    "yargs-parser": "^18.1.3",
    "kind-of": "^6.0.3",
    "dot-prop": "^5.2.0",
    "property-expr": "^2.0.3",
    "csv-parse": "^4.6.3",
    "node-fetch": "^2.6.7",
    "y18n": "^4.0.0",
    "ua-parser-js": "^0.7.33",
    "trim": "^0.0.3",
    "prismjs": "^1.24.0",
    "immer": "^9.0.6",
    "lodash": "^4.17.21",
    "glob-parent": "^5.1.2",
    "browserslist": "^4.16.5",
    "trim-newlines": "^4.0.2",
    "hosted-git-info": "^5.0.0",
    "minimatch": "^3.0.5",
    "nth-check": "^2.0.1",
<<<<<<< HEAD
    "loader-utils": "^2.0.4"
=======
    "@types/react": "^17",
    "loader-utils": "^2.0.4",
    "@braintree/sanitize-url": "^6.0.2"
>>>>>>> 58d1f4f0
  },
  "workspaces": {
    "packages": [
      "packages/*"
    ]
  },
  "version": "0.0.0",
  "volta": {
    "node": "18.14.1"
  }
}<|MERGE_RESOLUTION|>--- conflicted
+++ resolved
@@ -60,13 +60,8 @@
     "hosted-git-info": "^5.0.0",
     "minimatch": "^3.0.5",
     "nth-check": "^2.0.1",
-<<<<<<< HEAD
-    "loader-utils": "^2.0.4"
-=======
-    "@types/react": "^17",
     "loader-utils": "^2.0.4",
     "@braintree/sanitize-url": "^6.0.2"
->>>>>>> 58d1f4f0
   },
   "workspaces": {
     "packages": [
