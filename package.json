--- conflicted
+++ resolved
@@ -44,11 +44,8 @@
     "generate-changelogs": "node scripts/changelog/generate-changelogs.mjs",
     "coverage": "yarn workspace linode-manager coverage",
     "coverage:summary": "yarn workspace linode-manager coverage:summary",
-<<<<<<< HEAD
-    "junit:summary": "ts-node scripts/junit-summary/index.ts"
-=======
+    "junit:summary": "ts-node scripts/junit-summary/index.ts",
     "docs": "bunx vitepress@1.0.0-rc.35 dev docs"
->>>>>>> 81174eff
   },
   "resolutions": {
     "minimist": "^1.2.3",
