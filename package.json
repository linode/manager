{
  "name": "root",
  "private": true,
  "license": "Apache-2.0",
  "devDependencies": {
    "husky": "^9.1.6",
    "concurrently": "9.1.0",
    "typescript": "^5.7.3",
    "vitest": "^3.0.7",
    "@vitest/ui": "^3.0.7"
  },
  "scripts": {
    "lint": "eslint . --quiet --ext .js,.ts,.tsx",
    "install:all": "pnpm install --frozen-lockfile",
    "build:sdk": "pnpm run --filter @linode/api-v4 build",
    "build:validation": "pnpm run --filter @linode/validation build",
    "build": "pnpm build:validation && pnpm build:sdk && pnpm --filter linode-manager build",
    "build:analyze": "pnpm run --filter linode-manager build:analyze",
    "bootstrap": "pnpm install:all && pnpm build:validation && pnpm build:sdk",
    "up:expose": "npm_config_package_import_method=clone-or-copy pnpm install:all && pnpm build:validation && pnpm build:sdk && pnpm start:all:expose",
<<<<<<< HEAD
    "dev": "concurrently -n api-v4,validation,ui,utilities,queries,manager -c blue,yellow,magenta,cyan,gray,green \"pnpm run --filter @linode/api-v4 start\" \"pnpm run --filter @linode/validation start\" \"pnpm run --filter @linode/ui start\" \"pnpm run --filter @linode/utilities start\" \"pnpm run --filter @linode/queries start\" \"pnpm run --filter linode-manager start\"",
    "start:all:expose": "concurrently -n api-v4,validation,ui,utilities,queries,manager -c blue,yellow,magenta,cyan,gray,green \"pnpm run --filter @linode/api-v4 start\" \"pnpm run --filter @linode/validation start\" \"pnpm run --filter @linode/ui start\" \"pnpm run --filter @linode/utilities start\" \"pnpm run --filter @linode/queries start\" \"pnpm run --filter linode-manager start:expose\"",
=======
    "dev": "concurrently -n api-v4,validation,ui,utilities,manager -c blue,yellow,magenta,cyan,green \"pnpm run --filter @linode/api-v4 start\" \"pnpm run --filter @linode/validation start\" \"pnpm run --filter @linode/ui start\" \"pnpm run --filter @linode/utilities start\" \"pnpm run --filter linode-manager start\"",
    "start:all:expose": "concurrently -n api-v4,validation,ui,utilities,manager -c blue,yellow,magenta,cyan,green \"pnpm run --filter @linode/api-v4 start\" \"pnpm run --filter @linode/validation start\" \"pnpm run --filter @linode/ui start\" \"pnpm run --filter @linode/utilities start\" \"pnpm run --filter linode-manager start:expose\"",
>>>>>>> deb8915f
    "start:manager": "pnpm --filter linode-manager start",
    "start:manager:ci": "pnpm run --filter linode-manager start:ci",
    "docs": "bunx vitepress@1.0.0-rc.44 dev docs",
    "storybook": "pnpm run --filter linode-manager storybook",
    "test": "vitest run",
    "test:watch": "vitest",
    "test:manager": "pnpm run --filter linode-manager test",
    "test:sdk": "pnpm run --filter @linode/api-v4 test",
    "test:search": "pnpm run --filter @linode/search test",
    "test:ui": "pnpm run --filter @linode/ui test",
    "test:utilities": "pnpm run --filter @linode/utilities test",
    "coverage": "pnpm run --filter linode-manager coverage",
    "coverage:summary": "pnpm run --filter linode-manager coverage:summary",
    "cy:run": "pnpm run --filter linode-manager cy:run",
    "cy:e2e": "pnpm run --filter linode-manager cy:e2e",
    "cy:ci": "pnpm cy:e2e",
    "cy:debug": "pnpm run --filter linode-manager cy:debug",
    "cy:component": "pnpm run --filter linode-manager cy:component",
    "cy:component:run": "pnpm run --filter linode-manager cy:component:run",
    "cy:rec-snap": "pnpm run --filter linode-manager cy:rec-snap",
    "changeset": "pnpm run --filter @linode/scripts changeset",
    "generate-changelogs": "pnpm run --filter @linode/scripts generate-changelogs",
    "package-versions": "pnpm run --filter @linode/scripts package-versions",
    "junit:summary": "pnpm run --filter @linode/scripts --silent junit:summary",
    "generate-tod": "pnpm run --filter @linode/scripts --silent generate-tod",
    "clean": "rm -rf node_modules && rm -rf packages/manager/node_modules && rm -rf packages/api-v4/node_modules && rm -rf packages/validation/node_modules && rm -rf packages/api-v4/lib && rm -rf packages/validation/lib && rm -rf packages/ui/node_modules && rm -rf packages/utilities/node_modules",
    "prepare": "husky"
  },
  "resolutions": {
    "node-fetch": "^2.6.7",
    "yaml": "^2.3.0",
    "semver": "^7.5.2",
    "cookie": "^0.7.0",
    "nanoid": "^3.3.8"
  },
  "version": "0.0.0",
  "volta": {
    "node": "20.17.0"
  },
  "workspaces": {
    "packages": [
      "packages/*",
      "scripts"
    ]
  },
  "dependencies": {},
  "pnpm": {
    "onlyBuiltDependencies": [
      "cypress"
    ]
  }
}<|MERGE_RESOLUTION|>--- conflicted
+++ resolved
@@ -18,13 +18,8 @@
     "build:analyze": "pnpm run --filter linode-manager build:analyze",
     "bootstrap": "pnpm install:all && pnpm build:validation && pnpm build:sdk",
     "up:expose": "npm_config_package_import_method=clone-or-copy pnpm install:all && pnpm build:validation && pnpm build:sdk && pnpm start:all:expose",
-<<<<<<< HEAD
     "dev": "concurrently -n api-v4,validation,ui,utilities,queries,manager -c blue,yellow,magenta,cyan,gray,green \"pnpm run --filter @linode/api-v4 start\" \"pnpm run --filter @linode/validation start\" \"pnpm run --filter @linode/ui start\" \"pnpm run --filter @linode/utilities start\" \"pnpm run --filter @linode/queries start\" \"pnpm run --filter linode-manager start\"",
     "start:all:expose": "concurrently -n api-v4,validation,ui,utilities,queries,manager -c blue,yellow,magenta,cyan,gray,green \"pnpm run --filter @linode/api-v4 start\" \"pnpm run --filter @linode/validation start\" \"pnpm run --filter @linode/ui start\" \"pnpm run --filter @linode/utilities start\" \"pnpm run --filter @linode/queries start\" \"pnpm run --filter linode-manager start:expose\"",
-=======
-    "dev": "concurrently -n api-v4,validation,ui,utilities,manager -c blue,yellow,magenta,cyan,green \"pnpm run --filter @linode/api-v4 start\" \"pnpm run --filter @linode/validation start\" \"pnpm run --filter @linode/ui start\" \"pnpm run --filter @linode/utilities start\" \"pnpm run --filter linode-manager start\"",
-    "start:all:expose": "concurrently -n api-v4,validation,ui,utilities,manager -c blue,yellow,magenta,cyan,green \"pnpm run --filter @linode/api-v4 start\" \"pnpm run --filter @linode/validation start\" \"pnpm run --filter @linode/ui start\" \"pnpm run --filter @linode/utilities start\" \"pnpm run --filter linode-manager start:expose\"",
->>>>>>> deb8915f
     "start:manager": "pnpm --filter linode-manager start",
     "start:manager:ci": "pnpm run --filter linode-manager start:ci",
     "docs": "bunx vitepress@1.0.0-rc.44 dev docs",
