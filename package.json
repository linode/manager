--- conflicted
+++ resolved
@@ -3,14 +3,9 @@
   "private": true,
   "license": "Apache-2.0",
   "devDependencies": {
-<<<<<<< HEAD
-    "husky": "^9.1.5",
-    "typescript": "^5.5.4",
-    "concurrently": "^8.2.2"
-=======
+    "concurrently": "^8.2.2",
     "husky": "^9.1.6",
     "typescript": "^5.5.4"
->>>>>>> 30e28b87
   },
   "scripts": {
     "lint": "eslint . --quiet --ext .js,.ts,.tsx",
@@ -29,24 +24,14 @@
     "clean": "rm -rf node_modules && rm -rf packages/@linode/api-v4/node_modules && rm -rf packages/manager/node_modules && rm -rf packages/@linode/validation/node_modules",
     "test": "pnpm --filter @linode/manager test",
     "package-versions": "node ./scripts/package-versions/index.js",
-<<<<<<< HEAD
     "storybook": "pnpm --filter @linode/manager storybook",
     "cy:run": "pnpm --filter @linode/manager cy:run",
     "cy:e2e": "pnpm --filter @linode/manager cy:e2e",
     "cy:ci": "pnpm cy:e2e",
     "cy:debug": "pnpm --filer @linode/manager cy:debug",
     "cy:component": "pnpm --filter @linode/manager cy:component",
+    "cy:component:run": "pnpm --filter @linode/manager cy:component:run",
     "cy:rec-snap": "pnpm --filter @linode/manager cy:rec-snap",
-=======
-    "storybook": "yarn workspace linode-manager storybook",
-    "cy:run": "yarn workspace linode-manager cy:run",
-    "cy:e2e": "yarn workspace linode-manager cy:e2e",
-    "cy:ci": "yarn cy:e2e",
-    "cy:debug": "yarn workspace linode-manager cy:debug",
-    "cy:component": "yarn workspace linode-manager cy:component",
-    "cy:component:run": "yarn workspace linode-manager cy:component:run",
-    "cy:rec-snap": "yarn workspace linode-manager cy:rec-snap",
->>>>>>> 30e28b87
     "changeset": "node scripts/changelog/changeset.mjs",
     "generate-changelogs": "node scripts/changelog/generate-changelogs.mjs",
     "coverage": "pnpm --filter @linode/manager coverage",
