--- conflicted
+++ resolved
@@ -63,17 +63,10 @@
       "scripts"
     ]
   },
-<<<<<<< HEAD
-  "version": "0.0.0",
-  "volta": {
-    "node": "20.17.0"
-  },
-  "dependencies": {},
-  "packageManager": "yarn@1.22.22+sha512.a6b2f7906b721bba3d67d4aff083df04dad64c399707841b7acf00f6b133b7ac24255f2652fa22ae3534329dc6180534e98d17432037ff6fd140556e2bb3137e"
-=======
   "dependencies": {},
   "pnpm": {
-    "onlyBuiltDependencies": ["cypress"]
+    "onlyBuiltDependencies": [
+      "cypress"
+    ]
   }
->>>>>>> 21d976d4
 }