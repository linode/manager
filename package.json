{
  "name": "voldemort",
  "version": "0.21.0",
  "private": true,
  "engines": {
    "node": ">= 8.0.0 <9.0.0"
  },
  "dependencies": {
    "autoprefixer": "7.1.6",
    "axios": "^0.18.0",
    "case-sensitive-paths-webpack-plugin": "2.1.1",
    "chalk": "1.1.3",
    "classnames": "^2.2.5",
    "copy-to-clipboard": "^3.0.8",
    "coveralls": "^3.0.0",
    "css-loader": "0.28.7",
    "dotenv": "4.0.0",
    "enzyme": "^3.3.0",
    "enzyme-adapter-react-16": "^1.1.1",
    "extract-text-webpack-plugin": "3.0.2",
    "file-loader": "0.11.2",
    "flag-icon-css": "^3.0.0",
    "font-logos": "^0.10.0",
    "fork-ts-checker-webpack-plugin": "^0.2.8",
    "fs-extra": "3.0.1",
    "html-webpack-plugin": "2.29.0",
    "jest": "^22.4.0",
    "material-ui": "^1.0.0-beta.39",
    "material-ui-icons": "^1.0.0-beta.17",
    "md5": "^2.2.1",
    "moment": "^2.21.0",
    "object-assign": "4.1.1",
    "postcss-flexbugs-fixes": "3.2.0",
    "postcss-loader": "2.0.8",
    "pre-commit": "^1.2.2",
    "promise": "8.0.1",
    "raf": "3.4.0",
    "ramda": "^0.25.0",
    "raven-js": "^3.22.3",
    "react": "^16.2.0",
    "react-dev-utils": "4.2.1",
    "react-dom": "^16.2.0",
    "react-loadable": "^5.3.1",
    "react-redux": "^5.0.7",
    "react-router": "^4.2.0",
    "react-router-dom": "^4.2.2",
    "react-sticky": "^6.0.1",
    "redux": "^3.7.2",
    "rxjs": "^5.5.6",
    "source-map-loader": "^0.2.1",
    "style-loader": "0.19.0",
    "sw-precache-webpack-plugin": "0.11.4",
    "ts-jest": "^22.0.4",
    "ts-loader": "^3.5.0",
    "tsconfig-paths-webpack-plugin": "^2.0.0",
    "tslint": "^5.7.0",
    "tslint-react": "^3.2.0",
    "typeface-lato": "^0.0.54",
    "url-loader": "0.6.2",
    "webpack": "3.8.1",
    "webpack-dev-server": "2.9.4",
    "webpack-manifest-plugin": "1.3.2",
    "whatwg-fetch": "2.0.3",
    "zxcvbn": "^4.4.2"
  },
  "scripts": {
    "docker:e2e": "docker-compose -f integration-test.yml up --build --exit-code-from manager-e2e",
<<<<<<< HEAD
    "docker:local": "docker build -f Dockerfile . -t 'manager' && docker run --rm -p 3000:3000 manager start",
    "docker:storybook": "docker build -f Dockerfile . -t 'storybook' && docker run --rm -p 6006:6006 storybook storybook",
=======
    "docker:local": "docker build -f Dockerfile . -t 'manager' && docker run --rm -p 3000:3000 -v $(pwd)/src:/src/src manager start",
    "docker:storybook": "docker build -f Dockerfile . -t 'storybook' && docker run --rm -p 6006:6006 -v $(pwd)/src:/src/src storybook storybook",
>>>>>>> 6f980cc8
    "start": "node scripts/start.js",
    "lint": "tslint 'src/**/*.ts' 'src/**/*.tsx'",
    "build": "node scripts/build.js",
    "test": "node scripts/test.js --env=jsdom",
    "storybook": "start-storybook -p 6006",
    "storybook:e2e": "./node_modules/.bin/wdio ./e2e/config/wdio.storybook.conf.js",
    "build-storybook": "build-storybook",
    "selenium": "./node_modules/.bin/selenium-standalone install --config=./e2e/config/selenium-config.js && ./node_modules/.bin/selenium-standalone start --config=./e2e/config/selenium-config.js",
    "e2e": "./node_modules/.bin/wdio ./e2e/config/wdio.conf.js"
  },
  "pre-commit": [
    "lint",
    "test"
  ],
  "devDependencies": {
    "@storybook/addon-actions": "^3.3.15",
    "@storybook/addon-links": "^3.3.15",
    "@storybook/addons": "^3.3.15",
    "@storybook/react": "^3.3.15",
    "@types/classnames": "^2.2.3",
    "@types/enzyme": "^3.1.9",
    "@types/jest": "^22.1.3",
    "@types/md5": "^2.1.32",
    "@types/node": "^9.4.6",
    "@types/ramda": "^0.25.18",
    "@types/react": "^16.0.38",
    "@types/react-dom": "^16.0.4",
    "@types/react-loadable": "^5.3.3",
    "@types/react-redux": "^5.0.15",
    "@types/react-router-dom": "^4.2.2",
    "@types/react-sticky": "^5.0.6",
    "@types/storybook__addon-actions": "^3.0.3",
    "@types/storybook__react": "^3.0.7",
    "@types/uuid": "^3.4.3",
    "@types/zxcvbn": "^4.4.0",
    "babel-core": "^6.26.0",
    "eslint": "4.19.1",
    "selenium-standalone": "^6.13.0",
    "svgr": "^1.9.0",
    "tslint-config-airbnb": "^5.6.0",
    "typescript": "^2.7.2",
    "wdio-dot-reporter": "0.0.9",
    "wdio-jasmine-framework": "0.3.2",
    "wdio-junit-reporter": "0.4.2",
    "webdriverio": "4.12.0",
    "yargs": "11.0.0"
  },
  "jest": {
    "collectCoverageFrom": [
      "src/**/*.{js,jsx,ts,tsx}"
    ],
    "setupFiles": [
      "<rootDir>/config/polyfills.js"
    ],
    "setupTestFrameworkScriptFile": "<rootDir>/config/testSetup.js",
    "testMatch": [
      "<rootDir>/src/**/__tests__/**/*.ts?(x)",
      "<rootDir>/src/**/?(*.)(spec|test).ts?(x)"
    ],
    "testEnvironment": "node",
    "testURL": "http://localhost",
    "transform": {
      "^.+\\.tsx?$": "<rootDir>/config/jest/typescriptTransform.js",
      "^.+\\.css$": "<rootDir>/config/jest/cssTransform.js",
      "^(?!.*\\.(js|jsx|mjs|css|json)$)": "<rootDir>/config/jest/fileTransform.js"
    },
    "transformIgnorePatterns": [
      "[/\\\\]node_modules[/\\\\].+\\.(js|jsx|mjs|ts|tsx)$"
    ],
    "moduleNameMapper": {
      "\\.svg$": "<rootDir>/src/components/NullComponent",
      "^react-native$": "react-native-web",
      "^src/(.*)": "<rootDir>/src/$1"
    },
    "moduleFileExtensions": [
      "mjs",
      "web.ts",
      "ts",
      "web.tsx",
      "tsx",
      "web.js",
      "js",
      "web.jsx",
      "jsx",
      "json",
      "node"
    ],
    "globals": {
      "ts-jest": {
        "tsConfigFile": "tsconfig.test.json"
      }
    }
  },
  "babel": {
    "presets": [
      "react-app"
    ]
  },
  "eslintConfig": {
    "extends": "react-app"
  }
}<|MERGE_RESOLUTION|>--- conflicted
+++ resolved
@@ -65,13 +65,8 @@
   },
   "scripts": {
     "docker:e2e": "docker-compose -f integration-test.yml up --build --exit-code-from manager-e2e",
-<<<<<<< HEAD
-    "docker:local": "docker build -f Dockerfile . -t 'manager' && docker run --rm -p 3000:3000 manager start",
-    "docker:storybook": "docker build -f Dockerfile . -t 'storybook' && docker run --rm -p 6006:6006 storybook storybook",
-=======
     "docker:local": "docker build -f Dockerfile . -t 'manager' && docker run --rm -p 3000:3000 -v $(pwd)/src:/src/src manager start",
     "docker:storybook": "docker build -f Dockerfile . -t 'storybook' && docker run --rm -p 6006:6006 -v $(pwd)/src:/src/src storybook storybook",
->>>>>>> 6f980cc8
     "start": "node scripts/start.js",
     "lint": "tslint 'src/**/*.ts' 'src/**/*.tsx'",
     "build": "node scripts/build.js",
