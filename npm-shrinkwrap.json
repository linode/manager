--- conflicted
+++ resolved
@@ -1,10 +1,6 @@
 {
   "name": "linode-manager",
-<<<<<<< HEAD
-  "version": "0.9.2",
-=======
   "version": "0.9.3",
->>>>>>> 001159e8
   "dependencies": {
     "asap": {
       "version": "2.0.5",
